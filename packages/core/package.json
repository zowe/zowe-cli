--- conflicted
+++ resolved
@@ -50,11 +50,7 @@
   },
   "devDependencies": {
     "@types/node": "^14.18.28",
-<<<<<<< HEAD
-    "@zowe/cli-test-utils": "7.16.1",
-=======
     "@zowe/cli-test-utils": "7.16.2",
->>>>>>> ecb4f3c3
     "@zowe/imperative": "5.14.1",
     "chalk": "^4.1.0",
     "eslint": "^8.22.0",
