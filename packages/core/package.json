--- conflicted
+++ resolved
@@ -48,11 +48,7 @@
   },
   "devDependencies": {
     "@types/node": "^12.12.24",
-<<<<<<< HEAD
-    "@zowe/imperative": "file:../imperative",
-=======
     "@zowe/imperative": "4.10.2",
->>>>>>> 65caf713
     "chalk": "^4.1.0",
     "madge": "^3.6.0",
     "rimraf": "^2.6.3",
