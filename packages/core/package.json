--- conflicted
+++ resolved
@@ -48,13 +48,8 @@
     "string-width": "4.2.3"
   },
   "devDependencies": {
-<<<<<<< HEAD
     "@types/node": "^16.11.7",
-    "@zowe/imperative": "4.18.17",
-=======
-    "@types/node": "^12.12.24",
     "@zowe/imperative": "4.18.18",
->>>>>>> f4f24cc3
     "chalk": "^4.1.0",
     "eslint": "^7.32.0",
     "madge": "^4.0.1",
