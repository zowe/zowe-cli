--- conflicted
+++ resolved
@@ -9,15 +9,11 @@
 *
 */
 
-<<<<<<< HEAD
 import {
+import { AbstractSession, IConfig, IConfigLayer, IConfigProfile, ImperativeConfig, ImperativeError, ImperativeExpect, Logger,
     AbstractSession, IConfigProfile, ImperativeConfig, ImperativeError,
     ImperativeExpect, Logger, PluginManagementFacility, RestConstants, SessConstants
 } from "@zowe/imperative";
-=======
-import { AbstractSession, IConfig, IConfigLayer, IConfigProfile, ImperativeConfig, ImperativeError, ImperativeExpect, Logger,
-    PluginManagementFacility, RestConstants, SessConstants } from "@zowe/imperative";
->>>>>>> abe924a6
 import { ZosmfRestClient } from "../rest/ZosmfRestClient";
 import { ApimlConstants } from "./ApimlConstants";
 import { IApimlProfileInfo } from "./doc/IApimlProfileInfo";
