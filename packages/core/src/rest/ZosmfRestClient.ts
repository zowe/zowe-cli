--- conflicted
+++ resolved
@@ -104,9 +104,28 @@
         if (this.response && this.response.statusCode === RestConstants.HTTP_STATUS_401) {
             // TODO:V3_ERR_FORMAT - Don't test for env variable in V3
             if (EnvironmentalVariableSettings.useV3ErrFormat()) {
-                // For 401, the original msg belongs in the 'response from service' part of our error.
-                original.causeErrors = `{"Error": "${origMsgFor401}"}`;
+                if (!original.causeErrors || Object.keys(original.causeErrors ).length === 0) {
+                    /* We have no causeErrors, so place the original msg we got for a 401
+                     * into the 'response from service' part of our error.
+                     */
+                    original.causeErrors = `{"Error": "${origMsgFor401}"}`;
+                }
                 original.msg  += "\nThis operation requires authentication.";
+
+                if (this.session.ISession.type === SessConstants.AUTH_TYPE_BASIC) {
+                    original.msg += "\nUsername or password are not valid or expired.";
+                } else if (this.session.ISession.type === SessConstants.AUTH_TYPE_TOKEN) {
+                    if (this.session.ISession.tokenType === SessConstants.TOKEN_TYPE_APIML && !this.session.ISession.basePath) {
+                        original.msg += `\nToken type "${SessConstants.TOKEN_TYPE_APIML}" requires base path to be defined.\n` +
+                            "You must either connect with username and password or provide a base path.";
+                    } else {
+                        original.msg += "\nToken is not valid or expired.\n" +
+                            "For CLI usage, see `zowe auth login apiml --help`";
+                    }
+                // TODO: Add PFX support in the future
+                } else if (this.session.ISession.type === SessConstants.AUTH_TYPE_CERT_PEM) {
+                    original.msg += "\nCertificate is not valid or expired.";
+                }
             } else { // TODO:V3_ERR_FORMAT - Remove in V3
                 original.additionalDetails = "This operation requires authentication.\n\n" + original.msg +
                     "\nHost:      " + this.session.ISession.hostname +
@@ -118,49 +137,20 @@
                     "\nPayload:   " + this.mRequest +
                     "\n"
                 ;
-            }
-
-            if (this.session.ISession.type === SessConstants.AUTH_TYPE_BASIC) {
-<<<<<<< HEAD
-                // TODO:V3_ERR_FORMAT - Don't test for env variable in V3
-                if (EnvironmentalVariableSettings.useV3ErrFormat()) {
-                    original.msg += "\nUsername or password are not valid or expired.";
-                } else { // TODO:V3_ERR_FORMAT - Remove in V3
+                if (this.session.ISession.type === SessConstants.AUTH_TYPE_BASIC) {
                     original.additionalDetails = "Username or password are not valid or expired.\n\n";
-                }
-            }
-            if (this.session.ISession.type === SessConstants.AUTH_TYPE_TOKEN) {
-                // TODO:V3_ERR_FORMAT - Don't test for env variable in V3
-                if (EnvironmentalVariableSettings.useV3ErrFormat()) {
-                    original.msg += "\nToken is not valid or expired." +
-                    "For CLI usage, see `zowe auth login apiml --help`";
-                } else { // TODO:V3_ERR_FORMAT - Remove in V3
-                    original.additionalDetails = "Token is not valid or expired.\n\n" +
-                    "For CLI usage, see `zowe auth login apiml --help`";
-                }
-            }
-            // TODO: Add PFX support in the future
-            if (this.session.ISession.type === SessConstants.AUTH_TYPE_CERT_PEM) {
-                // TODO:V3_ERR_FORMAT - Don't test for env variable in V3
-                if (EnvironmentalVariableSettings.useV3ErrFormat()) {
-                    original.msg += "\nCertificate is not valid or expired.";
-                } else { // TODO:V3_ERR_FORMAT - Remove in V3
+                } else if (this.session.ISession.type === SessConstants.AUTH_TYPE_TOKEN) {
+                    if (this.session.ISession.tokenType === SessConstants.TOKEN_TYPE_APIML && !this.session.ISession.basePath) {
+                        original.additionalDetails = `Token type "${SessConstants.TOKEN_TYPE_APIML}" requires base path to be defined.\n\n` +
+                            "You must either connect with username and password or provide a base path.";
+                    } else {
+                        original.additionalDetails = "Token is not valid or expired.\n\n" +
+                            "For CLI usage, see `zowe auth login apiml --help`";
+                    }
+                // TODO: Add PFX support in the future
+                } else if (this.session.ISession.type === SessConstants.AUTH_TYPE_CERT_PEM) {
                     original.additionalDetails = "Certificate is not valid or expired.\n\n";
                 }
-=======
-                original.additionalDetails = "Username or password are not valid or expired.\n\n";
-            } else if (this.session.ISession.type === SessConstants.AUTH_TYPE_TOKEN) {
-                if (this.session.ISession.tokenType === SessConstants.TOKEN_TYPE_APIML && !this.session.ISession.basePath) {
-                    original.additionalDetails = `Token type "${SessConstants.TOKEN_TYPE_APIML}" requires base path to be defined.\n\n` +
-                        "You must either connect with username and password or provide a base path.";
-                } else {
-                    original.additionalDetails = "Token is not valid or expired.\n\n" +
-                        "For CLI usage, see `zowe auth login apiml --help`";
-                }
-            // TODO: Add PFX support in the future
-            } else if (this.session.ISession.type === SessConstants.AUTH_TYPE_CERT_PEM) {
-                original.additionalDetails = "Certificate is not valid or expired.\n\n";
->>>>>>> eb77eaaf
             }
         }
 
