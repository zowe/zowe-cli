# Change Log

All notable changes to the Zowe core SDK package will be documented in this file.

<<<<<<< HEAD
## Unreleased (branch: feat/secure-cert-support)

- Added profile option constants and BaseProfile schema entries for `certAccount` and `certKeyAccount`. Files changed: `packages/core/src/constants/Core.constants.ts`.
=======
## `8.27.4`

- BugFix: Updated minimum supported version of Node from 18 to 20. Added Node 24 support. [#2616](https://github.com/zowe/zowe-cli/pull/2616)
>>>>>>> 7a39cf29

## `8.22.0`

- Enhancement: Updated the `Login.apimlLogin` API function to record that it is making a request for a token into the session associated with its REST request. [#2491](https://github.com/zowe/zowe-cli/pull/2491)

## `8.19.0`

- Enhancement: Updated help examples to replace short option aliases (e.g. `-h`) with full option names (e.g. `--help`) for improved clarity and consistency in documentation. [#2484](https://github.com/zowe/zowe-cli/pull/2484)

## `8.1.1`

- BugFix: Updated peer dependencies to `^8.0.0`, dropping support for versions tagged `next`. [#2287](https://github.com/zowe/zowe-cli/pull/2287)

## `8.0.0`

- MAJOR: v8.0.0 Release

## `8.0.0-next.202409191615`

- Update: Final prerelease

## `8.0.0-next.202406111958`

- BugFix: Deprecated the IHeaderContent interface - use `IHeaderContent` from `@zowe/imperative`. [#2083](https://github.com/zowe/zowe-cli/issues/2083)

## `8.0.0-next.202406061600`

- Enhancement: Modified Services.ts to have commented properties end with commas. [#1049](https://github.com/zowe/zowe-cli/issues/1049)

## `8.0.0-next.202403041352`

- BugFix: Updated engine to Node 18.12.0. [#2074](https://github.com/zowe/zowe-cli/pull/2074)
- LTS Breaking: Removed the file ProfileUtils.ts which contains the following obsolete V1 profile functions:
  - getDefaultProfile
  - getZoweDir - moved to ProfileInfo.getZoweDir

## `8.0.0-next.202402261705`

- BugFix: Updated additional dependencies for technical currency. [#2061](https://github.com/zowe/zowe-cli/pull/2061)
- BugFix: Updated engine to Node 16.7.0. [#2061](https://github.com/zowe/zowe-cli/pull/2061)

## `8.0.0-next.202402211923`

- BugFix: Updated dependencies for technical currency. [#2057](https://github.com/zowe/zowe-cli/pull/2057)

## `8.0.0-next.202401191954`

- LTS Breaking: Removed all 'profiles' commands, since they only worked with now-obsolete V1 profiles.
- BugFix: Include text from a REST response's causeErrors.message property in error messages.

## `8.0.0-next.202311282012`

- LTS Breaking: Unpinned dependency versions to allow for patch/minor version updates for dependencies [#1968](https://github.com/zowe/zowe-cli/issues/1968)

## `8.0.0-next.202311132045`

- Major: First major version bump for V3

## `7.25.2`

- Enhancement: Modified Services.ts to have commented properties end with commas. [#1049](https://github.com/zowe/zowe-cli/issues/1049)

## `7.25.0`

- Enhancement: Added `X_IBM_INTRDR_FILE_ENCODING` header to `ZosmfHeaders` [#2139](https://github.com/zowe/zowe-cli/pull/2139)

## `7.24.3`

- BugFix: Updated help text for `tokenType` option to remove special regular expression character `^`. [#1863](https://github.com/zowe/zowe-cli/issues/1863)

## `7.21.2`

- BugFix: Add information about password-protected certificate file support. [#2006](https://github.com/zowe/zowe-cli/issues/2006)

## `7.18.0`

- Enhancement: Added support for dynamic APIML tokens. [#1734](https://github.com/zowe/zowe-cli/pull/1734)

## `7.17.0`

- Enhancement: Set properties for z/OSMF REST errors for use in a more user-friendly format with the ZOWE_V3_ERR_FORMAT environment variable. [zowe-cli#935](https://github.com/zowe/zowe-cli/issues/935)

## `7.16.5`

- BugFix: Fixed confusing error message "Token is not valid or expired" when APIML token is used to connect direct-to-service with `ZosmfRestClient`. [Imperative #978](https://github.com/zowe/imperative/issues/978)

## `7.12.0`

- BugFix: Added missing headers to ZosmfHeaders

## `7.1.1`

- BugFix: Moved `authConfig` object from the base profile definition into the CLI package because it made the handler path invalid.

## `7.1.0`

- Enhancement: Exposed `base` profile type configuration.

## `7.0.0`

- Major: Introduced Team Profiles, Daemon mode, and more. See the prerelease items (if any) below for more details.

## `7.0.0-next.202203311904`

- BugFix: Updated paths to use v2 APIML APIs [#1339](https://github.com/zowe/zowe-cli/issues/1339)

## `7.0.0-next.202203282106`

- Enhancement: Added the `record` data type header

## `7.0.0-next.202203211751`

- BugFix: Updated `ProfileUtils.getZoweDir` method to include the `name` property. [zowe/vscode-extension-for-zowe#1697](https://github.com/zowe/vscode-extension-for-zowe/issues/1697)

## `7.0.0-next.202111041425`

- Enhancement: Updated `Services.convertApimlProfileInfoToProfileConfig` method to include the `autoStore` property in config it creates

## `6.34.0`

- Enhancement: Add support for PEM certificate based authentication

## `6.33.4`

- BugFix: Updated dependencies to resolve problems with the ansi-regex package

## `6.33.1`

- Development: Migrated from TSLint (now deprecated) to ESLint for static code analysis.

## `6.32.1`

- Updated Imperative version

## `6.28.0`

- Enhancement: Added Accept-Encoding header to `ZosmfHeaders` class

## `6.25.0`

- Bugfix: Remove "[object Object]" that appeared in some error messages

## `6.24.5`

- Bugfix: Updated Imperative dependency version to one that does not contain a vulnerable dependency

## `6.24.2`

- Revert: Revert changes made in 6.24.1, problem was determined to be bundling pipeline

## `6.24.1`

- Bugfix: Change SDK package structure to allow for backwards compatibility for some projects importing the CLI

## `6.24.0`

- Initial release<|MERGE_RESOLUTION|>--- conflicted
+++ resolved
@@ -2,15 +2,13 @@
 
 All notable changes to the Zowe core SDK package will be documented in this file.
 
-<<<<<<< HEAD
 ## Unreleased (branch: feat/secure-cert-support)
 
-- Added profile option constants and BaseProfile schema entries for `certAccount` and `certKeyAccount`. Files changed: `packages/core/src/constants/Core.constants.ts`.
-=======
+- Enhancement: Added profile option constants and BaseProfile schema entries for `certAccount` and `certKeyAccount`. Files changed: `packages/core/src/constants/Core.constants.ts`.
+
 ## `8.27.4`
 
 - BugFix: Updated minimum supported version of Node from 18 to 20. Added Node 24 support. [#2616](https://github.com/zowe/zowe-cli/pull/2616)
->>>>>>> 7a39cf29
 
 ## `8.22.0`
 
