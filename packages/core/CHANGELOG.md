--- conflicted
+++ resolved
@@ -2,8 +2,6 @@
 
 All notable changes to the Zowe core SDK package will be documented in this file.
 
-<<<<<<< HEAD
-=======
 ## `6.34.0`
 
 - Enhancement: Add support for PEM certificate based authentication
@@ -16,7 +14,6 @@
 
 - Migrated from TSLint (now deprecated) to ESLint for static code analysis.
 
->>>>>>> 62e2b695
 ## `6.32.1`
 
 - Updated Imperative version
