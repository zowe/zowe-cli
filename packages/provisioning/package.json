{
  "name": "@zowe/provisioning-for-zowe-sdk",
  "version": "6.40.19",
  "description": "Zowe SDK to interact with the z/OS provisioning APIs",
  "author": "Zowe",
  "license": "EPL-2.0",
  "homepage": "https://github.com/zowe/zowe-cli/tree/master/packages/provisioning#readme",
  "bugs": {
    "url": "https://github.com/zowe/zowe-cli/issues"
  },
  "repository": {
    "type": "git",
    "url": "https://github.com/zowe/zowe-cli.git"
  },
  "keywords": [
    "zosmf",
    "mainframe",
    "CLI",
    "zos",
    "provisioning",
    "z/OSMF",
    "mvs",
    "os390",
    "z/OS",
    "zowe"
  ],
  "files": [
    "lib"
  ],
  "publishConfig": {
    "registry": "https://zowe.jfrog.io/zowe/api/npm/npm-local-release/"
  },
  "main": "lib/index.js",
  "typings": "lib/index.d.ts",
  "scripts": {
    "build": "tsc --pretty",
    "watch": "tsc --pretty --watch",
    "clean": "rimraf lib",
    "lint": "eslint \"src/**/*.ts\" \"**/__tests__/**/*.ts\"",
    "lint:packages": "eslint \"src/**/*.ts\" --ignore-pattern \"**/__tests__/**/*.ts\"",
    "lint:tests": "eslint \"**/__tests__/**/*.ts\"",
    "circularDependencyCheck": "madge -c lib",
    "typedoc": "typedoc --options ./typedoc.json ./src/",
    "typedocSpecifySrc": "typedoc --options ./typedoc.json",
    "prepack": "node ../../scripts/prepareLicenses.js"
  },
  "dependencies": {
    "js-yaml": "3.14.1"
  },
  "devDependencies": {
    "@types/js-yaml": "^3.12.5",
<<<<<<< HEAD
    "@types/node": "^16.11.7",
    "@zowe/core-for-zowe-sdk": "6.40.18",
    "@zowe/imperative": "4.18.17",
=======
    "@types/node": "^12.12.24",
    "@zowe/core-for-zowe-sdk": "6.40.19",
    "@zowe/imperative": "4.18.18",
>>>>>>> f4f24cc3
    "eslint": "^7.32.0",
    "madge": "^4.0.1",
    "rimraf": "^2.6.3",
    "typedoc": "^0.16.0",
    "typescript": "^3.8.0"
  },
  "peerDependencies": {
    "@zowe/core-for-zowe-sdk": "^6.24.1",
    "@zowe/imperative": "^4.8.1"
  }
}<|MERGE_RESOLUTION|>--- conflicted
+++ resolved
@@ -49,15 +49,9 @@
   },
   "devDependencies": {
     "@types/js-yaml": "^3.12.5",
-<<<<<<< HEAD
     "@types/node": "^16.11.7",
-    "@zowe/core-for-zowe-sdk": "6.40.18",
-    "@zowe/imperative": "4.18.17",
-=======
-    "@types/node": "^12.12.24",
     "@zowe/core-for-zowe-sdk": "6.40.19",
     "@zowe/imperative": "4.18.18",
->>>>>>> f4f24cc3
     "eslint": "^7.32.0",
     "madge": "^4.0.1",
     "rimraf": "^2.6.3",
