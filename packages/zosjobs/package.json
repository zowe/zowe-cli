--- conflicted
+++ resolved
@@ -49,13 +49,8 @@
   },
   "devDependencies": {
     "@types/node": "^12.12.24",
-<<<<<<< HEAD
-    "@zowe/core-for-zowe-sdk": "6.25.0",
-    "@zowe/imperative": "file:../imperative",
-=======
     "@zowe/core-for-zowe-sdk": "6.25.1",
     "@zowe/imperative": "4.10.2",
->>>>>>> 65caf713
     "madge": "^3.6.0",
     "rimraf": "^2.6.3",
     "tslint": "^6.1.3",
