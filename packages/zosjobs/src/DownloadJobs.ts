--- conflicted
+++ resolved
@@ -9,12 +9,8 @@
 *
 */
 
-<<<<<<< HEAD
 import * as path from "path";
-import { AbstractSession, ImperativeExpect, IO, Logger } from "@zowe/imperative";
-=======
-import { AbstractSession, Headers, ImperativeExpect, IO, Logger } from "@zowe/imperative";
->>>>>>> d2066849
+import { AbstractSession, ImperativeExpect, IO, Logger, Headers } from "@zowe/imperative";
 import { JobsConstants } from "./JobsConstants";
 import { IDownloadAllSpoolContentParms } from "./doc/input/IDownloadAllSpoolContentParms";
 import { IJobFile } from "./doc/response/IJobFile";
