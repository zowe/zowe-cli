/*
* This program and the accompanying materials are made available under the terms of the
* Eclipse Public License v2.0 which accompanies this distribution, and is available at
* https://www.eclipse.org/legal/epl-v20.html
*
* SPDX-License-Identifier: EPL-2.0
*
* Copyright Contributors to the Zowe Project.
*
*/

import * as path from "path";
import { AbstractSession, ImperativeExpect, IO, Logger, Headers } from "@zowe/imperative";
import { JobsConstants } from "./JobsConstants";
import { IDownloadAllSpoolContentParms } from "./doc/input/IDownloadAllSpoolContentParms";
import { IJobFile } from "./doc/response/IJobFile";
import { ZosmfRestClient } from "@zowe/core-for-zowe-sdk";
import { IDownloadSpoolContentParms } from "./doc/input/IDownloadSpoolContentParms";
import { GetJobs } from "./GetJobs";


/**
 * Class to handle downloading of job information
 * @export
 * @class DownloadJobs
 */
export class DownloadJobs {

    /**
     * Default directory where output will be placed
     * @static
     * @type {string}
     * @memberof DownloadJobs
     */
    public static readonly DEFAULT_JOBS_OUTPUT_DIR: string = "./output";

    /**
     * Default extension of downloaded folders
     * @static
     * @type {string}
     * @memberof DownloadJobs
     */
    public static readonly DEFAULT_JOBS_OUTPUT_FILE_EXT: string = ".txt";

    /**
     * Download spool content to a the default download directory
     * @static
     * @param {AbstractSession} session - z/OSMF connection info
     * @param jobFile - spool file to download
     * @returns {Promise<string>} - content downloaded
     * @memberof DownloadJobs
     */
    public static async downloadSpoolContent(session: AbstractSession, jobFile: IJobFile) {
        this.log.trace("Entered downloadSpoolContent for job file %s", JSON.stringify(jobFile));
        return DownloadJobs.downloadSpoolContentCommon(session, {jobFile});
    }

    /**
     * Download all job output (spool content) for a job to a the local directory
     * @static
     * @param {AbstractSession} session - z/OSMF connection info
     * @param {IDownloadAllSpoolContentParms} parms - parameter object (see IDownloadAllSpoolContentParms for details)
     * @returns {Promise<void>} - a promise which will resolve when the download is complete
     * @memberof DownloadJobs
     */
    public static async downloadAllSpoolContentCommon(session: AbstractSession, parms: IDownloadAllSpoolContentParms) {
        this.log.trace("Entering downloadAllSpoolContentCommon with parms %s", JSON.stringify(parms));
        ImperativeExpect.keysToBeDefined(parms, ["jobid", "jobname"], "You must specify job ID and job name on your" +
            " 'parms' object to the downloadAllSpoolContent API.");
        this.log.debug("Downloading all spool content for job %s(%s)", parms.jobname, parms.jobid);

        const jobFiles = await GetJobs.getSpoolFiles(session, parms.jobname, parms.jobid);
        // Maintain a mapping of step names and associated DD names to detect duplicate step names
        const usedStepNames: {[key: string]: string[]} = {};
        for (const file of jobFiles) {
            let uniqueDDName = file.ddname;
            if (usedStepNames[file.stepname] != null) {
                let index = 1;
                while (usedStepNames[file.stepname].indexOf(uniqueDDName) !== -1) {
                    uniqueDDName = `${file.ddname}(${index})`;
                    index++;
                }
            }
            await DownloadJobs.downloadSpoolContentCommon(session, {
                ...parms,
                jobFile: {...file, ddname: uniqueDDName},
            });
            usedStepNames[file.stepname] = [...usedStepNames[file.stepname] || [], uniqueDDName];
        }
    }

    /**
     * Download spool content to specified directory
     * @static
     * @param {AbstractSession} session - z/OSMF connection info
     * @param {IDownloadSpoolContentParms} parms - parm object (see IDownloadSpoolContentParms interface for details)
     * @returns {Promise<void>} - promise that resolves when the file is downloaded
     * @memberof DownloadJobs
     */
    public static async downloadSpoolContentCommon(session: AbstractSession, parms: IDownloadSpoolContentParms): Promise<void> {
        this.log.trace("Entering downloadSpoolContentCommon with parms %s", JSON.stringify(parms));
        ImperativeExpect.keysToBeDefined(parms, ["jobFile"], "You must specify a job file on your 'parms' parameter" +
            " object to the downloadSpoolContentCommon API.");
        const job = parms.jobFile;

        let debugMessage = `Downloading spool file ${job.ddname} for job ${job.jobname}(${job.jobid})`;
        let file: string;
        if (parms.stream == null) {
            file = DownloadJobs.getSpoolDownloadFilePath(parms);
            IO.createDirsSyncFromFilePath(file);
            IO.createFileSync(file);
            debugMessage += ` to ${file}`;
        }

        this.log.debug(debugMessage);

        let parameters: string = "/" + encodeURIComponent(job.jobname) + "/" + encodeURIComponent(job.jobid) +
            JobsConstants.RESOURCE_SPOOL_FILES + "/" + encodeURIComponent(job.id) + JobsConstants.RESOURCE_SPOOL_CONTENT;

        if (parms.binary) {
            parameters += "?mode=binary";
        } else if (parms.record) {
            parameters += "?mode=record";
        }

<<<<<<< HEAD
        if (!parms.binary && !parms.record && parms.encoding && parms.encoding.trim() != "") {
=======
        if (!parms.binary && !parms.record && parms.encoding?.trim()) {
>>>>>>> 17f22d79
            parameters += "?fileEncoding=" + parms.encoding;
        }

        const writeStream = parms.stream ?? IO.createWriteStream(file);
        await ZosmfRestClient.getStreamed(session, JobsConstants.RESOURCE + parameters, [Headers.TEXT_PLAIN_UTF8], writeStream,
            true);
    }

    /**
     * Get the file where a specified spool file (IJobFile) would be downloaded to
     * @static
     * @param {IDownloadSpoolContentParms} parms - parm object (see IDownloadSpoolContentParms interface for details)
     * @returns {string} the file path that the spool file would be downloaded to
     * @memberof DownloadJobs
     */
    public static getSpoolDownloadFilePath(parms: IDownloadSpoolContentParms): string {
        this.log.trace("getSpoolDownloadFilePath called with jobFile %s, omitJobIDDirectory: %s, outDir: %s",
            JSON.stringify(parms.jobFile), parms.omitJobidDirectory + "", parms.outDir);

        let directory: string = parms.outDir ?? DownloadJobs.DEFAULT_JOBS_OUTPUT_DIR;

        if (parms.omitJobidDirectory == null || parms.omitJobidDirectory === false) {
            directory += path.posix.sep + parms.jobFile.jobid;
        }

        if (parms.jobFile.procstep != null) {
            directory += path.posix.sep + parms.jobFile.procstep;
        }

        if (parms.jobFile.stepname != null) {
            directory += path.posix.sep + parms.jobFile.stepname;
        }

        const extension = parms.extension ?? DownloadJobs.DEFAULT_JOBS_OUTPUT_FILE_EXT;

        return directory + path.posix.sep + parms.jobFile.ddname + extension;
    }

    /**
     * Getter for Zowe logger
     * @returns {Logger}
     */
    private static get log(): Logger {
        return Logger.getAppLogger();
    }
}<|MERGE_RESOLUTION|>--- conflicted
+++ resolved
@@ -123,11 +123,7 @@
             parameters += "?mode=record";
         }
 
-<<<<<<< HEAD
-        if (!parms.binary && !parms.record && parms.encoding && parms.encoding.trim() != "") {
-=======
         if (!parms.binary && !parms.record && parms.encoding?.trim()) {
->>>>>>> 17f22d79
             parameters += "?fileEncoding=" + parms.encoding;
         }
 
