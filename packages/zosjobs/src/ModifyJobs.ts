--- conflicted
+++ resolved
@@ -70,11 +70,7 @@
         let request: IModifyJob;
         let mergedMessage: string = "";
         let exception: boolean = false;
-<<<<<<< HEAD
-
-=======
    
->>>>>>> 6acac256
         if (Object.keys(options).length != 0){
             if(options.hold || options.release){
                 options.hold ? request = { request: "hold"} : request = { request: "release"};
