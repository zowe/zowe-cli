--- conflicted
+++ resolved
@@ -9,15 +9,9 @@
 *
 */
 
-<<<<<<< HEAD
-import { IJob } from "../../../src/doc/response/IJob";
-import { IJobError } from "../../../src/doc/response/IJobError";
-import { IJobFile } from "../../../src/doc/response/IJobFile";
-=======
 import { IJob } from "../../../";
 import { IJobError } from "../../../";
 import { IJobFile } from "../../../";
->>>>>>> 443284e3
 
 /**
  * Static class for GetJobs data
