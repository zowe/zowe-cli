--- conflicted
+++ resolved
@@ -2,13 +2,10 @@
 
 All notable changes to the Zowe z/OS jobs SDK package will be documented in this file.
 
-<<<<<<< HEAD
-=======
 ## `6.33.1`
 
 - Migrated from TSLint (now deprecated) to ESLint for static code analysis.
 
->>>>>>> af29a8ff
 ## `6.32.1`
 
 - Updated Imperative version
