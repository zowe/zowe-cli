# Change Log

All notable changes to the Zowe z/OS jobs SDK package will be documented in this file.

<<<<<<< HEAD
## `8.0.0-next.202403131702`

- BugFix: Removing stack trace for zosjobs errors. Added constant to JobsMessages.ts for error handling. [#2078](https://github.com/zowe/zowe-cli/pull/2078)

## `8.0.0-next.202403041352`

- BugFix: Updated engine to Node 18.12.0. [#2074](https://github.com/zowe/zowe-cli/pull/2074)

## `8.0.0-next.202402261705`

- BugFix: Updated dependencies for technical currency. [#2061](https://github.com/zowe/zowe-cli/pull/2061)
- BugFix: Updated engine to Node 16.7.0. [#2061](https://github.com/zowe/zowe-cli/pull/2061)

## `8.0.0-next.202402211923`

- Enhancement: New `SeachJob.searchJobs` class and method, which can be used to search spool files for a specified string or regular expression. 

## `8.0.0-next.202402021649`

- LTS Breaking: Removed `getSpoolDownloadFile` use `getSpoolDownloadFilePath` instead

## `8.0.0-next.202311132045`

- Major: First major version bump for V3
=======
## `7.25.0`

- Enhancement: Added the ability to set `internalReaderFileEncoding` on the `submitJcl`, `submitJclString`, `submitJclCommon`, `submitJclNotify`, and `submitJclNotifyCommon` Jobs APIs [#2139](https://github.com/zowe/zowe-cli/pull/2139)
- Enhancement: Added the ability to set `internalReaderRecfm` and `internalReaderLrecl` on the `submitJclString` Jobs API [#2139](https://github.com/zowe/zowe-cli/pull/2139)
- Enhancement: Added the ability to download job spool files using other codepages [#1822](https://github.com/zowe/zowe-cli/pull/1822)
>>>>>>> d2066849

## `7.17.0`

- Enhancement: Set properties for GetJobs errors for use in a more user-friendly format with the ZOWE_V3_ERR_FORMAT environment variable. [zowe-cli#935](https://github.com/zowe/zowe-cli/issues/935)

## `7.14.0`

- Enhancement: Added streaming capabilities to the `DownloadJobs.downloadSpoolContentCommon` method. [Zowe Explorer #2060](https://github.com/zowe/vscode-extension-for-zowe/issues/2060)

## `7.11.3`

- BugFix: Added URI encoding to user input that is sent to z/OSMF in the URL [#1596](https://github.com/zowe/zowe-cli/issues/1596)

## `7.11.0`

-BugFix: Enabled option to download output from a submitted job with the "directory" option. The `IDownloadSpoolContentParms` interface now supports an "extension" flag which enables changes to file extension as originally intended. [#729](https://github.com/zowe/zowe-cli/issues/729)

## `7.10.4`

- BugFix: Changed default value for modify-jobs option in the CancelJobs and DeleteJobs classes to 2.0. This change results in calls to z/OSMF becoming synchronous, and a successful response from the modify, cancel, and delete commands indicates the requested action was completed successfully. [#1459](https://github.com/zowe/zowe-cli/issues/1459)
## `7.10.0`

- Enhancement: Added support for downloading job spool content in binary and record formats.

## `7.9.1`

-BugFix: Introduced check to ensure ModifyJobs.modifyJobCommon can not be called with an empty options object

## `7.9.0`

- Enhancement: New api call added to request a list of jobs by any supported parameter including status
- Enhancement: Added new methods to support the changing of a job class and the hold status of a job: `ModifyJobs.modifyJob`, `ModifyJobs.modifyJobCommon` [#1156](https://github.com/zowe/zowe-cli/issues/1156)

## `7.2.0`

- Enhancement: Added the ability to submit a job from a USS File. [#1286](https://github.com/zowe/zowe-cli/issues/1286)

## `7.0.0`

- Major: Introduced Team Profiles, Daemon mode, and more. See the prerelease items (if any) below for more details.

## `6.40.0`

- Enhancement: Added the `exec-data` option for `zowe jobs list jobs` command to return execution data about the job in addition to the default information. [#1158](https://github.com/zowe/zowe-cli/issues/1158)

## `6.39.0`

- Enhancement: Updated the `cancelJobs` and `deleteJobs` functions to return an IJobFeedback object
  - The object is only fully populated for synchronous requests (modifyVersion 2.0)
  - Asynchronous requests return the object with all fields undefined except status, which is "0"

## `6.35.0`

- Enhancement: Exposed new option `modifyVersion` for the `zowe zos-jobs delete job` and `zowe zos-jobs cancel job` commands. [#1092](https://github.com/zowe/zowe-cli/issues/1092)

## `6.33.1`

- Development: Migrated from TSLint (now deprecated) to ESLint for static code analysis.

## `6.32.1`

- Updated Imperative version

## `6.31.0`

- Enhancement: Handle JCL symbol names and values in requests to submit a job.

## `6.24.2`

- Revert: Revert changes made in 6.24.1, problem was determined to be bundling pipeline

## `6.24.1`

- Bugfix: Change SDK package structure to allow for backwards compatibility for some projects importing the CLI

## `6.24.0`

- Initial release<|MERGE_RESOLUTION|>--- conflicted
+++ resolved
@@ -2,7 +2,6 @@
 
 All notable changes to the Zowe z/OS jobs SDK package will be documented in this file.
 
-<<<<<<< HEAD
 ## `8.0.0-next.202403131702`
 
 - BugFix: Removing stack trace for zosjobs errors. Added constant to JobsMessages.ts for error handling. [#2078](https://github.com/zowe/zowe-cli/pull/2078)
@@ -27,13 +26,12 @@
 ## `8.0.0-next.202311132045`
 
 - Major: First major version bump for V3
-=======
+
 ## `7.25.0`
 
 - Enhancement: Added the ability to set `internalReaderFileEncoding` on the `submitJcl`, `submitJclString`, `submitJclCommon`, `submitJclNotify`, and `submitJclNotifyCommon` Jobs APIs [#2139](https://github.com/zowe/zowe-cli/pull/2139)
 - Enhancement: Added the ability to set `internalReaderRecfm` and `internalReaderLrecl` on the `submitJclString` Jobs API [#2139](https://github.com/zowe/zowe-cli/pull/2139)
 - Enhancement: Added the ability to download job spool files using other codepages [#1822](https://github.com/zowe/zowe-cli/pull/1822)
->>>>>>> d2066849
 
 ## `7.17.0`
 
