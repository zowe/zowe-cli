# Change Log

All notable changes to the Zowe z/OS jobs SDK package will be documented in this file.

## Recent Changes

<<<<<<< HEAD
- Enhancement: Added the ability to set `internalReaderFileEncoding` on the `submitJcl`, `submitJclString`, `submitJclCommon`, `submitJclNotify`, and `submitJclNotifyCommon` Jobs APIs [#2139](https://github.com/zowe/zowe-cli/pull/2139)
- Enhancement: Added the ability to set `internalReaderRecfm` and `internalReaderLrecl` on the `submitJclString` Jobs API [#2139](https://github.com/zowe/zowe-cli/pull/2139)
=======
- Enhancement: Added the ability to download job spool files using other codepages [#1822](https://github.com/zowe/zowe-cli/pull/1822)
>>>>>>> 137cc730

## `7.17.0`

- Enhancement: Set properties for GetJobs errors for use in a more user-friendly format with the ZOWE_V3_ERR_FORMAT environment variable. [zowe-cli#935](https://github.com/zowe/zowe-cli/issues/935)

## `7.14.0`

- Enhancement: Added streaming capabilities to the `DownloadJobs.downloadSpoolContentCommon` method. [Zowe Explorer #2060](https://github.com/zowe/vscode-extension-for-zowe/issues/2060)

## `7.11.3`

- BugFix: Added URI encoding to user input that is sent to z/OSMF in the URL [#1596](https://github.com/zowe/zowe-cli/issues/1596)

## `7.11.0`

-BugFix: Enabled option to download output from a submitted job with the "directory" option. The `IDownloadSpoolContentParms` interface now supports an "extension" flag which enables changes to file extension as originally intended. [#729](https://github.com/zowe/zowe-cli/issues/729)

## `7.10.4`

- BugFix: Changed default value for modify-jobs option in the CancelJobs and DeleteJobs classes to 2.0. This change results in calls to z/OSMF becoming synchronous, and a successful response from the modify, cancel, and delete commands indicates the requested action was completed successfully. [#1459](https://github.com/zowe/zowe-cli/issues/1459)
## `7.10.0`

- Enhancement: Added support for downloading job spool content in binary and record formats.

## `7.9.1`

-BugFix: Introduced check to ensure ModifyJobs.modifyJobCommon can not be called with an empty options object

## `7.9.0`

- Enhancement: New api call added to request a list of jobs by any supported parameter including status
- Enhancement: Added new methods to support the changing of a job class and the hold status of a job: `ModifyJobs.modifyJob`, `ModifyJobs.modifyJobCommon` [#1156](https://github.com/zowe/zowe-cli/issues/1156)

## `7.2.0`

- Enhancement: Added the ability to submit a job from a USS File. [#1286](https://github.com/zowe/zowe-cli/issues/1286)

## `7.0.0`

- Major: Introduced Team Profiles, Daemon mode, and more. See the prerelease items (if any) below for more details.

## `6.40.0`

- Enhancement: Added the `exec-data` option for `zowe jobs list jobs` command to return execution data about the job in addition to the default information. [#1158](https://github.com/zowe/zowe-cli/issues/1158)

## `6.39.0`

- Enhancement: Updated the `cancelJobs` and `deleteJobs` functions to return an IJobFeedback object
  - The object is only fully populated for synchronous requests (modifyVersion 2.0)
  - Asynchronous requests return the object with all fields undefined except status, which is "0"

## `6.35.0`

- Enhancement: Exposed new option `modifyVersion` for the `zowe zos-jobs delete job` and `zowe zos-jobs cancel job` commands. [#1092](https://github.com/zowe/zowe-cli/issues/1092)

## `6.33.1`

- Development: Migrated from TSLint (now deprecated) to ESLint for static code analysis.

## `6.32.1`

- Updated Imperative version

## `6.31.0`

- Enhancement: Handle JCL symbol names and values in requests to submit a job.

## `6.24.2`

- Revert: Revert changes made in 6.24.1, problem was determined to be bundling pipeline

## `6.24.1`

- Bugfix: Change SDK package structure to allow for backwards compatibility for some projects importing the CLI

## `6.24.0`

- Initial release<|MERGE_RESOLUTION|>--- conflicted
+++ resolved
@@ -4,12 +4,9 @@
 
 ## Recent Changes
 
-<<<<<<< HEAD
 - Enhancement: Added the ability to set `internalReaderFileEncoding` on the `submitJcl`, `submitJclString`, `submitJclCommon`, `submitJclNotify`, and `submitJclNotifyCommon` Jobs APIs [#2139](https://github.com/zowe/zowe-cli/pull/2139)
 - Enhancement: Added the ability to set `internalReaderRecfm` and `internalReaderLrecl` on the `submitJclString` Jobs API [#2139](https://github.com/zowe/zowe-cli/pull/2139)
-=======
 - Enhancement: Added the ability to download job spool files using other codepages [#1822](https://github.com/zowe/zowe-cli/pull/1822)
->>>>>>> 137cc730
 
 ## `7.17.0`
 
