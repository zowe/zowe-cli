--- conflicted
+++ resolved
@@ -49,13 +49,8 @@
   },
   "devDependencies": {
     "@types/node": "^14.18.28",
-<<<<<<< HEAD
-    "@zowe/cli-test-utils": "7.16.3",
-    "@zowe/core-for-zowe-sdk": "7.16.3",
-=======
     "@zowe/cli-test-utils": "7.16.4",
     "@zowe/core-for-zowe-sdk": "7.16.4",
->>>>>>> eb77eaaf
     "@zowe/imperative": "5.14.2",
     "eslint": "^8.22.0",
     "madge": "^4.0.1",
