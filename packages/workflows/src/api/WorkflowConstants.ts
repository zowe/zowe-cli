/*
* This program and the accompanying materials are made available under the terms of the
* Eclipse Public License v2.0 which accompanies this distribution, and is available at
* https://www.eclipse.org/legal/epl-v20.html
*
* SPDX-License-Identifier: EPL-2.0
*
* Copyright Contributors to the Zowe Project.
*
*/

import { IMessageDefinition, apiErrorHeader } from "@brightside/imperative";

/**
 * Constants for workflow related APIs.
 * @export
 * @class WorkflowConstants
 */
export class WorkflowConstants {

    /**
     * URI base for workflow API.
     * @static
     * @type {string}
     * @memberof WorkflowConstants
     */
    public static readonly RESOURCE: string = "/zosmf/workflow/rest";

    /**
     * URI base for workflows API.
     * @static
     * @type {string}
     * @memberof WorkflowConstants
     */
    public static readonly WORKFLOW_RESOURCE: string = "workflows";

    /**
     * URI base for starting workflow API.
     * @static
     * @type {string}
     * @memberof WorkflowConstants
     */
    public static readonly START_WORKFLOW: string = "operations/start";

    /**
<<<<<<< HEAD
     * URI base for canceling workflow API.
=======
     * URI base for archiving workflow API
     *
>>>>>>> d8f791b8
     * @static
     * @type {string}
     * @memberof WorkflowConstants
     */
<<<<<<< HEAD
    public static readonly CANCEL_WORKFLOW: string = "operations/cancel";
=======
    public static readonly ARCHIVE_WORKFLOW: string = "operations/archive";
>>>>>>> d8f791b8

    /**
     * URI base for list workflows from registry API.
     * @static
     * @type {string}
     * @memberof WorkflowConstants
     */
    public static readonly LIST_WORKFLOWS: string = "operations/list";

    /**
     * URI base for filter workflows from registry API.
     * @static
     * @type {string}
     * @memberof WorkflowConstants
     */
    public static readonly category: string = "category";

    /**
     * URI base for filter workflows from registry API.
     * @static
     * @type {string}
     * @memberof WorkflowConstants
     */
    public static readonly system: string = "system";

    /**
     * URI base for filter workflows from registry API.
     * @static
     * @type {string}
     * @memberof WorkflowConstants
     */
    public static readonly owner: string = "owner";

    /**
     * URI base for filter workflows from registry API.
     * @static
     * @type {string}
     * @memberof WorkflowConstants
     */
    public static readonly vendor: string = "vendor";

    /**
     * URI base for filter workflows from registry API.
     * @static
     * @type {string}
     * @memberof WorkflowConstants
     */
    public static readonly statusName: string = "statusName";

    /**
     * URI base for filter workflows from registry API.
     * @static
     * @type {string}
     * @memberof WorkflowConstants
     */
    public static readonly workflowName: string = "workflowName";

    /**
     * URI base for filtering workflow by name API.
     * @static
     * @type {string}
     * @memberof WorkflowConstants
     */
    public static readonly WF_NAME: string = "workflowName";

    /**
     * Version of the z/OSMF
     * @static
     * @type {string}
     * @memberOf WorkflowConstants
     */
    public static readonly ZOSMF_VERSION: string = "1.0";

    /**
     * URI base for returnData for workflow properties from registry API.
     * @static
     * @type {string}
     * @memberof WorkflowConstants
     */
    public static readonly returnData: string = "returnData";

    /**
     * URI base for steps for workflow properties from registry API.
     * @static
     * @type {string}
     * @memberof WorkflowConstants
     */
    public static readonly steps: string = "steps";

    /**
     * URI base for variables for workflow properties from registry API.
     * @static
     * @type {string}
     * @memberof WorkflowConstants
     */
    public static readonly variables: string = "variables";

}

/**
 * Error message that no session was supplied.
 * @static
 * @type {IMessageDefinition}
 * @memberof WorkflowConstants
 */
export const noSession: IMessageDefinition = {
    message: apiErrorHeader + `No session was supplied.`
};

/**
 * Error message that no z/OSMF version parameter string was supplied.
 * @static
 * @type {IMessageDefinition}
 * @memberof WorkflowConstants
 */
export const nozOSMFVersion: IMessageDefinition = {
    message: apiErrorHeader + `No z/OSMF version parameter was supplied.`
};


/**
 * Error message that no workflow key string was supplied.
 * @static
 * @type {IMessageDefinition}
 * @memberof WorkflowConstants
 */
export const noWorkflowKey: IMessageDefinition = {
    message: apiErrorHeader + `No workflow key parameter was supplied.`
};

/**
 * Error message that workflow key that was supplied does not exist.
 * IZUWF5001W: The workflow key "workflowkey" was not found.
 * @static
 * @type {IMessageDefinition}
 * @memberof WorkflowConstants
 */
export const WrongWorkflowKey: IMessageDefinition = {
    message: "IZUWF5001W"
    };

/**
 * Error message that no steps parameter was supplied.
 * @static
 * @type {IMessageDefinition}
 * @memberof WorkflowConstants
 */
export const noSteps: IMessageDefinition = {
        message: apiErrorHeader + `No steps parameter was supplied.`
};

/**
 * Error message that no variables parameter was supplied.
 * @static
 * @type {IMessageDefinition}
 * @memberof WorkflowConstants
 */
export const noVariables: IMessageDefinition = {
        message: apiErrorHeader + `No variables parameter was supplied.`
};

/**
 * Error message that no workflow definition file parameter string was supplied.
 * @static
 * @type {IMessageDefinition}
 * @memberof WorkflowConstants
 */
export const noWorkflowDefinitionFile: IMessageDefinition = {
    message: apiErrorHeader + `No workflow definition file parameter was supplied.`
};
/**
 * Error message that no workflow name parameter string was supplied.
 * @static
 * @type {IMessageDefinition}
 * @memberof WorkflowConstants
 */
export const noWorkflowName: IMessageDefinition = {
    message: apiErrorHeader + `No workflow name parameter was supplied.`
};
/**
 * Error message that no system name parameter string was supplied.
 * @static
 * @type {IMessageDefinition}
 * @memberof WorkflowConstants
 */
export const noSystemName: IMessageDefinition = {
    message: apiErrorHeader + `No system name parameter was supplied.`
};

/**
 * Error message that no system name parameter string was supplied.
 * @static
 * @type {IMessageDefinition}
 * @memberof WorkflowConstants
 */
export const wrongString: IMessageDefinition = {
    message: apiErrorHeader + `Parameter contains wrong character - & or ?.`
};
/**
 * Error message that no owner parameter string was supplied.
 * @static
 * @type {IMessageDefinition}
 * @memberof WorkflowConstants
 */
export const noOwner: IMessageDefinition = {
    message: apiErrorHeader + `No owner parameter was supplied.`
};
export const wrongPath: IMessageDefinition = {
    message: apiErrorHeader + `Wrong format of USS path or DSNAME supplied.`
};
export const wrongOwner: IMessageDefinition = {
    message: apiErrorHeader + `Wrong format of user ID supplied.`
};<|MERGE_RESOLUTION|>--- conflicted
+++ resolved
@@ -43,21 +43,23 @@
     public static readonly START_WORKFLOW: string = "operations/start";
 
     /**
-<<<<<<< HEAD
      * URI base for canceling workflow API.
-=======
+     *
+     * @static
+     * @type {string}
+     * @memberof WorkflowConstants
+     */
+    public static readonly CANCEL_WORKFLOW: string = "operations/cancel";
+
+    /**
      * URI base for archiving workflow API
      *
->>>>>>> d8f791b8
-     * @static
-     * @type {string}
-     * @memberof WorkflowConstants
-     */
-<<<<<<< HEAD
-    public static readonly CANCEL_WORKFLOW: string = "operations/cancel";
-=======
+     * @static
+     * @type {string}
+     * @memberof WorkflowConstants
+     */
     public static readonly ARCHIVE_WORKFLOW: string = "operations/archive";
->>>>>>> d8f791b8
+
 
     /**
      * URI base for list workflows from registry API.
