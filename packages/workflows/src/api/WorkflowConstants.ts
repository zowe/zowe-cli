--- conflicted
+++ resolved
@@ -40,11 +40,15 @@
      * @type {string}
      * @memberof WorkflowConstants
      */
-<<<<<<< HEAD
     public static readonly WORKFLOW_DEFINITION: string = "workflowDefinition";
-=======
+
+    /**
+     * URI base for workflows API.
+     * @static
+     * @type {string}
+     * @memberof WorkflowConstants
+     */
     public static readonly ARCH_WORKFLOW_RESOURCE: string = "archivedworkflows";
->>>>>>> e3d15c18
 
     /**
      * URI base for starting workflow API.
