--- conflicted
+++ resolved
@@ -2,15 +2,13 @@
 
 All notable changes to the Zowe z/OSMF SDK package will be documented in this file.
 
-<<<<<<< HEAD
 ## Unreleased (branch: feat/secure-cert-support)
 
-- Added ZOSMF session option constants and profile fields to support `certAccount` and `certKeyAccount`. Files changed: `packages/zosmf/src/ZosmfSession.ts`, `packages/zosmf/src/constants/Zosmf.profile.ts`.
-=======
+- Enhancement: Added ZOSMF session option constants and profile fields to support `certAccount` and `certKeyAccount`. Files changed: `packages/zosmf/src/ZosmfSession.ts`, `packages/zosmf/src/constants/Zosmf.profile.ts`.
+
 ## `8.27.4`
 
 - BugFix: Updated minimum supported version of Node from 18 to 20. Added Node 24 support. [#2616](https://github.com/zowe/zowe-cli/pull/2616)
->>>>>>> 7a39cf29
 
 ## `8.20.0`
 
