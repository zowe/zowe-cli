--- conflicted
+++ resolved
@@ -2,11 +2,11 @@
 
 All notable changes to the Zowe z/OSMF SDK package will be documented in this file.
 
-<<<<<<< HEAD
+
 ## Recent Changes
 
 - Enhancement: Created `isZosVersionAtLeast()` function to allow for dynamic behavior based on z/OS version. [#2240](https://github.com/zowe/zowe-cli/pull/2240)
-=======
+
 ## `8.0.0`
 
 - MAJOR: v8.0.0 Release
@@ -14,7 +14,6 @@
 ## `8.0.0-next.202409191615`
 
 - Update: Final prerelease
->>>>>>> 606d579c
 
 ## `8.0.0-next.202408131445`
 
