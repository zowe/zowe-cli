--- conflicted
+++ resolved
@@ -1,10 +1,6 @@
 {
   "name": "@zowe/zosmf-for-zowe-sdk",
-<<<<<<< HEAD
-  "version": "7.19.0",
-=======
   "version": "8.0.0-next.202311162222",
->>>>>>> 327f418c
   "description": "Zowe SDK to interact with the z/OS Management Facility",
   "author": "Zowe",
   "license": "EPL-2.0",
@@ -48,15 +44,9 @@
     "prepack": "node ../../scripts/prepareLicenses.js"
   },
   "devDependencies": {
-<<<<<<< HEAD
-    "@zowe/cli-test-utils": "7.19.0",
-    "@zowe/core-for-zowe-sdk": "7.19.0",
-    "@zowe/imperative": "5.19.0"
-=======
     "@zowe/cli-test-utils": "8.0.0-next.202311162222",
     "@zowe/core-for-zowe-sdk": "8.0.0-next.202311162222",
     "@zowe/imperative": "8.0.0-next.202311162222"
->>>>>>> 327f418c
   },
   "peerDependencies": {
     "@zowe/core-for-zowe-sdk": "^8.0.0-next",
