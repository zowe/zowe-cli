--- conflicted
+++ resolved
@@ -47,11 +47,7 @@
     "@types/node": "^14.18.28",
     "@zowe/cli-test-utils": "7.16.5",
     "@zowe/core-for-zowe-sdk": "7.17.0",
-<<<<<<< HEAD
-    "@zowe/imperative": "5.16.0",
-=======
     "@zowe/imperative": "5.18.0",
->>>>>>> 3d81e910
     "eslint": "^8.22.0",
     "madge": "^4.0.1",
     "rimraf": "^2.6.3",
