--- conflicted
+++ resolved
@@ -9,11 +9,7 @@
 *                                                                                 *
 */
 
-<<<<<<< HEAD
-import { ICommandOptionDefinition, IProfile, Logger, Session, ICommandArguments } from "@brightside/imperative";
-=======
 import { ICommandArguments, ICommandOptionDefinition, IProfile, Logger, Session } from "@brightside/imperative";
->>>>>>> 6d07321f
 
 /**
  * Utility Methods for Brightside
