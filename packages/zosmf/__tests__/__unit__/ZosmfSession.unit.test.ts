/*
* This program and the accompanying materials are made available under the terms of the
* Eclipse Public License v2.0 which accompanies this distribution, and is available at
* https://www.eclipse.org/legal/epl-v20.html
*
* SPDX-License-Identifier: EPL-2.0
*
* Copyright Contributors to the Zowe Project.
*
*/

import { ZosmfSession } from "../../src/ZosmfSession";
import { ConnectionPropsForSessCfg, Session, ISession, ICommandArguments } from "@zowe/imperative";

describe("zosmf utils", () => {
    it("should create a session config from cmd args",  () => {
        const args: ICommandArguments = {
            $0: "zowe",
            _: [""],
            host: "fake",
            port: "fake",
            rejectUnauthorized: false,
            basePath: "fakeBasePath",
            tokenValue: "fake",
            tokenType: "fake"
        };
        const sessIntface: ISession = ZosmfSession.createSessCfgFromArgs(args);
        expect(sessIntface.basePath).toBe("fakeBasePath");
        expect(sessIntface.rejectUnauthorized).toBe(false);
        expect(sessIntface.protocol).toBe("https");
    });
<<<<<<< HEAD

    it("Should create a session object when tokenValue and tokenType are present", async () => {
        const args: ICommandArguments = {
            $0: "zowe",
            _: [""],
            host: "fakeHost",
            port: "fakePort",
            rejectUnauthorized: false,
            basePath: "fakeBasePath",
            tokenValue: "fakeTokenValue",
            tokenType: "fakeTokenType"
        };
        const sessCfg = await ConnectionPropsForSessCfg.addPropsOrPrompt<ISession>(
            ZosmfSession.createSessCfgFromArgs(args),
            args
        );
        const session: Session = new Session(sessCfg);

        expect(session.ISession.hostname).toBe("fakeHost");
        expect(session.ISession.port).toBe("fakePort");
        expect(session.ISession.rejectUnauthorized).toBe(false);
        expect(session.ISession.basePath).toBe("fakeBasePath");
        expect(session.ISession.tokenValue).toBe("fakeTokenValue");
        expect(session.ISession.tokenType).toBe("fakeTokenType");
        expect(session.ISession.protocol).toBe("https");
        expect(session.ISession.user).toBe(undefined);
        expect(session.ISession.password).toBe(undefined);
    });

    it("should fail to create a session when username, password, and token are not present", async () => {
        const args: ICommandArguments = {
            $0: "zowe",
            _: [""],
            host: "fakeHost",
            port: "fakePort",
            rejectUnauthorized: false,
            basePath: "fakeBasePath"
        };
        const sessCfg = await ConnectionPropsForSessCfg.addPropsOrPrompt<ISession>(
            ZosmfSession.createSessCfgFromArgs(args),
            args, {doPrompting: false}
        );

=======
    it("Should create a session object when certFile and certKeyFile are present", () => {
        const args: ICommandArguments = {
            $0: "zowe",
            _: [""],
            host: "fake",
            port: "fake",
            rejectUnauthorized: false,
            basePath: "fake",
            certFile: "/fake/path",
            certKeyFile: "/fake/path"
        };
        const session: Session = ZosmfSession.createBasicZosmfSessionFromArguments(args);
        expect(session.ISession).toMatchSnapshot();
    });
    it("should fail to create a basic session object when username and password are not present", () => {
>>>>>>> a1f45424
        let error;
        try {
            const session: Session = new Session(sessCfg);
        } catch (err) {
            error = err;
        }
        expect(error.toString()).toContain("Must have user & password OR base64 encoded credentials");
    });

    it("should fail to create a session when host is not present", async () => {
        const args: ICommandArguments = {
            $0: "zowe",
            _: [""],
            port: "fakePort",
            user: "fakeUser",
            password: "fakePassword",
            rejectUnauthorized: false,
            basePath: "fakeBasePath"
        };
        const sessCfg = await ConnectionPropsForSessCfg.addPropsOrPrompt<ISession>(
            ZosmfSession.createSessCfgFromArgs(args),
            args, {doPrompting: false}
        );

        let error;
        try {
            const session: Session = new Session(sessCfg);
        } catch (err) {
            error = err;
        }
        expect(error.toString()).toContain("Required parameter 'hostname' must be defined");
    });

    it("should fail to create a session when tokenValue and tokenType are undefined", async () => {
        const args: ICommandArguments = {
            $0: "zowe",
            _: [""],
            host: "fakeHost",
            port: "fakePort",
            rejectUnauthorized: false,
            basePath: undefined,
            tokenValue: undefined,
            tokenType: undefined
        };
        const sessCfg = await ConnectionPropsForSessCfg.addPropsOrPrompt<ISession>(
            ZosmfSession.createSessCfgFromArgs(args),
            args, {doPrompting: false}
        );

        let error;
        try {
            const session: Session = new Session(sessCfg);
        } catch (err) {
            error = err;
        }
        expect(error.toString()).toContain("Must have user & password OR base64 encoded credentials");
    });
});<|MERGE_RESOLUTION|>--- conflicted
+++ resolved
@@ -29,7 +29,6 @@
         expect(sessIntface.rejectUnauthorized).toBe(false);
         expect(sessIntface.protocol).toBe("https");
     });
-<<<<<<< HEAD
 
     it("Should create a session object when tokenValue and tokenType are present", async () => {
         const args: ICommandArguments = {
@@ -59,6 +58,21 @@
         expect(session.ISession.password).toBe(undefined);
     });
 
+    it("Should create a session object when certFile and certKeyFile are present", () => {
+        const args: ICommandArguments = {
+            $0: "zowe",
+            _: [""],
+            host: "fake",
+            port: "fake",
+            rejectUnauthorized: false,
+            basePath: "fake",
+            certFile: "/fake/path",
+            certKeyFile: "/fake/path"
+        };
+        const session: Session = ZosmfSession.createBasicZosmfSessionFromArguments(args);
+        zzz expect(session.ISession).toMatchSnapshot();
+    });
+
     it("should fail to create a session when username, password, and token are not present", async () => {
         const args: ICommandArguments = {
             $0: "zowe",
@@ -73,23 +87,6 @@
             args, {doPrompting: false}
         );
 
-=======
-    it("Should create a session object when certFile and certKeyFile are present", () => {
-        const args: ICommandArguments = {
-            $0: "zowe",
-            _: [""],
-            host: "fake",
-            port: "fake",
-            rejectUnauthorized: false,
-            basePath: "fake",
-            certFile: "/fake/path",
-            certKeyFile: "/fake/path"
-        };
-        const session: Session = ZosmfSession.createBasicZosmfSessionFromArguments(args);
-        expect(session.ISession).toMatchSnapshot();
-    });
-    it("should fail to create a basic session object when username and password are not present", () => {
->>>>>>> a1f45424
         let error;
         try {
             const session: Session = new Session(sessCfg);
