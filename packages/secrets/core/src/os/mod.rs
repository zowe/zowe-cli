pub mod error;

cfg_if::cfg_if! {
    if #[cfg(target_os = "windows")] {
        pub mod win;
<<<<<<< HEAD
        pub use win::{delete_password, find_credentials, find_password, get_password, set_password, get_certificate};
=======
        pub use win::{delete_password, find_credentials, find_password, get_password, set_password, set_password_with_persistence, PERSIST_ENTERPRISE};
>>>>>>> 0e3a9933
    } else if #[cfg(target_os = "macos")] {
        pub mod mac;
        pub use mac::{delete_password, find_credentials, find_password, get_password, set_password, get_certificate};
    } else if #[cfg(any(target_os = "freebsd", target_os = "linux"))] {
        pub mod unix;
        pub use unix::{delete_password, find_credentials, find_password, get_password, set_password, get_certificate};
    }
}<|MERGE_RESOLUTION|>--- conflicted
+++ resolved
@@ -3,11 +3,7 @@
 cfg_if::cfg_if! {
     if #[cfg(target_os = "windows")] {
         pub mod win;
-<<<<<<< HEAD
-        pub use win::{delete_password, find_credentials, find_password, get_password, set_password, get_certificate};
-=======
-        pub use win::{delete_password, find_credentials, find_password, get_password, set_password, set_password_with_persistence, PERSIST_ENTERPRISE};
->>>>>>> 0e3a9933
+        pub use win::{delete_password, find_credentials, find_password, get_password, set_password, set_password_with_persistence, get_certificate, PERSIST_ENTERPRISE};
     } else if #[cfg(target_os = "macos")] {
         pub mod mac;
         pub use mac::{delete_password, find_credentials, find_password, get_password, set_password, get_certificate};
