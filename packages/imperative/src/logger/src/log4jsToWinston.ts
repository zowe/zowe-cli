/*
* This program and the accompanying materials are made available under the terms of the
* Eclipse Public License v2.0 which accompanies this distribution, and is available at
* https://www.eclipse.org/legal/epl-v20.html
*
* SPDX-License-Identifier: EPL-2.0
*
* Copyright Contributors to the Zowe Project.
*
*/

import { transports, format, LoggerOptions, addColors } from "winston";
import * as os from "os";
import * as dayjs from "dayjs";

export const customLevels = {
    levels: {
        fatal: 0,
        error: 1,
        warn: 2,
        info: 3,
        mark: 4,
        debug: 5,
        trace: 6,
        all: 7
    },
    colors: {
        fatal: "magenta",
        error: "red",
        warn: "yellow",
        info: "green",
        mark: "white",
        debug: "blue",
        trace: "gray",
    },
};

addColors(customLevels.colors);

/**
 * Maps log4js date formatting specifiers to dayjs format
 * @param log4jsFormat The log4js date formatting to convert to dayjs format.
 * @returns The corresponding dayjs format.
 */
export function mapLog4jsToDayjsFormat(log4jsFormat: string): string {
<<<<<<< HEAD
    //
=======
>>>>>>> 952f71c2
    // https://github.com/log4js-node/log4js-node/issues/1012#issuecomment-1017144708

    // Support reserved log4js -> date-format strings in pattern options
    switch (log4jsFormat) {
        case "ISO8601":
            return "YYYY-MM-DDTHH:mm:ss.SSS";
        case "ISO8601_WITH_TZ_OFFSET":
            // dayjs format for ISO8601 with timezone offset
            return "YYYY-MM-DDTHH:mm:ss.SSSZZ";
        case "ABSOLUTE":
            return "HH:mm:ss.SSS";
        case "DATE":
            return "DD MM YYYY HH:mm:ss.SSS";
        default:
            break;
    }

    // Basic replacements - dayjs uses similar tokens to log4js/fecha for common cases
    return (
        log4jsFormat
            .replace(/yyyy/g, "YYYY") // Year
            .replace(/yy/g, "YY") // Year, two digits
            // MM is month (already correct)
            // dd is day (use DD for dayjs)
            .replace(/dd/g, "DD")
            // hh is hour (use HH for 24-hour format in dayjs)
            .replace(/hh/g, "HH")
            // mm is minute (already correct)
            // ss is seconds (already correct)
            // SSS is milliseconds (already correct)
            .replace(/O/g, "ZZ")
    ); // Timezone offset
}

/**
 * Translates a log4js pattern string into a Winston format object.
 * Handles common tokens like %d, %p, %m, %c, %n, %h, %z, %%.
 * Supports multiple %d tokens with different format specifiers (e.g., %d{yyyy/MM/dd}, %d{hh:mm:ss}).
 * Strips color codes (%[ and %]).
 * @param pattern The log4js pattern string.
 * @returns A Winston format object.
 */
export function translateLog4jsPattern(
    pattern: string
): ReturnType<typeof format.combine> {
    return format.combine(
        format.timestamp(), // Add timestamp to the info object, default format (ISO)
        format.printf((info) => {
            // Process the pattern for each log entry
            let output = pattern;

            // Handle colorization tokens first (%[ and %]) - simple removal
            output = output.replace(/%\[/g, "").replace(/%\]/g, "");

            const dateTokenRegex = /%d(?:\{([^}]+)\})?/g; // Regex specifically for date tokens
            output = output.replace(
                dateTokenRegex,
                (dateToken, capturedFormat): string => {
                    // Default format for plain %d
                    let formatString = "YYYY-MM-DDTHH:mm:ss.SSS";
                    if (capturedFormat) {
                        // If a format like %d{...} is found, map it
                        formatString = mapLog4jsToDayjsFormat(capturedFormat);
                    }
                    // Use dayjs to format the timestamp with the specific format for this token
                    return dayjs(info.timestamp as string).format(
                        formatString
                    );
                }
            );

            // Regex for non-date, non-color tokens handled previously
            const otherTokenRegex = /(%p|%c|%m|%n|%h|%z|%%)/g;
            output = output.replace(otherTokenRegex, (token): string => {
                // Handle remaining tokens
                switch (token) {
                    case "%p":
                        return String(info.level).toLocaleUpperCase();
                    case "%m":
                        return String(info.message);
                    case "%n":
                        return "\n";
                    case "%c":
                        return String(info.category ?? "default");
                    case "%h":
                        return os.hostname();
                    case "%z":
                        return String(process.pid);
                    case "%%":
                        return "%";
                }
            });

            // Add category to info object if not present and %c is in the original pattern
            if (!info.category && pattern.includes("%c")) {
                info.category = "default";
            }
            return output;
        })
    );
}

export type PatternLayout = { type: "pattern"; pattern: string };
export type AppenderWithPatternLayout = { layout: PatternLayout };

export function isPatternLayout(layout: unknown): layout is PatternLayout {
    return typeof layout === "object" &&
        layout !== null &&
        "type" in layout &&
        "pattern" in layout &&
        layout.type === "pattern" &&
        typeof layout.pattern === "string";
}

/**
 * Type guard for log4js appender with a pattern layout.
 */
export function hasPatternLayout(
    appender: unknown
): appender is AppenderWithPatternLayout {
    return (
        typeof appender === "object" &&
        appender !== null &&
        "layout" in appender && isPatternLayout(appender.layout)
    );
}

export const defaultPrintfFormat =
({ timestamp, level, message }: { timestamp: unknown, level: string, message: unknown }) =>
    `[${timestamp}] [${level}] ${message}`;

// Define default formats outside the main function
const defaultWinstonFormat = format.combine(
    format.colorize(),
    format.timestamp(),
    format.printf(defaultPrintfFormat)
);
const defaultWinstonFileFormat = format.combine(
    format.timestamp(),
    format.printf(defaultPrintfFormat)
);

/**
 * Translates a log4js-style config to a winston LoggerOptions config.
 * Supports basic "console" and "file" appenders.
 * Handles basic log4js pattern layouts.
 * @param log4jsConfig The full log4js configuration object.
 * @param level The desired log level for this specific logger configuration.
 * @param includeAppenders An array of appender names to include in the returned transports.
 */
export function log4jsConfigToWinstonConfig(
    log4jsConfig: any,
    level: string,
    includeAppenders: string[]
): LoggerOptions {
    const winstonTransports: any[] = [];
    const allAppenders = log4jsConfig.appenders ?? {};

    // Map only the specified appenders to winston transports
    for (const appenderName of includeAppenders) {
        const appender = allAppenders[appenderName];
        if (!appender) {
            // eslint-disable-next-line no-console
            console.warn(
                `Appender "${appenderName}" specified for category not found in log4jsConfig.appenders. Skipping.`
            );
            continue;
        }

        let winstonFormat = defaultWinstonFormat;
        let winstonFileFormat = defaultWinstonFileFormat;

        // Check for layout pattern
        if (hasPatternLayout(appender)) {
            try {
                // Add try-catch for robustness during translation
                const pattern = appender.layout.pattern;
                const translatedFormat = translateLog4jsPattern(pattern);
                // Apply colorize only for console transport formats derived from patterns
                winstonFormat = format.combine(
                    format.colorize(),
                    translatedFormat
                );
                winstonFileFormat = translatedFormat; // No colorize for files
            } catch (error: any) {
                // Log an error or warning if translation fails, and fall back to default
                // eslint-disable-next-line no-console
                console.warn(
                    `Failed to translate log4js pattern for appender "${appenderName}". Falling back to default format. Error: ${error.message}`
                );
                // Keep defaults
            }
        }

        // Use the level passed specifically for this configuration
        const transportLevel = level;

        if (isAppenderWithType(appender, "console")) {
            winstonTransports.push(
                new transports.Console({
                    level: transportLevel,
                    format: winstonFormat,
                })
            );
        } else if (
            isAppenderWithType(appender, "file") ||
            isAppenderWithType(appender, "fileSync")
        ) {
            winstonTransports.push(
                new transports.File({
                    filename: (appender as { filename: string }).filename,
                    level: transportLevel,
                    format: winstonFileFormat, // Use potentially translated format (no color)
                })
            );
        }
    }

    // Use the level passed into the function for this specific logger config
    return {
        levels: customLevels.levels,
        level: level,
        transports: winstonTransports,
        exitOnError: false,
    };
}

export type AppenderWithType = { type: string; filename?: string };

/**
 * Type guard for log4js appender with a specific type.
 */
export function isAppenderWithType(
    appender: unknown,
    type: string
): appender is AppenderWithType {
    return (
        typeof appender === "object" &&
        appender !== null &&
        "type" in appender &&
        appender.type === type
    );
}<|MERGE_RESOLUTION|>--- conflicted
+++ resolved
@@ -43,10 +43,6 @@
  * @returns The corresponding dayjs format.
  */
 export function mapLog4jsToDayjsFormat(log4jsFormat: string): string {
-<<<<<<< HEAD
-    //
-=======
->>>>>>> 952f71c2
     // https://github.com/log4js-node/log4js-node/issues/1012#issuecomment-1017144708
 
     // Support reserved log4js -> date-format strings in pattern options
