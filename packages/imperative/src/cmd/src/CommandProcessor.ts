/*
* This program and the accompanying materials are made available under the terms of the
* Eclipse Public License v2.0 which accompanies this distribution, and is available at
* https://www.eclipse.org/legal/epl-v20.html
*
* SPDX-License-Identifier: EPL-2.0
*
* Copyright Contributors to the Zowe Project.
*
*/

import { ICommandDefinition } from "./doc/ICommandDefinition";
import { CommandUtils } from "./utils/CommandUtils";
import { Arguments } from "yargs";
import { ICommandValidatorResponse } from "./doc/response/response/ICommandValidatorResponse";
import { ICommandHandler } from "./doc/handler/ICommandHandler";
import { couldNotInstantiateCommandHandler, unexpectedCommandError } from "../../messages";
import { SharedOptions } from "./utils/SharedOptions";
import { IImperativeError, ImperativeError } from "../../error";
import { SyntaxValidator } from "./syntax/SyntaxValidator";
import { IHelpGenerator } from "./help/doc/IHelpGenerator";
import { CommandResponse } from "./response/CommandResponse";
import { ICommandResponse } from "./doc/response/response/ICommandResponse";
import { Logger } from "../../logger";
import { IInvokeCommandParms } from "./doc/parms/IInvokeCommandParms";
import { ICommandProcessorParms } from "./doc/processor/ICommandProcessorParms";
import { ImperativeExpect } from "../../expect";
import { inspect } from "util";
import { EnvFileUtils, ImperativeConfig, TextUtils } from "../../utilities";
import * as nodePath from "path";
import * as os from "os";
import * as stream from "stream";
import { ICommandHandlerRequire } from "./doc/handler/ICommandHandlerRequire";
import { IHandlerParameters } from "../../cmd";
import { ChainedHandlerService } from "./ChainedHandlerUtils";
import { Constants } from "../../constants";
import { ICommandArguments } from "./doc/args/ICommandArguments";
import { CliUtils } from "../../utilities/src/CliUtils";
import { WebHelpManager } from "./help/WebHelpManager";
import { Config } from "../../config/src/Config";
import { ConfigUtils } from "../../config/src/ConfigUtils";
import { ConfigConstants } from "../../config/src/ConfigConstants";
import { IDaemonContext } from "../../imperative/src/doc/IDaemonContext";
import { Censor } from "../../censor/src/Censor";
import { EnvironmentalVariableSettings } from "../../imperative/src/env/EnvironmentalVariableSettings";
<<<<<<< HEAD
import { AuthOrder, ConnectionPropsForSessCfg, ISession } from "../../rest";
=======
import { ConnectionPropsForSessCfg } from "../../rest/src/session/ConnectionPropsForSessCfg";
import { ISession } from "../../rest/src/session/doc/ISession";
>>>>>>> 1cff12ce


/**
 * Internal interface for the command processor that is used by the CLI for `--show-inputs-only`
 * @interface IResolvedArgsResponse
 */
interface IResolvedArgsResponse {

    /**
     * All command values
     * @type {ICommandArguments}
     * @memberof IResolvedArgsResponse
     */
    commandValues?: ICommandArguments;

    /**
     * The profiles that are required
     * @type {string[]}
     * @memberof IResolvedArgsResponse
     */
    requiredProfiles?: string[];

    /**
     * The profiles that are optional
     * @type {string[]}
     * @memberof IResolvedArgsResponse
     */
    optionalProfiles?: string[];

    /**
     * Location of the profiles
     * @type {string[]}
     * @memberof IResolvedArgsResponse
     */
    locations?: string[];

    /**
     * @type {string}
     * @memberof IResolvedArgsResponse
     */
    authenticationType?: string;

    /**
     * @type {string}
     * @memberof IResolvedArgsResponse
     */
    authTypeOrder?: string;
}

/**
 * The command processor for imperative - accepts the command definition for the command being issued (and a pre-built)
 * response object and validates syntax, loads profiles, instantiates handlers, & invokes the handlers.
 * @export
 * @class CommandProcessor
 */
export class CommandProcessor {
    /**
     * The error tag for imperative errors.
     * @private
     * @static
     * @type {string}
     * @memberof CommandProcessor
     */
    private static readonly ERROR_TAG: string = "Command Processor Error:";
    /**
     * The root command name of the CLI (specified in the Imperative Configuration document)
     * @private
     * @type {string}
     * @memberof CommandProcessor
     */
    private mCommandRootName: string;
    /**
     * The command line.
     * @private
     * @type {string}
     * @memberof CommandProcessor
     */
    private mCommandLine: string;
    /**
     * Environmental variable name prefix used to construct configuration environmental variables.
     * @private
     * @type {string}
     * @memberof CommandProcessor
     */
    private mEnvVariablePrefix: string;

    /**
     * The phrase used to indicate the user wants to enter the value of an argument in a hidden text prompt
     * @private
     * @type {string}
     * @memberof CommandProcessor
     */
    private mPromptPhrase: string;
    /**
     * The command definition node for the command being executed.
     * @private
     * @type {ICommandDefinition}
     * @memberof CommandProcessor
     */
    private mDefinition: ICommandDefinition;
    /**
     * The full command definition contains all parents/ancestors of the command being executed.
     * @private
     * @type {ICommandDefinition}
     * @memberof CommandProcessor
     */
    private mFullDefinition: ICommandDefinition;
    /**
     * The help generator to use - normally passed the default generator.
     * @private
     * @type {IHelpGenerator}
     * @memberof CommandProcessor
     */
    private mHelpGenerator: IHelpGenerator;
    /**
     * Imperative Logger instance for logging from the command processor.
     * @private
     * @type {Logger}
     * @memberof CommandProcessor
     */
    private mLogger: Logger = Logger.getImperativeLogger();
    /**
     * Config object used to load profiles from active config layers.
     * @private
     * @type {Config}
     * @memberof CommandProcessor
     */
    private mConfig: Config;
    /**
     * The context object defined when in daemon mode.
     * @private
     * @type {IDaemonContext}
     * @memberof CommandProcessor
     */
    private mDaemonContext?: IDaemonContext;

    /**
     * Creates an instance of CommandProcessor.
     * @param {ICommandProcessorParms} params - See the interface for details.
     * @memberof CommandProcessor
     */
    constructor(params: ICommandProcessorParms) {
        ImperativeExpect.toNotBeNullOrUndefined(params, `${CommandProcessor.ERROR_TAG} No parameters supplied to constructor.`);
        this.mDefinition = params.definition;
        ImperativeExpect.toNotBeNullOrUndefined(this.mDefinition, `${CommandProcessor.ERROR_TAG} No command definition supplied.`);
        this.mFullDefinition = params.fullDefinition == null ? this.mDefinition : params.fullDefinition;
        this.mHelpGenerator = params.helpGenerator;
        ImperativeExpect.toNotBeNullOrUndefined(this.mHelpGenerator, `${CommandProcessor.ERROR_TAG} No help generator supplied.`);
        if (this.mDefinition.type === "command" && this.mDefinition.chainedHandlers == null) {
            ImperativeExpect.keysToBeDefinedAndNonBlank(this.mDefinition, ["handler"], `${CommandProcessor.ERROR_TAG} ` +
                `The definition supplied is of type "command", ` +
                `but no handler was specified.`);
        }
        this.mCommandRootName = params.rootCommandName;
        this.mCommandLine = params.commandLine;
        this.mEnvVariablePrefix = params.envVariablePrefix;
        this.mPromptPhrase = params.promptPhrase;
        this.mConfig = params.config;
        this.mDaemonContext = params.daemonContext;
        ImperativeExpect.keysToBeDefinedAndNonBlank(params, ["promptPhrase"], `${CommandProcessor.ERROR_TAG} No prompt phrase supplied.`);
        ImperativeExpect.keysToBeDefinedAndNonBlank(params, ["rootCommandName"], `${CommandProcessor.ERROR_TAG} No root command supplied.`);
        ImperativeExpect.keysToBeDefinedAndNonBlank(params, ["envVariablePrefix"], `${CommandProcessor.ERROR_TAG} No ENV variable prefix supplied.`);
        // TODO - check if the command definition passed actually exists within the full command definition tree passed
    }

    /**
     * Accessor for the root command name
     * @readonly
     * @type {string}
     * @memberof CommandProcessor
     */
    get rootCommand(): string {
        return this.mCommandRootName;
    }

    /**
     * Accessor for the command line
     * @readonly
     * @type {string}
     * @memberof CommandProcessor
     */
    get commandLine(): string {
        return this.mCommandLine;
    }

    /**
     * Accessor for the environment variable prefix
     * @readonly
     * @type {string}
     * @memberof CommandProcessor
     */
    get envVariablePrefix(): string {
        return this.mEnvVariablePrefix;
    }

    /**
     * Accessor for the prompt phrase
     * @readonly
     * @type {string}
     * @memberof CommandProcessor
     */
    get promptPhrase(): string {
        return this.mPromptPhrase;
    }

    /**
     * Accessor for the help generator passed to this instance of the command processor
     * @readonly
     * @type {IHelpGenerator}
     * @memberof CommandProcessor
     */
    get helpGenerator(): IHelpGenerator {
        return this.mHelpGenerator;
    }

    /**
     * Accessor for the app config
     * @readonly
     * @type {Config}
     * @memberof CommandProcessor
     */
    get config(): Config {
        return this.mConfig;
    }

    /**
     * Obtain a copy of the command definition
     * @return {ICommandDefinition}: The Zowe Commands definition document.
     */
    get definition(): ICommandDefinition {
        return JSON.parse(JSON.stringify(this.mDefinition));
    }

    /**
     * Obtain a copy of the command definition
     * @return {ICommandDefinition}: The Zowe Commands definition document.
     */
    get fullDefinition(): ICommandDefinition {
        return JSON.parse(JSON.stringify(this.mFullDefinition));
    }

    /**
     * Generates the help for the command definition passed.
     * @param {CommandResponse} response - The command response object
     * @memberof CommandProcessor
     */
    public help(response: CommandResponse): ICommandResponse {
        ImperativeExpect.toNotBeNullOrUndefined(response, `${CommandProcessor.ERROR_TAG} help(): No command response object supplied.`);
        this.log.info(`Building help text for command "${this.definition.name}"...`);
        const help: string = this.helpGenerator.buildHelp();
        response.data.setObj(help);
        response.console.log(Buffer.from(help));
        response.data.setMessage(`The help was constructed for command: ${this.mDefinition.name}.`);
        return this.finishResponse(response);
    }

    /**
     * Generates the help for the command definition passed.
     * @param {string} inContext - Name of page for group/command to jump to
     * @param {CommandResponse} response - The command response object
     * @memberof CommandProcessor
     */
    public webHelp(inContext: string, response: CommandResponse): ICommandResponse {
        ImperativeExpect.toNotBeNullOrUndefined(response, `${CommandProcessor.ERROR_TAG} help(): No command response object supplied.`);
        this.log.info(`Launching web help for command "${this.definition.name}"...`);
        try {
            WebHelpManager.instance.openHelp(inContext, response);
            response.data.setMessage(`The web help was launched for command: ${this.definition.name}`);
        } catch (err) {
            this.log.error(err);
            response.console.error(err);
            response.failed();
            response.setError({ msg: err.message, stack: err.stack });
        }
        return this.finishResponse(response);
    }

    /**
     * Validates the input arguments/options for the command (Performs additional validation outside of what Yargs
     * already provides - ideally, we would like to maintain control over all errors and messages for consistency).
     * @param {ICommandArguments} commandArguments: The input command arguments from the command line.
     * @param {CommandResponse} responseObject: Response object to print.
     * @return {Promise<ICommandValidatorResponse>}: Promise to be fulfilled when validation is complete.
     */
    public async validate(commandArguments: ICommandArguments, responseObject: CommandResponse): Promise<ICommandValidatorResponse> {
        ImperativeExpect.toNotBeNullOrUndefined(commandArguments, `${CommandProcessor.ERROR_TAG} validate(): No command arguments supplied.`);
        ImperativeExpect.toNotBeNullOrUndefined(responseObject, `${CommandProcessor.ERROR_TAG} validate(): No response object supplied.`);
        this.log.info(`Performing syntax validation for command "${this.definition.name}"...`);
        return new SyntaxValidator(this.mDefinition, this.mFullDefinition).validate(responseObject, commandArguments);
    }

    /**
     * Invoke the command handler. Locates and requires the module specified by the command definition document,
     * creates a new object, creates a response object, and invokes the handler. The handler is responsible for
     * fulfilling the promise when complete.
     * @param {IInvokeCommandParms} params - The parameters passed to the invoke function
     * @return {Promise<ICommandResponse>} - The promise that is fulfilled. A rejection if the promise indicates a
     * truly exceptional condition (should not occur).
     */
    public async invoke(params: IInvokeCommandParms): Promise<ICommandResponse> {

        // Ensure parameters are correct
        ImperativeExpect.toNotBeNullOrUndefined(params,
            `${CommandProcessor.ERROR_TAG} invoke(): No parameters supplied.`);
        ImperativeExpect.toNotBeNullOrUndefined(params.arguments,
            `${CommandProcessor.ERROR_TAG} invoke(): No command arguments supplied.`);
        params.responseFormat = params.responseFormat == null ? "default" : params.responseFormat;
        const responseOptions: string[] = ["default", "json"];
        ImperativeExpect.toBeOneOf(params.responseFormat, responseOptions,
            `${CommandProcessor.ERROR_TAG} invoke(): Response format must be one of the following: ${responseOptions.join(",")}`);
        ImperativeExpect.toBeAnArray(params.arguments._,
            `${CommandProcessor.ERROR_TAG} invoke(): The command arguments object supplied does not contain an array of args.`);
        if (this.definition.chainedHandlers == null) {
            ImperativeExpect.toNotBeNullOrUndefined(this.definition.handler,
                `${CommandProcessor.ERROR_TAG} invoke(): Cannot invoke the command "${this.definition.name}"` +
                `. It has no handler and no chained handlers.`);
            ImperativeExpect.toNotBeEqual(this.definition.handler.trim(), "",
                `${CommandProcessor.ERROR_TAG} invoke(): Cannot invoke the handler for command "${this.definition.name}". The handler is blank.`);
        }

        // Set up the censored options
        Censor.setCensoredOptions({
            profiles: ImperativeConfig.instance.loadedConfig?.profiles,
            config: ImperativeConfig.instance.config,
            commandDefinition: this.definition,
            commandArguments: params.arguments
        });

        let commandLine = ImperativeConfig.instance.commandLine || this.commandLine;

        for (const secureArg of Censor.CENSORED_OPTIONS) {
            let regex: RegExp;
            if (secureArg.length > 1) {
                regex = new RegExp(`--${secureArg} ([^\\s]+)`, "gi");
            } else {
                regex = new RegExp(`-${secureArg} ([^\\s]+)`, "gi");
            }
            if (commandLine.search(regex) >= 0) {
                if (secureArg.length > 1) {
                    commandLine = commandLine.replace(regex, `--${secureArg} ${Censor.CENSOR_RESPONSE}`);
                } else {
                    commandLine = commandLine.replace(regex, `-${secureArg} ${Censor.CENSOR_RESPONSE}`);
                }
            }
        }

        // this.log.info(`post commandLine issued:\n\n${TextUtils.prettyJson(commandLine)}`);
        // Log the invoke
        this.log.info(`Invoking command "${this.definition.name}"...`);
        this.log.info(`Command issued:\n\n${TextUtils.prettyJson(this.rootCommand + " " + commandLine)}`);
        this.log.trace(`Invoke parameters:\n${inspect(params, { depth: null })}`);
        this.log.trace(`Command definition:\n${inspect(this.definition, { depth: null })}`);

        const prepareResponse = this.constructResponseObject(params);
        prepareResponse.succeeded();

        // Prepare for command processing - load profiles, stdin, etc.
        let preparedArgs: ICommandArguments;
        try {
            // Build the response object, base args object, and the entire array of options for this command
            // Assume that the command succeed, it will be marked otherwise under the appropriate failure conditions
            if (this.mDaemonContext?.response != null) {
                // NOTE(Kelosky): we adjust `cwd` and do not restore it, so that multiple simultaneous requests from the same
                // directory will operate without unexpected chdir taking place.  Multiple simultaneous requests from different
                // directories may cause unpredictable results
                if (this.mDaemonContext.response.cwd != null) {
                    process.chdir(this.mDaemonContext.response.cwd);
                }

                // Define environment variables received from daemon
                if (this.mDaemonContext.response.env != null) {
                    // Delete environment variables that start with CLI prefix
                    for (const envVarName of Object.keys(process.env)) {
                        if (envVarName.startsWith(`${this.mEnvVariablePrefix}_`)) {
                            delete process.env[envVarName];
                        }
                    }
                    // Load new environment variables
                    for (const [k, v] of Object.entries(this.mDaemonContext.response.env)) {
                        process.env[k] = v;
                    }
                    // Load environment variables from env file
                    EnvFileUtils.resetEnvironmentForApp();
                }

                // reload config for daemon client directory
                await ImperativeConfig.instance.config.reload();
            }

            this.log.info(`Preparing (loading profiles, reading stdin, etc.) execution of "${this.definition.name}" command...`);
            preparedArgs = await this.prepare(prepareResponse, params.arguments);
        } catch (prepareErr) {

            // Indicate that the command has failed
            prepareResponse.failed();

            // Construct the main error header/message
            const err: string = `${prepareErr.message || "Internal Error: No cause message present."}`;
            this.log.error(err);
            prepareResponse.data.setMessage(err);
            prepareResponse.console.errorHeader("Command Preparation Failed");
            prepareResponse.console.error(err);

            // Start constructing the error object for the response
            const impErr: IImperativeError = {
                msg: err
            };

            // If details are present and of type "string", output the additional details
            if ((prepareErr as ImperativeError).details != null &&
                (prepareErr as ImperativeError).details.additionalDetails != null
                && typeof (prepareErr as ImperativeError).details.additionalDetails === "string") {
                prepareResponse.console.errorHeader("Error Details");
                prepareResponse.console.error((prepareErr as ImperativeError).details.additionalDetails);
                impErr.additionalDetails = (prepareErr as ImperativeError).details.additionalDetails;
            }

            // Set the error response object and finish the command response
            prepareResponse.setError(impErr);
            return this.finishResponse(prepareResponse);
        }

        // Recreate the response object with the update params from prepare.
        params.arguments = preparedArgs;
        const response = this.constructResponseObject(params);
        response.succeeded();

        // prompt the user for any requested fields
        if (this.promptPhrase != null) {
            try {
                // prompt for any requested positionals
                if (this.definition.positionals != null && this.definition.positionals.length > 0) {
                    for (const positional of this.definition.positionals) {
                        // convert if positional is an array designated by "..."
                        const positionalName = positional.name.replace("...", "");
                        // check if value provided
                        if (preparedArgs[positionalName] != null) {
                            // string processing
                            if (typeof preparedArgs[positionalName] === "string" &&
                                preparedArgs[positionalName].toUpperCase() === this.promptPhrase.toUpperCase()) {
                                // prompt has been requested for a positional
                                this.log.debug("Prompting for positional %s which was requested by passing the value %s",
                                    positionalName, this.promptPhrase);
                                preparedArgs[positionalName] =
                                    await response.console.prompt(`"${positionalName}" Description: ` +
                                        `${positional.description}\nPlease enter "${positionalName}":`,
                                    { hideText: true, secToWait: 0 });
                            }
                            // array processing
                            else if (preparedArgs[positionalName] != null &&
                                Array.isArray(preparedArgs[positionalName]) &&
                                preparedArgs[positionalName][0] != null &&
                                typeof preparedArgs[positionalName][0] === "string" &&
                                preparedArgs[positionalName][0].toUpperCase() === this.promptPhrase.toUpperCase()) {
                                // prompt has been requested for a positional
                                this.log.debug("Prompting for positional %s which was requested by passing the value %s",
                                    preparedArgs[positionalName][0], this.promptPhrase);
                                preparedArgs[positionalName][0] =
                                    await response.console.prompt(`"${positionalName}" Description: ` +
                                        `${positional.description}\nPlease enter "${positionalName}":`,
                                    { hideText: true, secToWait: 0 });
                                // prompting enters as string but need to place it in array

                                const array = preparedArgs[positionalName][0].split(" ");
                                preparedArgs[positionalName] = array;
                            }
                        }
                    }
                }
                // prompt for any requested --options
                if (this.definition.options != null && this.definition.options.length > 0) {
                    for (const option of this.definition.options) {
                        // check if value provided
                        if (preparedArgs[option.name] != null) {
                            // string processing
                            if (typeof preparedArgs[option.name] === "string" &&
                                preparedArgs[option.name].toUpperCase() === this.promptPhrase.toUpperCase()) {
                                // prompt has been requested for an --option
                                this.log.debug("Prompting for option %s which was requested by passing the value %s",
                                    option.name, this.promptPhrase);
                                preparedArgs[option.name] =
                                    await response.console.prompt(`"${option.name}" Description: ` +
                                        `${option.description}\nPlease enter "${option.name}":`,
                                    { hideText: true, secToWait: 0 });
                                const camelCase = CliUtils.getOptionFormat(option.name).camelCase;
                                preparedArgs[camelCase] = preparedArgs[option.name];
                                if (option.aliases != null) {
                                    for (const alias of option.aliases) {
                                        // set each alias of the args object as well
                                        preparedArgs[alias] = preparedArgs[option.name];
                                    }
                                }
                            }
                            // array processing
                            else if (Array.isArray(preparedArgs[option.name]) &&
                                preparedArgs[option.name][0] != null &&
                                typeof preparedArgs[option.name][0] === "string" &&
                                preparedArgs[option.name][0].toUpperCase() === this.promptPhrase.toUpperCase()) {
                                // prompt has been requested for an --option
                                this.log.debug("Prompting for option %s which was requested by passing the value %s",
                                    option.name, this.promptPhrase);
                                preparedArgs[option.name][0] =
                                    await response.console.prompt(`"${option.name}" Description: ` +
                                        `${option.description}\nPlease enter "${option.name}":`,
                                    { hideText: true, secToWait: 0 });

                                const array = preparedArgs[option.name][0].split(" ");
                                preparedArgs[option.name] = array;
                                const camelCase = CliUtils.getOptionFormat(option.name).camelCase;
                                preparedArgs[camelCase] = preparedArgs[option.name];
                                if (option.aliases != null) {
                                    for (const alias of option.aliases) {
                                        // set each alias of the args object as well
                                        preparedArgs[alias] = preparedArgs[option.name];
                                    }
                                }
                            }
                        }
                    }
                }
            } catch (e) {
                const errMsg: string = `Unexpected prompting error`;
                const errReason: string = errMsg + ": " + e.message + e.stack;
                this.log.error(`Prompting for command "${this.definition.name}" has failed unexpectedly: ${errReason}`);
                response.data.setMessage(errReason);
                response.console.errorHeader(errMsg);
                response.console.error(e.message);
                response.setError({
                    msg: errMsg,
                    additionalDetails: e.message
                });
                response.failed();
                return this.finishResponse(response);
            }
        }

        // Validate that the syntax is correct for the command
        let validator: ICommandValidatorResponse;
        try {
            validator = await this.validate(preparedArgs, response);
        } catch (e) {
            const errMsg: string = `Unexpected syntax validation error`;
            const errReason: string = errMsg + ": " + e.message;
            this.log.error(`Validation for command "${this.definition.name}" has failed unexpectedly: ${errReason}`);
            response.data.setMessage(errReason);
            response.console.errorHeader(errMsg);
            response.console.error(e.message);
            response.setError({
                msg: errMsg,
                additionalDetails: e.message
            });
            response.failed();
            return this.finishResponse(response);
        }

        // Check if the syntax is valid - if not return immediately.
        if (!validator.valid) {
            this.invalidSyntaxNotification(params, response);
            return this.finishResponse(response);
        }

        // Invoke the handler
        this.log.info(`Invoking process method of handler for "${this.mDefinition.name}" command.`);

        if (this.definition.handler != null) {
            // single handler - no chained handlers
            const handler: ICommandHandler = this.attemptHandlerLoad(response, this.definition.handler);
            if (handler == null) {
                // if the handler load failed
                return this.finishResponse(response);
            }

            const handlerParms: IHandlerParameters = {
                response,
                arguments: preparedArgs,
                positionals: preparedArgs._,
                definition: this.definition,
                fullDefinition: this.fullDefinition,
                stdin: this.getStdinStream()
            };
            try {
                if (handlerParms.arguments.showInputsOnly) {
                    this.showInputsOnly(handlerParms);
                } else {
                    await handler.process(handlerParms);
                }
            } catch (processErr) {

                this.handleHandlerError(processErr, response, this.definition.handler);

                CliUtils.showMsgWhenDeprecated(handlerParms);

                // Return the failed response to the caller
                return this.finishResponse(response);
            }

            this.log.info(`Handler for command "${this.definition.name}" succeeded.`);
            response.succeeded();
            response.endProgressBar();

            CliUtils.showMsgWhenDeprecated(handlerParms);

            // Return the response to the caller
            return this.finishResponse(response);

        } else if (this.definition.chainedHandlers != null) {
            // chained handlers - no single handler
            const chainedResponses: any[] = [];

            let chainedResponse: CommandResponse;

            let bufferedStdOut = Buffer.from([]);
            let bufferedStdErr = Buffer.from([]);
            if (preparedArgs.showInputsOnly) {
                this.showInputsOnly({
                    response,
                    arguments: preparedArgs,
                    positionals: preparedArgs._,
                    definition: this.definition,
                    fullDefinition: this.fullDefinition,
                    stdin: this.getStdinStream()
                });
                response.succeeded();
                response.endProgressBar();
                return this.finishResponse(response);
            } else {
                this.log.debug("Attempting to invoke %d chained handlers for command: '%s'", this.definition.chainedHandlers.length,
                    this.definition.name);
                for (let chainedHandlerIndex = 0; chainedHandlerIndex < this.definition.chainedHandlers.length; chainedHandlerIndex++) {
                    const chainedHandler = this.definition.chainedHandlers[chainedHandlerIndex];
                    this.log.debug("Loading chained handler '%s' (%d of %d)",
                        chainedHandler.handler, chainedHandlerIndex + 1, this.definition.chainedHandlers.length);
                    const handler: ICommandHandler = this.attemptHandlerLoad(response, chainedHandler.handler);
                    if (handler == null) {
                        // if the handler load failed
                        this.log.fatal("failed to load a chained handler! aborting chained handler sequence.");
                        return this.finishResponse(response);
                    }
                    this.log.debug("Constructing new response object for handler '%s': silent?: %s. json?: %s",
                        chainedHandler.handler, chainedHandler.silent + "", params.arguments[Constants.JSON_OPTION] + "");
                    chainedResponse = this.constructResponseObject({
                        arguments: params.arguments,
                        silent: chainedHandler.silent,
                        responseFormat: params.arguments[Constants.JSON_OPTION] ? "json" : "default"
                    });

                    // make sure the new chained response preserves output
                    chainedResponse.bufferStdout(bufferedStdOut);
                    chainedResponse.bufferStderr(bufferedStdErr);

                    try {
                        await handler.process({
                            response: chainedResponse,
                            arguments: ChainedHandlerService.getArguments(
                                this.mCommandRootName,
                                this.definition.chainedHandlers,
                                chainedHandlerIndex,
                                chainedResponses,
                                preparedArgs,
                                this.log
                            ),
                            positionals: preparedArgs._,
                            definition: this.definition,
                            fullDefinition: this.fullDefinition,
                            stdin: this.getStdinStream(),
                            isChained: true
                        });
                        const builtResponse = chainedResponse.buildJsonResponse();
                        chainedResponses.push(builtResponse.data);
                        // save the stdout and stderr to pass to the next chained handler (if any)
                        bufferedStdOut = builtResponse.stdout;
                        bufferedStdErr = builtResponse.stderr;
                    } catch (processErr) {
                        this.handleHandlerError(processErr, chainedResponse, chainedHandler.handler);

                        // Return the failed response to the caller
                        return this.finishResponse(chainedResponse);
                    }
                }
            }
            this.log.info(`Chained handlers for command "${this.definition.name}" succeeded.`);
            response.succeeded();
            response.endProgressBar();

            // Return the response to the caller
            return this.finishResponse(chainedResponse);
        }

    }

    /**
     * Print parameters in place for --dry-run in effect
     * @private
     * @param {IHandlerParameters} commandParameters
     * @returns
     * @memberof CommandProcessor
     */
    private showInputsOnly(commandParameters: IHandlerParameters) {

        /**
         * Determine if we should display secure values.  If the ENV variable is set to true,
         * then we will display the secure values.  If the ENV variable is set to false,
         * then we will display the non-secure values.
         *                                                             - GitHub Copilot AI
         */
        let showSecure = false;

        // ZOWE_SHOW_SECURE_ARGS
        const SECRETS_ENV = `${ImperativeConfig.instance.envVariablePrefix}${EnvironmentalVariableSettings.ENV_SHOW_SECURE_SUFFIX}`;
        const env = EnvironmentalVariableSettings.read(ImperativeConfig.instance.envVariablePrefix).showSecureArgs.value.toUpperCase();

        if (env === "TRUE" || env === "1") {
            showSecure = true;
        }

        /**
         * Begin building response object
         */
        const showInputsOnly: IResolvedArgsResponse =
        {
            commandValues: {} as ICommandArguments
        };

        const sessCfg: ISession = {};
        ConnectionPropsForSessCfg.resolveSessCfgProps(sessCfg, commandParameters.arguments);
        AuthOrder.putTopAuthInSession(sessCfg);
        showInputsOnly.authenticationType = sessCfg.type;
        showInputsOnly.authTypeOrder = sessCfg.authTypeOrder.toString();

        /**
         * Append profile information
         */
        showInputsOnly.requiredProfiles = commandParameters.definition.profile?.required;
        showInputsOnly.optionalProfiles = commandParameters.definition.profile?.optional;
        showInputsOnly.locations = [];

        const configSecureProps: string[] = [];

        /**
         * Need to get the secure properties from the config
         */
        const combinedProfiles = [ ...showInputsOnly.requiredProfiles ?? [], ...showInputsOnly.optionalProfiles ?? [] ];
        combinedProfiles.forEach((profile) => {
            const name = ConfigUtils.getActiveProfileName(profile, commandParameters.arguments); // get profile name
            const props = this.mConfig.api.secure.securePropsForProfile(name); // get secure props
            for (const propName of props) {
                configSecureProps.push(...Object.values(CliUtils.getOptionFormat(propName))); // add multiple cases to list
            }
        });

        /**
         * Construct a Set of secure fields from Zowe Team Config API.
         */
        const secureInputs: Set<string> = new Set([...configSecureProps]);
        let censored = false;


        /**
         * Only attempt to show the input if it is in the command definition
         */
        for (let i = 0; i < commandParameters.definition.options?.length; i++) {
            const name = commandParameters.definition.options[i].name;

            if (commandParameters.arguments[name] != null) {

                if (showSecure || !secureInputs.has(name)) {
                    showInputsOnly.commandValues[name] = commandParameters.arguments[name];
                } else {
                    showInputsOnly.commandValues[name] = ConfigConstants.SECURE_VALUE;
                    censored = true;
                }
            }
        }

        /**
         * Add profile location info
         */
        this.mConfig?.layers.forEach((layer) => {
            if (layer.exists) {
                showInputsOnly.locations.push(layer.path);
            }
        });

        /**
         * Show warning if we censored output and we were not instructed to show secure values
         */
        if (censored && !showSecure) {
            commandParameters.response.console.errorHeader("Some inputs are not displayed");
            commandParameters.response.console.error(
                `Inputs below may be displayed as '${ConfigConstants.SECURE_VALUE}'. ` +
                `Properties identified as secure fields are not displayed by default.\n\n` +
                `Set the environment variable ` +
                `${SECRETS_ENV} to 'true' to display secure values in plain text.\n`);
        }

        /**
         * Show the inputs
         */
        commandParameters.response.console.log(TextUtils.prettyJson(showInputsOnly).trim());
        commandParameters.response.data.setObj(showInputsOnly);

        return;
    }

    /**
     * This function outputs the final help text when a syntax validation occurs
     * in {@link CommandProcessor#invoke}
     *
     * @param params   The parameters passed to {@link CommandProcessor#invoke}
     * @param response The response object to output information to.
     */
    private invalidSyntaxNotification(params: IInvokeCommandParms, response: CommandResponse) {
        this.log.error(`Syntax for command "${this.mDefinition.name}" is invalid.`);
        response.data.setMessage("Command syntax invalid");
        response.failed();
        let finalHelp: string = "";

        // Display the first example on error
        if (this.mDefinition.examples && this.mDefinition.examples.length > 0) {
            let exampleText = TextUtils.wordWrap(`- ${this.mDefinition.examples[0].description}:\n\n`, undefined, " ");
            exampleText += `      $ ${
                this.rootCommand
            } ${
                CommandUtils.getFullCommandName(this.mDefinition, this.mFullDefinition)
            } ${
                this.mDefinition.examples[0].options
            }\n`;

            finalHelp += `\nExample:\n\n${exampleText}`;
        }

        if (params.arguments._.length > 0) {
            finalHelp += `\nUse "${this.rootCommand} ${params.arguments._.join(" ")} --help" to view command description, usage, and options.`;
        } else {
            finalHelp += `\nUse "${this.mDefinition.name} --help" to view command description, usage, and options.`;
        }
        response.console.error(finalHelp);
    }

    /**
     * Prepare for command execution. Actions such as reading stdin, auto-loading profiles, etc. will occur here before
     * the command handler is invoked.
     * @param {CommandResponse} response: The response object for command messaging.
     * @param {yargs.Arguments} commandArguments: The arguments specified on the command line.
     * @return {Promise<ICommandArguments>}: Promise to fulfill when complete.
     */
    private async prepare(response: CommandResponse, commandArguments: Arguments): Promise<ICommandArguments> {
        // Construct the imperative arguments - replacement/wrapper for Yargs to insulate handlers against any
        // changes made to Yargs
        let args: ICommandArguments = CliUtils.buildBaseArgs(commandArguments);
        this.log.trace(`Base set of arguments from Yargs parse:\n${inspect(args)}`);
        let allOpts = this.definition.options != null ? this.definition.options : [];
        allOpts = this.definition.positionals != null ? allOpts.concat(this.definition.positionals) : allOpts;
        this.log.trace(`Set of options and positionals defined on the command:\n${inspect(allOpts)}`);

        // Extract options supplied via environment variables - we must do this before we load profiles to
        // allow the user to specify the profile to load via environment variable. Then merge with already
        // supplied args from Yargs
        const envArgs = CliUtils.extractEnvForOptions(this.envVariablePrefix, allOpts);
        this.log.trace(`Arguments extracted from :\n${inspect(args)}`);
        args = CliUtils.mergeArguments(envArgs, args);
        this.log.trace(`Arguments merged :\n${inspect(args)}`);

        // Extract arguments from stdin
        this.log.trace(`Reading stdin for "${this.definition.name}" command...`);
        await SharedOptions.readStdinIfRequested(commandArguments, response, this.definition.type);

        // Build an object that contains all the options loaded from config
        if (this.mConfig != null) {
            // Merge the arguments from the config into the CLI args
            const profArgs = CliUtils.getOptValuesFromConfig(this.mConfig, this.definition.profile, args, allOpts);
            this.log.trace(`Arguments extracted from the config:\n${inspect(profArgs)}`);
            args = CliUtils.mergeArguments(profArgs, args);
        }

        // Set the default value for all options if defaultValue was specified on the command
        // definition and the option was not specified
        for (const option of allOpts) {
            if (option.defaultValue != null && args[option.name] == null && !args[Constants.DISABLE_DEFAULTS_OPTION]) {
                const defaultedArgs = CliUtils.setOptionValue(option.name,
                    "aliases" in option ? option.aliases : [],
                    option.defaultValue
                );
                args = CliUtils.mergeArguments(args, defaultedArgs);
            }
        }

        // Ensure that throughout this process we didn't nuke "_" or "$0"
        args.$0 = commandArguments.$0;
        args._ = commandArguments._;

        // Log for debugging
        this.log.trace(`Full argument object constructed:\n${inspect(args)}`);
        return args;
    }

    /**
     * Internal accessor for the logger instance.
     * @readonly
     * @private
     * @type {Logger}
     * @memberof CommandProcessor
     */
    private get log(): Logger {
        return this.mLogger;
    }

    /**
     * Build the response object for the command based on the invoke parameters. The command response object is
     * passed to the handlers to allow them to perform console messages, response JSON construction, progress bars, etc.
     * @private
     * @param {IInvokeCommandParms} params
     * @returns {CommandResponse}
     * @memberof CommandProcessor
     */
    private constructResponseObject(params: IInvokeCommandParms): CommandResponse {
        this.log.trace(`Constructing response object for "${this.definition.name}" command...`);
        return new CommandResponse({
            definition: this.definition,
            args: params.arguments,
            silent: params.silent == null ? false : params.silent,
            responseFormat: params.responseFormat,
            stream: ImperativeConfig.instance.daemonContext?.stream
        });
    }

    /**
     * Get stdin stream for the command handler to use. In daemon mode this is
     * a stream of data received from the daemon client. Otherwise it defaults
     * to `process.stdin`.
     * @returns Readable stream containing stdin data
     */
    private getStdinStream(): stream.Readable {
        return this.mDaemonContext?.stdinStream || process.stdin;
    }

    /**
     * Attempt to load a handler
     * @param {CommandResponse} response - command response to use to log errors in case of failure
     * @param {string} handlerPath - the specified path to the handler, we will attempt to load this
     * @returns {ICommandHandler}
     */
    private attemptHandlerLoad(response: CommandResponse, handlerPath: string): ICommandHandler {
        try {
            this.log.info(`Requiring handler "${handlerPath}" for command "${handlerPath}"...`);
            const commandHandler: ICommandHandlerRequire = require(handlerPath);
            const handler = new commandHandler.default();
            this.log.info(`Handler "${handlerPath}" for command "${this.definition.name}" successfully loaded/required.`);
            return handler;
        } catch (handlerErr) {
            this.log.error(`Failed to load/require handler "${handlerPath}" for command "${this.definition.name}".`);
            this.log.error(`Error details: ${handlerErr.message}`);
            this.log.error("Diagnostic information:\n" +
                "Platform: '%s', Architecture: '%s', Process.argv: '%s'\n" +
                "Environmental variables: '%s'",
            os.platform(), os.arch(), process.argv.join(" "),
            JSON.stringify(process.env, null, 2));
            const errorMessage: string = TextUtils.formatMessage(couldNotInstantiateCommandHandler.message, {
                commandHandler: nodePath.normalize(handlerPath) || "\"undefined or not specified\"",
                definitionName: this.definition.name
            });
            response.failed();
            response.console.errorHeader("Handler Instantiation Failed");
            response.console.error(errorMessage);
            response.data.setMessage(errorMessage);
            response.console.errorHeader("Error Details");
            response.console.error(handlerErr.message);
            response.setError({
                msg: errorMessage,
                additionalDetails: handlerErr.message
            });
            return undefined;
        }
    }

    /**
     * Finish the response by building the response object and optionally outputting the JSON response depending on the
     * modes selected.
     * @private
     * @param {CommandResponse} response
     * @returns {ICommandResponse}
     * @memberof CommandProcessor
     */
    private finishResponse(response: CommandResponse): ICommandResponse {
        const json: ICommandResponse = response.buildJsonResponse();
        if (!response.silent) {
            switch (response.responseFormat) {
                case "json":
                    response.writeJsonResponse();
                    break;
                case "default":
                // Do nothing - already written along the way
                    break;
                default:
                    throw new ImperativeError({
                        msg: `${CommandProcessor.ERROR_TAG} ` +
                            `The response format specified ("${response.responseFormat}") is not valid.`
                    });
            }
        }
        this.log.info(`Command "${this.definition.name}" completed with success flag: "${json.success}"`);
        this.log.trace(`Command "${this.definition.name}" finished. Response object:\n${inspect(json, { depth: null })}`);
        response.endStream();
        return json;
    }

    /**
     * Respond to an error encountered when invoking a command handler
     * @param {Error | string} handlerErr - the error that was encountered
     * @param {CommandResponse} response - a response object to print error messages to
     * @param {string}  handlerPath - path to the handler with which an error was encountered
     */
    private handleHandlerError(handlerErr: Error | string, response: CommandResponse, handlerPath: string): void {
        // Mark the command as failed
        this.log.error(`Handler for command "${this.definition.name}" failed.`);

        response.failed();
        response.endProgressBar();

        this.log.error("Diagnostic information:\n" +
            "Platform: '%s', Architecture: '%s', Process.argv: '%s'\n" +
            "Node versions: '%s'" +
            "Environmental variables: '%s'",
        os.platform(), os.arch(), process.argv.join(" "),
        JSON.stringify(process.versions, null, 2),
        JSON.stringify(process.env, null, 2));

        // If this is an instance of an imperative error, then we are good to go and can formulate the response.
        // If it is an Error object, then something truly unexpected occurred in the handler.
        // If there is no error response (or something else), then the command was rejected with the reject method.
        if (handlerErr instanceof ImperativeError) {
            this.log.error(`Handler for ${this.mDefinition.name} rejected by thrown ImperativeError.`);
            response.setError(handlerErr.details);

            // display primary user message
            response.console.error(TextUtils.chalk.red(
                "Unable to perform this operation due to the following problem."
            ));
            // Remove http status in 'message', since the same information was placed in additionalDetails.
            response.console.error(TextUtils.chalk.red(
                handlerErr.message.replace(/Rest API failure with HTTP\(S\) status \d\d\d\n/, "")
            ));

            // display server response
            const responseTitle = "Response From Service";
            if (handlerErr.causeErrors) {
                try {
                    const causeErrorsJson = JSON.parse(handlerErr.causeErrors);
                    response.console.error("\n" + TextUtils.chalk.bold.yellow(responseTitle));
                    response.console.error(TextUtils.prettyJson(causeErrorsJson, undefined, false, ""));
                } catch (parseErr) {
                    // causeErrors was not JSON.
                    const causeErrString: string = handlerErr.causeErrors.toString();
                    if (causeErrString.length > 0) {
                        // output the text value of causeErrors
                        response.console.error("\n" + TextUtils.chalk.bold.yellow(responseTitle));
                        response.console.error(causeErrString);
                    }
                }
            }

            // display diagnostic information
            const diagInfo: string = (handlerErr as ImperativeError).details.additionalDetails;
            if (diagInfo?.length > 0) {
                response.console.error(TextUtils.chalk.bold.yellow("\nDiagnostic Information"));
                response.console.error(diagInfo);
            }

            response.data.setMessage(handlerErr.message);

        } else if (handlerErr instanceof Error) {
            this.log.error(`Handler for ${this.mDefinition.name} rejected by unhandled exception.`);
            response.setError({ msg: handlerErr.message, stack: handlerErr.stack });
            response.data.setMessage(unexpectedCommandError.message + ": " + handlerErr.message);
            this.log.error(`An error was thrown during command execution of "${this.definition.name}". Error Details: ${handlerErr.message}`);
            response.console.errorHeader(unexpectedCommandError.message);
            response.console.error(`Please review the message and stack below.\n` +
                `Contact the creator of handler:\n` +
                `"${handlerPath}"`);

            // Print the message if present
            response.console.errorHeader("Message");
            if (handlerErr.message) {
                response.console.error(handlerErr.message);
            } else {
                response.console.error("No message present in the error.");
            }

            // Print the stack if present
            response.console.errorHeader("Stack");
            if (handlerErr.stack) {
                response.console.error(handlerErr.stack);
                this.log.error("Error stack: " + handlerErr.stack);
            } else {
                response.console.error("No error stack present in the error.");
            }
        } else if (typeof handlerErr === "string") {
            this.log.error(`The handler rejected (or threw an error) and the response was of type string: ${handlerErr}`);
            response.console.errorHeader("Command Error");
            response.console.error(handlerErr);
            response.data.setMessage(handlerErr);
            response.setError({ msg: handlerErr });
        } else if (handlerErr == null) {
            this.log.error("The handler rejected the promise with no message or error.");
            response.data.setMessage("Command failed");
            response.setError({ msg: "Command Failed" });
        } else {
            this.log.error("The handler rejected the promise via some means other than " +
                "throwing an Error/ImperativeError or rejecting the promise with a string/nothing.");
            response.console.errorHeader(unexpectedCommandError.message);
            response.console.error("The command indicated failure through an unexpected means.");
            response.console.error(`Contact the creator of handler:`);
            response.console.error(`"${handlerPath}"`);
            response.data.setObj(handlerErr);
        }
    }
}<|MERGE_RESOLUTION|>--- conflicted
+++ resolved
@@ -43,13 +43,9 @@
 import { IDaemonContext } from "../../imperative/src/doc/IDaemonContext";
 import { Censor } from "../../censor/src/Censor";
 import { EnvironmentalVariableSettings } from "../../imperative/src/env/EnvironmentalVariableSettings";
-<<<<<<< HEAD
-import { AuthOrder, ConnectionPropsForSessCfg, ISession } from "../../rest";
-=======
+import { AuthOrder } from "../../rest/src/session/AuthOrder";
 import { ConnectionPropsForSessCfg } from "../../rest/src/session/ConnectionPropsForSessCfg";
 import { ISession } from "../../rest/src/session/doc/ISession";
->>>>>>> 1cff12ce
-
 
 /**
  * Internal interface for the command processor that is used by the CLI for `--show-inputs-only`
