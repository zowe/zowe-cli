/*
* This program and the accompanying materials are made available under the terms of the
* Eclipse Public License v2.0 which accompanies this distribution, and is available at
* https://www.eclipse.org/legal/epl-v20.html
*
* SPDX-License-Identifier: EPL-2.0
*
* Copyright Contributors to the Zowe Project.
*
*/

import { IInvokeCommandParms } from "../src/doc/parms/IInvokeCommandParms";
import { ICommandDefinition } from "../src/doc/ICommandDefinition";
import { CommandProcessor } from "../src/CommandProcessor";
import { ICommandResponse } from "../src/doc/response/response/ICommandResponse";
import { CommandResponse } from "../src/response/CommandResponse";
import { IHelpGenerator } from "../src/help/doc/IHelpGenerator";
import { ImperativeError } from "../../error";
import { ICommandValidatorResponse } from "../src/doc/response/response/ICommandValidatorResponse";
import { SharedOptions } from "../src/utils/SharedOptions";
import { CliUtils } from "../../utilities/src/CliUtils";
import { WebHelpManager } from "../src/help/WebHelpManager";
import { ImperativeConfig } from "../../utilities/src/ImperativeConfig";
import { setupConfigToLoad } from "../../../__tests__/src/TestUtil";
import { EnvFileUtils } from "../../utilities";
import { join } from "path";
import { Config } from "../../config";
import { Censor } from "../../censor";

jest.mock("../src/syntax/SyntaxValidator");
jest.mock("../src/utils/SharedOptions");
jest.mock("../../utilities/src/ImperativeConfig");

// Persist the original definitions of process.write
const ORIGINAL_STDOUT_WRITE = process.stdout.write;
const ORIGINAL_STDERR_WRITE = process.stderr.write;

// Sample root command name
const SAMPLE_ROOT_COMMAND: string = "fruit";

// Sample command definition without a handler
const SAMPLE_COMMAND_DEFINITION: ICommandDefinition = {
    name: "banana",
    description: "The banana command",
    type: "command",
    handler: "not_a_real_handler"
};

/**
 * A sample command with some examples attached to it
 */
const SAMPLE_COMMAND_DEFINITION_WITH_EXAMPLES: ICommandDefinition = {
    name: "banana",
    description: "The banana command",
    type: "command",
    handler: "not_a_real_handler",
    examples: [
        {
            description: "Unripe Banana",
            options: "--banana-color green --is-spoiled false"
        },
        {
            description: "Ripe Banana",
            options: "--banana-color yellow --is-spoiled false"
        },
        {
            description: "Spoiled Banana",
            options: "--banana-color black --is-spoiled true"
        }
    ]
};

// No handler
const SAMPLE_COMMAND_WIH_NO_HANDLER: ICommandDefinition = {
    name: "banana",
    description: "The banana command",
    type: "command"
};

// Fake/Test handler
const SAMPLE_COMMAND_REAL_HANDLER: ICommandDefinition = {
    name: "banana",
    description: "The banana command",
    type: "command",
    handler: __dirname + "/__model__/TestCmdHandler"
};

const SAMPLE_COMMAND_REAL_HANDLER_WITH_OPT: ICommandDefinition = {
    name: "banana",
    description: "The banana command",
    type: "command",
    handler: __dirname + "/__model__/TestArgHandler",
    options: [
        {
            name: "boolean-opt",
            type: "boolean",
            description: "A boolean option.",
        },
        {
            name: "color",
            type: "string",
            description: "The banana color.",
            required: true
        }
    ],
    profile: {
        optional: ["banana"]
    }
};

const SAMPLE_COMMAND_REAL_HANDLER_WITH_POS_OPT: ICommandDefinition = {
    name: "banana",
    description: "The banana command",
    type: "command",
    handler: __dirname + "/__model__/TestArgHandler",
    positionals: [
        {
            name: "color",
            type: "string",
            description: "The banana color.",
            required: true
        }
    ],
    profile: {
        optional: ["banana"]
    }
};

// More complex command
const SAMPLE_COMPLEX_COMMAND: ICommandDefinition = {
    name: "check",
    description: "The check group",
    type: "group",
    children: [
        {
            name: "the",
            description: "The the group",
            type: "group",
            children: [SAMPLE_COMMAND_DEFINITION]
        },
        {
            name: "for",
            description: "The for group",
            type: "group",
            children: [SAMPLE_COMMAND_DEFINITION]
        }
    ]
};

// More complex command
const SAMPLE_CMD_WITH_OPTS_AND_PROF: ICommandDefinition = {
    name: "sample",
    description: "The sample group",
    type: "group",
    children: [
        {
            name: "cmd",
            description: "The cmd group",
            type: "group",
            children: [SAMPLE_COMMAND_REAL_HANDLER_WITH_OPT]
        }
    ]
};

const SAMPLE_COMMAND_REAL_HANDLER_WITH_DEFAULT_OPT: ICommandDefinition = {
    name: "banana",
    description: "The banana command",
    type: "command",
    handler: __dirname + "/__model__/TestArgHandler",
    options: [
        {
            name: "color",
            type: "string",
            aliases: ["c"],
            description: "The banana color.",
            required: true,
            defaultValue: "green"
        }
    ],
    profile: {
        optional: ["banana"]
    }
};

// A fake instance of the help generator
const FAKE_HELP_GENERATOR: IHelpGenerator = {
    buildHelp: function buildHelp(): string {
        return "Build help invoked!";
    }
};

const ENV_VAR_PREFIX: string = "UNIT_TEST";

/* eslint-disable deprecation/deprecation */
describe("Command Processor", () => {
    describe("Command Processor with --help and --version flags", () => {
        let faultyConfigProcessor: CommandProcessor;

        beforeEach(() => {
            faultyConfigProcessor = new CommandProcessor({
                envVariablePrefix: ENV_VAR_PREFIX,
                definition: SAMPLE_COMMAND_DEFINITION,
                helpGenerator: FAKE_HELP_GENERATOR,
                rootCommandName: SAMPLE_ROOT_COMMAND,
                commandLine: "",
                promptPhrase: "dummyPrompt",
                config: {
                    validate: () => ({valid: false}), // Simulate faulty config
                } as any,
            });

            jest.spyOn(console, "log").mockImplementation(() => {}); // Prevent console logs in tests
        });

        afterEach(() => {
            jest.restoreAllMocks();
        });

        it("should fail command execution without --help, --help-web or --version if config is faulty", async () => {
            const parms: any = { arguments: { _: ["some", "command"], $0: "" }, silent: true };
            const response: ICommandResponse = await faultyConfigProcessor.invoke(parms);

            expect(response).toBeDefined();
            expect(response.success).toBe(false);
        });
    });
    beforeEach(() => {
        // Mock read stdin
        jest.spyOn(SharedOptions, "readStdinIfRequested").mockResolvedValueOnce(false);
    });

    // Restore everything after each test
    afterEach(() => {
        process.stdout.write = ORIGINAL_STDOUT_WRITE;
        process.stderr.write = ORIGINAL_STDERR_WRITE;
        jest.restoreAllMocks();
    });
    it("should allow us to create an instance", () => {
        let caughtError;

        try {
            new CommandProcessor({
                envVariablePrefix: ENV_VAR_PREFIX,
                definition: SAMPLE_COMMAND_DEFINITION,
                helpGenerator: FAKE_HELP_GENERATOR,
                rootCommandName: SAMPLE_ROOT_COMMAND,
                commandLine: "",
                promptPhrase: "dummydummy"
            });
        } catch (error) {
            caughtError = error;
        }

        expect(caughtError).toBeUndefined();
    });

    it("should detect that no parameters have been supplied", () => {
        let error;
        try {
            new CommandProcessor(undefined);
        } catch (e) {
            error = e;
        }
        expect(error).toBeDefined();
        expect(error instanceof ImperativeError).toBe(true);
        expect(error.message).toMatchSnapshot();
    });

    it("should detect no command definition supplied", () => {
        let error;
        try {
            new CommandProcessor({
                envVariablePrefix: ENV_VAR_PREFIX,
                definition: undefined,
                helpGenerator: FAKE_HELP_GENERATOR,
                rootCommandName: SAMPLE_ROOT_COMMAND,
                commandLine: "",
                promptPhrase: "dummydummy"
            });
        } catch (e) {
            error = e;
        }
        expect(error).toBeDefined();
        expect(error instanceof ImperativeError).toBe(true);
        expect(error.message).toMatchSnapshot();
    });

    it("should detect no help generator supplied", () => {
        let error;
        try {
            new CommandProcessor({
                envVariablePrefix: ENV_VAR_PREFIX,
                definition: SAMPLE_COMMAND_DEFINITION,
                helpGenerator: undefined,
                rootCommandName: SAMPLE_ROOT_COMMAND,
                commandLine: "",
                promptPhrase: "dummydummy"
            });
        } catch (e) {
            error = e;
        }
        expect(error).toBeDefined();
        expect(error instanceof ImperativeError).toBe(true);
        expect(error.message).toMatchSnapshot();
    });

    it("should detect no root command supplied", () => {
        let error;
        try {
            new CommandProcessor({
                envVariablePrefix: ENV_VAR_PREFIX,
                definition: SAMPLE_COMMAND_DEFINITION,
                helpGenerator: FAKE_HELP_GENERATOR,
                rootCommandName: undefined,
                commandLine: "",
                promptPhrase: "dummydummy"
            });
        } catch (e) {
            error = e;
        }
        expect(error).toBeDefined();
        expect(error instanceof ImperativeError).toBe(true);
        expect(error.message).toMatchSnapshot();
    });

    it("should detect blank root command supplied", () => {
        let error;
        try {
            new CommandProcessor({
                envVariablePrefix: ENV_VAR_PREFIX,
                definition: SAMPLE_COMMAND_DEFINITION,
                helpGenerator: FAKE_HELP_GENERATOR,
                rootCommandName: "",
                commandLine: "",
                promptPhrase: "dummydummy"
            });
        } catch (e) {
            error = e;
        }
        expect(error).toBeDefined();
        expect(error instanceof ImperativeError).toBe(true);
        expect(error.message).toMatchSnapshot();
    });

    it("should detect missing ENV var prefix", () => {
        let error;
        try {
            new CommandProcessor({
                envVariablePrefix: undefined,
                definition: SAMPLE_COMMAND_DEFINITION,
                helpGenerator: FAKE_HELP_GENERATOR,
                rootCommandName: SAMPLE_ROOT_COMMAND,
                commandLine: "",
                promptPhrase: "dummydummy"
            });
        } catch (e) {
            error = e;
        }
        expect(error).toBeDefined();
        expect(error instanceof ImperativeError).toBe(true);
        expect(error.message).toMatchSnapshot();
    });

    it("should allow us to get the definition", () => {
        const processor: CommandProcessor = new CommandProcessor({
            envVariablePrefix: ENV_VAR_PREFIX,
            definition: SAMPLE_COMMAND_DEFINITION,
            helpGenerator: FAKE_HELP_GENERATOR,
            rootCommandName: SAMPLE_ROOT_COMMAND,
            commandLine: "",
            promptPhrase: "dummydummy"
        });
        expect(processor.definition).toEqual(SAMPLE_COMMAND_DEFINITION);
    });

    it("should allow us to get the ENV prefix", () => {
        const processor: CommandProcessor = new CommandProcessor({
            envVariablePrefix: ENV_VAR_PREFIX,
            definition: SAMPLE_COMMAND_DEFINITION,
            helpGenerator: FAKE_HELP_GENERATOR,
            rootCommandName: SAMPLE_ROOT_COMMAND,
            commandLine: "",
            promptPhrase: "dummydummy"
        });
        expect(processor.envVariablePrefix).toEqual(ENV_VAR_PREFIX);
    });

    it("should allow us to get the root command name", () => {
        const processor: CommandProcessor = new CommandProcessor({
            envVariablePrefix: ENV_VAR_PREFIX,
            definition: SAMPLE_COMMAND_DEFINITION,
            helpGenerator: FAKE_HELP_GENERATOR,
            rootCommandName: SAMPLE_ROOT_COMMAND,
            commandLine: "",
            promptPhrase: "dummydummy"
        });
        expect(processor.rootCommand).toEqual(SAMPLE_ROOT_COMMAND);
    });

    it("should return the definition if no full definition was supplied", () => {
        const processor: CommandProcessor = new CommandProcessor({
            envVariablePrefix: ENV_VAR_PREFIX,
            definition: SAMPLE_COMMAND_DEFINITION,
            helpGenerator: FAKE_HELP_GENERATOR,
            rootCommandName: SAMPLE_ROOT_COMMAND,
            commandLine: "",
            promptPhrase: "dummydummy"
        });
        expect(processor.fullDefinition).toEqual(SAMPLE_COMMAND_DEFINITION);
    });

    it("should allow us to get the help generator", () => {
        const processor: CommandProcessor = new CommandProcessor({
            envVariablePrefix: ENV_VAR_PREFIX,
            definition: SAMPLE_COMMAND_DEFINITION,
            helpGenerator: FAKE_HELP_GENERATOR,
            rootCommandName: SAMPLE_ROOT_COMMAND,
            commandLine: "",
            promptPhrase: "dummydummy"
        });
        expect(processor.helpGenerator).toEqual(FAKE_HELP_GENERATOR);
    });

    it("should allow us to get the profile factory", () => {
        const processor: CommandProcessor = new CommandProcessor({
            envVariablePrefix: ENV_VAR_PREFIX,
            definition: SAMPLE_COMMAND_DEFINITION,
            helpGenerator: FAKE_HELP_GENERATOR,
            rootCommandName: SAMPLE_ROOT_COMMAND,
            commandLine: "",
            promptPhrase: "dummydummy"
        });
        expect(processor instanceof CommandProcessor).toBe(true);
        expect(processor.envVariablePrefix).toEqual(ENV_VAR_PREFIX);
        expect(processor.definition).toEqual(SAMPLE_COMMAND_DEFINITION);
        expect(processor.promptPhrase).toEqual("dummydummy");
    });

    it("should build the help if requested", () => {

        // Allocate the command processor
        const processor: CommandProcessor = new CommandProcessor({
            envVariablePrefix: ENV_VAR_PREFIX,
            definition: SAMPLE_COMMAND_DEFINITION,
            helpGenerator: FAKE_HELP_GENERATOR,
            rootCommandName: SAMPLE_ROOT_COMMAND,
            commandLine: "",
            promptPhrase: "dummydummy"
        });

        // Mock the process write
        (process.stdout.write as any) = jest.fn((_data) => {
            return;
        });
        (process.stderr.write as any) = jest.fn((_data) => {
            return;
        });

        const helpResponse: ICommandResponse = processor.help(new CommandResponse());
        expect(helpResponse.stdout.toString()).toMatchSnapshot();
        expect(helpResponse).toMatchSnapshot();
    });

    it("should detect missing parameters to help", () => {
        // Allocate the command processor
        const processor: CommandProcessor = new CommandProcessor({
            envVariablePrefix: ENV_VAR_PREFIX,
            definition: SAMPLE_COMMAND_DEFINITION,
            helpGenerator: FAKE_HELP_GENERATOR,
            rootCommandName: SAMPLE_ROOT_COMMAND,
            commandLine: "",
            promptPhrase: "dummydummy"
        });

        let error;
        try {
            processor.help(undefined);
        } catch (e) {
            error = e;
        }
        expect(error).toBeDefined();
        expect(error instanceof ImperativeError).toBe(true);
        expect(error.message).toMatchSnapshot();
    });

    it("should build the web help if requested", () => {

        // Allocate the command processor
        const processor: CommandProcessor = new CommandProcessor({
            envVariablePrefix: ENV_VAR_PREFIX,
            definition: SAMPLE_COMMAND_DEFINITION,
            helpGenerator: FAKE_HELP_GENERATOR,
            rootCommandName: SAMPLE_ROOT_COMMAND,
            commandLine: "",
            promptPhrase: "dummydummy"
        });

        // Mock the process write
        (process.stdout.write as any) = jest.fn((_data) => {
            return;
        });
        (process.stderr.write as any) = jest.fn((_data) => {
            return;
        });
        WebHelpManager.instance.openHelp = jest.fn();

        const helpResponse: ICommandResponse = processor.webHelp(null, new CommandResponse());
        expect(helpResponse.stdout.toString()).toMatchSnapshot();
        expect(helpResponse).toMatchSnapshot();
    });

    it("should log errors thrown by web help", () => {
        // Allocate the command processor
        const processor: CommandProcessor = new CommandProcessor({
            envVariablePrefix: ENV_VAR_PREFIX,
            definition: SAMPLE_COMMAND_DEFINITION,
            helpGenerator: FAKE_HELP_GENERATOR,
            rootCommandName: SAMPLE_ROOT_COMMAND,
            commandLine: "",
            promptPhrase: "dummydummy"
        });

        WebHelpManager.instance.openHelp = jest.fn(() => {
            throw new Error("openHelp failed");
        });

        const helpResponse: ICommandResponse = processor.webHelp(null, new CommandResponse());
        expect(helpResponse.success).toEqual(false);
        expect(helpResponse.error).toBeDefined();
        expect(helpResponse.error.msg).toBe("openHelp failed");
    });

    it("should validate the syntax if requested", async () => {
        // Allocate the command processor
        const processor: CommandProcessor = new CommandProcessor({
            envVariablePrefix: ENV_VAR_PREFIX,
            definition: SAMPLE_COMMAND_DEFINITION,
            helpGenerator: FAKE_HELP_GENERATOR,
            rootCommandName: SAMPLE_ROOT_COMMAND,
            commandLine: "",
            promptPhrase: "dummydummy"
        });

        const validateResponse: ICommandValidatorResponse = await processor.validate({
            _: [],
            $0: "",
            valid: true
        }, new CommandResponse());
        expect(validateResponse).toMatchSnapshot();
    });

    it("should detect missing command arguments to validate", async () => {
        // Allocate the command processor
        const processor: CommandProcessor = new CommandProcessor({
            envVariablePrefix: ENV_VAR_PREFIX,
            definition: SAMPLE_COMMAND_DEFINITION,
            helpGenerator: FAKE_HELP_GENERATOR,
            rootCommandName: SAMPLE_ROOT_COMMAND,
            commandLine: "",
            promptPhrase: "dummydummy"
        });

        let error;
        try {
            await processor.validate(undefined, new CommandResponse());
        } catch (e) {
            error = e;
        }
        expect(error).toBeDefined();
        expect(error instanceof ImperativeError).toBe(true);
        expect(error.message).toMatchSnapshot();
    });

    it("should detect missing command response to validate", async () => {
        // Allocate the command processor
        const processor: CommandProcessor = new CommandProcessor({
            envVariablePrefix: ENV_VAR_PREFIX,
            definition: SAMPLE_COMMAND_DEFINITION,
            helpGenerator: FAKE_HELP_GENERATOR,
            rootCommandName: SAMPLE_ROOT_COMMAND,
            commandLine: "",
            promptPhrase: "dummydummy"
        });

        let error;
        try {
            await processor.validate({
                _: [],
                $0: "",
                valid: true
            }, undefined);
        } catch (e) {
            error = e;
        }
        expect(error).toBeDefined();
        expect(error instanceof ImperativeError).toBe(true);
        expect(error.message).toMatchSnapshot();
    });

    it("should detect missing parameters on invoke", async () => {
        // Allocate the command processor
        const processor: CommandProcessor = new CommandProcessor({
            envVariablePrefix: ENV_VAR_PREFIX,
            definition: SAMPLE_COMMAND_DEFINITION,
            helpGenerator: FAKE_HELP_GENERATOR,
            rootCommandName: SAMPLE_ROOT_COMMAND,
            commandLine: "",
            promptPhrase: "dummydummy"
        });

        let error;
        try {
            await processor.invoke(undefined);
        } catch (e) {
            error = e;
        }
        expect(error).toBeDefined();
        expect(error instanceof ImperativeError).toBe(true);
        expect(error.message).toMatchSnapshot();
    });

    it("should detect missing arguments on invoke", async () => {
        // Allocate the command processor
        const processor: CommandProcessor = new CommandProcessor({
            envVariablePrefix: ENV_VAR_PREFIX,
            definition: SAMPLE_COMMAND_DEFINITION,
            helpGenerator: FAKE_HELP_GENERATOR,
            rootCommandName: SAMPLE_ROOT_COMMAND,
            commandLine: "",
            promptPhrase: "dummydummy"
        });

        let error;
        try {
            await processor.invoke({ arguments: undefined });
        } catch (e) {
            error = e;
        }
        expect(error).toBeDefined();
        expect(error instanceof ImperativeError).toBe(true);
        expect(error.message).toMatchSnapshot();
    });

    it("should detect invalid response format on invoke", async () => {
        // Allocate the command processor
        const processor: CommandProcessor = new CommandProcessor({
            envVariablePrefix: ENV_VAR_PREFIX,
            definition: SAMPLE_COMMAND_DEFINITION,
            helpGenerator: FAKE_HELP_GENERATOR,
            rootCommandName: SAMPLE_ROOT_COMMAND,
            commandLine: "",
            promptPhrase: "dummydummy"
        });

        let error;
        try {
            const parms: any = { arguments: { _: [], $0: "" }, responseFormat: "blah", silent: true };
            await processor.invoke(parms);
        } catch (e) {
            error = e;
        }
        expect(error).toBeDefined();
        expect(error instanceof ImperativeError).toBe(true);
        expect(error.message).toMatchSnapshot();
    });

    it("should detect cli args passed on the arguments object to invoke", async () => {
        // Allocate the command processor
        const processor: CommandProcessor = new CommandProcessor({
            envVariablePrefix: ENV_VAR_PREFIX,
            definition: SAMPLE_COMMAND_DEFINITION,
            helpGenerator: FAKE_HELP_GENERATOR,
            rootCommandName: SAMPLE_ROOT_COMMAND,
            commandLine: "",
            promptPhrase: "dummydummy"
        });

        let error;
        try {
            const parms: any = { arguments: { _: undefined, $0: "" }, responseFormat: "json", silent: true };
            await processor.invoke(parms);
        } catch (e) {
            error = e;
        }
        expect(error).toBeDefined();
        expect(error instanceof ImperativeError).toBe(true);
        expect(error.message).toMatchSnapshot();
    });

    it("should fail the command if syntax validation fails", async () => {
        // Allocate the command processor
        const processor: CommandProcessor = new CommandProcessor({
            envVariablePrefix: ENV_VAR_PREFIX,
            definition: SAMPLE_COMMAND_DEFINITION,
            helpGenerator: FAKE_HELP_GENERATOR,
            rootCommandName: SAMPLE_ROOT_COMMAND,
            commandLine: "",
            promptPhrase: "dummydummy"
        });

        const parms: any = { arguments: { _: ["banana"], $0: "", valid: false }, responseFormat: "json", silent: true };
        const commandResponse: ICommandResponse = await processor.invoke(parms);

        expect(commandResponse).toBeDefined();
        expect(commandResponse.stderr.toString()).toMatchSnapshot();
        expect(commandResponse.stdout.toString()).toMatchSnapshot();
        delete commandResponse.stderr;
        delete commandResponse.stdout;
        expect(commandResponse).toMatchSnapshot();
    });

    it("should formulate the full help command for a more complex command on syntax failure", async () => {
        // Allocate the command processor
        const processor: CommandProcessor = new CommandProcessor({
            envVariablePrefix: ENV_VAR_PREFIX,
            fullDefinition: SAMPLE_COMPLEX_COMMAND,
            definition: SAMPLE_COMMAND_DEFINITION,
            helpGenerator: FAKE_HELP_GENERATOR,
            rootCommandName: SAMPLE_ROOT_COMMAND,
            commandLine: "",
            promptPhrase: "dummydummy"
        });

        const parms: any = {
            arguments: { _: ["check", "for", "banana"], $0: "", valid: false },
            responseFormat: "json", silent: true
        };
        const commandResponse: ICommandResponse = await processor.invoke(parms);

        expect(commandResponse).toBeDefined();
        expect(commandResponse.stderr.toString()).toMatchSnapshot();
        expect(commandResponse.stdout.toString()).toMatchSnapshot();
        delete commandResponse.stderr;
        delete commandResponse.stdout;
        expect(commandResponse).toMatchSnapshot();
    });

    it("should handle an unexpected syntax validation exception", async () => {
        // Allocate the command processor
        const processor: CommandProcessor = new CommandProcessor({
            envVariablePrefix: ENV_VAR_PREFIX,
            fullDefinition: SAMPLE_COMPLEX_COMMAND,
            definition: SAMPLE_COMMAND_DEFINITION,
            helpGenerator: FAKE_HELP_GENERATOR,
            rootCommandName: SAMPLE_ROOT_COMMAND,
            commandLine: "",
            promptPhrase: "dummydummy"
        });

        const parms: any = {
            arguments: { _: ["check", "for", "banana"], $0: "", syntaxThrow: true },
            responseFormat: "json", silent: true
        };
        const commandResponse: ICommandResponse = await processor.invoke(parms);

        expect(commandResponse).toBeDefined();
        const stderrText = (commandResponse.stderr as Buffer).toString();
        expect(stderrText).toContain("Unexpected syntax validation error:");
        expect(stderrText).toContain("Syntax validation error!");
        expect(commandResponse.message).toEqual("Unexpected syntax validation error: Syntax validation error!");
        expect(commandResponse.error?.msg).toEqual("Unexpected syntax validation error");
        expect(commandResponse.error?.additionalDetails).toEqual("Syntax validation error!");
    });

    it("should just use the primary command (if it cannot infer the rest of the command) in the syntax help message", async () => {
        // Allocate the command processor
        const processor: CommandProcessor = new CommandProcessor({
            envVariablePrefix: ENV_VAR_PREFIX,
            fullDefinition: SAMPLE_COMPLEX_COMMAND,
            definition: SAMPLE_COMMAND_DEFINITION,
            helpGenerator: FAKE_HELP_GENERATOR,
            rootCommandName: SAMPLE_ROOT_COMMAND,
            commandLine: "",
            promptPhrase: "dummydummy"
        });

        const parms: any = { arguments: { _: [], $0: "", syntaxThrow: true }, responseFormat: "json", silent: true };
        const commandResponse: ICommandResponse = await processor.invoke(parms);

        expect(commandResponse).toBeDefined();
        const stderrText = (commandResponse.stderr as Buffer).toString();
        expect(stderrText).toContain("Unexpected syntax validation error:");
        expect(stderrText).toContain("Syntax validation error!");
        expect(commandResponse.message).toEqual("Unexpected syntax validation error: Syntax validation error!");
        expect(commandResponse.error?.msg).toEqual("Unexpected syntax validation error");
        expect(commandResponse.error?.additionalDetails).toEqual("Syntax validation error!");
    });

    it("should mask sensitive CLI options like user and password in log output 1", async () => {
        // Allocate the command processor
        const processor: CommandProcessor = new CommandProcessor({
            envVariablePrefix: ENV_VAR_PREFIX,
            fullDefinition: SAMPLE_COMPLEX_COMMAND,
            definition: SAMPLE_COMMAND_DEFINITION,
            helpGenerator: FAKE_HELP_GENERATOR,
            rootCommandName: SAMPLE_ROOT_COMMAND,
            commandLine: "--user fakeUser --password fakePass --token-value fakeToken " +
                "--cert-file-passphrase fakePassphrase --cert-key-file /fake/path",
            promptPhrase: "dummydummy"
        });

        // Mock log.info call
        let logOutput: string = "";
        const mockLogInfo = jest.fn((line) => {
            logOutput += line + "\n";
        });
        Object.defineProperty(processor, "log", {
            get: () => ({
                debug: jest.fn(),
                error: jest.fn(),
                info: mockLogInfo,
                trace: jest.fn()
            })
        });

        const parms: any = { arguments: { _: [], $0: "", syntaxThrow: true }, responseFormat: "json", silent: true };
        await processor.invoke(parms);
<<<<<<< HEAD

        expect(mockLogInfo).toHaveBeenCalled();
        expect(logOutput).toContain("--user fakeUser --password **** --token-value **** --cert-file-passphrase **** --cert-key-file /fake/path");
    });

    it("should mask sensitive CLI options like user and password in log output 2", async () => {
        const realCensoredOptions = Censor.CENSORED_OPTIONS;
        jest.spyOn(Censor, "CENSORED_OPTIONS", "get").mockReturnValueOnce([...realCensoredOptions, "u"]);

        // Allocate the command processor
        const processor: CommandProcessor = new CommandProcessor({
            envVariablePrefix: ENV_VAR_PREFIX,
            fullDefinition: SAMPLE_COMPLEX_COMMAND,
            definition: SAMPLE_COMMAND_DEFINITION,
            helpGenerator: FAKE_HELP_GENERATOR,
            rootCommandName: SAMPLE_ROOT_COMMAND,
            commandLine: "-u fakeUser --password fakePass --token-value fakeToken " +
                "--cert-file-passphrase fakePassphrase --cert-key-file /fake/path",
            promptPhrase: "dummydummy"
        });

        // Mock log.info call
        let logOutput: string = "";
        const mockLogInfo = jest.fn((line) => {
            logOutput += line + "\n";
        });
        Object.defineProperty(processor, "log", {
            get: () => ({
                debug: jest.fn(),
                error: jest.fn(),
                info: mockLogInfo,
                trace: jest.fn()
            })
        });

        const parms: any = { arguments: { _: [], $0: "", syntaxThrow: true }, responseFormat: "json", silent: true };
        await processor.invoke(parms);
=======
>>>>>>> 85288def

        expect(mockLogInfo).toHaveBeenCalled();
        expect(logOutput).toContain("-u **** --password **** --token-value **** --cert-file-passphrase **** --cert-key-file /fake/path");
    });

    it("should handle not being able to instantiate the handler", async () => {
        // Allocate the command processor
        const processor: CommandProcessor = new CommandProcessor({
            envVariablePrefix: ENV_VAR_PREFIX,
            fullDefinition: SAMPLE_COMPLEX_COMMAND,
            definition: SAMPLE_COMMAND_DEFINITION,
            helpGenerator: FAKE_HELP_GENERATOR,
            rootCommandName: SAMPLE_ROOT_COMMAND,
            commandLine: "",
            promptPhrase: "dummydummy"
        });

        const parms: any = {
            arguments: {
                _: ["check", "for", "banana"],
                $0: "",
                valid: true,
            },
            responseFormat: "json",
            silent: true
        };
        const commandResponse: ICommandResponse = await processor.invoke(parms);
        expect(commandResponse).toBeDefined();
        const stderrText = (commandResponse.stderr as Buffer).toString();
        expect(stderrText).toContain("Handler Instantiation Failed:");
        expect(stderrText).toContain("Could not instantiate the handler not_a_real_handler for command banana");
        expect(stderrText).toContain("Error Details:");
        expect(stderrText).toContain("Cannot find module 'not_a_real_handler' from 'packages/imperative/src/cmd/src/CommandProcessor.ts'");
        expect(commandResponse.message).toEqual("Could not instantiate the handler not_a_real_handler for command banana");
        expect(commandResponse.error?.msg).toEqual("Could not instantiate the handler not_a_real_handler for command banana");
        expect(commandResponse.error?.additionalDetails).toEqual(
            "Cannot find module 'not_a_real_handler' from 'packages/imperative/src/cmd/src/CommandProcessor.ts'"
        );
    });

    it("should handle not being able to instantiate a chained handler", async () => {
        // Allocate the command processor
        const commandDef: ICommandDefinition = JSON.parse(JSON.stringify(SAMPLE_COMMAND_DEFINITION));
        delete commandDef.handler;
        commandDef.chainedHandlers = [{
            handler: "not_a_real_chained_handler"
        }];
        const processor: CommandProcessor = new CommandProcessor({
            envVariablePrefix: ENV_VAR_PREFIX,
            fullDefinition: SAMPLE_COMPLEX_COMMAND,
            definition: commandDef,
            helpGenerator: FAKE_HELP_GENERATOR,
            rootCommandName: SAMPLE_ROOT_COMMAND,
            commandLine: "",
            promptPhrase: "dummydummy"
        });

        const parms: any = {
            arguments: {
                _: ["check", "for", "banana"],
                $0: "",
                valid: true,
            },
            responseFormat: "json",
            silent: true
        };
        const commandResponse: ICommandResponse = await processor.invoke(parms);
        expect(commandResponse).toBeDefined();
        expect(commandResponse.stderr.toString()).toContain(commandDef.chainedHandlers[0].handler);
    });

    it("should invoke two chained handlers without errors", async () => {
        const commandDef: ICommandDefinition = JSON.parse(JSON.stringify(SAMPLE_COMMAND_REAL_HANDLER));
        const handler = commandDef.handler;
        delete commandDef.handler;
        commandDef.chainedHandlers = [
            {
                handler,
            },
            {
                handler,
            }
        ];
        // Allocate the command processor
        const processor: CommandProcessor = new CommandProcessor({
            envVariablePrefix: ENV_VAR_PREFIX,
            fullDefinition: SAMPLE_COMPLEX_COMMAND,
            definition: commandDef,
            helpGenerator: FAKE_HELP_GENERATOR,
            rootCommandName: SAMPLE_ROOT_COMMAND,
            commandLine: "",
            promptPhrase: "dummydummy"
        });

        const parms: any = {
            arguments: {
                _: ["check", "for", "banana"],
                $0: "",
                valid: true,
                throwImperative: false
            },
            responseFormat: "json",
            silent: true
        };
        const commandResponse: ICommandResponse = await processor.invoke(parms);
        expect(commandResponse.success).toBe(true);
    });

    it("should handle an imperative error thrown from a chained handler", async () => {
        const commandDef: ICommandDefinition = JSON.parse(JSON.stringify(SAMPLE_COMMAND_REAL_HANDLER));
        const handlerWithError = commandDef.handler;
        delete commandDef.handler;
        commandDef.chainedHandlers = [{
            handler: handlerWithError,
            mapping: [
                {
                    from: "throwImperative",
                    mapFromArguments: true,
                    to: "throwImperative",
                    applyToHandlers: [0]
                },
                {
                    from: "valid",
                    mapFromArguments: true,
                    to: "valid",
                    applyToHandlers: [0]
                }
            ]
        }];
        // Allocate the command processor
        const processor: CommandProcessor = new CommandProcessor({
            envVariablePrefix: ENV_VAR_PREFIX,
            fullDefinition: SAMPLE_COMPLEX_COMMAND,
            definition: commandDef,
            helpGenerator: FAKE_HELP_GENERATOR,
            rootCommandName: SAMPLE_ROOT_COMMAND,
            commandLine: "",
            promptPhrase: "dummydummy"
        });

        const parms: any = {
            arguments: {
                _: ["check", "for", "banana"],
                $0: "",
                valid: true,
                throwImperative: true
            },
            responseFormat: "json",
            silent: true
        };
        const commandResponse: ICommandResponse = await processor.invoke(parms);
        const stringifiedError: string = JSON.stringify(commandResponse.error).toLowerCase();
        expect(stringifiedError).toContain("error");
        expect(stringifiedError).toContain("handler");
    });

    it("should not strip tabs from the imperative error message", async () => {
        // Allocate the command processor
        const processor: CommandProcessor = new CommandProcessor({
            envVariablePrefix: ENV_VAR_PREFIX,
            fullDefinition: SAMPLE_COMPLEX_COMMAND,
            definition: SAMPLE_COMMAND_REAL_HANDLER,
            helpGenerator: FAKE_HELP_GENERATOR,
            rootCommandName: SAMPLE_ROOT_COMMAND,
            commandLine: "",
            promptPhrase: "dummydummy"
        });

        const parms: any = {
            arguments: {
                _: ["check", "for", "banana"],
                $0: "",
                valid: true,
                throwErrorWithTab: true
            },
            responseFormat: "json",
            silent: true
        };
        const commandResponse: ICommandResponse = await processor.invoke(parms);
        expect(commandResponse).toBeDefined();
        const stderrText = (commandResponse.stderr as Buffer).toString();
        expect(stderrText).toContain("\tTab!\tTab again!");
        expect(stderrText).toContain("Line should not be indented");
        expect(stderrText).toContain("More details!");
        expect(commandResponse.success).toEqual(false);
        expect(commandResponse.exitCode).toEqual(1);
        expect(commandResponse.data).toEqual({});
        expect(commandResponse.message).toEqual("\tTab!\tTab again!\nLine should not be indented");
        expect(commandResponse.error?.msg).toEqual("\tTab!\tTab again!\nLine should not be indented");
        expect(commandResponse.error?.additionalDetails).toEqual("More details!");
    });

    it("should handle an imperative error with JSON causeErrors", async () => {
        // Allocate the command processor
        const processor: CommandProcessor = new CommandProcessor({
            envVariablePrefix: ENV_VAR_PREFIX,
            fullDefinition: SAMPLE_COMPLEX_COMMAND,
            definition: SAMPLE_COMMAND_REAL_HANDLER,
            helpGenerator: FAKE_HELP_GENERATOR,
            rootCommandName: SAMPLE_ROOT_COMMAND,
            commandLine: "",
            promptPhrase: "dummydummy"
        });

        const parms: any = {
            arguments: {
                _: ["check", "for", "banana"],
                $0: "",
                valid: true,
                throwImperative: true
            },
            responseFormat: "json",
            silent: true
        };
        const commandResponse: ICommandResponse = await processor.invoke(parms);
        expect(commandResponse).toBeDefined();
        const stderrText = (commandResponse.stderr as Buffer).toString();
        expect(stderrText).toContain("Unable to perform this operation due to the following problem");
        expect(stderrText).toContain("Handler threw an imperative error!");
        expect(stderrText).toContain("Response From Service");
        expect(stderrText).toContain("jsonCause: causeErrors are a JSON object");
        expect(stderrText).toContain("Diagnostic Information");
        expect(stderrText).toContain("More details!");
        expect(commandResponse.message).toEqual("Handler threw an imperative error!");
        expect(commandResponse.error?.msg).toEqual("Handler threw an imperative error!");
        expect(commandResponse.error?.additionalDetails).toEqual("More details!");
    });

    it("should handle an imperative error with string causeErrors", async () => {
        // Allocate the command processor
        const processor: CommandProcessor = new CommandProcessor({
            envVariablePrefix: ENV_VAR_PREFIX,
            fullDefinition: SAMPLE_COMPLEX_COMMAND,
            definition: SAMPLE_COMMAND_REAL_HANDLER,
            helpGenerator: FAKE_HELP_GENERATOR,
            rootCommandName: SAMPLE_ROOT_COMMAND,
            commandLine: "",
            promptPhrase: "dummydummy"
        });

        const parms: any = {
            arguments: {
                _: ["check", "for", "banana"],
                $0: "",
                valid: true,
                throwImpStringCause: true
            },
            responseFormat: "json",
            silent: true
        };
        const commandResponse: ICommandResponse = await processor.invoke(parms);
        expect(commandResponse).toBeDefined();
        const stderrText = (commandResponse.stderr as Buffer).toString();
        expect(stderrText).toContain("Unable to perform this operation due to the following problem");
        expect(stderrText).toContain("Handler threw an imperative error!");
        expect(stderrText).toContain("Response From Service");
        expect(stderrText).toContain("causeErrors are just contained in a string");
        expect(stderrText).toContain("Diagnostic Information");
        expect(stderrText).toContain("More details!");
        expect(commandResponse.message).toEqual("Handler threw an imperative error!");
        expect(commandResponse.error?.msg).toEqual("Handler threw an imperative error!");
        expect(commandResponse.error?.additionalDetails).toEqual("More details!");
    });

    it("should handle an error thrown from the handler", async () => {
        // Allocate the command processor
        const processor: CommandProcessor = new CommandProcessor({
            envVariablePrefix: ENV_VAR_PREFIX,
            fullDefinition: SAMPLE_COMPLEX_COMMAND,
            definition: SAMPLE_COMMAND_REAL_HANDLER,
            helpGenerator: FAKE_HELP_GENERATOR,
            rootCommandName: SAMPLE_ROOT_COMMAND,
            commandLine: "",
            promptPhrase: "dummydummy"
        });

        const parms: any = {
            arguments: {
                _: ["check", "for", "banana"],
                $0: "",
                valid: true,
                throwError: true
            },
            responseFormat: "json",
            silent: true
        };
        const commandResponse: ICommandResponse = await processor.invoke(parms);

        expect(commandResponse).toBeDefined();
        expect(commandResponse.success).toBe(false);
        expect(commandResponse.message).toMatch(
            /Unexpected Command Error: Cannot read (property 'doesnt' of undefined|properties of undefined \(reading 'doesnt'\))/
        );
        expect(commandResponse?.error?.msg).toMatch(/Cannot read (property 'doesnt' of undefined|properties of undefined \(reading 'doesnt'\))/);
        expect(commandResponse?.stdout?.toString().length).toBe(0);
        expect(commandResponse?.stderr?.toString()).toContain("Unexpected Command Error:");
        expect(commandResponse?.stderr?.toString()).toContain("Message:");
        expect(commandResponse?.stderr?.toString()).toContain("Stack:");
        expect(commandResponse?.error?.stack).toMatch(
            /TypeError: Cannot read (property 'doesnt' of undefined|properties of undefined \(reading 'doesnt'\))/
        );
    });

    it("should handle the handler rejecting with a message", async () => {
        // Allocate the command processor
        const processor: CommandProcessor = new CommandProcessor({
            envVariablePrefix: ENV_VAR_PREFIX,
            fullDefinition: SAMPLE_COMPLEX_COMMAND,
            definition: SAMPLE_COMMAND_REAL_HANDLER,
            helpGenerator: FAKE_HELP_GENERATOR,
            rootCommandName: SAMPLE_ROOT_COMMAND,
            commandLine: "",
            promptPhrase: "dummydummy"
        });

        const parms: any = {
            arguments: {
                _: ["check", "for", "banana"],
                $0: "",
                valid: true,
                rejectWithMessage: true
            },
            responseFormat: "json",
            silent: true
        };
        const commandResponse: ICommandResponse = await processor.invoke(parms);
        expect(commandResponse).toBeDefined();
        const stderrText = (commandResponse.stderr as Buffer).toString();
        expect(stderrText).toContain("Command Error:");
        expect(stderrText).toContain("Rejected with a message");
        expect(commandResponse.success).toEqual(false);
        expect(commandResponse.exitCode).toEqual(1);
        expect(commandResponse.message).toEqual("Rejected with a message");
        expect(commandResponse.error?.msg).toEqual("Rejected with a message");
        expect(commandResponse.error?.additionalDetails).not.toBeDefined();
    });

    it("should handle the handler rejecting with no messages", async () => {
        // Allocate the command processor
        const processor: CommandProcessor = new CommandProcessor({
            envVariablePrefix: ENV_VAR_PREFIX,
            fullDefinition: SAMPLE_COMPLEX_COMMAND,
            definition: SAMPLE_COMMAND_REAL_HANDLER,
            helpGenerator: FAKE_HELP_GENERATOR,
            rootCommandName: SAMPLE_ROOT_COMMAND,
            commandLine: "",
            promptPhrase: "dummydummy"
        });

        const parms: any = {
            arguments: {
                _: ["check", "for", "banana"],
                $0: "",
                valid: true,
                rejectWithNothing: true
            },
            responseFormat: "json",
            silent: true
        };
        const commandResponse: ICommandResponse = await processor.invoke(parms);
        expect(commandResponse).toBeDefined();
        expect(commandResponse).toMatchSnapshot();
    });

    it("should invoke the handler and return success=true if the handler was successful", async () => {
        // Allocate the command processor
        const processor: CommandProcessor = new CommandProcessor({
            envVariablePrefix: ENV_VAR_PREFIX,
            fullDefinition: SAMPLE_COMPLEX_COMMAND,
            definition: SAMPLE_COMMAND_REAL_HANDLER,
            helpGenerator: FAKE_HELP_GENERATOR,
            rootCommandName: SAMPLE_ROOT_COMMAND,
            commandLine: "",
            promptPhrase: "dummydummy"
        });

        const parms: any = {
            arguments: {
                _: ["check", "for", "banana"],
                $0: "",
                valid: true,
            },
            silent: true
        };
        const commandResponse: ICommandResponse = await processor.invoke(parms);
        expect(commandResponse).toBeDefined();
        expect(commandResponse).toMatchSnapshot();
    });

    it("should display input value for simple parm when --show-inputs-only flag is set", async () => {

        // values to test
        const parm1Key = `parm1`;
        const parm1Value = `value1`;

        // Allocate the command processor
        const processor: CommandProcessor = new CommandProcessor({
            envVariablePrefix: ENV_VAR_PREFIX,
            fullDefinition: SAMPLE_COMPLEX_COMMAND, // `group action`
            definition: { // `object`
                name: "banana",
                description: "The banana command",
                type: "command",
                handler: __dirname + "/__model__/TestCmdHandler",
                options: [
                    {
                        name: parm1Key,
                        type: "string",
                        description: "The first parameter",
                    }
                ],
            },
            helpGenerator: FAKE_HELP_GENERATOR,
            rootCommandName: SAMPLE_ROOT_COMMAND,
            commandLine: "",
            promptPhrase: "dummydummy"
        });

        const parms: any = {
            arguments: {
                _: ["check", "for", "banana"],
                $0: "",
                [parm1Key]: parm1Value,
                valid: true,
                showInputsOnly: true,
            },
            silent: true
        };
        const commandResponse: ICommandResponse = await processor.invoke(parms);
        expect(commandResponse.data.commandValues[parm1Key]).toBe(parm1Value);
    });

    it("should display input value for simple parm when --show-inputs-only flag is set and team config exists", async () => {

        // values to test
        const parm1Key = `parm1`;
        const parm1Value = `value1`;

        await setupConfigToLoad({
            "profiles": {
                "fruit": {
                    "properties": {
                        "origin": "California"
                    },
                    "profiles": {
                        "apple": {
                            "type": "fruit",
                            "properties": {
                                "color": "red"
                            }
                        },
                        "banana": {
                            "type": "fruit",
                            "properties": {
                                "color": "yellow"
                            }
                        },
                        "orange": {
                            "type": "fruit",
                            "properties": {
                                "color": "orange"
                            }
                        }
                    },
                    "secure": []
                }
            },
            "defaults": {
                "fruit": "fruit.apple",
                "banana": "fruit.banana"
            },
            "plugins": [
                "@zowe/fruit-for-imperative"
            ]
        });

        // Allocate the command processor
        const processor: CommandProcessor = new CommandProcessor({
            envVariablePrefix: ENV_VAR_PREFIX,
            fullDefinition: SAMPLE_CMD_WITH_OPTS_AND_PROF, // `group action`
            definition: {
                name: "banana",
                description: "The banana command",
                type: "command",
                handler: __dirname + "/__model__/TestArgHandler",
                options: [
                    {
                        name: "boolean-opt",
                        type: "boolean",
                        description: "A boolean option.",
                    },
                    {
                        name: "color",
                        type: "string",
                        description: "The banana color.",
                        required: true
                    }
                ],
                profile: {
                    optional: ["banana"]
                }
            },
            helpGenerator: FAKE_HELP_GENERATOR,
            rootCommandName: SAMPLE_ROOT_COMMAND,
            commandLine: "",
            promptPhrase: "dummydummy",
            config: ImperativeConfig.instance.config
        });

        const parms: any = {
            arguments: {
                _: ["check", "for", "banana"],
                $0: "",
                [parm1Key]: parm1Value,
                valid: true,
                showInputsOnly: true,
            },
            silent: true
        };
        const commandResponse: ICommandResponse = await processor.invoke(parms);
        expect(commandResponse.data.locations.length).toBeGreaterThan(0);
        expect(commandResponse.data.optionalProfiles[0]).toBe(`banana`);
        expect(commandResponse.data.requiredProfiles).toBeUndefined();
    });

    it("should mask input value for a default secure parm when --show-inputs-only flag is set", async () => {

        // values to test
        const secretParmKey = `brownSpots`;
        const secretParmValue = true;
        const secure = `(secure value)`;

        await setupConfigToLoad({
            "profiles": {
                "fruit": {
                    "properties": {
                        "origin": "California"
                    },
                    "profiles": {
                        "apple": {
                            "type": "fruit",
                            "properties": {
                                "color": "red"
                            }
                        },
                        "banana": {
                            "type": "fruit",
                            "properties": {
                                "color": "yellow",
                                secretParmKey : secretParmValue
                            },
                            "secure": [
                                secretParmKey
                            ]
                        },
                        "orange": {
                            "type": "fruit",
                            "properties": {
                                "color": "orange"
                            }
                        }
                    }
                }
            },
            "defaults": {
                "fruit": "fruit.apple",
                "banana": "fruit.banana"
            },
            "plugins": [
                "@zowe/fruit-for-imperative"
            ]
        });

        // Allocate the command processor
        const processor: CommandProcessor = new CommandProcessor({
            envVariablePrefix: ENV_VAR_PREFIX,
            fullDefinition: SAMPLE_CMD_WITH_OPTS_AND_PROF, // `group action`
            definition: {
                name: "banana",
                description: "The banana command",
                type: "command",
                handler: __dirname + "/__model__/TestArgHandler",
                options: [
                    {
                        name: "boolean-opt",
                        type: "boolean",
                        description: "A boolean option.",
                    },
                    {
                        name: "color",
                        type: "string",
                        description: "The banana color.",
                        required: true
                    },
                    {
                        name: secretParmKey,
                        type: "boolean",
                        description: "Whether or not the banana has brown spots"
                    },
                ],
                profile: {
                    optional: ["banana"]
                }
            },
            helpGenerator: FAKE_HELP_GENERATOR,
            rootCommandName: SAMPLE_ROOT_COMMAND,
            commandLine: "",
            promptPhrase: "dummydummy",
            config: ImperativeConfig.instance.config
        });

        const parms: any = {
            arguments: {
                _: ["check", "for", "banana"],
                $0: "",
                [secretParmKey]: secretParmValue,
                valid: true,
                showInputsOnly: true,
            },
            silent: true
        };

        const commandResponse: ICommandResponse = await processor.invoke(parms);
        expect(commandResponse.data.locations.length).toBeGreaterThan(0);
        expect(commandResponse.data.optionalProfiles[0]).toBe(`banana`);
        expect(commandResponse.data.commandValues[secretParmKey]).toBe(secure);
        expect(commandResponse.data.requiredProfiles).toBeUndefined();
    });

    it.each(Censor.SECURE_PROMPT_OPTIONS)("should mask input value for secure parm %s when --show-inputs-only flag is set", async (propName) => {

        // values to test
        const parm1Key = CliUtils.getOptionFormat(propName).kebabCase;
        const parm1Value = `secret`;
        const secure = `(secure value)`;
        jest.spyOn(ImperativeConfig, "instance", "get").mockReturnValue({
            config: {
                api: {
                    secure: {
                        securePropsForProfile: jest.fn(() => [propName])
                    }
                },
                layers: [{ exists: true, path: "zowe.config.json" }],
                properties: Config.empty(),
                mProperties: Config.empty()
            },
            envVariablePrefix: "ZOWE"
        } as any);

        // Allocate the command processor
        const processor: CommandProcessor = new CommandProcessor({
            envVariablePrefix: ENV_VAR_PREFIX,
            fullDefinition: SAMPLE_COMPLEX_COMMAND, // `group action`
            definition: { // `object`
                name: "banana",
                description: "The banana command",
                type: "command",
                handler: __dirname + "/__model__/TestCmdHandler",
                options: [
                    {
                        name: parm1Key,
                        type: "string",
                        description: "The first parameter",
                    }
                ],
                profile: {
                    optional: ["fruit"]
                }
            },
            helpGenerator: FAKE_HELP_GENERATOR,
            rootCommandName: SAMPLE_ROOT_COMMAND,
            commandLine: "",
            promptPhrase: "dummydummy",
            config: ImperativeConfig.instance.config
        });

        // return the "fake" args object with values from profile
        jest.spyOn(CliUtils, "getOptValuesFromConfig").mockReturnValueOnce({});

        const parms: any = {
            arguments: {
                _: ["check", "for", "banana"],
                $0: "",
                [parm1Key]: parm1Value,
                valid: true,
                showInputsOnly: true,
            },
            silent: true
        };
        const commandResponse: ICommandResponse = await processor.invoke(parms);
        expect(commandResponse.data.commandValues[parm1Key]).toBe(secure);
        expect(commandResponse.stderr.toString()).toContain(`Some inputs are not displayed`);
    });

    it("should not mask input value for a secure parm when --show-inputs-only flag is set with env setting", async () => {

        // values to test
        const parm1Key = `user`;
        const parm1Value = `secret`;

        process.env["test-cli_SHOW_SECURE_ARGS"] = "true";

        // Allocate the command processor
        const processor: CommandProcessor = new CommandProcessor({
            envVariablePrefix: ENV_VAR_PREFIX,
            fullDefinition: SAMPLE_COMPLEX_COMMAND, // `group action`
            definition: { // `object`
                name: "banana",
                description: "The banana command",
                type: "command",
                handler: __dirname + "/__model__/TestCmdHandler",
                options: [
                    {
                        name: parm1Key,
                        type: "string",
                        description: "The first parameter",
                    }
                ],
            },
            helpGenerator: FAKE_HELP_GENERATOR,
            rootCommandName: SAMPLE_ROOT_COMMAND,
            commandLine: "",
            promptPhrase: "dummydummy"
        });

        const parms: any = {
            arguments: {
                _: ["check", "for", "banana"],
                $0: "",
                [parm1Key]: parm1Value,
                valid: true,
                showInputsOnly: true,
            },
            silent: true
        };
        const commandResponse: ICommandResponse = await processor.invoke(parms);
        expect(commandResponse.data.commandValues[parm1Key]).toBe(parm1Value);
        expect(commandResponse.stderr.toString()).not.toContain(`Some inputs are not displayed`);

        delete process.env["test-cli_SHOW_SECURE_ARGS"];
    });

    it("should invoke the handler and process daemon response and then return success=true if the handler was successful", async () => {
        // Allocate the command processor
        const processor: CommandProcessor = new CommandProcessor({
            envVariablePrefix: ENV_VAR_PREFIX,
            fullDefinition: SAMPLE_COMPLEX_COMMAND,
            definition: SAMPLE_COMMAND_REAL_HANDLER,
            helpGenerator: FAKE_HELP_GENERATOR,
            rootCommandName: SAMPLE_ROOT_COMMAND,
            commandLine: "",
            promptPhrase: "dummydummy",
            daemonContext: {
                response: {
                    cwd: process.cwd(),
                    env: { UNIT_TEST_ENV: "new" }
                }
            }
        });

        jest.spyOn(process, "chdir");
        const mockConfigReload = jest.fn();
        jest.spyOn(ImperativeConfig, "instance", "get").mockReturnValue({
            config: { reload: mockConfigReload }
        } as any);

        const parms: any = {
            arguments: {
                _: ["check", "for", "banana"],
                $0: "",
                valid: true
            },
            silent: true
        };
        process.env.UNIT_TEST_ENV = "old";
        try {
            const envVarCount = Object.keys(process.env).length;
            const commandResponse: ICommandResponse = await processor.invoke(parms);
            expect(commandResponse).toBeDefined();
            expect(commandResponse).toMatchSnapshot();
            expect(process.chdir).toHaveBeenCalledTimes(1);
            if (process.platform === "win32") {
                // Test that env vars are case insensitive (Path vs PATH)
                expect(process.env.Unit_Test_Env).toBe("new");
            } else {
                expect(process.env.UNIT_TEST_ENV).toBe("new");
            }
            expect(Object.keys(process.env).length).toBe(envVarCount);  // Ensure that env vars were preserved
            expect(mockConfigReload).toHaveBeenCalledTimes(1);
        } finally {
            delete process.env.UNIT_TEST_ENV;
        }
    });

    it("should invoke the handler and process daemon response and use the environment file", async () => {
        // Allocate the command processor
        const processor: CommandProcessor = new CommandProcessor({
            envVariablePrefix: ENV_VAR_PREFIX,
            fullDefinition: SAMPLE_COMPLEX_COMMAND,
            definition: SAMPLE_COMMAND_REAL_HANDLER,
            helpGenerator: FAKE_HELP_GENERATOR,
            rootCommandName: SAMPLE_ROOT_COMMAND,
            commandLine: "",
            promptPhrase: "dummydummy",
            daemonContext: {
                response: {
                    cwd: process.cwd(),
                    env: { UNIT_TEST_ENV: "new" }
                }
            }
        });

        jest.spyOn(process, "chdir");
        const mockConfigReload = jest.fn();
        jest.spyOn(ImperativeConfig, "instance", "get").mockReturnValue({
            config: { reload: mockConfigReload }
        } as any);
        jest.spyOn(EnvFileUtils, "getEnvironmentFilePath").mockReturnValueOnce(join(__dirname, "__resources__", ".zowe.env.json"));

        const parms: any = {
            arguments: {
                _: ["check", "for", "banana"],
                $0: "",
                valid: true
            },
            silent: true
        };
        EnvFileUtils.setEnvironmentForApp("zowe", false);
        process.env.UNIT_TEST_ENV = "old";
        try {
            const envVarCount = Object.keys(process.env).length;
            const commandResponse: ICommandResponse = await processor.invoke(parms);
            expect(commandResponse).toBeDefined();
            expect(commandResponse).toMatchSnapshot();
            expect(process.chdir).toHaveBeenCalledTimes(1);
            if (process.platform === "win32") {
                // Test that env vars are case insensitive (Path vs PATH)
                expect(process.env.Unit_Test_Env).toBe("newer");
            } else {
                expect(process.env.UNIT_TEST_ENV).toBe("newer");
            }
            expect(Object.keys(process.env).length).toBe(envVarCount);  // Ensure that env vars were preserved
            expect(mockConfigReload).toHaveBeenCalledTimes(1);
        } finally {
            delete process.env.UNIT_TEST_ENV;
        }
    });

    it("should extract arguments not specified on invoke from a profile and merge with args", async () => {
        const processor: CommandProcessor = new CommandProcessor({
            envVariablePrefix: ENV_VAR_PREFIX,
            fullDefinition: SAMPLE_CMD_WITH_OPTS_AND_PROF,
            definition: SAMPLE_COMMAND_REAL_HANDLER_WITH_OPT,
            helpGenerator: FAKE_HELP_GENERATOR,
            rootCommandName: SAMPLE_ROOT_COMMAND,
            commandLine: "",
            promptPhrase: "dummydummy",
            config: ImperativeConfig.instance.config
        });

        // return the "fake" args object with values from profile
        const getOptValuesSpy = jest.spyOn(CliUtils, "getOptValuesFromConfig").mockReturnValueOnce({ color: "yellow" });

        const parms: any = {
            arguments: {
                _: ["sample", "cmd", "banana"],
                $0: "",
                valid: true
            },
            silent: true
        };

        const commandResponse: ICommandResponse = await processor.invoke(parms);
        expect(getOptValuesSpy).toHaveBeenCalledTimes(1);
        expect(commandResponse.stdout.toString()).toMatchSnapshot();
        expect(commandResponse).toBeDefined();
        expect(commandResponse).toMatchSnapshot();
    });

    it("should add default values if no CLI argument is specified", async () => {
        const processor: CommandProcessor = new CommandProcessor({
            envVariablePrefix: ENV_VAR_PREFIX,
            fullDefinition: SAMPLE_CMD_WITH_OPTS_AND_PROF,
            definition: SAMPLE_COMMAND_REAL_HANDLER_WITH_DEFAULT_OPT,
            helpGenerator: FAKE_HELP_GENERATOR,
            rootCommandName: SAMPLE_ROOT_COMMAND,
            commandLine: "",
            promptPhrase: "dummydummy"
        });

        // return the "fake" args object with values from profile
        jest.spyOn(CliUtils, "getOptValuesFromConfig").mockReturnValueOnce({});

        const parms: any = {
            arguments: {
                _: ["sample", "cmd", "banana"],
                $0: "",
                valid: true
            },
            silent: true
        };

        const commandResponse: ICommandResponse = await processor.invoke(parms);
        expect(commandResponse.stderr.toString()).toEqual("");
        expect(commandResponse.stdout.toString()).toContain("green"); // expect the handler to output the default value
        expect(commandResponse).toBeDefined();
    });

    it("should extract arguments not specified on invoke from a profile and merge with positional args", async () => {
        const processor: CommandProcessor = new CommandProcessor({
            envVariablePrefix: ENV_VAR_PREFIX,
            fullDefinition: SAMPLE_CMD_WITH_OPTS_AND_PROF,
            definition: SAMPLE_COMMAND_REAL_HANDLER_WITH_POS_OPT,
            helpGenerator: FAKE_HELP_GENERATOR,
            rootCommandName: SAMPLE_ROOT_COMMAND,
            commandLine: "",
            promptPhrase: "dummydummy",
            config: ImperativeConfig.instance.config
        });

        // return the "fake" args object with values from profile
        const getOptValuesSpy = jest.spyOn(CliUtils, "getOptValuesFromConfig").mockReturnValueOnce({ color: "yellow" });

        const parms: any = {
            arguments: {
                _: ["sample", "cmd", "banana"],
                $0: "",
                valid: true
            },
            silent: true
        };

        const commandResponse: ICommandResponse = await processor.invoke(parms);
        expect(getOptValuesSpy).toHaveBeenCalledTimes(1);
        expect(commandResponse.stdout.toString()).toMatchSnapshot();
        expect(commandResponse).toBeDefined();
        expect(commandResponse).toMatchSnapshot();
    });

    it("should use the value specified on the CLI positional option, if the argument is supplied in both CLI and profile", async () => {
        const processor: CommandProcessor = new CommandProcessor({
            envVariablePrefix: ENV_VAR_PREFIX,
            fullDefinition: SAMPLE_CMD_WITH_OPTS_AND_PROF,
            definition: SAMPLE_COMMAND_REAL_HANDLER_WITH_POS_OPT,
            helpGenerator: FAKE_HELP_GENERATOR,
            rootCommandName: SAMPLE_ROOT_COMMAND,
            commandLine: "",
            promptPhrase: "dummydummy",
            config: ImperativeConfig.instance.config
        });

        // return the "fake" args object with values from profile
        const getOptValuesSpy = jest.spyOn(CliUtils, "getOptValuesFromConfig").mockReturnValueOnce({ color: "yellow" });

        const parms: any = {
            arguments: {
                _: ["sample", "cmd", "banana"],
                $0: "",
                valid: true,
                color: "green"
            },
            silent: true
        };

        const commandResponse: ICommandResponse = await processor.invoke(parms);
        expect(getOptValuesSpy).toHaveBeenCalledTimes(1);
        expect(commandResponse.stdout.toString()).toMatchSnapshot();
        expect(commandResponse).toBeDefined();
        expect(commandResponse).toMatchSnapshot();
    });

    it("should use the value specified on the CLI option, if the argument is supplied in both CLI and profile", async () => {
        const processor: CommandProcessor = new CommandProcessor({
            envVariablePrefix: ENV_VAR_PREFIX,
            fullDefinition: SAMPLE_CMD_WITH_OPTS_AND_PROF,
            definition: SAMPLE_COMMAND_REAL_HANDLER_WITH_OPT,
            helpGenerator: FAKE_HELP_GENERATOR,
            rootCommandName: SAMPLE_ROOT_COMMAND,
            commandLine: "",
            promptPhrase: "dummydummy",
            config: ImperativeConfig.instance.config
        });

        // return the "fake" args object with values from profile
        const getOptValuesSpy = jest.spyOn(CliUtils, "getOptValuesFromConfig").mockReturnValueOnce({ color: "yellow" });

        const parms: any = {
            arguments: {
                _: ["sample", "cmd", "banana"],
                $0: "",
                valid: true,
                color: "green"
            },
            silent: true
        };

        const commandResponse: ICommandResponse = await processor.invoke(parms);
        expect(getOptValuesSpy).toHaveBeenCalledTimes(1);
        expect(commandResponse.stdout.toString()).toMatchSnapshot();
        expect(commandResponse).toBeDefined();
        expect(commandResponse).toMatchSnapshot();
    });

    it("should allow us to formulate the help for a group", async () => {
        // Allocate the command processor
        const processor: CommandProcessor = new CommandProcessor({
            envVariablePrefix: ENV_VAR_PREFIX,
            fullDefinition: SAMPLE_COMPLEX_COMMAND,
            definition: SAMPLE_COMPLEX_COMMAND,
            helpGenerator: FAKE_HELP_GENERATOR,
            rootCommandName: SAMPLE_ROOT_COMMAND,
            commandLine: "",
            promptPhrase: "dummydummy"
        });
        const commandResponse: ICommandResponse = await processor.help(new CommandResponse({ silent: true }));
        expect(commandResponse).toBeDefined();
        expect(commandResponse).toMatchSnapshot();
    });

    it("should fail the creation of the command processor if a definition of type command has no handler", async () => {
        let error;
        try {
            new CommandProcessor({
                envVariablePrefix: ENV_VAR_PREFIX,
                fullDefinition: SAMPLE_COMPLEX_COMMAND,
                definition: SAMPLE_COMMAND_WIH_NO_HANDLER,
                helpGenerator: FAKE_HELP_GENERATOR,
                rootCommandName: SAMPLE_ROOT_COMMAND,
                commandLine: "",
                promptPhrase: "dummydummy"
            });
        } catch (e) {
            error = e;
        }

        expect(error).toBeDefined();
        expect(error instanceof ImperativeError).toBe(true);
        expect(error.message).toMatchSnapshot();
    });

    it("should just include the command name if no args are present in the help when a syntax error occurs", async () => {
        // Allocate the command processor
        const processor: CommandProcessor = new CommandProcessor({
            envVariablePrefix: ENV_VAR_PREFIX,
            fullDefinition: SAMPLE_COMPLEX_COMMAND,
            definition: SAMPLE_COMMAND_REAL_HANDLER,
            helpGenerator: FAKE_HELP_GENERATOR,
            rootCommandName: SAMPLE_ROOT_COMMAND,
            commandLine: "",
            promptPhrase: "dummydummy"
        });

        const parms: any = {
            arguments: {
                _: [],
                $0: "",
                valid: false,
            },
            silent: true
        };

        const commandResponse: ICommandResponse = await processor.invoke(parms);
        expect(commandResponse).toBeDefined();
        expect(commandResponse.stderr.toString()).toMatchSnapshot();
        expect(commandResponse.stdout.toString()).toMatchSnapshot();
        delete commandResponse.stderr;
        delete commandResponse.stdout;
        expect(commandResponse).toMatchSnapshot();
    });

    it("should handle a strange error type being thrown", async () => {
        // Allocate the command processor
        const processor: CommandProcessor = new CommandProcessor({
            envVariablePrefix: ENV_VAR_PREFIX,
            fullDefinition: SAMPLE_COMPLEX_COMMAND,
            definition: SAMPLE_COMMAND_REAL_HANDLER,
            helpGenerator: FAKE_HELP_GENERATOR,
            rootCommandName: SAMPLE_ROOT_COMMAND,
            commandLine: "",
            promptPhrase: "dummydummy"
        });

        const parms: any = {
            arguments: {
                _: [],
                $0: "",
                valid: true,
                throwObject: true
            },
            silent: true
        };

        const commandResponse: ICommandResponse = await processor.invoke(parms);
        expect(commandResponse.success).toBe(false);
        expect(commandResponse.stderr.toString()).toContain("Unexpected Command Error:");
        expect(commandResponse.stderr.toString()).toContain("The command indicated failure through an unexpected means.");
        expect(commandResponse.stderr.toString()).toContain("TestCmdHandler");
        expect(commandResponse.data).toMatchSnapshot();
    });

    describe("invalidSyntaxNotification", () => {
        /**
         * Gets a dummy response object for testing.
         */
        const getDummyResponseObject = (): CommandResponse => {
            return {
                data: {
                    setMessage: jest.fn(),
                    setExitCode: jest.fn()
                },
                console: {
                    error: jest.fn(),
                },
                failed: jest.fn()
            } as any;
        };

        /**
         * Gets the params for testing.
         *
         * @param doesGenerateArgs Indicate if the arguments._ array is generated.
         */
        const getParamsForTesting = (doesGenerateArgs = true): IInvokeCommandParms => {
            return {
                arguments: {
                    _: doesGenerateArgs ? ["bad", "syntax", "here"] : [],
                    $0: "banana"
                }
            };
        };

        /**
         * Shorthand for getting the string parameter sent into the response.console.error mock function
         *
         * @param mockObject The mock object to extract parameters from.
         */
        const getConsoleErrorFromMock = (mockObject: CommandResponse): string => {
            return (mockObject.console.error as jest.Mock).mock.calls[0][0];
        };

        it("should log an invalid syntax notification with no examples", () => {
            const processor: CommandProcessor = new CommandProcessor({
                envVariablePrefix: ENV_VAR_PREFIX,
                definition: SAMPLE_COMMAND_DEFINITION,
                helpGenerator: FAKE_HELP_GENERATOR,
                rootCommandName: SAMPLE_ROOT_COMMAND,
                commandLine: "",
                promptPhrase: "dummydummy"
            });

            const dummyResponseObject = getDummyResponseObject();

            (processor as any).invalidSyntaxNotification(getParamsForTesting(), dummyResponseObject);

            expect(dummyResponseObject.data.setMessage).toHaveBeenCalledTimes(1);
            expect(dummyResponseObject.data.setMessage).toHaveBeenCalledWith("Command syntax invalid");

            expect(dummyResponseObject.failed).toHaveBeenCalled();

            expect(dummyResponseObject.console.error).toHaveBeenCalledTimes(1);

            expect(getConsoleErrorFromMock(dummyResponseObject)).toEqual(
                `\nUse "${SAMPLE_ROOT_COMMAND} bad syntax here --help" to view command description, usage, and options.`
            );
        });

        it("should log an invalid syntax notification with no arguments and no examples", () => {
            const processor: CommandProcessor = new CommandProcessor({
                envVariablePrefix: ENV_VAR_PREFIX,
                definition: SAMPLE_COMMAND_DEFINITION,
                helpGenerator: FAKE_HELP_GENERATOR,
                rootCommandName: SAMPLE_ROOT_COMMAND,
                commandLine: "",
                promptPhrase: "dummydummy"
            });

            const dummyResponseObject = getDummyResponseObject();

            (processor as any).invalidSyntaxNotification(getParamsForTesting(false), dummyResponseObject);

            expect(dummyResponseObject.data.setMessage).toHaveBeenCalledTimes(1);
            expect(dummyResponseObject.data.setMessage).toHaveBeenCalledWith("Command syntax invalid");

            expect(dummyResponseObject.failed).toHaveBeenCalled();

            expect(dummyResponseObject.console.error).toHaveBeenCalledTimes(1);

            expect(getConsoleErrorFromMock(dummyResponseObject)).toEqual(
                `\nUse "${SAMPLE_COMMAND_DEFINITION.name} --help" to view command description, usage, and options.`
            );
        });

        it("should log an invalid syntax notification with examples", () => {
            const processor: CommandProcessor = new CommandProcessor({
                envVariablePrefix: ENV_VAR_PREFIX,
                definition: SAMPLE_COMMAND_DEFINITION_WITH_EXAMPLES,
                helpGenerator: FAKE_HELP_GENERATOR,
                rootCommandName: SAMPLE_ROOT_COMMAND,
                commandLine: "",
                promptPhrase: "dummydummy"
            });

            const dummyResponseObject = getDummyResponseObject();

            (processor as any).invalidSyntaxNotification(getParamsForTesting(), dummyResponseObject);

            expect(dummyResponseObject.data.setMessage).toHaveBeenCalledTimes(1);
            expect(dummyResponseObject.data.setMessage).toHaveBeenCalledWith("Command syntax invalid");

            expect(dummyResponseObject.failed).toHaveBeenCalled();

            expect(dummyResponseObject.console.error).toHaveBeenCalledTimes(1);

            expect(getConsoleErrorFromMock(dummyResponseObject)).toEqual(
                expect.stringContaining(
                    `Use "${SAMPLE_ROOT_COMMAND} bad syntax here --help" to view command description, usage, and options.`
                )
            );

            expect(getConsoleErrorFromMock(dummyResponseObject)).toEqual(
                expect.stringContaining(`\nExample:\n\n`)
            );

            expect(getConsoleErrorFromMock(dummyResponseObject)).toEqual(
                expect.stringContaining("$ fruit banana --banana-color green --is-spoiled false")
            );

            // If we've gotten here then all the important checks have passed, this
            // will just check that the syntax generated hasn't changed.
            expect(getConsoleErrorFromMock(dummyResponseObject)).toMatchSnapshot();
        });
    });

    describe("profiles", () => {
        let processor: CommandProcessor;

        beforeEach(async () => {
            // Create fake profile config
            await setupConfigToLoad({
                profiles: {
                    fresh: {
                        type: "banana",
                        properties: {
                            color: "green"
                        }
                    },
                    ripe: {
                        type: "banana",
                        properties: {
                            color: "yellow"
                        }
                    },
                    banana_old: {
                        type: "banana",
                        properties: {
                            color: "brown"
                        }
                    },
                },
                defaults: {
                    banana: "fresh"
                }
            });

            // Allocate the command processor
            processor = new CommandProcessor({
                envVariablePrefix: ENV_VAR_PREFIX,
                definition: SAMPLE_COMMAND_REAL_HANDLER_WITH_OPT,
                helpGenerator: FAKE_HELP_GENERATOR,
                rootCommandName: SAMPLE_ROOT_COMMAND,
                commandLine: "",
                promptPhrase: "dummydummy",
                config: ImperativeConfig.instance.config
            });
        });

        it("should find profile that matches name specified in arguments", async () => {
            const preparedArgs = await (processor as any).prepare(null, {
                "banana-profile": "ripe"
            });
            expect(preparedArgs.color).toBe("yellow");
        });

        it("should find profile with type prefix that matches name specified in arguments", async () => {
            const preparedArgs = await (processor as any).prepare(null, {
                "banana-profile": "old"
            });
            expect(preparedArgs.color).toBe("brown");
        });

        it("should find default profile that matches type", async () => {
            const preparedArgs = await (processor as any).prepare(null, {});
            expect(preparedArgs.color).toBe("green");
        });
    });

    describe("prompting", () => {
        const invokeParms: any = {
            arguments: {
                _: ["check", "for", "banana"],
                $0: "",
                valid: true
            },
            silent: true
        };
        function buildProcessor(definition: ICommandDefinition): CommandProcessor {
            return new CommandProcessor({
                envVariablePrefix: ENV_VAR_PREFIX,
                fullDefinition: SAMPLE_CMD_WITH_OPTS_AND_PROF,
                definition,
                helpGenerator: FAKE_HELP_GENERATOR,
                rootCommandName: SAMPLE_ROOT_COMMAND,
                commandLine: "",
                promptPhrase: "please"
            });
        }

        it("should prompt for missing positional with string type", async () => {
            // Allocate the command processor
            const processor = buildProcessor(SAMPLE_COMMAND_REAL_HANDLER_WITH_POS_OPT);

            const promptMock = jest.fn().mockResolvedValue("yellow");
            jest.spyOn(CommandResponse.prototype, "console", "get").mockReturnValueOnce({
                prompt: promptMock
            } as any);

            invokeParms.arguments.color = "please";
            const commandResponse: ICommandResponse = await processor.invoke(invokeParms);
            expect(commandResponse).toBeDefined();
            expect(promptMock).toHaveBeenCalledTimes(1);
            expect(promptMock.mock.calls[0][0]).toContain(`Please enter "color"`);
            expect(invokeParms.arguments.color).toBe("yellow");
        });

        it("should prompt for missing positional with array type", async () => {
            // Allocate the command processor
            const processor = buildProcessor({
                ...SAMPLE_COMMAND_REAL_HANDLER_WITH_POS_OPT,
                positionals: [
                    {
                        name: "color",
                        type: "array",
                        description: "The banana colors.",
                        required: true
                    }
                ],
            });

            const promptMock = jest.fn().mockResolvedValue("yellow brown");
            jest.spyOn(CommandResponse.prototype, "console", "get").mockReturnValueOnce({
                prompt: promptMock
            } as any);

            invokeParms.arguments.color = ["please"];
            const commandResponse: ICommandResponse = await processor.invoke(invokeParms);
            expect(commandResponse).toBeDefined();
            expect(promptMock).toHaveBeenCalledTimes(1);
            expect(promptMock.mock.calls[0][0]).toContain(`Please enter "color"`);
            expect(invokeParms.arguments.color).toEqual(["yellow", "brown"]);
        });

        it("should prompt for missing option with string type", async () => {
            // Allocate the command processor
            const processor = buildProcessor(SAMPLE_COMMAND_REAL_HANDLER_WITH_OPT);

            const promptMock = jest.fn().mockResolvedValue("yellow");
            jest.spyOn(CommandResponse.prototype, "console", "get").mockReturnValueOnce({
                prompt: promptMock
            } as any);

            invokeParms.arguments.color = "please";
            const commandResponse: ICommandResponse = await processor.invoke(invokeParms);
            expect(commandResponse).toBeDefined();
            expect(promptMock).toHaveBeenCalledTimes(1);
            expect(promptMock.mock.calls[0][0]).toContain(`Please enter "color"`);
            expect(invokeParms.arguments.color).toBe("yellow");
        });

        it("should prompt for missing option with array type", async () => {
            // Allocate the command processor
            const processor = buildProcessor({
                ...SAMPLE_COMMAND_REAL_HANDLER_WITH_OPT,
                options: [
                    {
                        name: "color",
                        type: "array",
                        description: "The banana colors.",
                        required: true
                    }
                ],
            });

            const promptMock = jest.fn().mockResolvedValue("yellow brown");
            jest.spyOn(CommandResponse.prototype, "console", "get").mockReturnValueOnce({
                prompt: promptMock
            } as any);

            invokeParms.arguments.color = ["please"];
            const commandResponse: ICommandResponse = await processor.invoke(invokeParms);
            expect(commandResponse).toBeDefined();
            expect(promptMock).toHaveBeenCalledTimes(1);
            expect(promptMock.mock.calls[0][0]).toContain(`Please enter "color"`);
            expect(invokeParms.arguments.color).toEqual(["yellow", "brown"]);
        });
    });
});<|MERGE_RESOLUTION|>--- conflicted
+++ resolved
@@ -815,7 +815,6 @@
 
         const parms: any = { arguments: { _: [], $0: "", syntaxThrow: true }, responseFormat: "json", silent: true };
         await processor.invoke(parms);
-<<<<<<< HEAD
 
         expect(mockLogInfo).toHaveBeenCalled();
         expect(logOutput).toContain("--user fakeUser --password **** --token-value **** --cert-file-passphrase **** --cert-key-file /fake/path");
@@ -853,8 +852,6 @@
 
         const parms: any = { arguments: { _: [], $0: "", syntaxThrow: true }, responseFormat: "json", silent: true };
         await processor.invoke(parms);
-=======
->>>>>>> 85288def
 
         expect(mockLogInfo).toHaveBeenCalled();
         expect(logOutput).toContain("-u **** --password **** --token-value **** --cert-file-passphrase **** --cert-key-file /fake/path");
