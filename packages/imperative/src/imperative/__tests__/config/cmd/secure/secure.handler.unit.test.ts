/*
 * This program and the accompanying materials are made available under the terms of the
 * Eclipse Public License v2.0 which accompanies this distribution, and is available at
 * https://www.eclipse.org/legal/epl-v20.html
 *
 * SPDX-License-Identifier: EPL-2.0
 *
 * Copyright Contributors to the Zowe Project.
 *
 */

import { Logger } from "../../../../../logger";
import { Config } from "../../../../../config";
import { IConfig, IConfigOpts, IConfigProfile } from "../../../../../config";
import { ImperativeConfig } from "../../../../../utilities";
import { IImperativeConfig } from "../../../../src/doc/IImperativeConfig";
import { ICredentialManagerInit } from "../../../../../security/src/doc/ICredentialManagerInit";
import { CredentialManagerFactory } from "../../../../../security";
import {
    expectedGlobalConfigObject,
    expectedGlobalUserConfigObject,
    expectedProjectConfigObject,
    expectedProjectUserConfigObject,
} from "../../../../../../__tests__/__integration__/imperative/__tests__/__integration__/cli/config/__resources__/expectedObjects";
import SecureHandler from "../../../../src/config/cmd/secure/secure.handler";
import * as config from "../../../../../../__tests__/__integration__/imperative/src/imperative";
import { keyring as keytar } from "@zowe/secrets-for-zowe-sdk";
import * as path from "path";
import * as lodash from "lodash";
import * as fs from "fs";
import { SessConstants } from "../../../../../rest";
import { setupConfigToLoad } from "../../../../../../__tests__/src/TestUtil";
import { IHandlerParameters } from "../../../../../cmd";
import { EventOperator, EventUtils } from "../../../../../events";

let readPromptSpy: any;
const getIHandlerParametersObject = (): IHandlerParameters => {
    const x: any = {
        response: {
            data: {
                setMessage: jest.fn((setMsgArgs) => {
                    // Nothing
                }),
                setObj: jest.fn((setObjArgs) => {
                    // Nothing
                }),
            },
            console: {
                log: jest.fn((logs) => {
                    // Nothing
                }),
                error: jest.fn((errors) => {
                    // Nothing
                }),
                errorHeader: jest.fn(() => undefined),
                prompt: readPromptSpy,
            },
        },
        arguments: {},
        definition: {},
    };
    return x as IHandlerParameters;
};

const credentialManager: ICredentialManagerInit = {
    service: "Zowe",
    displayName: "imperativeTestCredentialManager",
    invalidOnFailure: false,
};

const fakeConfig = config as IImperativeConfig;
const fakeProjPath = path.join(__dirname, "fakeapp.config.json");
const fakeSchemaPath = path.join(__dirname, "fakeapp.schema.json");
const fakeProjUserPath = path.join(__dirname, "fakeapp.config.user.json");
const fakeGblProjPath = path.join(__dirname, ".fakeapp", "fakeapp.config.json");
const fakeGblSchemaPath = path.join(
    __dirname,
    ".fakeapp",
    "fakeapp.schema.json"
);
const fakeGblProjUserPath = path.join(
    __dirname,
    ".fakeapp",
    "fakeapp.config.user.json"
);
const fakeUnrelatedPath = path.join(__dirname, "fakeapp.unrelated.config.json");

const fakeSecureDataJson: any = {};
fakeSecureDataJson[fakeProjPath] = {
    "profiles.project_base.properties.secure": "fakeSecureValue",
};
fakeSecureDataJson[fakeGblProjPath] = {
    "profiles.global_base.properties.secure": "fakeSecureValue",
};
fakeSecureDataJson[fakeUnrelatedPath] = {
    "profiles.project_base.properties.secure": "anotherFakeSecureValue",
};

const fakeSecureData = Buffer.from(JSON.stringify(fakeSecureDataJson)).toString(
    "base64"
);

describe("Configuration Secure command handler", () => {
    let readFileSyncSpy: any;
    let writeFileSyncSpy: any;
    let existsSyncSpy: any;
    let searchSpy: any;
    let setSchemaSpy: any;
    let keytarGetPasswordSpy: any;
    let keytarSetPasswordSpy: any;
    let keytarDeletePasswordSpy: any;

    readPromptSpy = jest.fn().mockReturnValue("fakePromptingData");
    const configOpts: IConfigOpts = {
        vault: {
            load: (k: string): Promise<string> => {
                return CredentialManagerFactory.manager.load(k, true);
            },
            save: (k: string, v: any): Promise<void> => {
                return CredentialManagerFactory.manager.save(k, v);
            },
        },
    };

    beforeAll(async () => {
        keytarGetPasswordSpy = jest.spyOn(keytar, "getPassword");
        keytarSetPasswordSpy = jest.spyOn(keytar, "setPassword");
        keytarDeletePasswordSpy = jest.spyOn(keytar, "deletePassword");

        // Start mocking out some of the credential management functions
        // Any secure data being loaded will appear to be fakeSecureValue
        keytarGetPasswordSpy.mockResolvedValue(fakeSecureData);
        keytarSetPasswordSpy.mockImplementation();
        keytarDeletePasswordSpy.mockImplementation();

        await CredentialManagerFactory.initialize(credentialManager); // Prepare config setup
    });

    beforeEach(async () => {
        ImperativeConfig.instance.loadedConfig = lodash.cloneDeep(fakeConfig);

        searchSpy = jest.spyOn(Config, "search");
        keytarGetPasswordSpy = jest.spyOn(keytar, "getPassword");
        keytarSetPasswordSpy = jest.spyOn(keytar, "setPassword");
        keytarDeletePasswordSpy = jest.spyOn(keytar, "deletePassword");
        readPromptSpy.mockClear();

        jest.spyOn(EventUtils, "validateAppName").mockImplementation(jest.fn());
        jest.spyOn(EventOperator, "getZoweProcessor").mockReturnValue({
            emitZoweEvent: jest.fn(),
        } as any);
    });

    afterEach(() => {
        jest.restoreAllMocks();
    });

    it("should attempt to secure the project configuration", async () => {
        const handler = new SecureHandler();
        const params = getIHandlerParametersObject();

        params.arguments.userConfig = false;
        params.arguments.globalConfig = false;

        // Start doing fs mocks
        // And the prompting of the secure handler
        keytarGetPasswordSpy.mockReturnValue(fakeSecureData);
        keytarSetPasswordSpy.mockImplementation();
        keytarDeletePasswordSpy.mockImplementation();
        readFileSyncSpy = jest.spyOn(fs, "readFileSync");
        writeFileSyncSpy = jest.spyOn(fs, "writeFileSync");
        existsSyncSpy = jest.spyOn(fs, "existsSync");

        const eco = lodash.cloneDeep(expectedProjectConfigObject);
        eco.$schema = "./fakeapp.schema.json";

        readFileSyncSpy.mockReturnValueOnce(JSON.stringify(eco));
        existsSyncSpy
            .mockReturnValueOnce(false)
            .mockReturnValueOnce(true)
            .mockReturnValue(false); // Only the project config exists
        writeFileSyncSpy.mockImplementation();
        searchSpy
            .mockReturnValueOnce(fakeProjUserPath)
            .mockReturnValueOnce(fakeProjPath); // Give search something to return

        await setupConfigToLoad(undefined, configOpts); // Setup the config

        // We aren't testing the config initialization - clear the spies
        searchSpy.mockClear();
        writeFileSyncSpy.mockClear();
        existsSyncSpy.mockClear();
        readFileSyncSpy.mockClear();

        setSchemaSpy = jest.spyOn(
            ImperativeConfig.instance.config,
            "setSchema"
        );
        (params.response.console as any).prompt = jest.fn(
            () => "fakePromptingData"
        );

        await handler.process(params);

        const fakeSecureDataExpectedJson: { [key: string]: any } =
            lodash.cloneDeep(fakeSecureDataJson);
        delete fakeSecureDataExpectedJson[fakeProjPath];
        fakeSecureDataExpectedJson[fakeProjPath] = {
            "profiles.project_base.properties.secret": "fakePromptingData",
        };
        const fakeSecureDataExpected = Buffer.from(
            JSON.stringify(fakeSecureDataExpectedJson)
        ).toString("base64");

        const compObj: any = {};
        // Make changes to satisfy what would be stored on the JSON
        compObj.$schema = "./fakeapp.schema.json"; // Fill in the name of the schema file, and make it first
        lodash.merge(compObj, ImperativeConfig.instance.config.properties); // Add the properties from the config
        delete compObj.profiles.project_base.properties.secret; // Delete the secret

        if (process.platform === "win32") {
            expect(keytarDeletePasswordSpy).toHaveBeenCalledTimes(4);
        } else {
            expect(keytarDeletePasswordSpy).toHaveBeenCalledTimes(3);
        }
        expect(keytarGetPasswordSpy).toHaveBeenCalledTimes(1);
        expect(keytarSetPasswordSpy).toHaveBeenCalledTimes(1);
        expect(keytarSetPasswordSpy).toHaveBeenCalledWith(
            "Zowe",
            "secure_config_props",
            fakeSecureDataExpected
        );
        expect(writeFileSyncSpy).toHaveBeenCalledTimes(1);
        expect(writeFileSyncSpy).toHaveBeenNthCalledWith(
            1,
            fakeProjPath,
            JSON.stringify(compObj, null, 4)
        ); // Config
    });

    it("should attempt to secure the project user configuration", async () => {
        const handler = new SecureHandler();
        const params = getIHandlerParametersObject();

        params.arguments.userConfig = true;
        params.arguments.globalConfig = false;

        // Start doing fs mocks
        // And the prompting of the secure handler
        keytarGetPasswordSpy.mockReturnValue(fakeSecureData);
        keytarSetPasswordSpy.mockImplementation();
        keytarDeletePasswordSpy.mockImplementation();
        readFileSyncSpy = jest.spyOn(fs, "readFileSync");
        writeFileSyncSpy = jest.spyOn(fs, "writeFileSync");
        existsSyncSpy = jest.spyOn(fs, "existsSync");

        const eco = lodash.cloneDeep(expectedProjectUserConfigObject);
        eco.$schema = "./fakeapp.schema.json";

        readFileSyncSpy.mockReturnValueOnce(JSON.stringify(eco));
        existsSyncSpy.mockReturnValueOnce(true).mockReturnValue(false); // Only the user config exists
        writeFileSyncSpy.mockImplementation();
        searchSpy
            .mockReturnValueOnce(fakeProjUserPath)
            .mockReturnValueOnce(fakeProjPath); // Give search something to return

        await setupConfigToLoad(undefined, configOpts); // Setup the config

        // We aren't testing the config initialization - clear the spies
        searchSpy.mockClear();
        writeFileSyncSpy.mockClear();
        existsSyncSpy.mockClear();
        readFileSyncSpy.mockClear();

        setSchemaSpy = jest.spyOn(
            ImperativeConfig.instance.config,
            "setSchema"
        );

        await handler.process(params);

        const fakeSecureDataExpectedJson: { [key: string]: any } =
            lodash.cloneDeep(fakeSecureDataJson);
        fakeSecureDataExpectedJson[fakeProjUserPath] = {
            "profiles.project_base.properties.secret": "fakePromptingData",
        };
        const fakeSecureDataExpected = Buffer.from(
            JSON.stringify(fakeSecureDataExpectedJson)
        ).toString("base64");

        const compObj: any = {};
        // Make changes to satisfy what would be stored on the JSON
        compObj.$schema = "./fakeapp.schema.json"; // Fill in the name of the schema file, and make it first
        lodash.merge(compObj, ImperativeConfig.instance.config.properties); // Add the properties from the config
        delete compObj.profiles.project_base.properties.secret; // Delete the secret

        if (process.platform === "win32") {
            expect(keytarDeletePasswordSpy).toHaveBeenCalledTimes(4);
        } else {
            expect(keytarDeletePasswordSpy).toHaveBeenCalledTimes(3);
        }
        expect(keytarGetPasswordSpy).toHaveBeenCalledTimes(1);
        expect(keytarSetPasswordSpy).toHaveBeenCalledTimes(1);
        expect(keytarSetPasswordSpy).toHaveBeenCalledWith(
            "Zowe",
            "secure_config_props",
            fakeSecureDataExpected
        );
        expect(writeFileSyncSpy).toHaveBeenCalledTimes(1);
        expect(writeFileSyncSpy).toHaveBeenNthCalledWith(
            1,
            fakeProjUserPath,
            JSON.stringify(compObj, null, 4)
        ); // Config
    });

    it("should attempt to secure the global configuration", async () => {
        const handler = new SecureHandler();
        const params = getIHandlerParametersObject();

        params.arguments.userConfig = false;
        params.arguments.globalConfig = true;

        // Start doing fs mocks
        // And the prompting of the secure handler
        keytarGetPasswordSpy.mockReturnValue(fakeSecureData);
        keytarSetPasswordSpy.mockImplementation();
        keytarDeletePasswordSpy.mockImplementation();
        readFileSyncSpy = jest.spyOn(fs, "readFileSync");
        writeFileSyncSpy = jest.spyOn(fs, "writeFileSync");
        existsSyncSpy = jest.spyOn(fs, "existsSync");

        const eco = lodash.cloneDeep(expectedGlobalConfigObject);
        eco.$schema = "./fakeapp.schema.json";

        readFileSyncSpy.mockReturnValueOnce(JSON.stringify(eco));
        existsSyncSpy
            .mockReturnValueOnce(false)
            .mockReturnValueOnce(false)
            .mockReturnValueOnce(false)
            .mockReturnValueOnce(true)
            .mockReturnValue(false); // Only the global config exists
        writeFileSyncSpy.mockImplementation();
        searchSpy
            .mockReturnValueOnce(fakeGblProjUserPath)
            .mockReturnValueOnce(fakeGblProjPath); // Give search something to return

        await setupConfigToLoad(undefined, configOpts); // Setup the config

        // We aren't testing the config initialization - clear the spies
        searchSpy.mockClear();
        writeFileSyncSpy.mockClear();
        existsSyncSpy.mockClear();
        readFileSyncSpy.mockClear();

        setSchemaSpy = jest.spyOn(
            ImperativeConfig.instance.config,
            "setSchema"
        );

        await handler.process(params);

        const fakeSecureDataExpectedJson: { [key: string]: any } =
            lodash.cloneDeep(fakeSecureDataJson);
        delete fakeSecureDataExpectedJson[fakeGblProjPath];
        fakeSecureDataExpectedJson[fakeGblProjPath] = {
            "profiles.global_base.properties.secret": "fakePromptingData",
        };
        const fakeSecureDataExpected = Buffer.from(
            JSON.stringify(fakeSecureDataExpectedJson)
        ).toString("base64");

        const compObj: any = {};
        // Make changes to satisfy what would be stored on the JSON
        compObj.$schema = "./fakeapp.schema.json"; // Fill in the name of the schema file, and make it first
        lodash.merge(compObj, ImperativeConfig.instance.config.properties); // Add the properties from the config
        delete compObj.profiles.global_base.properties.secret; // Delete the secret

        if (process.platform === "win32") {
            expect(keytarDeletePasswordSpy).toHaveBeenCalledTimes(4);
        } else {
            expect(keytarDeletePasswordSpy).toHaveBeenCalledTimes(3);
        }
        expect(keytarGetPasswordSpy).toHaveBeenCalledTimes(1);
        expect(keytarSetPasswordSpy).toHaveBeenCalledTimes(1);
        expect(keytarSetPasswordSpy).toHaveBeenCalledWith(
            "Zowe",
            "secure_config_props",
            fakeSecureDataExpected
        );
        expect(writeFileSyncSpy).toHaveBeenCalledTimes(1);
        expect(writeFileSyncSpy).toHaveBeenNthCalledWith(
            1,
            fakeGblProjPath,
            JSON.stringify(compObj, null, 4)
        ); // Config
    });

    it("should attempt to secure the global user configuration", async () => {
        const handler = new SecureHandler();
        const params = getIHandlerParametersObject();

        params.arguments.userConfig = true;
        params.arguments.globalConfig = true;

        // Start doing fs mocks
        // And the prompting of the secure handler
        keytarGetPasswordSpy.mockReturnValue(fakeSecureData);
        keytarSetPasswordSpy.mockImplementation();
        keytarDeletePasswordSpy.mockImplementation();
        readFileSyncSpy = jest.spyOn(fs, "readFileSync");
        writeFileSyncSpy = jest.spyOn(fs, "writeFileSync");
        existsSyncSpy = jest.spyOn(fs, "existsSync");

        const eco = lodash.cloneDeep(expectedGlobalUserConfigObject);
        eco.$schema = "./fakeapp.schema.json";

        readFileSyncSpy.mockReturnValueOnce(JSON.stringify(eco));
        existsSyncSpy
            .mockReturnValueOnce(false)
            .mockReturnValueOnce(false)
            .mockReturnValueOnce(true)
            .mockReturnValue(false); // Only the global user config exists
        writeFileSyncSpy.mockImplementation();
        searchSpy
            .mockReturnValueOnce(fakeProjUserPath)
            .mockReturnValueOnce(fakeProjPath); // Give search something to return

        await setupConfigToLoad(undefined, configOpts); // Setup the config

        // We aren't testing the config initialization - clear the spies
        searchSpy.mockClear();
        writeFileSyncSpy.mockClear();
        existsSyncSpy.mockClear();
        readFileSyncSpy.mockClear();

        setSchemaSpy = jest.spyOn(
            ImperativeConfig.instance.config,
            "setSchema"
        );

        await handler.process(params);

        const fakeSecureDataExpectedJson: { [key: string]: any } =
            lodash.cloneDeep(fakeSecureDataJson);
        delete fakeSecureDataExpectedJson[fakeGblProjUserPath];
        fakeSecureDataExpectedJson[fakeGblProjUserPath] = {
            "profiles.global_base.properties.secret": "fakePromptingData",
        };
        const fakeSecureDataExpected = Buffer.from(
            JSON.stringify(fakeSecureDataExpectedJson)
        ).toString("base64");

        const compObj: any = {};
        // Make changes to satisfy what would be stored on the JSON
        compObj.$schema = "./fakeapp.schema.json"; // Fill in the name of the schema file, and make it first
        lodash.merge(compObj, ImperativeConfig.instance.config.properties); // Add the properties from the config
        delete compObj.profiles.global_base.properties.secret; // Delete the secret

        if (process.platform === "win32") {
            expect(keytarDeletePasswordSpy).toHaveBeenCalledTimes(4);
        } else {
            expect(keytarDeletePasswordSpy).toHaveBeenCalledTimes(3);
        }
        expect(keytarGetPasswordSpy).toHaveBeenCalledTimes(1);
        expect(keytarSetPasswordSpy).toHaveBeenCalledTimes(1);
        expect(keytarSetPasswordSpy).toHaveBeenCalledWith(
            "Zowe",
            "secure_config_props",
            fakeSecureDataExpected
        );
        expect(writeFileSyncSpy).toHaveBeenCalledTimes(1);
        expect(writeFileSyncSpy).toHaveBeenNthCalledWith(
            1,
            fakeGblProjUserPath,
            JSON.stringify(compObj, null, 4)
        ); // Config
    });

    it("should fail to secure the project configuration if there is no project configuration", async () => {
        const handler = new SecureHandler();
        const params = getIHandlerParametersObject();

        params.arguments.userConfig = false;
        params.arguments.globalConfig = false;

        // Start doing fs mocks
        // And the prompting of the secure handler
        keytarGetPasswordSpy.mockReturnValue(fakeSecureData);
        keytarSetPasswordSpy.mockImplementation();
        keytarDeletePasswordSpy.mockImplementation();
        readFileSyncSpy = jest.spyOn(fs, "readFileSync");
        writeFileSyncSpy = jest.spyOn(fs, "writeFileSync");
        existsSyncSpy = jest.spyOn(fs, "existsSync");

        const eco = lodash.cloneDeep(expectedProjectConfigObject);
        eco.$schema = "./fakeapp.schema.json";

        readFileSyncSpy.mockReturnValueOnce(JSON.stringify(eco));
        existsSyncSpy
            .mockReturnValueOnce(false)
            .mockReturnValueOnce(false)
            .mockReturnValueOnce(true)
            .mockReturnValue(false); // Only the global user config exists
        writeFileSyncSpy.mockImplementation();
        searchSpy
            .mockReturnValueOnce(fakeProjUserPath)
            .mockReturnValueOnce(fakeProjPath); // Give search something to return

        await setupConfigToLoad(undefined, configOpts); // Setup the config

        // We aren't testing the config initialization - clear the spies
        searchSpy.mockClear();
        writeFileSyncSpy.mockClear();
        existsSyncSpy.mockClear();
        readFileSyncSpy.mockClear();

        setSchemaSpy = jest.spyOn(
            ImperativeConfig.instance.config,
            "setSchema"
        );

        await handler.process(params);

        expect(keytarDeletePasswordSpy).toHaveBeenCalledTimes(0);
        expect(keytarGetPasswordSpy).toHaveBeenCalledTimes(1);
        expect(keytarSetPasswordSpy).toHaveBeenCalledTimes(0);
        expect(writeFileSyncSpy).toHaveBeenCalledTimes(0);
        expect(
            ImperativeConfig.instance.config.api.secure.secureFields().length
        ).toEqual(0);
    });

    it("should secure the project configuration and prune unused properties", async () => {
        const handler = new SecureHandler();
        const params = getIHandlerParametersObject();

        params.arguments.userConfig = false;
        params.arguments.globalConfig = false;
        params.arguments.prune = true;

        // Start doing fs mocks
        // And the prompting of the secure handler
        keytarGetPasswordSpy.mockReturnValue(fakeSecureData);
        keytarSetPasswordSpy.mockImplementation();
        keytarDeletePasswordSpy.mockImplementation();
        readFileSyncSpy = jest.spyOn(fs, "readFileSync");
        writeFileSyncSpy = jest.spyOn(fs, "writeFileSync");
        existsSyncSpy = jest.spyOn(fs, "existsSync");

        const eco = lodash.cloneDeep(expectedProjectConfigObject);
        eco.$schema = "./fakeapp.schema.json";

        readFileSyncSpy.mockReturnValueOnce(JSON.stringify(eco));
        existsSyncSpy
            .mockReturnValueOnce(false)
            .mockReturnValueOnce(true)
            .mockReturnValue(false); // Only the project config exists
        writeFileSyncSpy.mockImplementation();
        searchSpy
            .mockReturnValueOnce(fakeProjUserPath)
            .mockReturnValueOnce(fakeProjPath); // Give search something to return

        await setupConfigToLoad(undefined, configOpts); // Setup the config

        // We aren't testing the config initialization - clear the spies
        searchSpy.mockClear();
        writeFileSyncSpy.mockClear();
        existsSyncSpy.mockClear();
        readFileSyncSpy.mockClear();

        setSchemaSpy = jest.spyOn(
            ImperativeConfig.instance.config,
            "setSchema"
        );

        await handler.process(params);

        const fakeSecureDataExpectedJson: { [key: string]: any } = {
            [fakeProjPath]: {
                "profiles.project_base.properties.secret": "fakePromptingData",
            },
        };
        const fakeSecureDataExpected = Buffer.from(
            JSON.stringify(fakeSecureDataExpectedJson)
        ).toString("base64");

        const compObj: any = {};
        // Make changes to satisfy what would be stored on the JSON
        compObj.$schema = "./fakeapp.schema.json"; // Fill in the name of the schema file, and make it first
        lodash.merge(compObj, ImperativeConfig.instance.config.properties); // Add the properties from the config
        delete compObj.profiles.project_base.properties.secret; // Delete the secret

        if (process.platform === "win32") {
            expect(keytarDeletePasswordSpy).toHaveBeenCalledTimes(8);
        } else {
            expect(keytarDeletePasswordSpy).toHaveBeenCalledTimes(6);
        }
        expect(keytarGetPasswordSpy).toHaveBeenCalledTimes(1);
        expect(keytarSetPasswordSpy).toHaveBeenCalledTimes(2);
        expect(keytarSetPasswordSpy).toHaveBeenCalledWith(
            "Zowe",
            "secure_config_props",
            fakeSecureDataExpected
        );
        expect(writeFileSyncSpy).toHaveBeenCalledTimes(1);
        expect(writeFileSyncSpy).toHaveBeenNthCalledWith(
            1,
            fakeProjPath,
            JSON.stringify(compObj, null, 4)
        ); // Config
    });

    describe("special prompting for auth token", () => {
        const baseProfile: IConfigProfile = {
            type: "base",
            properties: {
                host: "example.com",
                port: 443,
                tokenType: SessConstants.TOKEN_TYPE_JWT,
            },
            secure: ["tokenValue"],
        };

        const expectedProjConfigObjectWithToken: IConfig = {
            $schema: "./fakeapp.schema.json",
            profiles: {
                project_base: baseProfile,
            },
            defaults: {
                base: "project_base",
            },
        };

        const authHandlerPath =
            __dirname + "/../../../../src/auth/handlers/AbstractAuthHandler";
        const handler = new SecureHandler();
        const params = getIHandlerParametersObject();
        let mockAuthHandlerApi: any;

        beforeAll(() => {
            mockAuthHandlerApi = {
                promptParams: {
                    defaultTokenType: SessConstants.TOKEN_TYPE_JWT,
                },
                createSessCfg: jest.fn((x) => x),
                sessionLogin: jest.fn().mockResolvedValue("fakeLoginData"),
            };

            jest.doMock(authHandlerPath, () => {
                const { AbstractAuthHandler } =
                    jest.requireActual(authHandlerPath);
                return {
                    default: jest.fn(() => {
                        const handler = Object.create(
                            AbstractAuthHandler.prototype
                        );
                        return Object.assign(handler, {
                            getAuthHandlerApi: jest
                                .fn()
                                .mockReturnValue(mockAuthHandlerApi),
                        });
                    }),
                };
            });
        });

        beforeEach(async () => {
            params.arguments.userConfig = false;
            params.arguments.globalConfig = false;

            // Start doing fs mocks
            // And the prompting of the secure handler
            keytarGetPasswordSpy.mockReturnValue(fakeSecureData);
            keytarSetPasswordSpy.mockImplementation();
            keytarDeletePasswordSpy.mockImplementation();
            readFileSyncSpy = jest.spyOn(fs, "readFileSync");
            writeFileSyncSpy = jest.spyOn(fs, "writeFileSync");
            existsSyncSpy = jest.spyOn(fs, "existsSync");

            mockAuthHandlerApi.sessionLogin.mockClear();
            writeFileSyncSpy.mockReset();
        });

        afterAll(() => {
            jest.unmock(authHandlerPath);
        });

        it("should invoke auth handler to obtain token and store it securely", async () => {
            const eco = lodash.cloneDeep(expectedProjConfigObjectWithToken);

            // Create another base profile and mock the loggers to test multiple login operations in a single config-secure
            eco.profiles["base2"] = baseProfile;
            const dummyLogger: any = { debug: jest.fn(), info: jest.fn() };
            jest.spyOn(Logger, "getImperativeLogger").mockReturnValue(
                dummyLogger
            );
            jest.spyOn(Logger, "getAppLogger").mockReturnValue(dummyLogger);

            readFileSyncSpy.mockReturnValueOnce(JSON.stringify(eco));
            existsSyncSpy
                .mockReturnValueOnce(false)
                .mockReturnValueOnce(true)
                .mockReturnValue(false); // Only the project config exists
            writeFileSyncSpy.mockImplementation();
            searchSpy
                .mockReturnValueOnce(fakeProjUserPath)
                .mockReturnValueOnce(fakeProjPath); // Give search something to return

            await setupConfigToLoad(undefined, configOpts); // Setup the config

            jest.spyOn(
                ImperativeConfig.instance,
                "loadedConfig",
                "get"
            ).mockReturnValue({
                ...fakeConfig,
                profiles: [
                    {
                        type: "base",
                        authConfig: [{ handler: authHandlerPath } as any],
                    } as any,
                ],
            });

            await handler.process(params);

            const fakeSecureDataExpectedJson: { [key: string]: any } =
                lodash.cloneDeep(fakeSecureDataJson);
            delete fakeSecureDataExpectedJson[fakeProjPath];
            fakeSecureDataExpectedJson[fakeProjPath] = {
                "profiles.project_base.properties.tokenValue": "fakeLoginData",
                "profiles.base2.properties.tokenValue": "fakeLoginData",
            };
            const fakeSecureDataExpected = Buffer.from(
                JSON.stringify(fakeSecureDataExpectedJson)
            ).toString("base64");

            const compObj: any = {};
            // Make changes to satisfy what would be stored on the JSON
            compObj.$schema = "./fakeapp.schema.json"; // Fill in the name of the schema file, and make it first
            lodash.merge(compObj, ImperativeConfig.instance.config.properties); // Add the properties from the config
            delete compObj.profiles.project_base.properties.tokenValue; // Delete the secret
            delete compObj.profiles.base2.properties.tokenValue; // Delete the secret

            expect(keytarDeletePasswordSpy).toHaveBeenCalledTimes(
                process.platform === "win32" ? 4 : 3
            );
            expect(keytarGetPasswordSpy).toHaveBeenCalledTimes(1);
            expect(keytarSetPasswordSpy).toHaveBeenCalledTimes(1);
            expect(mockAuthHandlerApi.createSessCfg).toHaveBeenCalledTimes(2);
            expect(mockAuthHandlerApi.sessionLogin).toHaveBeenCalledTimes(2);
            expect(keytarSetPasswordSpy).toHaveBeenCalledWith(
                "Zowe",
                "secure_config_props",
                fakeSecureDataExpected
            );
            expect(writeFileSyncSpy).toHaveBeenCalledTimes(1);
            expect(writeFileSyncSpy).toHaveBeenNthCalledWith(
                1,
                fakeProjPath,
                JSON.stringify(compObj, null, 4)
            ); // Config
        });

        it("should not invoke auth handler if profile type is undefined", async () => {
            const eco = lodash.cloneDeep(expectedProjConfigObjectWithToken);
            delete eco.profiles.project_base.type;

            readFileSyncSpy.mockReturnValueOnce(JSON.stringify(eco));
            existsSyncSpy
                .mockReturnValueOnce(false)
                .mockReturnValueOnce(true)
                .mockReturnValue(false); // Only the project config exists
            writeFileSyncSpy.mockImplementation();
            searchSpy
                .mockReturnValueOnce(fakeProjUserPath)
                .mockReturnValueOnce(fakeProjPath); // Give search something to return

            await setupConfigToLoad(undefined, configOpts); // Setup the config
            await handler.process(params);

            const fakeSecureDataExpectedJson: { [key: string]: any } =
                lodash.cloneDeep(fakeSecureDataJson);
            delete fakeSecureDataExpectedJson[fakeProjPath];
            fakeSecureDataExpectedJson[fakeProjPath] = {
                "profiles.project_base.properties.tokenValue":
                    "fakePromptingData",
            };
            const fakeSecureDataExpected = Buffer.from(
                JSON.stringify(fakeSecureDataExpectedJson)
            ).toString("base64");

            const compObj: any = {};
            // Make changes to satisfy what would be stored on the JSON
            compObj.$schema = "./fakeapp.schema.json"; // Fill in the name of the schema file, and make it first
            lodash.merge(compObj, ImperativeConfig.instance.config.properties); // Add the properties from the config
            delete compObj.profiles.project_base.properties.tokenValue; // Delete the secret

            expect(keytarDeletePasswordSpy).toHaveBeenCalledTimes(
                process.platform === "win32" ? 4 : 3
            );
            expect(keytarGetPasswordSpy).toHaveBeenCalledTimes(1);
            expect(keytarSetPasswordSpy).toHaveBeenCalledTimes(1);
            expect(mockAuthHandlerApi.sessionLogin).toHaveBeenCalledTimes(0);
            expect(keytarSetPasswordSpy).toHaveBeenCalledWith(
                "Zowe",
                "secure_config_props",
                fakeSecureDataExpected
            );
            expect(writeFileSyncSpy).toHaveBeenCalledTimes(1);
            expect(writeFileSyncSpy).toHaveBeenNthCalledWith(
                1,
                fakeProjPath,
                JSON.stringify(compObj, null, 4)
            ); // Config
        });

        it("should not invoke auth handler if profile token type is undefined", async () => {
            const eco = lodash.cloneDeep(expectedProjConfigObjectWithToken);
            delete eco.profiles.project_base.properties.tokenType;

            readFileSyncSpy.mockReturnValueOnce(JSON.stringify(eco));
            existsSyncSpy
                .mockReturnValueOnce(false)
                .mockReturnValueOnce(true)
                .mockReturnValue(false); // Only the project config exists
            writeFileSyncSpy.mockImplementation();
            searchSpy
                .mockReturnValueOnce(fakeProjUserPath)
                .mockReturnValueOnce(fakeProjPath); // Give search something to return

            await setupConfigToLoad(undefined, configOpts); // Setup the config
            await handler.process(params);

            const fakeSecureDataExpectedJson: { [key: string]: any } =
                lodash.cloneDeep(fakeSecureDataJson);
            delete fakeSecureDataExpectedJson[fakeProjPath];
            fakeSecureDataExpectedJson[fakeProjPath] = {
                "profiles.project_base.properties.tokenValue":
                    "fakePromptingData",
            };
            const fakeSecureDataExpected = Buffer.from(
                JSON.stringify(fakeSecureDataExpectedJson)
            ).toString("base64");

            const compObj: any = {};
            // Make changes to satisfy what would be stored on the JSON
            compObj.$schema = "./fakeapp.schema.json"; // Fill in the name of the schema file, and make it first
            lodash.merge(compObj, ImperativeConfig.instance.config.properties); // Add the properties from the config
            delete compObj.profiles.project_base.properties.tokenValue; // Delete the secret

            expect(keytarDeletePasswordSpy).toHaveBeenCalledTimes(
                process.platform === "win32" ? 4 : 3
            );
            expect(keytarGetPasswordSpy).toHaveBeenCalledTimes(1);
            expect(keytarSetPasswordSpy).toHaveBeenCalledTimes(1);
            expect(readPromptSpy).toHaveBeenCalledTimes(1);
            expect(mockAuthHandlerApi.sessionLogin).toHaveBeenCalledTimes(0);
            expect(keytarSetPasswordSpy).toHaveBeenCalledWith(
                "Zowe",
                "secure_config_props",
                fakeSecureDataExpected
            );
            expect(writeFileSyncSpy).toHaveBeenCalledTimes(1);
            expect(writeFileSyncSpy).toHaveBeenNthCalledWith(
                1,
                fakeProjPath,
                JSON.stringify(compObj, null, 4)
            ); // Config
        });

        it("should not invoke auth handler if no matching auth config is found", async () => {
            const eco = lodash.cloneDeep(expectedProjConfigObjectWithToken);

            readFileSyncSpy.mockReturnValueOnce(JSON.stringify(eco));
            existsSyncSpy
                .mockReturnValueOnce(false)
                .mockReturnValueOnce(true)
                .mockReturnValue(false); // Only the project config exists
            writeFileSyncSpy.mockImplementation();
            searchSpy
                .mockReturnValueOnce(fakeProjUserPath)
                .mockReturnValueOnce(fakeProjPath); // Give search something to return

            await setupConfigToLoad(undefined, configOpts); // Setup the config

            jest.spyOn(
                ImperativeConfig.instance,
                "loadedConfig",
                "get"
            ).mockReturnValueOnce({
                profiles: [
                    {
                        type: "not-base",
                        authConfig: [{ handler: authHandlerPath } as any],
                    } as any,
                ],
            });

            await handler.process(params);

            const fakeSecureDataExpectedJson: { [key: string]: any } =
                lodash.cloneDeep(fakeSecureDataJson);
            delete fakeSecureDataExpectedJson[fakeProjPath];
            fakeSecureDataExpectedJson[fakeProjPath] = {
                "profiles.project_base.properties.tokenValue":
                    "fakePromptingData",
            };
            const fakeSecureDataExpected = Buffer.from(
                JSON.stringify(fakeSecureDataExpectedJson)
            ).toString("base64");

            const compObj: any = {};
            // Make changes to satisfy what would be stored on the JSON
            compObj.$schema = "./fakeapp.schema.json"; // Fill in the name of the schema file, and make it first
            lodash.merge(compObj, ImperativeConfig.instance.config.properties); // Add the properties from the config
            delete compObj.profiles.project_base.properties.tokenValue; // Delete the secret

            expect(keytarDeletePasswordSpy).toHaveBeenCalledTimes(
                process.platform === "win32" ? 4 : 3
            );
            expect(keytarGetPasswordSpy).toHaveBeenCalledTimes(1);
            expect(keytarSetPasswordSpy).toHaveBeenCalledTimes(1);
            expect(readPromptSpy).toHaveBeenCalledTimes(1);
            expect(mockAuthHandlerApi.sessionLogin).toHaveBeenCalledTimes(0);
            expect(keytarSetPasswordSpy).toHaveBeenCalledWith(
                "Zowe",
                "secure_config_props",
                fakeSecureDataExpected
            );
            expect(writeFileSyncSpy).toHaveBeenCalledTimes(1);
            expect(writeFileSyncSpy).toHaveBeenNthCalledWith(
                1,
                fakeProjPath,
                JSON.stringify(compObj, null, 4)
            ); // Config
        });

        it("should not invoke auth handler if auth handler is for different token type", async () => {
            const eco = lodash.cloneDeep(expectedProjConfigObjectWithToken);

            readFileSyncSpy.mockReturnValueOnce(JSON.stringify(eco));
            existsSyncSpy
                .mockReturnValueOnce(false)
                .mockReturnValueOnce(true)
                .mockReturnValue(false); // Only the project config exists
            writeFileSyncSpy.mockImplementation();
            searchSpy
                .mockReturnValueOnce(fakeProjUserPath)
                .mockReturnValueOnce(fakeProjPath); // Give search something to return

            await setupConfigToLoad(undefined, configOpts); // Setup the config

            jest.spyOn(
                ImperativeConfig.instance,
                "loadedConfig",
                "get"
            ).mockReturnValueOnce({
                profiles: [
                    {
                        type: "base",
                        authConfig: [{ handler: authHandlerPath } as any],
                    } as any,
                ],
            });

            mockAuthHandlerApi.promptParams.defaultTokenType =
                SessConstants.TOKEN_TYPE_LTPA;
            await handler.process(params);
            mockAuthHandlerApi.promptParams.defaultTokenType =
                SessConstants.TOKEN_TYPE_JWT;

            const fakeSecureDataExpectedJson: { [key: string]: any } =
                lodash.cloneDeep(fakeSecureDataJson);
            delete fakeSecureDataExpectedJson[fakeProjPath];
            fakeSecureDataExpectedJson[fakeProjPath] = {
                "profiles.project_base.properties.tokenValue":
                    "fakePromptingData",
            };
            const fakeSecureDataExpected = Buffer.from(
                JSON.stringify(fakeSecureDataExpectedJson)
            ).toString("base64");

            const compObj: any = {};
            // Make changes to satisfy what would be stored on the JSON
            compObj.$schema = "./fakeapp.schema.json"; // Fill in the name of the schema file, and make it first
            lodash.merge(compObj, ImperativeConfig.instance.config.properties); // Add the properties from the config
            delete compObj.profiles.project_base.properties.tokenValue; // Delete the secret

            expect(keytarDeletePasswordSpy).toHaveBeenCalledTimes(
                process.platform === "win32" ? 4 : 3
            );
            expect(keytarGetPasswordSpy).toHaveBeenCalledTimes(1);
            expect(keytarSetPasswordSpy).toHaveBeenCalledTimes(1);
            expect(readPromptSpy).toHaveBeenCalledTimes(1);
            expect(mockAuthHandlerApi.sessionLogin).toHaveBeenCalledTimes(0);
            expect(keytarSetPasswordSpy).toHaveBeenCalledWith(
                "Zowe",
                "secure_config_props",
                fakeSecureDataExpected
            );
            expect(writeFileSyncSpy).toHaveBeenCalledTimes(1);
            expect(writeFileSyncSpy).toHaveBeenNthCalledWith(
                1,
                fakeProjPath,
                JSON.stringify(compObj, null, 4)
            ); // Config
        });

        it("should only prompt for profiles that matched profile param", async () => {
            const eco = lodash.cloneDeep(expectedProjConfigObjectWithToken);

            readFileSyncSpy.mockReturnValueOnce(JSON.stringify(eco));
            existsSyncSpy
                .mockReturnValueOnce(false)
                .mockReturnValueOnce(true)
                .mockReturnValue(false); // Only the project config exists
            writeFileSyncSpy.mockImplementation();
            searchSpy
                .mockReturnValueOnce(fakeProjUserPath)
                .mockReturnValueOnce(fakeProjPath); // Give search something to return

            await setupConfigToLoad(undefined, configOpts); // Setup the config

            jest.spyOn(
                ImperativeConfig.instance,
                "loadedConfig",
                "get"
            ).mockReturnValueOnce({
                profiles: [
                    {
                        type: "base",
                        authConfig: [{ handler: authHandlerPath } as any],
                    } as any,
                ],
            });
            mockAuthHandlerApi.sessionLogin.mockRejectedValueOnce(
                new Error("bad handler")
            );
            let caughtError;

            try {
                await handler.process(params);
            } catch (error) {
                caughtError = error;
            }

            expect(caughtError).toBeDefined();
            expect(caughtError.message).toContain("Failed to fetch jwtToken");
            expect(readPromptSpy).toHaveBeenCalledTimes(2); // User and password
            expect(mockAuthHandlerApi.sessionLogin).toHaveBeenCalledTimes(1);
            expect(keytarSetPasswordSpy).toHaveBeenCalledTimes(0);
            expect(writeFileSyncSpy).toHaveBeenCalledTimes(0);
        });
        describe("profile param tests", () => {
            let handler: SecureHandler;
            let params: any;
            let myPromptSpy: jest.SpyInstance;

            beforeEach(() => {
                handler = new SecureHandler();
                params = getIHandlerParametersObject();

                params.arguments.userConfig = true;
                params.arguments.globalConfig = true;

                // Mock the console prompt to return an empty string
<<<<<<< HEAD
                myPromptSpy = jest
                    .spyOn(params.response.console, "prompt")
                    .mockResolvedValue("");
=======
                myPromptSpy = jest.spyOn(params.response.console, "prompt").mockResolvedValue("");
>>>>>>> 13fa0fd8

                // Reset spies
                keytarGetPasswordSpy.mockReturnValue(fakeSecureData);
                keytarSetPasswordSpy.mockImplementation();
                keytarDeletePasswordSpy.mockImplementation();
                readFileSyncSpy = jest.spyOn(fs, "readFileSync");
                writeFileSyncSpy = jest.spyOn(fs, "writeFileSync");
                existsSyncSpy = jest.spyOn(fs, "existsSync");
                writeFileSyncSpy.mockImplementation();
            });

<<<<<<< HEAD
            const runTest = async (
                profile: string,
                secureFields: string[],
                expectedPromptTimes: number,
                expectedSecureField: string
            ) => {
=======
            const expectSecurePrompt = async (profile: string, secureFields: string[], expectedPromptTimes: number, expectedSecureField: string) => {
>>>>>>> 13fa0fd8
                params.arguments.profile = profile;

                // Mock fs calls
                const eco = lodash.cloneDeep(expectedGlobalUserConfigObject);
                eco.$schema = "./fakeapp.schema.json";
                readFileSyncSpy.mockReturnValueOnce(JSON.stringify(eco));
                existsSyncSpy
                    .mockReturnValueOnce(false)
                    .mockReturnValueOnce(false)
                    .mockReturnValueOnce(true)
                    .mockReturnValue(false);
                searchSpy
                    .mockReturnValueOnce(fakeProjUserPath)
                    .mockReturnValueOnce(fakeProjPath);
                await setupConfigToLoad(undefined, configOpts);

                // Setup mock secure fields
<<<<<<< HEAD
                jest.spyOn(
                    ImperativeConfig.instance.config.api.secure,
                    "secureFields"
                ).mockReturnValue(secureFields);
=======
                jest.spyOn(ImperativeConfig.instance.config.api.secure, "secureFields").mockReturnValue(secureFields);
>>>>>>> 13fa0fd8

                let caughtError;
                try {
                    await handler.process(params);
                } catch (error) {
                    caughtError = error;
                }

                // Verify prompt count and inclusion of expected secure fields
                expect(myPromptSpy).toHaveBeenCalledTimes(expectedPromptTimes);
                if (expectedPromptTimes > 0) {
                    expect(myPromptSpy).toHaveBeenCalledWith(
                        expect.stringContaining(expectedSecureField),
                        { hideText: true }
                    );
                }
                expect(caughtError).toBeUndefined();
            };

            it("should only prompt for secure values that match the profile passed in through params", async () => {
                await expectSecurePrompt(
                    "GoodProfile",
                    [
                        "profiles.noMatchProfile.properties.tokenValue",
                        "profiles.GoodProfile.properties.tokenValue",
                        "profiles.abcdefg.properties.tokenValue",
                    ],
                    1,
                    "profiles.GoodProfile.properties.tokenValue"
                );
            });

            it("should only prompt for secure values that match the profile passed in through params - nested profile", async () => {
                await expectSecurePrompt(
                    "lpar1.GoodProfile",
                    [
                        "profiles.noMatchProfile.properties.tokenValue",
                        "profiles.lpar1.profiles.GoodProfile.properties.tokenValue",
                        "profiles.abcdefg.properties.tokenValue",
                    ],
                    1,
                    "profiles.lpar1.profiles.GoodProfile.properties.tokenValue"
                );
            });

            it("should only prompt for secure values that match the profile passed in through params - ignore casing", async () => {
                await expectSecurePrompt(
                    "gOODpROFILE",
                    [
                        "profiles.noMatchProfile.properties.tokenValue",
                        "profiles.GoodProfile.properties.tokenValue",
                        "profiles.abcdefg.properties.tokenValue",
                    ],
                    1,
                    "profiles.GoodProfile.properties.tokenValue"
                );
            });

            it("should prompt for all secure values given a profile in which no secure profile value matches", async () => {
                await expectSecurePrompt(
                    "noMatchProfile",
                    [
                        "profiles.lpar1.profiles.test.properties.tokenValue",
                        "profiles.GoodProfile.properties.tokenValue",
                        "profiles.abcdefg.properties.tokenValue",
                    ],
                    3,
                    "profiles.lpar1.profiles.test.properties.tokenValue"
                );
            });
        });
<<<<<<< HEAD
=======

>>>>>>> 13fa0fd8
    });
});<|MERGE_RESOLUTION|>--- conflicted
+++ resolved
@@ -1066,13 +1066,10 @@
                 params.arguments.globalConfig = true;
 
                 // Mock the console prompt to return an empty string
-<<<<<<< HEAD
                 myPromptSpy = jest
                     .spyOn(params.response.console, "prompt")
                     .mockResolvedValue("");
-=======
                 myPromptSpy = jest.spyOn(params.response.console, "prompt").mockResolvedValue("");
->>>>>>> 13fa0fd8
 
                 // Reset spies
                 keytarGetPasswordSpy.mockReturnValue(fakeSecureData);
@@ -1084,16 +1081,7 @@
                 writeFileSyncSpy.mockImplementation();
             });
 
-<<<<<<< HEAD
-            const runTest = async (
-                profile: string,
-                secureFields: string[],
-                expectedPromptTimes: number,
-                expectedSecureField: string
-            ) => {
-=======
             const expectSecurePrompt = async (profile: string, secureFields: string[], expectedPromptTimes: number, expectedSecureField: string) => {
->>>>>>> 13fa0fd8
                 params.arguments.profile = profile;
 
                 // Mock fs calls
@@ -1111,14 +1099,13 @@
                 await setupConfigToLoad(undefined, configOpts);
 
                 // Setup mock secure fields
-<<<<<<< HEAD
+
                 jest.spyOn(
                     ImperativeConfig.instance.config.api.secure,
                     "secureFields"
                 ).mockReturnValue(secureFields);
-=======
+              
                 jest.spyOn(ImperativeConfig.instance.config.api.secure, "secureFields").mockReturnValue(secureFields);
->>>>>>> 13fa0fd8
 
                 let caughtError;
                 try {
@@ -1190,9 +1177,5 @@
                 );
             });
         });
-<<<<<<< HEAD
-=======
-
->>>>>>> 13fa0fd8
     });
 });