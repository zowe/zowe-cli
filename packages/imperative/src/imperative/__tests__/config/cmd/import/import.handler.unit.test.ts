--- conflicted
+++ resolved
@@ -59,15 +59,6 @@
 };
 
 describe("Configuration Import command handler", () => {
-<<<<<<< HEAD
-    beforeEach(() => {
-        /* This avoids having to mock ImperativeConfig.instance.envVariablePrefix.
-         * Unless overridden, tests will use our legacy format for errors.
-         */
-        jest.spyOn(NextVerFeatures, "useV3ErrFormat").mockReturnValue(false);
-    });
-=======
->>>>>>> 327f418c
 
     describe("handler", () => {
         const readFileSyncSpy = jest.spyOn(fs, "readFileSync");
