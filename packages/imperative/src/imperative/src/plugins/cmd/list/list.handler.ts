/*
* This program and the accompanying materials are made available under the terms of the
* Eclipse Public License v2.0 which accompanies this distribution, and is available at
* https://www.eclipse.org/legal/epl-v20.html
*
* SPDX-License-Identifier: EPL-2.0
*
* Copyright Contributors to the Zowe Project.
*
*/

import { ICommandHandler, IHandlerParameters } from "../../../../../cmd";
import { Logger } from "../../../../../logger/";
import { IPluginJson } from "../../doc/IPluginJson";
import { TextUtils } from "../../../../../utilities";
import { PluginIssues } from "../../utilities/PluginIssues";

/**
 * The install command handler for cli plugin install.
 *
 * @see {installDefinition}
 */
export default class ListHandler implements ICommandHandler {
    /**
     * A logger for this class
     *
     * @private
     * @type {Logger}
     */
    private log: Logger = Logger.getImperativeLogger();

    /**
     * Process the command and input.
     *
     * @param {IHandlerParameters} params Parameters supplied by yargs
     *
     * @returns {Promise<ICommandResponse>} The command response
     *
     * @throws {ImperativeError}
     */
    public async process(params: IHandlerParameters): Promise<void> {
        const chalk = TextUtils.chalk;

        const installedPlugins: IPluginJson = PluginIssues.instance.getInstalledPlugins();

        params.response.data.setObj(installedPlugins);
        let listOutput: string = "";
        let firstTime = true;

        // Boolean to check if any of the plug-ins installed originate from Zowe Cli V2
        let containsLegacyPlugin: boolean = false;

        for (const pluginName of Object.keys(installedPlugins).sort((a, b) => a.localeCompare(b))) {
            if (Object.prototype.hasOwnProperty.call(installedPlugins, pluginName)) {
                // Build the console output
                if (!params.arguments.short) {
                    if (firstTime) {
                        listOutput = `\n${chalk.yellow.bold("Installed plugins:")} \n\n`;
                    }

                    listOutput = listOutput + `${chalk.yellow.bold(" -- pluginName: ")}` +
                        `${chalk.red.bold(pluginName)} \n`;
                    listOutput = listOutput + `${chalk.yellow.bold(" -- package: ")}` +
                        `${chalk.red.bold(installedPlugins[pluginName].package)} \n`;
                    listOutput = listOutput + `${chalk.yellow.bold(" -- version: ")}` +
                        `${chalk.red.bold(installedPlugins[pluginName].version)} \n`;

                    if((installedPlugins[pluginName] as any).registry)
                    {
                        containsLegacyPlugin = true;
                        listOutput = listOutput + `${chalk.yellow.bold(" -- registry: ")}` +
                        `${chalk.red.bold((installedPlugins[pluginName] as any).registry)}` +
                        `${chalk.yellow.bold(" (?)")}` + "\n\n";
                    }
                    else
                    {
                        listOutput = listOutput + `${chalk.yellow.bold(" -- location: ")}` +
                        `${chalk.red.bold(installedPlugins[pluginName].location)}` + "\n\n";
                    }
                } else {
                    listOutput += `${chalk.yellow(pluginName)}@${installedPlugins[pluginName].version}\n`;
                }

                // Write to the log file
                if (firstTime) {
                    this.log.simple(" ");
                    this.log.simple("Installed plugins:");
                    this.log.simple(" ");
                    firstTime = false;
                }
                this.log.simple("    pluginName: " + pluginName);
                this.log.simple("    package: " + installedPlugins[pluginName].package);
                this.log.simple("    version: " + installedPlugins[pluginName].version);
                this.log.simple("    registry: " + installedPlugins[pluginName].location);
                this.log.simple(" ");
            }
        }

        if(containsLegacyPlugin)
        {
<<<<<<< HEAD
            listOutput = listOutput + `${chalk.yellow.bold("Plug-ins marked with (?) may be invalid or out of date, and might need to be reinstalled.")}`;
            listOutput = listOutput + "\n";
=======
            listOutput += chalk.yellow.bold("Plug-ins marked with (?) may be invalid or out of date, and might need to be reinstalled.") + "\n";
>>>>>>> b600db94
        }

        if (listOutput === "") {
            listOutput = "No plugins have been installed into your CLI application.";
        }

        // Write to the results of the list command to console
        params.response.console.log(listOutput);
    }
}<|MERGE_RESOLUTION|>--- conflicted
+++ resolved
@@ -98,12 +98,7 @@
 
         if(containsLegacyPlugin)
         {
-<<<<<<< HEAD
-            listOutput = listOutput + `${chalk.yellow.bold("Plug-ins marked with (?) may be invalid or out of date, and might need to be reinstalled.")}`;
-            listOutput = listOutput + "\n";
-=======
             listOutput += chalk.yellow.bold("Plug-ins marked with (?) may be invalid or out of date, and might need to be reinstalled.") + "\n";
->>>>>>> b600db94
         }
 
         if (listOutput === "") {
