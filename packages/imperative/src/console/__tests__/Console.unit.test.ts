/*
* This program and the accompanying materials are made available under the terms of the
* Eclipse Public License v2.0 which accompanies this distribution, and is available at
* https://www.eclipse.org/legal/epl-v20.html
*
* SPDX-License-Identifier: EPL-2.0
*
* Copyright Contributors to the Zowe Project.
*
*/

import { Console } from "../../console";
describe("Console tests", () => {

    it("Should allow for checking if a level is valid", () => {
        expect(Console.isValidLevel("trace")).toBeTruthy();
        expect(Console.isValidLevel("debug")).toBeTruthy();
        expect(Console.isValidLevel("info")).toBeTruthy();
        expect(Console.isValidLevel("warn")).toBeTruthy();
        expect(Console.isValidLevel("error")).toBeTruthy();
        expect(Console.isValidLevel("fatal")).toBeTruthy();

        expect(Console.isValidLevel("extreme")).toBeFalsy();
    });

    it("Should set a valid level and not set and invalid one", () => {
        const cons = new Console();
        const newLevel = "trace";
        expect(cons.level).toBe(Console.LEVEL_DEFAULT);

        cons.level = newLevel;
        expect(cons.level).toBe(newLevel);
    });

    it("Should throw error if setting invalid level", () => {
        const cons = new Console();
        const expectMessage = "Invalid level specified";
        let errorMessage = "";
        try {
            cons.level = "crazy";
        } catch (error) {
            errorMessage = error.message;
        }
        expect(errorMessage).toBe(expectMessage);
    });

    it("Should allow turning off colors", () => {
        const cons = new Console();
        expect(cons.color).toBeTruthy();
        cons.color = false;
        expect(cons.color).toBeFalsy();
    });

    it("Should allow turning off prefix", () => {
        const cons = new Console();
        expect(cons.prefix).toBeTruthy();
        cons.prefix = false;
        expect(cons.prefix).toBeFalsy();
    });

    it("Should call stdout and stderr three times each", () => {
        const cons = new Console();

        cons.level = "trace";

        (cons as any).writeStdout = jest.fn();
        (cons as any).writeStderr = jest.fn();

        cons.trace("test");
        cons.debug("test");
        cons.info("test");
        cons.warn("test");
        cons.error("test");
        cons.fatal("test");

        const numberOfCalls = 3;

        expect((cons as any).writeStdout).toHaveBeenCalledTimes(numberOfCalls);
        expect((cons as any).writeStderr).toHaveBeenCalledTimes(numberOfCalls);
    });

    it("Should default to the same prefix as log4js", () => {
<<<<<<< HEAD
        new Console();
=======
>>>>>>> 30f87599
        jest.spyOn(Date.prototype, "getTimezoneOffset").mockReturnValueOnce(0);
        jest.spyOn(Date, "now").mockReturnValueOnce(45296789);
        expect(Console.buildPrefix("test")).toBe("[1970/01/01 12:34:56.789] [test] ");
    });
});<|MERGE_RESOLUTION|>--- conflicted
+++ resolved
@@ -80,10 +80,6 @@
     });
 
     it("Should default to the same prefix as log4js", () => {
-<<<<<<< HEAD
-        new Console();
-=======
->>>>>>> 30f87599
         jest.spyOn(Date.prototype, "getTimezoneOffset").mockReturnValueOnce(0);
         jest.spyOn(Date, "now").mockReturnValueOnce(45296789);
         expect(Console.buildPrefix("test")).toBe("[1970/01/01 12:34:56.789] [test] ");
