/*
* This program and the accompanying materials are made available under the terms of the
* Eclipse Public License v2.0 which accompanies this distribution, and is available at
* https://www.eclipse.org/legal/epl-v20.html
*
* SPDX-License-Identifier: EPL-2.0
*
* Copyright Contributors to the Zowe Project.
*
*/

import { CliUtils, ImperativeConfig, TextUtils } from "../../../utilities";
import { ICommandArguments, IHandlerParameters } from "../../../cmd";
import { ImperativeError } from "../../../error";
import { IOptionsForAddConnProps } from "./doc/IOptionsForAddConnProps";
import { Logger } from "../../../logger";
import * as SessConstants from "./SessConstants";
import { IPromptOptions } from "../../../cmd/src/doc/response/api/handler/IPromptOptions";
import { ISession } from "./doc/ISession";
import { IProfileProperty } from "../../../profiles";
import { ConfigAutoStore } from "../../../config/src/ConfigAutoStore";
import { ConfigUtils } from "../../../config/src/ConfigUtils";

/**
 * Extend options for IPromptOptions for internal wrapper method
 * @interface IHandlePromptOptions
 * @extends {IPromptOptions}
 */
interface IHandlePromptOptions extends IPromptOptions {

    /**
     * Adds IHandlerParameters to IPromptOptions
     * @type {IHandlerParameters}
     * @memberof IHandlePromptOptions
     */
    parms?: IHandlerParameters;
}

/**
 * This class adds connection information to an existing session configuration
 * object for making REST API calls with the Imperative RestClient.
 */
export class ConnectionPropsForSessCfg {

    // ***********************************************************************
    /**
     * Create a REST session configuration object starting with the supplied
     * initialSessCfg and retrieving connection properties from the command
     * line arguments (or environment, or profile). If required connection
     * properties are missing we interactively prompt the user for the values.
     * for any of the following properties:
     *      host
     *      port
     *      user name
     *      password
     *
     * Any prompt will timeout after 30 seconds so that this function can
     * be run from an automated script, and will not indefinitely hang that
     * script.
     *
     * In addition to properties that we prompt for, we will also add the following
     * properties to the session configuration if they are available.
     *      type
     *      tokenType
     *      tokenValue
     *
     * @param initialSessCfg
     *        An initial session configuration (like ISession, or other
     *        specially defined configuration) that contains your desired
     *        session configuration properties.
     *
     * @param cmdArgs
     *        The arguments specified by the user on the command line
     *        (or in environment, or in profile). The contents of the
     *        supplied cmdArgs will be modified.
     *
     * @param connOpts
     *        Options that alter our connection actions. See IOptionsForAddConnProps.
     *        The connOpts parameter need not be supplied.
     *
     * @example
     *      // Within the process() function of a command handler,
     *      // do steps similar to the following:
     *      const sessCfg: ISession =  {
     *          rejectUnauthorized: commandParameters.arguments.rejectUnauthorized,
     *          basePath: commandParameters.arguments.basePath
     *      };
     *      const connectableSessCfg = await ConnectionPropsForSessCfg.addPropsOrPrompt<ISession>(
     *           sessCfg, commandParameters.arguments
     *      );
     *      mySession = new Session(connectableSessCfg);
     *
     * @returns A session configuration object with connection information
     *          added to the initialSessCfg. Its intended use is for our
     *          caller to create a session for a REST Client.
     */
    public static async addPropsOrPrompt<SessCfgType extends ISession>(
        initialSessCfg: SessCfgType,
        cmdArgs: ICommandArguments,
        connOpts: IOptionsForAddConnProps <SessCfgType> = {}
    ): Promise<SessCfgType> {
        const impLogger = Logger.getImperativeLogger();

        /* Create copies of our initialSessCfg and connOpts so that
         * we can modify them without changing the caller's copy.
         */
        const sessCfgToUse = { ...initialSessCfg };
        const connOptsToUse = { ...connOpts };

        // resolve all values between sessCfg and cmdArgs using option choices
        ConnectionPropsForSessCfg.resolveSessCfgProps(
            sessCfgToUse, cmdArgs, connOptsToUse
        );

        // This function will provide all the needed properties in one array
        let promptForValues: (keyof SessCfgType & string)[] = [];
        const doNotPromptForValues: (keyof SessCfgType & string)[] = [];

        /* Add the override properties to the session object.
         */
        if (connOpts.propertyOverrides?.length > 0) {
            for (const override of connOpts.propertyOverrides) {
                const argName = override.argumentName ?? override.propertyName;
                // If the override is found on the session or command arguments, start setting things and do not prompt for overridden properties
                if ((sessCfgToUse as any)[override.propertyName] != null || cmdArgs[argName] != null) {
                    // Set the session config to use the command line argument if it exists.
                    if (cmdArgs[argName] != null) { (sessCfgToUse as any)[override.propertyName] = cmdArgs[argName]; }
                    for (const prop of override.propertiesOverridden) {
                        // Make sure we do not prompt for the overridden property.
                        if (!doNotPromptForValues.includes(prop)) { doNotPromptForValues.push(prop); }
                        if (prop in sessCfgToUse) { (sessCfgToUse as any)[prop] = undefined; }
                    }
                }
            }
        }

        // Set default values on propsToPromptFor
        if(connOpts.propsToPromptFor?.length > 0)
<<<<<<< HEAD
        {
            connOpts.propsToPromptFor.forEach(obj => {
=======
            {
                connOpts.propsToPromptFor.forEach(obj => {
>>>>>>> 9e78a2df
                if(obj.secure == null) obj.secure = true;
                if(obj.secure) this.secureSessCfgProps.add(obj.name.toString());
                promptForValues.push(obj.name as keyof ISession);
                this.promptTextForValues[obj.name.toString()] = obj.description;
            });
        }
<<<<<<< HEAD

=======
>>>>>>> 9e78a2df
        // check what properties are needed to be prompted
        if (ConnectionPropsForSessCfg.propHasValue(sessCfgToUse.hostname) === false && !doNotPromptForValues.includes("hostname")) {
            promptForValues.push("hostname");
        }

        if ((ConnectionPropsForSessCfg.propHasValue(sessCfgToUse.port) === false || sessCfgToUse.port === 0) &&
            !doNotPromptForValues.includes("port")) {
            promptForValues.push("port");
        }

        const isTokenIrrelevant = ConnectionPropsForSessCfg.propHasValue(sessCfgToUse.tokenValue) === false ||
            connOpts.supportedAuthTypes && !connOpts.supportedAuthTypes.includes(SessConstants.AUTH_TYPE_TOKEN);
        const isCertIrrelevant = ConnectionPropsForSessCfg.propHasValue(sessCfgToUse.cert) === false ||
            connOpts.supportedAuthTypes && !connOpts.supportedAuthTypes.includes(SessConstants.AUTH_TYPE_CERT_PEM);
        if (isTokenIrrelevant && isCertIrrelevant) {
            if (ConnectionPropsForSessCfg.propHasValue(sessCfgToUse.user) === false && !doNotPromptForValues.includes("user")) {
                promptForValues.push("user");
            }

            if (ConnectionPropsForSessCfg.propHasValue(sessCfgToUse.password) === false && !doNotPromptForValues.includes("password")) {
                promptForValues.push("password");
            }
        }

        this.loadSecureSessCfgProps(connOptsToUse.parms, promptForValues);

        if (connOptsToUse.getValuesBack == null && connOptsToUse.doPrompting) {
            connOptsToUse.getValuesBack = this.getValuesBack(connOptsToUse);
        }

        if (connOptsToUse.getValuesBack != null) {
            // put all the needed properties in an array and call the external function
            const answers = await connOptsToUse.getValuesBack(promptForValues);

            if(connOpts.propsToPromptFor?.length > 0)
            {
                connOpts.propsToPromptFor.forEach(obj => {
                    if(obj.isGivenValueValid != null)
                    {
                        if(!obj.isGivenValueValid(answers[obj.name])) promptForValues = promptForValues.filter(item => obj.name !== item);
                    }
                });
            }
<<<<<<< HEAD

=======
>>>>>>> 9e78a2df
            // validate what values are given back and move it to sessCfgToUse
            for (const value of promptForValues) {
                if (ConnectionPropsForSessCfg.propHasValue(answers[value])) {
                    (sessCfgToUse as any)[value] = answers[value];
                }
            }

            //
            if (connOptsToUse.autoStore !== false && connOptsToUse.parms != null) {
                await ConfigAutoStore.storeSessCfgProps(connOptsToUse.parms, sessCfgToUse, promptForValues);
            }
        }

        impLogger.debug("Session config after any prompting for missing values:");
        ConnectionPropsForSessCfg.logSessCfg(sessCfgToUse);
        return sessCfgToUse;
    }

    // ***********************************************************************
    /**
     * Resolve the overlapping or mutually exclusive properties that can
     * occur. Ensure that the resulting session configuration object contains
     * only the applicable properties. The contents of the supplied sessCfg,
     * cmdArgs, and connOpts will be modified.
     *
     * @param sessCfg
     *      An initial session configuration that contains your desired
     *      session configuration properties.
     *
     * @param cmdArgs
     *      The arguments specified by the user on the command line
     *      (or in environment, or in profile)
     *
     * @param connOpts
     *      Options that alter our actions. See IOptionsForAddConnProps.
     *      The connOpts parameter need not be supplied.
     *      The only option values used by this function are:
     *          connOpts.requestToken
     *          connOpts.defaultTokenType
     *
     * @example
     *      let sessCfg = YouCollectAllProfilePropertiesRelatedToSession();
     *      let cmdArgs = YouSetPropertiesRequiredInCmdArgs();
     *      ConnectionPropsForSessCfg.resolveSessCfgProps(sessCfg, cmdArgs);
     *      sessionToUse = new Session(sessCfg);
     */
    public static resolveSessCfgProps<SessCfgType extends ISession>(
        sessCfg: SessCfgType,
        cmdArgs: ICommandArguments = { $0: "", _: [] },
        connOpts: IOptionsForAddConnProps <SessCfgType> = {}
    ) {
        const impLogger = Logger.getImperativeLogger();

        // use defaults if caller has not specified these properties.
        if (!Object.prototype.hasOwnProperty.call(connOpts, "requestToken")) {
            connOpts.requestToken = false;
        }
        if (!Object.prototype.hasOwnProperty.call(connOpts, "doPrompting")) {
            connOpts.doPrompting = true;
        }
        if (!Object.prototype.hasOwnProperty.call(connOpts, "defaultTokenType")) {
            connOpts.defaultTokenType = SessConstants.TOKEN_TYPE_JWT;
        }

        /* Override properties from our caller's sessCfg
         * with any values from the command line.
         */
        if (ConnectionPropsForSessCfg.propHasValue(cmdArgs.host)) {
            sessCfg.hostname = cmdArgs.host;
        }
        if (ConnectionPropsForSessCfg.propHasValue(cmdArgs.port)) {
            sessCfg.port = cmdArgs.port;
        }
        if (ConnectionPropsForSessCfg.propHasValue(cmdArgs.user)) {
            sessCfg.user = cmdArgs.user;
        }
        if (ConnectionPropsForSessCfg.propHasValue(cmdArgs.password)) {
            sessCfg.password = cmdArgs.password;
        }

        if (connOpts.requestToken) {
            // deleting any tokenValue, ensures that basic creds are used to authenticate and get token
            delete sessCfg.tokenValue;
        } else if (ConnectionPropsForSessCfg.propHasValue(sessCfg.user) === false &&
            ConnectionPropsForSessCfg.propHasValue(sessCfg.password) === false &&
            ConnectionPropsForSessCfg.propHasValue(cmdArgs.tokenValue)) {
            // set tokenValue if token is in args, and user and password are NOT supplied.
            sessCfg.tokenValue = cmdArgs.tokenValue;
        }

        // we use a cert when none of user, password, or token are supplied
        if (ConnectionPropsForSessCfg.propHasValue(sessCfg.user) === false &&
            ConnectionPropsForSessCfg.propHasValue(sessCfg.password) === false &&
            ConnectionPropsForSessCfg.propHasValue(sessCfg.tokenValue) === false &&
            ConnectionPropsForSessCfg.propHasValue(cmdArgs.certFile)) {
            if (ConnectionPropsForSessCfg.propHasValue(cmdArgs.certKeyFile)) {
                sessCfg.cert = cmdArgs.certFile;
                sessCfg.certKey = cmdArgs.certKeyFile;
            }
            // else if (ConnectionPropsForSessCfg.propHasValue(cmdArgs.certFilePassphrase)) {
            //     sessCfg.cert = cmdArgs.certFile;
            //     sessCfg.passphrase = cmdArgs.certFilePassphrase;
            // }
        }

        const isTokenUsed = ConnectionPropsForSessCfg.propHasValue(sessCfg.tokenValue) &&
            (connOpts.supportedAuthTypes == null || connOpts.supportedAuthTypes.includes(SessConstants.AUTH_TYPE_TOKEN));
        const isCertUsed = ConnectionPropsForSessCfg.propHasValue(sessCfg.cert) &&
            (connOpts.supportedAuthTypes == null || connOpts.supportedAuthTypes.includes(SessConstants.AUTH_TYPE_CERT_PEM));
        if (isTokenUsed) {
            // when tokenValue is set at this point, we are definitely using the token.
            impLogger.debug("Using token authentication");

            // override any token type in sessCfg with cmdArgs value
            if (ConnectionPropsForSessCfg.propHasValue(cmdArgs.tokenType)) {
                sessCfg.tokenType = cmdArgs.tokenType;
            }

            // set the auth type based on token type
            if (ConnectionPropsForSessCfg.propHasValue(sessCfg.tokenType)) {
                sessCfg.type = SessConstants.AUTH_TYPE_TOKEN;
            } else {
                // When no tokenType supplied, user wants bearer
                sessCfg.type = SessConstants.AUTH_TYPE_BEARER;
            }
        } else if (isCertUsed) {
            // when cert property is set at this point, we will use the certificate
            if (ConnectionPropsForSessCfg.propHasValue(sessCfg.certKey)) {
                impLogger.debug("Using PEM Certificate authentication");
                sessCfg.type = SessConstants.AUTH_TYPE_CERT_PEM;
            }
            // else if (ConnectionPropsForSessCfg.propHasValue(sessCfg.passphrase)) {
            //  impLogger.debug("Using PFX Certificate authentication");
            //  sessCfg.type = SessConstants.AUTH_TYPE_CERT_PFX;
            // }
        } else {
            // we are using basic auth
            impLogger.debug("Using basic authentication");
            sessCfg.type = SessConstants.AUTH_TYPE_BASIC;
        }
        ConnectionPropsForSessCfg.setTypeForTokenRequest<SessCfgType>(sessCfg, connOpts, cmdArgs.tokenType);
        ConnectionPropsForSessCfg.logSessCfg(sessCfg);
    }

    // ***********************************************************************
    /**
     * Confirm whether the given session has a credentials.
     *
     * @param sessToTest
     *       the session to be confirmed.
     *
     * @returns true is the session has credentials. false otherwise.
     */
    public static sessHasCreds(sessToTest: ISession) {
        if (sessToTest == null) {
            return false;
        }
        const hasToken = sessToTest.tokenType != null && sessToTest.tokenValue != null;
        const hasCert = sessToTest.certKey != null && sessToTest.cert;
        const hasBasicAuth = sessToTest.base64EncodedAuth != null;
        const hasCreds = sessToTest.user != null && sessToTest.password;
        return hasToken || hasCert || hasBasicAuth || hasCreds;
    }

    /**
     * List of properties on `sessCfg` object that should be kept secret and
     * may not appear in Imperative log files.
     *
     * NOTE(Kelosky): redundant from LoggerUtils.SECURE_PROMPT_OPTIONS - leaving
     * for future date to consolidate
     */
    private static secureSessCfgProps: Set<string> = new Set(["user", "password", "tokenValue", "passphrase"]);

    /**
     * List of prompt messages that is used when the CLI prompts for session
     * config values.
     */
    private static readonly promptTextForValues: { [key: string]: string } = {
        hostname: "Enter the host name of",
        port: "Enter the port number of",
        user: "Enter the user name for",
        password: "Enter the password for"
    };

    /**
     * Prompts the user to input session config values in a CLI environment.
     * This is the default implementation of the `getValuesBack` callback when
     * `connOpts.doPrompting` is true.
     * @param connOpts Options for adding connection properties
     * @returns Name-value pairs of connection properties
     */
    private static getValuesBack<SessCfgType extends ISession=ISession>(connOpts: IOptionsForAddConnProps<SessCfgType>):
    (properties: string[]) => Promise<{ [key: string]: any }> {
        return async (promptForValues: string[]) => {
            /* The check for console.log in the following 'if' statement is only needed for tests
             * which do not create a mock for the connOpts.parms.response.console.log property.
             * In the real world, that property always exists for this CLI-only path of logic.
             */
            if (promptForValues.length > 0 && connOpts?.parms?.response?.console?.log) {
                // We need to prompt for some values. Determine why we need to prompt.
                let reasonForPrompts: string = "";
                if (ImperativeConfig.instance.config?.exists) {
                    reasonForPrompts += "Some required connection properties have not been specified " +
                        "in your Zowe client configuration. ";
                } else if (ConfigUtils.onlyV1ProfilesExist) {
                    reasonForPrompts += "Only V1 profiles exist. V1 profiles are no longer supported. " +
                        "You should convert your V1 profiles to a newer Zowe client configuration. ";
                } else {
                    reasonForPrompts += "No Zowe client configuration exists. ";
                }

                reasonForPrompts += "Therefore, you will be asked for the connection properties " +
                    "that are required to complete your command.\n";
                connOpts.parms.response.console.log(TextUtils.wordWrap(
                    TextUtils.chalk.yellowBright(reasonForPrompts))
                );
            }

            const answers: { [key: string]: any } = {};
            const profileSchema = this.loadSchemaForSessCfgProps(connOpts.parms, promptForValues);
            const serviceDescription = connOpts.serviceDescription || "your service";

            for (const value of promptForValues) {
                let answer;
                while (answer === undefined) {
                    const hideText = profileSchema[value]?.secure || this.secureSessCfgProps.has(value);
<<<<<<< HEAD
                    let promptText = `${this.promptTextForValues[value] ?? `Enter your ${value} for`} ${serviceDescription}`;
=======
                    const valuePrompt = this.promptTextForValues[value] ?? `Enter your ${value} for`;
                    let promptText = `${valuePrompt} ${serviceDescription}`;
>>>>>>> 9e78a2df
                    if (hideText) {
                        promptText += " (will be hidden)";
                    }
                    answer = await this.clientPrompt(`${promptText}: `, { hideText, parms: connOpts.parms });
                    if (answer === null) {
                        throw new ImperativeError({ msg: `Timed out waiting for ${value}.` });
                    }
                }
                if (profileSchema[value]?.type === "number") {
                    answer = Number(answer);
                    if (isNaN(answer)) {
                        throw new ImperativeError({ msg: `Specified ${value} was not a number.` });
                    }
                }
                answers[value] = answer;
            }

            return answers;
        };
    }

    /**
     * Handle prompting for clients.  If in a CLI environment, use the IHandlerParameters.response
     * object prompt method.
     * @private
     * @static
     * @param {string} promptText
     * @param {IHandlePromptOptions} opts
     * @returns {Promise<string>}
     * @memberof ConnectionPropsForSessCfg
     */
    private static async clientPrompt(promptText: string, opts: IHandlePromptOptions): Promise<string> {
        if (opts.parms) {
            return opts.parms.response.console.prompt(promptText, opts);
        } else {
            return CliUtils.readPrompt(promptText, opts);
        }
    }

    // ***********************************************************************
    /**
     * Determine if we want to request a token.
     * Set the session's type and tokenType accordingly.
     *
     * @param sessCfg
     *       The session configuration to be updated.
     *
     * @param options
     *       Options that alter our actions. See IOptionsForAddConnProps.
     *
     * @param tokenType
     *       The type of token that we expect to receive.
     */
    private static setTypeForTokenRequest<SessCfgType extends ISession=ISession>(
        sessCfg: SessCfgType,
        options: IOptionsForAddConnProps<SessCfgType>,
        tokenType: SessConstants.TOKEN_TYPE_CHOICES
    )  {
        const impLogger = Logger.getImperativeLogger();
        if (options.requestToken) {
            impLogger.debug("Requesting a token");
            if (sessCfg.type === SessConstants.AUTH_TYPE_BASIC) {
                // Set our type to token to get a token from user and pass
                sessCfg.type = SessConstants.AUTH_TYPE_TOKEN;
            }
            sessCfg.tokenType = tokenType || sessCfg.tokenType || options.defaultTokenType;
        }
    }

    // ***********************************************************************
    /**
     * Log the session configuration that resulted from the addition of
     * credentials. Hide the password.
     *
     * @param sessCfg
     *       The session configuration to be logged.
     */
    private static logSessCfg(sessCfg: any) {
        const impLogger = Logger.getImperativeLogger();

        // create copy of sessCfg and obscure secure fields for displaying in the log
        const sanitizedSessCfg = JSON.parse(JSON.stringify(sessCfg));
        for (const secureProp of ConnectionPropsForSessCfg.secureSessCfgProps) {
            if (sanitizedSessCfg[secureProp] != null) {
                sanitizedSessCfg[secureProp] = `${secureProp}_is_hidden`;
            }
        }
        impLogger.debug("Creating a session config with these properties:\n" +
            JSON.stringify(sanitizedSessCfg, null, 2)
        );
    }

    // ***********************************************************************
    /**
     * Confirm whether the specified property has a value.
     *
     * @param propToTest
     *       the property key to be confirmed.
     *
     * @returns true is the property exists and has a value. false otherwise.
     */
    private static propHasValue(propToTest: any) {
        return propToTest != null && propToTest !== "";
    }

    /**
     * Load base profile property schema for connection properties.
     * @param params CLI handler parameters object
     * @param promptForValues List of ISessCfg properties to prompt for
     * @returns Key-value pairs of ISessCfg property name and profile property schema
     */
    private static loadSchemaForSessCfgProps(params: IHandlerParameters | undefined, promptForValues: string[]): { [key: string]: IProfileProperty } {
        if (params == null || ImperativeConfig.instance.loadedConfig?.baseProfile == null) {
            return {};
        }

        const schemas: { [key: string]: IProfileProperty } = {};
        for (const propName of promptForValues) {
            const profilePropName = propName === "hostname" ? "host" : propName;
            schemas[propName] = ImperativeConfig.instance.loadedConfig.baseProfile.schema.properties[profilePropName];
        }
        return schemas;
    }

    /**
     * Load list of secure property names defined in team config.
     * @param params CLI handler parameters object
     * @param promptForValues List of ISessCfg properties to prompt for
     */
    private static loadSecureSessCfgProps(params: IHandlerParameters | undefined, promptForValues: string[]): void {
        if (params == null || !ImperativeConfig.instance.config?.exists) {
            return;
        }

        // Find profile that includes all the properties being prompted for
        const profileProps = promptForValues.map(propName => propName === "hostname" ? "host" : propName);
        const profileData = ConfigAutoStore.findActiveProfile(params, profileProps);
        if (profileData == null) {
            return;
        }

        // Load secure property names that are defined for active profiles
        const config = ImperativeConfig.instance.config;
        const baseProfileName = ConfigUtils.getActiveProfileName("base", params.arguments);
        for (const secureProp of [...config.api.secure.securePropsForProfile(profileData[1]),
            ...config.api.secure.securePropsForProfile(baseProfileName)]) {
            this.secureSessCfgProps.add(secureProp === "host" ? "hostname" : secureProp);
        }
    }
}<|MERGE_RESOLUTION|>--- conflicted
+++ resolved
@@ -136,23 +136,14 @@
 
         // Set default values on propsToPromptFor
         if(connOpts.propsToPromptFor?.length > 0)
-<<<<<<< HEAD
         {
             connOpts.propsToPromptFor.forEach(obj => {
-=======
-            {
-                connOpts.propsToPromptFor.forEach(obj => {
->>>>>>> 9e78a2df
                 if(obj.secure == null) obj.secure = true;
                 if(obj.secure) this.secureSessCfgProps.add(obj.name.toString());
                 promptForValues.push(obj.name as keyof ISession);
                 this.promptTextForValues[obj.name.toString()] = obj.description;
             });
         }
-<<<<<<< HEAD
-
-=======
->>>>>>> 9e78a2df
         // check what properties are needed to be prompted
         if (ConnectionPropsForSessCfg.propHasValue(sessCfgToUse.hostname) === false && !doNotPromptForValues.includes("hostname")) {
             promptForValues.push("hostname");
@@ -196,10 +187,6 @@
                     }
                 });
             }
-<<<<<<< HEAD
-
-=======
->>>>>>> 9e78a2df
             // validate what values are given back and move it to sessCfgToUse
             for (const value of promptForValues) {
                 if (ConnectionPropsForSessCfg.propHasValue(answers[value])) {
@@ -426,12 +413,8 @@
                 let answer;
                 while (answer === undefined) {
                     const hideText = profileSchema[value]?.secure || this.secureSessCfgProps.has(value);
-<<<<<<< HEAD
-                    let promptText = `${this.promptTextForValues[value] ?? `Enter your ${value} for`} ${serviceDescription}`;
-=======
                     const valuePrompt = this.promptTextForValues[value] ?? `Enter your ${value} for`;
                     let promptText = `${valuePrompt} ${serviceDescription}`;
->>>>>>> 9e78a2df
                     if (hideText) {
                         promptText += " (will be hidden)";
                     }
