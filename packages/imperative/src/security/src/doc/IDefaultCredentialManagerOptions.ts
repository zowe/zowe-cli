/*
* This program and the accompanying materials are made available under the terms of the
* Eclipse Public License v2.0 which accompanies this distribution, and is available at
* https://www.eclipse.org/legal/epl-v20.html
*
* SPDX-License-Identifier: EPL-2.0
*
* Copyright Contributors to the Zowe Project.
*
*/

import type { ICredentialManagerOptions } from "./ICredentialManagerOptions";

/**
<<<<<<< HEAD
 * Used to map value in `imperative.json` to respective value for Win32 persistence flag in CredentialA. See {@link PersistenceValue} for flag values.
=======
 * Used to map value in `imperative.json` to respective value for Win32 persistence flag in CredentialA.
 * See {@link PersistenceValue} for flag values.
>>>>>>> 5943b8d5
 */
export enum PersistenceLevel {
    SessionOnly = "session",
    LocalMachine = "local_machine",
    Enterprise = "enterprise"
}

/**
<<<<<<< HEAD
 * Note: Values map to `Persist` variable in [CredentialA](https://learn.microsoft.com/en-us/windows/win32/api/wincred/ns-wincred-credentiala) structure.
=======
 * Note: Values map to `Persist` variable in
 * [CredentialA](https://learn.microsoft.com/en-us/windows/win32/api/wincred/ns-wincred-credentiala) structure.
>>>>>>> 5943b8d5
 */
export enum PersistenceValue {
    // CRED_PERSIST_SESSION
    SessionOnly = 1,
    // CRED_PERSIST_LOCAL_MACHINE
    LocalMachine = 2,
    // CRED_PERSIST_ENTERPRISE
    Enterprise = 3
}

export interface IDefaultCredentialManagerOptions extends ICredentialManagerOptions {
    persist?: PersistenceLevel;
    /**
     * When true, prompts user for confirmation before accessing certificates
     * from the system keychain (e.g., macOS Keychain, Windows Credential Vault).
     * This provides explicit user consent for certificate access.
     * Default is false for backward compatibility.
     */
    promptForCertAccess?: boolean;
}<|MERGE_RESOLUTION|>--- conflicted
+++ resolved
@@ -12,12 +12,8 @@
 import type { ICredentialManagerOptions } from "./ICredentialManagerOptions";
 
 /**
-<<<<<<< HEAD
- * Used to map value in `imperative.json` to respective value for Win32 persistence flag in CredentialA. See {@link PersistenceValue} for flag values.
-=======
  * Used to map value in `imperative.json` to respective value for Win32 persistence flag in CredentialA.
  * See {@link PersistenceValue} for flag values.
->>>>>>> 5943b8d5
  */
 export enum PersistenceLevel {
     SessionOnly = "session",
@@ -26,12 +22,8 @@
 }
 
 /**
-<<<<<<< HEAD
- * Note: Values map to `Persist` variable in [CredentialA](https://learn.microsoft.com/en-us/windows/win32/api/wincred/ns-wincred-credentiala) structure.
-=======
  * Note: Values map to `Persist` variable in
  * [CredentialA](https://learn.microsoft.com/en-us/windows/win32/api/wincred/ns-wincred-credentiala) structure.
->>>>>>> 5943b8d5
  */
 export enum PersistenceValue {
     // CRED_PERSIST_SESSION
