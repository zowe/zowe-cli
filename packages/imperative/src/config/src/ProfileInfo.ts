/*
* This program and the accompanying materials are made available under the terms of the
* Eclipse Public License v2.0 which accompanies this distribution, and is available at
* https://www.eclipse.org/legal/epl-v20.html
*
* SPDX-License-Identifier: EPL-2.0
*
* Copyright Contributors to the Zowe Project.
*
*/

import * as fs from "fs";
import * as url from "url";
import * as jsonfile from "jsonfile";
import * as lodash from "lodash";
import * as semver from "semver";

// for ProfileInfo structures
import { IProfArgAttrs, IProfDataType } from "./doc/IProfArgAttrs";
import { IProfAttrs } from "./doc/IProfAttrs";
import { IArgTeamConfigLoc, IProfLoc, IProfLocOsLoc, IProfLocOsLocLayer, ProfLocType } from "./doc/IProfLoc";
import { IProfMergeArgOpts } from "./doc/IProfMergeArgOpts";
import { IProfMergedArg } from "./doc/IProfMergedArg";
import { IConfigSchema } from "./doc/IConfigSchema";
import { IProfOpts } from "./doc/IProfOpts";
import { ProfileCredentials } from "./ProfileCredentials";
import { ProfInfoErr } from "./ProfInfoErr";

// for team config functions
import { Config } from "./Config";
import { ConfigSchema } from "./ConfigSchema";
import { IConfigOpts } from "./doc/IConfigOpts";

import { ICommandProfileProperty, ICommandArguments } from "../../cmd";
import { IProfileLoaded, IProfileProperty, IProfileSchema } from "../../profiles";

// for imperative operations
import { CliUtils, ImperativeConfig } from "../../utilities";
import { ImperativeExpect } from "../../expect";
import { Logger } from "../../logger";
import { LoggerUtils } from "../../logger/src/LoggerUtils";
import {
    IOptionsForAddConnProps, ISession, Session, SessConstants, ConnectionPropsForSessCfg
} from "../../rest";
import { IProfInfoUpdateKnownPropOpts, IProfInfoUpdatePropOpts } from "./doc/IProfInfoUpdatePropOpts";
import { ConfigAutoStore } from "./ConfigAutoStore";
import { IGetAllProfilesOptions } from "./doc/IProfInfoProps";
import { IConfig } from "./doc/IConfig";
import { IProfInfoRemoveKnownPropOpts } from "./doc/IProfInfoRemoveKnownPropOpts";
import { ConfigUtils } from "./ConfigUtils";
import { ConfigBuilder } from "./ConfigBuilder";
import { IAddProfTypeResult, IExtenderTypeInfo, IExtendersJsonOpts } from "./doc/IExtenderOpts";
import { IConfigLayer } from "..";
import { Constants } from "../../constants";

/**
 * This class provides functions to retrieve profile-related information.
 * It can load the relevant configuration files, merge all possible
 * profile argument values using the Zowe order-of-precedence, and
 * access desired profile attributes from the Zowe configuration settings.
 *
 * Pseudocode examples:
 * <pre>
 *    // Construct a new object. Use it to read the profiles from disk.
 *    // ProfileInfo functions throw a ProfInfoErr exception for errors.
 *    // You can catch those errors and test the errorCode for known
 *    // values. We are only showing the try/catch on the function
 *    // below, but it applies to any ProfileInfo function.
 *    profInfo = new ProfileInfo("zowe");
 *    try {
 *        await profInfo.readProfilesFromDisk();
 *    } catch(err) {
 *        if (err instanceof ProfInfoErr) {
 *            if (err.errcode == ProfInfoErr.CANT_GET_SCHEMA_URL) {
 *                youTakeAnAlternateAction();
 *            } else {
 *                // report the error
 *            }
 *        } else {
 *            // handle other exceptions
 *        }
 *    }
 *
 *    // Maybe you want the list of all zosmf profiles
 *    let arrayOfProfiles = profInfo.getAllProfiles("zosmf");
 *    youDisplayTheListOfProfiles(arrayOfProfiles);
 *
 *    // Maybe you want the default zosmf profile
 *    let zosmfProfile = profInfo.getDefaultProfile("zosmf");
 *    youUseTheProfile(zosmfProfile);
 *
 *    // Maybe you want the arg values for the default JCLCheck profile
 *    let jckProfile = profInfo.getDefaultProfile("jclcheck");
 *    let jckMergedArgs = profInfo.mergeArgsForProfile(jckProfile);
 *    let jckFinalArgs = youPromptForMissingArgsAndCombineWithKnownArgs(
 *        jckMergedArgs.knownArgs, jckMergedArgs.missingArgs
 *    );
 *    youRunJclCheck(jckFinalArgs);
 *
 *    // Maybe no profile of type "zosmf" even exists.
 *    let zosmfProfiles = profInfo.getAllProfiles("zosmf");
 *    if (zosmfProfiles.length == 0) {
 *        // No zosmf profile exists
 *        // Merge any required arg values for the zosmf profile type
 *        let zosmfMergedArgs =
 *            profInfo.mergeArgsForProfileType("zosmf");
 *
 *        // Values of secure arguments must be loaded separately. You can
 *        // freely log the contents of zosmfMergedArgs without leaking secure
 *        // argument values, until they are loaded with the lines below.
 *        zosmfMergedArgs.knownArgs.forEach((arg) => {
 *            if (arg.secure) arg.argValue = profInfo.loadSecureArg(arg);
 *        });
 *
 *        let finalZosmfArgs =
 *            youPromptForMissingArgsAndCombineWithKnownArgs(
 *                zosmfMergedArgs.knownArgs,
 *                zosmfMergedArgs.missingArgs
 *            );
 *        youRunSomeZosmfCommand(finalZosmfArgs);
 *    }
 *
 *    // So you want to write to a config file?
 *    // You must use the Config API to write to a team configuration.
 *    // See the Config class documentation for functions to set
 *    // and save team config arguments.
 *
 *    // Let's save some zosmf arguments from the example above.
 *    let yourZosmfArgsToWrite: IProfArgAttrs =
 *        youSetValuesToOverwrite(
 *            zosmfMergedArgs.knownArgs, zosmfMergedArgs.missingArgs
 *        );
 *
 *    let configObj: Config = profInfo.getTeamConfig();
 *    youWriteArgValuesUsingConfigObj(
 *        configObj, yourZosmfArgsToWrite
 *    );
 * </pre>
 */
export class ProfileInfo {
    private mLoadedConfig: Config = null;
    private mAppName: string = null;
    private mImpLogger: Logger = null;
    private mOverrideWithEnv: boolean = false;

    private mHasValidSchema: boolean = false;
    /**
     * Cache of profile schema objects mapped by profile type and config path
     * if applicable. Example of map keys:
     *  - For team config: "/root/.zowe/zowe.config.json:zosmf"
     */
    private mProfileSchemaCache: Map<string, IProfileSchema>;
    private mCredentials: ProfileCredentials;

    private mExtendersJson: IExtendersJsonOpts;

    // _______________________________________________________________________
    /**
     * Constructor for ProfileInfo class.
     *
     * @param appName
     *        The name of the application (like "zowe" in zowe.config.json)
     *        whose configuration you want to access.
     *
     * @param profInfoOpts
     *        Options that will control the behavior of ProfileInfo.
     */
    public constructor(appName: string, profInfoOpts?: IProfOpts) {
        this.mAppName = appName;

        // use any supplied environment override setting
        if (profInfoOpts?.overrideWithEnv) {
            this.mOverrideWithEnv = profInfoOpts.overrideWithEnv;
        }

        this.mCredentials = new ProfileCredentials(this, profInfoOpts);

        // do enough Imperative stuff to let imperative utilities work
        this.mImpLogger = ConfigUtils.initImpUtils(this.mAppName);
    }

    /**
<<<<<<< HEAD
     * Checks if a JSON web token is used for authenticating the given profile name. 
=======
     * Checks if a JSON web token is used for authenticating the given profile name.
>>>>>>> 1d2cdc92
     * If so, it will decode the token to determine whether it has expired.
     *
     * @param {string | IProfileLoaded} profile - The name of the profile or the profile object to check the JSON web token for
     * @returns {boolean} Whether the token has expired for the given profile. Returns `false` if a token value is not set or the token type is LTPA2.
     */
    public hasTokenExpiredForProfile(profile: string | IProfileLoaded): boolean {
        const profName = typeof profile === "string" ? profile : profile.name;
        const profAttrs = this.getAllProfiles().find((prof) => prof.profName === profName);
        const knownProps = this.mergeArgsForProfile(profAttrs, { getSecureVals: true }).knownArgs;
        const tokenValueProp = knownProps.find((arg) => arg.argName === "tokenValue" && arg.argValue != null);

        // Ignore if tokenValue is not a prop
        if (tokenValueProp == null) {
            return false;
        }

        const tokenTypeProp = knownProps.find((arg) => arg.argName === "tokenType");
        // Cannot decode LTPA tokens without private key
        if (tokenTypeProp?.argValue == "LtpaToken2") {
            return false;
        }

        const fullToken = tokenValueProp.argValue.toString();
        return ConfigUtils.hasTokenExpired(fullToken);
    }

    /**
     * Update a given property in the config file.
     * @param options Set of options needed to update a given property
     */
    public async updateProperty(options: IProfInfoUpdatePropOpts): Promise<void> {
        this.ensureReadFromDisk();
        const desiredProfile = options.profileType != null ?
            this.getAllProfiles(options.profileType).find(v => v.profName === options.profileName) : null;
        let updated = false;
        if (desiredProfile != null) {
            const mergedArgs = this.mergeArgsForProfile(desiredProfile, { getSecureVals: false });
            if (options.forceUpdate) {
                const knownProperty = mergedArgs.knownArgs.find(v => v.argName === options.property);
                if (knownProperty != null) {
                    const profPath = this.getTeamConfig().api.profiles.getProfilePathFromName(options.profileName);
                    if (!ConfigUtils.jsonPathMatches(knownProperty.argLoc.jsonLoc, profPath)) {
                        knownProperty.argLoc.jsonLoc = `${profPath}.properties.${options.property}`;
                    }
                }
            }
            updated = await this.updateKnownProperty({ ...options, mergedArgs, osLocInfo: this.getOsLocInfo(desiredProfile)?.[0] });
        } else if (!(options.profileType == null && (options.forceUpdate || this.getTeamConfig().api.profiles.exists(options.profileName)))) {
            throw new ProfInfoErr({
                errorCode: ProfInfoErr.PROF_NOT_FOUND,
                msg: `Failed to find profile ${options.profileName} of type ${options.profileType}`
            });
        }

        if (!updated) {
            // Check to see if loadedConfig already contains the schema for the specified profile type
            if (ImperativeConfig.instance.loadedConfig?.profiles?.find(p => p.type === options.profileType)?.schema == null ||
                ImperativeConfig.instance.loadedConfig?.baseProfile?.schema == null) {

                const loadedConfig = ImperativeConfig.instance.loadedConfig;
                if (!loadedConfig.profiles) loadedConfig.profiles = [];
                this.mProfileSchemaCache.forEach((value: IProfileSchema, key: string) => {
                    if (key.indexOf(":base") > 0 && loadedConfig.baseProfile == null) {
                        loadedConfig.baseProfile = { type: "base", schema: value };
                    } else if (key.indexOf(":base") < 0 && !loadedConfig.profiles.find(p => p.type === key.split(":")[1])) {
                        // Add the schema corresponding to the given profile type
                        loadedConfig.profiles.push({ type: key.split(":")[1], schema: value });
                    }
                });
                ImperativeConfig.instance.loadedConfig = loadedConfig;
            }

            await ConfigAutoStore._storeSessCfgProps({
                config: this.mLoadedConfig,
                defaultBaseProfileName: this.mLoadedConfig?.mProperties.defaults.base,
                sessCfg: {
                    [options.property === "host" ? "hostname" : options.property]: options.value
                },
                propsToStore: [options.property],
                profileName: options.profileName,
                profileType: options.profileType,
                setSecure: options.setSecure
            });
        }
    }

    /**
     * Update a given property with the value provided.
     * This function only works for properties that can be found in the config files (including secure arrays).
     * If the property cannot be found, this function will resolve to false
     * @param options Set of options required to update a known property
     */
    public async updateKnownProperty(options: IProfInfoUpdateKnownPropOpts): Promise<boolean> {
        this.ensureReadFromDisk();
        const toUpdate = options.mergedArgs.knownArgs.find(v => v.argName === options.property) ||
            options.mergedArgs.missingArgs.find(v => v.argName === options.property);

        if (toUpdate == null || toUpdate.argLoc.locType === ProfLocType.TEAM_CONFIG && !this.getTeamConfig().mProperties.autoStore) {
            return false;
        }

        switch (toUpdate.argLoc.locType) {
            case ProfLocType.TEAM_CONFIG: {
                let oldLayer: IProfLocOsLocLayer;
                const layer = this.getTeamConfig().layerActive();
                const osLoc = options.osLocInfo ?? this.getOsLocInfo(
                    this.getAllProfiles().find(p => ConfigUtils.jsonPathMatches(toUpdate.argLoc.jsonLoc, p.profLoc.jsonLoc)))?.[0];
                if (osLoc && (layer.user !== osLoc.user || layer.global !== osLoc.global)) {
                    oldLayer = { user: layer.user, global: layer.global };
                    this.getTeamConfig().api.layers.activate(osLoc.user, osLoc.global);
                }

                this.getTeamConfig().set(toUpdate.argLoc.jsonLoc, options.value, { secure: options.setSecure });
                await this.getTeamConfig().save(false);

                if (oldLayer) {
                    this.getTeamConfig().api.layers.activate(oldLayer.user, oldLayer.global);
                }
                break;
            }
            case ProfLocType.ENV:
            case ProfLocType.DEFAULT:
                return false;
            default: {
                let msgText = "Invalid profile location type: ";
                if (toUpdate.argLoc.locType == ProfLocType.OLD_PROFILE) {
                    msgText = "You can no longer write to V1 profiles. Location type = ";
                }
                throw new ProfInfoErr({
                    errorCode: ProfInfoErr.INVALID_PROF_LOC_TYPE,
                    msg: msgText + toUpdate.argLoc.locType
                });
            }
        }
        return true;
    }

    /**
     * Remove a known property from the ProfileInfo class
     * This method will call the updateKnownProperty method with a value set to `undefined` and serves as a helper function
     * to make is easier to understand when a known property is removed.
     * @example
     * The example below describes how to remove a property
     * ```
     *     // Using the removeKnownProperty method
     *     profileInfo.removeKnownProperty({mergedArgs, property: "someProperty"});
     *     // Using the updateKnownProperty method
     *     profileInfo.updateKnownProperty({mergedArgs, property: "someProperty", value: undefined, isSecure: false});
     * ```
     * @param options Set of options required to remove a known property
     * @returns Returns a boolean indicating if the property has been removed
     */
    public removeKnownProperty(options: IProfInfoRemoveKnownPropOpts): Promise<boolean> {
        const updatePropertyOptions: IProfInfoUpdateKnownPropOpts = {
            mergedArgs: options.mergedArgs,
            property: options.property,
            value: undefined,
            setSecure: false,
            osLocInfo: options.osLocInfo
        };

        return this.updateKnownProperty(updatePropertyOptions);
    }

    // _______________________________________________________________________
    /**
     * Get all of the typed profiles in the configuration.
     *
     * @param profileType
     *        Limit selection to only profiles of the specified type.
     *        If not supplied, the names of all typed profiles are returned.
     *
     * @returns An array of profile attribute objects.
     *          In addition to the name, you get the profile type,
     *          an indicator of whether the profile is the default profile
     *          for that type, and the location of that profile.
     *
     *          If no profile exists for the specified type (or if
     *          no profiles of any kind exist), we return an empty array
     *          ie, length is zero.
     */
    public getAllProfiles(profileType?: string, options?: IGetAllProfilesOptions): IProfAttrs[] {
        this.ensureReadFromDisk();
        const profiles: IProfAttrs[] = [];

        // Do we have team config profiles?
        const teamConfigProfs = this.mLoadedConfig.layerMerge({ maskSecure: true, excludeGlobalLayer: options?.excludeHomeDir }).profiles;
        // Iterate over them
        for (const prof in teamConfigProfs) {
            // Check if the profile has a type
            if (teamConfigProfs[prof].type && (profileType == null || teamConfigProfs[prof].type === profileType)) {
                const jsonLocation: string = "profiles." + prof;
                const teamOsLocation: string[] = this.findTeamOsLocation(jsonLocation, options?.excludeHomeDir);
                const profAttrs: IProfAttrs = {
                    profName: prof,
                    profType: teamConfigProfs[prof].type,
                    isDefaultProfile: this.isDefaultTeamProfile(prof, profileType),
                    profLoc: {
                        locType: ProfLocType.TEAM_CONFIG,
                        osLoc: teamOsLocation,
                        jsonLoc: jsonLocation
                    }
                };
                profiles.push(profAttrs);
            }
            // Check for subprofiles
            if (teamConfigProfs[prof].profiles) {
                // Get the subprofiles and add to profiles list
                const jsonPath = "profiles." + prof;
                const subProfiles: IProfAttrs[] = this.getTeamSubProfiles(prof, jsonPath, teamConfigProfs[prof].profiles, profileType);
                for (const subProfile of subProfiles) {
                    profiles.push(subProfile);
                }
            }
        }
        return profiles;
    }

    // _______________________________________________________________________
    /**
     * Get the default profile for the specified profile type.
     *
     * @param profileType
     *        The type of profile of interest.
     *
     * @returns The default profile. If no profile exists
     *          for the specified type, we return null;
     */
    public getDefaultProfile(profileType: string): IProfAttrs | null {
        this.ensureReadFromDisk();

        const defaultProfile: IProfAttrs = {
            profName: null,
            profType: profileType,
            isDefaultProfile: true,
            profLoc: {
                locType: null
            }
        };

        // get default profile name from the team config
        const configProperties = this.mLoadedConfig.mProperties;
        if (!Object.prototype.hasOwnProperty.call(configProperties.defaults, profileType)) {
            // no default exists for the requested type
            this.mImpLogger.warn("Found no profile of type '" +
                profileType + "' in Zowe client configuration."
            );
            return null;
        }

        // extract info from the underlying team config
        const foundProfNm = configProperties.defaults[profileType];

        // for a team config, we use the last node of the jsonLoc as the name
        const foundJson = this.mLoadedConfig.api.profiles.getProfilePathFromName(foundProfNm);
        const teamOsLocation: string[] = this.findTeamOsLocation(foundJson);

        // assign the required poperties to defaultProfile
        defaultProfile.profName = foundProfNm;
        defaultProfile.profLoc = {
            locType: ProfLocType.TEAM_CONFIG,
            osLoc: teamOsLocation,
            jsonLoc: foundJson
        };
        return defaultProfile;
    }

    // _______________________________________________________________________
    /**
     * Get the Config object used to manipulate the team configuration on disk.
     *
     * Our current market direction is to encourage customers to edit the
     * team configuration files in their favorite text editor.
     *
     * If you must ignore this recommended practice, you must use the Config
     * class to manipulate the team config files. This class has a more detailed
     * and therefore more complicated API, but it does contain functions to
     * write data to the team configuration files.
     *
     * You must call ProfileInfo.readProfilesFromDisk() before calling this function.
     *
     * @returns An instance of the Config class that can be used to manipulate
     *          the team configuration on disk.
     */
    public getTeamConfig(): Config {
        this.ensureReadFromDisk();
        return this.mLoadedConfig;
    }

    // _______________________________________________________________________
    /**
     * Helper function to identify if the existing config is secure or not
     * @returns true if the teamConfig is storing credentials securely, false otherwise
     */
    public isSecured(): boolean {
        return this.mCredentials?.isSecured ?? true;
    }

    // _______________________________________________________________________
    /**
     * Create a session from profile arguments that have been retrieved from
     * ProfileInfo functions.
     *
     * @param profArgs
     *      An array of profile arguments.
     *
     * @param connOpts
     *      Options that alter our actions. See IOptionsForAddConnProps.
     *      The connOpts parameter need not be supplied.
     *      Default properties may be added to any supplied connOpts.
     *      The only option values used by this function are:
     *          connOpts.requestToken
     *          connOpts.defaultTokenType
     *
     * @returns A session that can be used to connect to a remote host.
     */
    public static createSession(
        profArgs: IProfArgAttrs[],
        connOpts: IOptionsForAddConnProps = {}
    ): Session {
        // Initialize a session config with values from profile arguments
        const sessCfg: ISession = ProfileInfo.initSessCfg(profArgs,
            ["rejectUnauthorized", "basePath", "protocol"]);

        // Populate command arguments object with arguments to be resolved
        const cmdArgs: ICommandArguments = { $0: "", _: [] };
        for (const { argName, argValue } of profArgs) {
            cmdArgs[argName] = argValue;
        }

        // resolve the choices among various session config properties
        ConnectionPropsForSessCfg.resolveSessCfgProps(sessCfg, cmdArgs, connOpts);

        return new Session(sessCfg);
    }

    // _______________________________________________________________________
    /**
     * Merge all of the available values for arguments defined for the
     * specified profile. Values are retrieved from the following sources.
     * Each successive source will override the previous source.
     * - A default value for the argument that is defined in the profile definition.
     * - A value defined in the base profile.
     * - A value defined in the specified service profile.
     * - For a team configuration, both the base profile values and the
     *   service profile values will be overridden with values from a
     *   zowe.config.user.json file (if it exists).
     * - An environment variable for that argument (if environment overrides
     *   are enabled).
     *
     * @param profile
     *        The profile whose arguments are to be merged.
     *
     * @param mergeOpts
     *        Options to use when merging arguments.
     *        This parameter is not required. Defaults will be used.
     *
     * @returns An object that contains an array of known profile argument
     *          values and an array of required profile arguments which
     *          have no value assigned. Either of the two arrays could be
     *          of zero length, depending on the user's configuration and
     *          environment.
     *
     *          We will return null if the profile does not exist
     *          in the current Zowe configuration.
     */
    public mergeArgsForProfile(
        profile: IProfAttrs,
        mergeOpts: IProfMergeArgOpts = { getSecureVals: false }
    ): IProfMergedArg {
        this.ensureReadFromDisk();
        ImperativeExpect.toNotBeNullOrUndefined(profile, "Profile attributes must be defined");

        const mergedArgs: IProfMergedArg = {
            knownArgs: [],
            missingArgs: []
        };
        let configProperties: IConfig;

        const osLocInfo = this.getOsLocInfo(profile)?.[0];
        if (profile.profLoc.locType === ProfLocType.TEAM_CONFIG) {
            configProperties = this.mLoadedConfig.mProperties;
            if (profile.profName != null) {
                // Load args from service profile if one exists
                const serviceProfile = this.mLoadedConfig.api.profiles.get(profile.profName, false);
                for (const [propName, propVal] of Object.entries(serviceProfile)) {
                    const [argLoc, secure] = this.argTeamConfigLoc({ profileName: profile.profName, propName, osLocInfo, configProperties });
                    mergedArgs.knownArgs.push({
                        argName: CliUtils.getOptionFormat(propName).camelCase,
                        dataType: this.argDataType(typeof propVal),  // TODO Is using `typeof` bad for "null" values that may be int or bool?
                        argValue: propVal,
                        argLoc,
                        secure,
                        inSchema: false
                    });
                }
            }

            // if using global profile, make global base default for the operation below
            const osLoc = (this.getOsLocInfo(profile) ?? []).find(p => p.name === profile.profName);
            let baseProfile = this.mLoadedConfig.api.profiles.defaultGet("base");
            let realBaseProfileName: string;
            let layerProperties: IConfig;
            if (osLoc?.global) {
                layerProperties = this.mLoadedConfig.findLayer(osLoc.user, osLoc.global)?.properties;
                realBaseProfileName = layerProperties?.defaults.base;
                if (realBaseProfileName) baseProfile = this.mLoadedConfig.api.profiles.buildProfile(realBaseProfileName, layerProperties?.profiles);
                else baseProfile = null;
            }
            if (baseProfile != null) {
                // Load args from default base profile if one exists
                const baseProfileName = realBaseProfileName ?? configProperties.defaults.base;
                for (const [propName, propVal] of Object.entries(baseProfile)) {
                    const argName = CliUtils.getOptionFormat(propName).camelCase;
                    // Skip properties already loaded from service profile
                    if (!mergedArgs.knownArgs.find((arg) => arg.argName === argName)) {
                        const [argLoc, secure] = this.argTeamConfigLoc({
                            profileName: baseProfileName, propName, osLocInfo, configProperties: layerProperties ?? configProperties
                        });
                        mergedArgs.knownArgs.push({
                            argName,
                            dataType: this.argDataType(typeof propVal),
                            argValue: propVal,
                            argLoc,
                            secure,
                            inSchema: false
                        });
                    }
                }
            }
        } else {
            throw new ProfInfoErr({
                errorCode: ProfInfoErr.INVALID_PROF_LOC_TYPE,
                msg: "Invalid profile location type: " + ProfLocType[profile.profLoc.locType]
            });
        }

        // perform validation with profile schema if available
        const profSchema = this.loadSchema(profile);

        if (profSchema != null) {
            const missingRequired: string[] = [];

            for (const [propName, propInfoInSchema] of Object.entries(profSchema.properties || {})) {
                // Check if property in schema is missing from known args
                const knownArg = mergedArgs.knownArgs.find((arg) => arg.argName === propName);
                if (knownArg == null) {
                    let argFound = false;
                    if (profile.profLoc.locType === ProfLocType.TEAM_CONFIG) {
                        let [argLoc, foundInSecureArray]: [IProfLoc, boolean] = [null, false];
                        try {
                            [argLoc, foundInSecureArray] = this.argTeamConfigLoc({
                                profileName: profile.profName,
                                propName, osLocInfo, configProperties
                            });
                            argFound = true;
                        } catch (_argNotFoundInServiceProfile) {
                            if (configProperties.defaults.base != null) {
                                try {
                                    [argLoc, foundInSecureArray] = this.argTeamConfigLoc({
                                        profileName: configProperties.defaults.base, propName, osLocInfo, configProperties
                                    });
                                    argFound = true;
                                } catch (_argNotFoundInBaseProfile) {
                                    // Do nothing
                                }
                            }
                        }
                        if (argFound) {
                            const newArg: IProfArgAttrs = {
                                argName: propName,
                                dataType: this.argDataType(propInfoInSchema.type),
                                argValue: (propInfoInSchema as ICommandProfileProperty).optionDefinition?.defaultValue,
                                argLoc,
                                inSchema: true,
                                // See https://github.com/zowe/imperative/issues/739
                                secure: foundInSecureArray || propInfoInSchema.secure
                            };
                            try {
                                this.loadSecureArg({ argLoc, argName: propName } as any);
                                mergedArgs.knownArgs.push(newArg);
                            } catch (_secureValueNotFound) {
                                mergedArgs.missingArgs.push(newArg);
                            }
                        }
                    }
                    if (!argFound) {
                        mergedArgs.missingArgs.push({
                            argName: propName,
                            inSchema: true,
                            dataType: this.argDataType(propInfoInSchema.type),
                            argValue: (propInfoInSchema as ICommandProfileProperty).optionDefinition?.defaultValue,
                            argLoc: { locType: ProfLocType.DEFAULT },
                            secure: propInfoInSchema.secure
                        });
                    }
                } else {
                    knownArg.inSchema = true;
                    knownArg.secure = knownArg.secure ?? propInfoInSchema.secure;
                    if (knownArg.secure) {
                        delete knownArg.argValue;
                    }
                }
            }

            // overwrite with any values found in environment
            this.overrideWithEnv(mergedArgs, profSchema);

            for (const tempArg of mergedArgs.missingArgs || []) {
                // Check if missing property is required
                if (profSchema.required?.includes(tempArg.argName)) {
                    missingRequired.push(tempArg.argName);
                }
            }

            if (missingRequired.length > 0) {
                throw new ProfInfoErr({
                    errorCode: ProfInfoErr.MISSING_REQ_PROP,
                    msg: "Missing required properties: " + missingRequired.join(", ")
                });
            }
        } else {
            throw new ProfInfoErr({
                errorCode: ProfInfoErr.LOAD_SCHEMA_FAILED,
                msg: `Failed to load schema for profile type ${profile.profType}`
            });
        }

        // did our caller request the actual values of secure arguments?
        if (mergeOpts.getSecureVals) {
            mergedArgs.knownArgs.forEach((nextArg) => {
                try {
                    if (nextArg.secure) nextArg.argValue = this.loadSecureArg(nextArg);
                } catch (_argValueNotDefined) {
                    nextArg.argValue = undefined;
                }
            });
        }

        return mergedArgs;
    }

    // _______________________________________________________________________
    /**
     * Merge all of the available values for arguments defined for the
     * specified profile type. See mergeArgsForProfile() for details
     * about the merging algorithm.
     * The intended use is when no profile of a specific type exists.
     * The consumer app can prompt for values for missing arguments
     * and then perform the desired operation.
     *
     * @param profileType
     *        The type of profile of interest.
     *
     * @param mergeOpts
     *        Options to use when merging arguments.
     *        This parameter is not required. Defaults will be used.
     *
     * @returns The complete set of required properties;
     */
    public mergeArgsForProfileType(
        profileType: string,
        mergeOpts: IProfMergeArgOpts = { getSecureVals: false }
    ): IProfMergedArg {
        this.ensureReadFromDisk();
        return this.mergeArgsForProfile(
            {
                profName: null,
                profType: profileType,
                isDefaultProfile: false,
                profLoc: { locType: ProfLocType.TEAM_CONFIG }
            },
            mergeOpts
        );
    }

    /**
     * Retrieves the Zowe CLI home directory. In the situation Imperative has
     * not initialized it we use a default value.
     * @returns {string} - Returns the Zowe home directory
     * @deprecated Use ConfigUtils.getZoweDir()
     */
    public static getZoweDir(): string {
        return ConfigUtils.getZoweDir();
    }

    /**
     * Returns an indicator that the user has no team configuration, but we
     * detected the existence of old-school V1 profiles. We will not work with the
     * V1 profiles. This function can let you tell a user that they are incorrectly
     * trying to use V1 profiles.
     *
     * @returns True - Means there is *NO* team config *AND* we detected that a V1 profile exists.
     *          False otherwise.
     */
    public static get onlyV1ProfilesExist(): boolean {
        return ConfigUtils.onlyV1ProfilesExist;
    }

    // _______________________________________________________________________
    /**
     * Convert an IProfAttrs object into an IProfileLoaded objects
     * This is a convenience function. IProfileLoaded was frequently passed
     * among functions. This conversion function allows existing code to
     * acquire values in the IProfAttrs structure but pass those values
     * around in the older IProfileLoaded structure. The IProfAttrs
     * properties will be copied as follows:
     *
     *      IProfileLoaded.name    <-- IProfAttrs.profName
     *      IProfileLoaded.type    <-- IProfAttrs.profType
     *      IProfileLoaded.profile <-- profAttrs
     *
     * @param profAttrs
     *      A profile attributes object.
     *
     * @param dfltProfLoadedVals
     *      A JSON object containing additional names from IProfileLoaded for
     *      which a value should be supplied. IProfileLoaded contains more
     *      properties than IProfAttrs. The items in this object will be
     *      placed into the resulting IProfileLoaded object.
     *      We use type "any" because all of the required properties of
     *      IProfileLoaded will not be supplied by dfltProfLoadedVals.
     *      If dfltProfLoadedVals is not supplied, only the following minimal
     *      set if hard-coded properties will be added to the IProfileLoaded object.
     *
     *      IProfileLoaded.message      <-- "" (an empty string)
     *      IProfileLoaded.failNotFound <-- false
     *
     * @returns An IProfileLoaded object;
     */
    public static profAttrsToProfLoaded(
        profAttrs: IProfAttrs,
        dfltProfLoadedVals?: any
    ): IProfileLoaded {
        const emptyProfLoaded: any = {};    // used to avoid lint complaints
        let profLoaded: IProfileLoaded = emptyProfLoaded;

        // set any supplied defaults
        if (dfltProfLoadedVals !== undefined) {
            profLoaded = lodash.cloneDeep(dfltProfLoadedVals);
        }

        // copy items from profAttrs
        profLoaded.name = profAttrs.profName;
        profLoaded.type = profAttrs.profType;
        profLoaded.profile = lodash.cloneDeep(profAttrs);

        // set hard-coded defaults
        if (!Object.prototype.hasOwnProperty.call(profLoaded, "message")) {
            profLoaded.message = "";
        }
        if (!Object.prototype.hasOwnProperty.call(profLoaded, "failNotFound")) {
            profLoaded.failNotFound = false;
        }

        return lodash.cloneDeep(profLoaded);
    }

    // _______________________________________________________________________
    /**
     * Read the team configuration files (if any exist).
     *
     * @param teamCfgOpts
     *        The optional choices related to reading a team configuration.
     */
    public async readProfilesFromDisk(teamCfgOpts?: IConfigOpts) {
        this.mLoadedConfig = await Config.load(this.mAppName, { homeDir: ImperativeConfig.instance.cliHome, ...teamCfgOpts });

        try {
            if (this.mCredentials.isSecured) {
                await this.mCredentials.loadManager();
            }
        } catch (error) {
            throw new ProfInfoErr({
                errorCode: ProfInfoErr.LOAD_CRED_MGR_FAILED,
                msg: "Failed to initialize secure credential manager",
                causeErrors: error
            });
        }

        this.mExtendersJson = ConfigUtils.readExtendersJson();
        this.loadAllSchemas();
    }

    //_________________________________________________________________________
    /**
     * Function to ensure the credential manager will load successfully
     * Returns true if it will load, or the credentials are not secured. Returns false if it will not load.
     */
    public async profileManagerWillLoad(): Promise<boolean> {
        if (this.mCredentials.isSecured) {
            try {
                await this.mCredentials.loadManager();
                return true;
            } catch (err) {
                this.mImpLogger.warn("Failed to initialize secure credential manager: " + err.message);
                return false;
            }
        } else {
            return true;
        }
    }

    /**
     * Returns whether a valid schema was found (works for v1 and v2 configs)
     */
    public get hasValidSchema(): boolean {
        return this.mHasValidSchema;
    }

    /**
     * Gather information about the paths in osLoc
     * @param profile Profile attributes gathered from getAllProfiles
     */
    public getOsLocInfo(profile: IProfAttrs): IProfLocOsLoc[] {
        this.ensureReadFromDisk();
        const osLoc = profile?.profLoc?.osLoc;
        if (!osLoc?.length) return undefined;
        if (profile.profLoc.locType === ProfLocType.TEAM_CONFIG) {
            const ret: IProfLocOsLoc[] = [];
            for (const loc of osLoc) {
                for (const layer of this.mLoadedConfig.mLayers) {
                    if (layer.path === loc) {
                        // we found the config layer matching osLoc
                        ret.push({ name: profile.profName, path: loc, user: layer.user, global: layer.global });
                    }
                }
            }
            return ret;
        }
        return [{ name: profile.profName, path: profile.profLoc.osLoc[0], user: undefined, global: undefined }];
    }

    /**
     * Load value of secure argument from the vault.
     * @param arg Secure argument object
     */
    public loadSecureArg(arg: IProfArgAttrs): any {
        this.ensureReadFromDisk();
        let argValue;

        switch (arg.argLoc.locType) {
            case ProfLocType.TEAM_CONFIG:
                if (arg.argLoc.osLoc?.length > 0 && arg.argLoc.jsonLoc != null) {
                    for (const layer of this.mLoadedConfig.mLayers) {
                        if (layer.path === arg.argLoc.osLoc[0]) {
                            // we found the config layer matching arg.osLoc
                            argValue = lodash.get(layer.properties, arg.argLoc.jsonLoc);
                            break;
                        }
                    }
                }
                break;
            default:  // not stored securely if location is ENV or DEFAULT
                argValue = arg.argValue;
        }

        if (argValue === undefined) {
            throw new ProfInfoErr({
                errorCode: ProfInfoErr.UNKNOWN_PROP_LOCATION,
                msg: `Failed to locate the property ${arg.argName}`
            });
        }

        return argValue;
    }

    // _______________________________________________________________________
    /**
     * Initialize a session configuration object with the arguments
     * from profArgs
     *
     * @param profArgs
     *      An array of profile argument attributes.
     * @param argNames
     *      An array of argument names to load from the profile. Defaults to
     *      all arguments that have an associated ISession property.
     *
     * @returns A session containing all of the supplied profile argument
     *          attributes that are relevant to a session.
     */
    public static initSessCfg(profArgs: IProfArgAttrs[], argNames?: string[]): ISession {
        const sessCfg: any = {};

        // the set of names of arguments in IProfArgAttrs used in ISession
        const profArgNames = argNames ?? [
            "host", "port", "user", "password", "rejectUnauthorized",
            "protocol", "basePath", "tokenType", "tokenValue"
        ];

        for (const profArgNm of profArgNames) {
            // map profile argument name into a sess config property name
            let sessCfgNm: string;
            if (profArgNm === "host") {
                sessCfgNm = "hostname";
            } else {
                sessCfgNm = profArgNm;
            }

            // for each profile argument found, place its value into sessCfg
            const profArg = lodash.find(profArgs, { "argName": profArgNm });
            if (profArg === undefined) {
                // we have a default for protocol
                if (sessCfgNm === "protocol") {
                    sessCfg[sessCfgNm] = SessConstants.HTTPS_PROTOCOL;
                }
            } else {
                sessCfg[sessCfgNm] = profArg.argValue;
            }
        }

        return sessCfg;
    }

    // _______________________________________________________________________
    /**
     * Ensures that ProfileInfo.readProfilesFromDisk() is called before
     * an operation that requires that information.
     */
    private ensureReadFromDisk() {
        if (this.mLoadedConfig == null) {
            throw new ProfInfoErr({
                errorCode: ProfInfoErr.MUST_READ_FROM_DISK,
                msg: "You must first call ProfileInfo.readProfilesFromDisk()."
            });
        }
    }

    /**
     * Load any profile schema objects found on disk and cache them. For team
     * config, we check each config layer and load its schema JSON if there is
     * one associated.
     */
    private loadAllSchemas(): void {
        this.mProfileSchemaCache = new Map();

        // Load profile schemas for all layers
        let lastSchema: { path: string, json: any } = { path: null, json: null };
        for (const layer of this.getTeamConfig().mLayers) {
            if (layer.properties.$schema == null) continue;
            const schemaUri = new url.URL(layer.properties.$schema, url.pathToFileURL(layer.path));
            if (schemaUri.protocol !== "file:") {
                throw new ProfInfoErr({
                    errorCode: ProfInfoErr.CANT_GET_SCHEMA_URL,
                    msg: `Failed to load schema for config file ${layer.path}: web URLs are not supported by ProfileInfo API`
                });
            }
            const schemaPath = url.fileURLToPath(schemaUri);
            if (fs.existsSync(schemaPath)) {
                try {
                    let schemaJson;
                    if (schemaPath !== lastSchema.path) {
                        schemaJson = jsonfile.readFileSync(schemaPath);
                        lastSchema = { path: schemaPath, json: schemaJson };
                    } else {
                        schemaJson = lastSchema.json;
                    }
                    for (const { type, schema } of ConfigSchema.loadSchema(schemaJson)) {
                        this.mProfileSchemaCache.set(`${layer.path}:${type}`, schema);
                    }
                } catch (error) {
                    throw new ProfInfoErr({
                        errorCode: ProfInfoErr.LOAD_SCHEMA_FAILED,
                        msg: `Failed to load schema for config file ${layer.path}: invalid schema file`,
                        causeErrors: error
                    });
                }
            }
        }

        this.mHasValidSchema = lastSchema.path != null;
        LoggerUtils.setProfileSchemas(this.mProfileSchemaCache);
    }

    /**
     * Reads the `extenders.json` file from the CLI home directory.
     * Called once in `readProfilesFromDisk` and cached to minimize I/O operations.
     * @internal
     * @deprecated Please use `ConfigUtils.readExtendersJson` instead
     */
    public static readExtendersJsonFromDisk(): IExtendersJsonOpts {
        return ConfigUtils.readExtendersJson();
    }

    /**
     * Attempts to write to the `extenders.json` file in the CLI home directory.
     * @returns `true` if written successfully; `false` otherwise
     * @internal
     * @deprecated Please use `ConfigUtils.writeExtendersJson` instead
     */
    public static writeExtendersJson(obj: IExtendersJsonOpts): boolean {
        return ConfigUtils.writeExtendersJson(obj);
    }

    /**
     * Adds a profile type to the loaded Zowe config.
     * The profile type must first be added to the schema using `addProfileTypeToSchema`.
     *
     * @param {string} profileType The profile type to add
     * @param [layerPath] A dot-separated path that points to a layer in the config (default: top-most layer)
     *
     * Example: “outer.prod” would add a profile into the “prod” layer (which is contained in “outer” layer)
     * @returns {boolean} `true` if added to the loaded config; `false` otherwise
     */
    public addProfileToConfig(profileType: string, layerPath?: string): boolean {
        // Find the schema in the cache, starting with the highest-priority layer and working up
        const profileSchema = [...this.getTeamConfig().mLayers].reverse()
            .reduce((prev: IProfileSchema, cfgLayer) => {
                const cachedSchema = [...this.mProfileSchemaCache.entries()]
                    .filter(([typeWithPath, schema]) => typeWithPath.includes(`${cfgLayer.path}:${profileType}`))[0];
                if (cachedSchema != null) {
                    prev = cachedSchema[1];
                }
                return prev;
            }, undefined);

        // Skip adding to config if the schema was not found
        if (profileSchema == null) {
            return false;
        }

        this.getTeamConfig().api.profiles.set(layerPath ? `${layerPath}.${profileType}` : profileType,
            ConfigBuilder.buildDefaultProfile({ type: profileType, schema: profileSchema }, { populateProperties: true }));
        return true;
    }

    /**
     * Updates the schema of the provided config layer to contain the new profile type.
     *
     * @param {string} profileType The profile type to add into the schema
     * @param {IProfileSchema} typeSchema The schema for the profile type
     * @param {IConfigLayer} layer The config layer that matches the schema to update
     * @param [versionChanged] Whether the version has changed for the schema (optional)
     * @returns {boolean} `true` if added to the schema; `false` otherwise
     */
    private updateSchemaAtLayer(profileType: string, schema: IProfileSchema, layer: IConfigLayer, versionChanged?: boolean): boolean {
        if (layer == null || !layer.exists) {
            this.mImpLogger.trace("ProfileInfo.updateSchemaAtLayer returned false: config layer does not exist.");
            return false;
        }
        const cacheKey = `${layer.path}:${profileType}`;

        const transformedSchemaProps = this.omitCmdPropsFromSchema(schema.properties);
        const transformedCacheProps = this.mProfileSchemaCache.has(cacheKey) ?
            this.omitCmdPropsFromSchema(this.mProfileSchemaCache.get(cacheKey)) : {};

        const sameSchemaExists = this.mProfileSchemaCache.has(cacheKey) && lodash.isEqual(transformedSchemaProps, transformedCacheProps);
        // Update the cache with the newest schema for this profile type
        this.mProfileSchemaCache.set(cacheKey, schema);
        const schemaUri = new url.URL(layer.properties.$schema, url.pathToFileURL(layer.path));
        const schemaPath = url.fileURLToPath(schemaUri);

        if (!fs.existsSync(schemaPath)) {
            this.mImpLogger.trace(
                "ProfileInfo.updateSchemaAtLayer returned false: the schema does not exist on disk for this layer."
            );
            return false;
        }

        // if profile type schema has changed or if it doesn't exist on-disk, rebuild schema and write to disk
        if (versionChanged || !sameSchemaExists) {
            jsonfile.writeFileSync(schemaPath, this.buildSchema([], layer), { spaces: 4 });
        }

        return true;
    }

    /**
     * This helper function removes all command-related properties from the given schema properties object and returns it.
     * This is so we can easily compare schemas from disk with those that are registered with type ICommandProfileSchema.
     * It's also been added to avoid a breaking change (as we currently allow ICommandProfileSchema objects to be registered).
     * @param obj The properties object from the schema
     * @returns The properties object, but with all of the command-related properties removed
     */
    private omitCmdPropsFromSchema(obj: Record<string, any>): Record<string, IProfileProperty> {
        const result: Record<string, any> = lodash.omit(obj, Constants.COMMAND_PROF_TYPE_PROPS);
        Object.keys(result).forEach((key) => {
            if (lodash.isObject(result[key])) {
                result[key] = this.omitCmdPropsFromSchema(result[key]);
            }
        });

        return result;
    }

    private addToGlobalSchema(profileType: string, typeInfo: IExtenderTypeInfo): IAddProfTypeResult {
        const layer = this.getTeamConfig().mLayers.find((layer) => layer.global && layer.exists);
        if (layer == null) {
            return {
                success: false,
                info: "No global config layer was found."
            };
        }

        let addedToSchema = false;
        let infoMsg = "";
        if (profileType in this.mExtendersJson.profileTypes) {
            // Profile type was already contributed, determine whether its metadata should be updated
            const typeMetadata = this.mExtendersJson.profileTypes[profileType];

            if (semver.valid(typeInfo.schema.version) != null) {
                // The provided version is SemVer-compliant; compare against previous version (if exists)
                const prevTypeVersion = typeMetadata.version;
                if (prevTypeVersion != null) {
                    if (semver.gt(typeInfo.schema.version, prevTypeVersion)) {
                        // Update the schema for this profile type, as its newer than the installed version
                        this.mExtendersJson.profileTypes[profileType] = {
                            version: typeInfo.schema.version,
                            from: typeMetadata.from.filter((src) => src !== typeInfo.sourceApp).concat([typeInfo.sourceApp]),
                            latestFrom: typeInfo.sourceApp
                        };

                        addedToSchema = this.updateSchemaAtLayer(profileType, typeInfo.schema, layer, true);

                        if (semver.major(typeInfo.schema.version) != semver.major(prevTypeVersion)) {
                            // Warn user if new major schema version is specified
                            infoMsg =
                                `Profile type ${profileType} was updated from schema version ${prevTypeVersion} to ${typeInfo.schema.version}.\n` +
                                `The following applications may be affected: ${typeMetadata.from.filter((src) => src !== typeInfo.sourceApp)}`;
                        }
                    } else if (semver.major(prevTypeVersion) > semver.major(typeInfo.schema.version)) {
                        // Warn user if previous schema version is a newer major version
                        return {
                            success: false,
                            info: `Profile type ${profileType} expects a newer schema version than provided by ${typeInfo.sourceApp}\n` +
                                `(expected: v${typeInfo.schema.version}, installed: v${prevTypeVersion})`
                        };
                    }
                } else {
                    // No schema version specified previously; update the schema
                    this.mExtendersJson.profileTypes[profileType] = {
                        version: typeInfo.schema.version,
                        from: typeMetadata.from.filter((src) => src !== typeInfo.sourceApp).concat([typeInfo.sourceApp]),
                        latestFrom: typeInfo.sourceApp
                    };
                    addedToSchema = this.updateSchemaAtLayer(profileType, typeInfo.schema, layer, true);
                }
            } else {
                if (typeInfo.schema.version != null) {
                    // Warn user if this schema does not provide a valid version number
                    return {
                        success: false,
                        info: `New schema type for profile type ${profileType} is not SemVer-compliant; schema was not updated`
                    };
                }

                const schemaProps = this.omitCmdPropsFromSchema(typeInfo.schema.properties);
                const cachedSchemaProps = this.omitCmdPropsFromSchema(this.getSchemaForType(profileType)?.properties || {});

                // If the old schema doesn't have a tracked version and its different from the one passed into this function, warn the user
                if (this.mExtendersJson.profileTypes[profileType].version == null &&
                    !lodash.isEqual(schemaProps, cachedSchemaProps)) {
                    return {
                        success: false,
                        info: `Both the old and new schemas are unversioned for ${profileType}, but the schemas are different. ` +
                            "The new schema was not written to disk, but will still be accessible in-memory."
                    };
                }
            }
        } else {
            // Newly-contributed profile type; track in extenders.json
            this.mExtendersJson.profileTypes[profileType] = {
                version: typeInfo.schema.version,
                from: [typeInfo.sourceApp],
                latestFrom: typeInfo.schema.version ? typeInfo.sourceApp : undefined
            };
            addedToSchema = this.updateSchemaAtLayer(profileType, typeInfo.schema, layer);
        }

        return { success: addedToSchema, info: infoMsg };
    }

    /**
     * Adds a profile type to the schema, and tracks its contribution in extenders.json.
     *
     * NOTE: `readProfilesFromDisk` must be called at least once before adding new profile types.
     *
     * @param {string} profileType The new profile type to add to the schema
     * @param {IExtenderTypeInfo} typeInfo Type metadata for the profile type (schema, source app., optional version)
     * @param [updateProjectSchema] Automatically update a project-level schema if one exists.
     * @returns {IAddProfTypeResult} the result of adding the profile type to the schema
     */
    public addProfileTypeToSchema(profileType: string, typeInfo: IExtenderTypeInfo, updateProjectSchema?: boolean): IAddProfTypeResult {
        // Get the active team config layer
        const activeLayer = this.getTeamConfig()?.layerActive();
        if (activeLayer == null) {
            return {
                success: false,
                info: "This function only supports team configurations."
            };
        }

        // copy last value for `extenders.json` to compare against updated object
        const oldExtendersJson = lodash.cloneDeep(this.mExtendersJson);
        let result: IAddProfTypeResult = {
            success: false,
            info: ""
        };

        let wasGlobalUpdated = false;

        if (!activeLayer.global) {
            if (updateProjectSchema) {
                result.success = this.updateSchemaAtLayer(profileType, typeInfo.schema, activeLayer);
            }
            wasGlobalUpdated = this.addToGlobalSchema(profileType, typeInfo).success;
        } else {
            result = this.addToGlobalSchema(profileType, typeInfo);
            wasGlobalUpdated = result.success;
        }

        // Update contents of extenders.json if it has changed
        if (wasGlobalUpdated && !lodash.isEqual(oldExtendersJson, this.mExtendersJson)) {
            if (!ConfigUtils.writeExtendersJson(this.mExtendersJson)) {
                return {
                    success: true,
                    // Even if we failed to update extenders.json, it was technically added to the schema cache.
                    // Warn the user that the new type may not persist if the schema is regenerated elsewhere.
                    info: "Failed to update extenders.json: insufficient permissions or read-only file.\n".concat(
                        `Profile type ${profileType} may not persist if the schema is updated.`)
                };
            }
        }

        return result;
    }

    /**
     * Builds the entire schema based on the available profile types and application sources.
     *
     * @param [sources] Include profile types contributed by these sources when building the schema
     *   - Source applications are tracked in the “from” list for each profile type in extenders.json
     * @param [layer] The config layer to build a schema for
     *   - If a layer is not specified, `buildSchema` will use the active layer.
     * @returns {IConfigSchema} A config schema containing all applicable profile types
     */
    public buildSchema(sources?: string[], layer?: IConfigLayer): IConfigSchema {
        const finalSchema: Record<string, IProfileSchema> = {};
        const desiredLayer = layer ?? this.getTeamConfig().layerActive();

        const profileTypesInLayer = [...this.mProfileSchemaCache.entries()]
            .filter(([type, _schema]) => type.includes(`${desiredLayer.path}:`));
        for (const [typeWithPath, schema] of profileTypesInLayer) {
            const type = typeWithPath.split(":").pop();
            if (type == null) {
                continue;
            }

            finalSchema[type] = schema;
        }

        let schemaEntries = Object.entries(finalSchema);
        if (sources?.length > 0) {
            schemaEntries = schemaEntries.filter(([typ, sch]) => {
                if (!(typ in this.mExtendersJson.profileTypes)) {
                    return false;
                }

                // If a list of sources were provided, ensure the type is contributed by at least one of these sources
                if (sources.some((val) => this.mExtendersJson.profileTypes[typ].from.includes(val))) {
                    return true;
                }

                return false;
            });
        }

        return ConfigSchema.buildSchema(schemaEntries.map(([type, schema]) => ({
            type,
            schema
        })));
    }

    /**
     * @param [sources] (optional) Only include available types from the given list of sources
     * @returns a list of all available profile types
    */
    public getProfileTypes(sources?: string[]): string[] {
        const filteredBySource = sources?.length > 0;
        const profileTypes = new Set<string>();
        for (const layer of this.getTeamConfig().mLayers) {
            if (layer.properties.$schema == null) continue;
            const schemaUri = new url.URL(layer.properties.$schema, url.pathToFileURL(layer.path));
            if (schemaUri.protocol !== "file:") continue;
            const schemaPath = url.fileURLToPath(schemaUri);
            if (!fs.existsSync(schemaPath)) continue;

            const profileTypesInLayer = [...this.mProfileSchemaCache.keys()].filter((key) => key.includes(`${layer.path}:`));
            for (const typeWithPath of profileTypesInLayer) {
                const type = typeWithPath.split(":").pop();
                if (type == null) {
                    continue;
                }

                profileTypes.add(type);
            }
        }

        // Include all profile types from extenders.json if we are not filtering by source
        if (filteredBySource) {
            return [...profileTypes].filter((t) => {
                if (!(t in this.mExtendersJson.profileTypes)) {
                    return false;
                }

                return this.mExtendersJson.profileTypes[t].from.some((src) => sources.includes(src));
            }).sort((a, b) => a.localeCompare(b));
        }

        return [...profileTypes].sort((a, b) => a.localeCompare(b));
    }

    /**
     * Returns the schema object belonging to the specified profile type.
     *
     * @param {string} profileType The profile type to retrieve the schema from
     * @returns {IProfileSchema} The schema object provided by the specified profile type
     */
    public getSchemaForType(profileType: string): IProfileSchema {
        let finalSchema: IProfileSchema = undefined;
        for (let i = this.getTeamConfig().mLayers.length - 1; i > 0; i--) {
            const layer = this.getTeamConfig().mLayers[i];
            const profileTypesFromLayer = [...this.mProfileSchemaCache.entries()].filter(([key, value]) => key.includes(`${layer.path}:`));
            for (const [layerType, schema] of profileTypesFromLayer) {
                const type = layerType.split(":").pop();
                if (type !== profileType) {
                    continue;
                }
                finalSchema = schema;
            }
        }

        return finalSchema;
    }

    // _______________________________________________________________________
    /**
     * List of secure properties with more details, like value, location, and type
     *
     * @param opts The user and global flags that specify one of the four
     *             config files (aka layers).
     * @returns Array of secure property details
     */
    public secureFieldsWithDetails(opts?: { user: boolean; global: boolean }): IProfArgAttrs[] {
        const config = this.getTeamConfig();
        const layer = opts ? config.findLayer(opts.user, opts.global) : config.layerActive();
        const fields = config.api.secure.findSecure(layer.properties.profiles, "profiles");
        const vault = config.api.secure.securePropsForLayer(layer.path);

        const response: IProfArgAttrs[] = [];

        // Search the vault for each secure field
        if (vault) {
            fields.forEach(fieldPath => {
                // Search inside the secure fields for this layer
                Object.entries(vault).map(([propPath, propValue]) => {
                    if (propPath === fieldPath) {
                        const dataType = ConfigSchema.findPropertyType(fieldPath, layer.properties, this.buildSchema([], layer)) as IProfDataType;

                        response.push({
                            argName: fieldPath.split(".properties.")[1],
                            dataType: dataType ?? this.argDataType(typeof propValue),
                            argValue: propValue as IProfDataType,
                            argLoc: {
                                locType: ProfLocType.TEAM_CONFIG,
                                osLoc: [layer.path],
                                jsonLoc: fieldPath
                            },
                        });
                    }
                });
            });
        }

        fields.forEach(fieldPath => {
            if (response.find(details => details.argLoc.jsonLoc === fieldPath) == null) {
                const dataType = ConfigSchema.findPropertyType(fieldPath, layer.properties, this.buildSchema([], layer)) as IProfDataType ?? null;
                response.push({
                    argName: fieldPath.split(".properties.")[1],
                    dataType,
                    argValue: undefined,
                    argLoc: {
                        locType: ProfLocType.TEAM_CONFIG,
                        osLoc: [layer.path],
                        jsonLoc: fieldPath
                    }
                });
            }
        });

        return response;
    }


    // _______________________________________________________________________
    /**
     * Get all of the subprofiles in the configuration.
     *
     * @param path
     *          The short form profile name dotted path
     * @param jsonPath
     *          The long form profile dotted path
     * @param profObj
     *          The profiles object from the parent profile.
     *          Contains the subprofiles to search through.
     * @param profileType
     *          Limit selection to only profiles of the specified type.
     *          If not supplied, the names of all typed profiles are returned.
     *
     * @returns An array of profile attribute objects.
     *          In addition to the name, you get the profile type,
     *          an indicator of whether the profile is the default profile
     *          for that type, and the location of that profile.
     *
     *          If no profile exists for the specified type (or if
     *          no profiles of any kind exist), we return an empty array
     *          ie, length is zero.
     */
    private getTeamSubProfiles(path: string, jsonPath: string, profObj: { [key: string]: any }, profileType?: string): IProfAttrs[] {
        const profiles: IProfAttrs[] = [];
        for (const prof in profObj) {
            const newJsonPath = jsonPath + ".profiles." + prof;
            const newProfName = path + "." + prof;
            if (profObj[prof].type && (profileType == null || profObj[prof].type === profileType)) {
                const profAttrs: IProfAttrs = {
                    profName: newProfName,
                    profType: profObj[prof].type,
                    isDefaultProfile: this.isDefaultTeamProfile(newProfName, profileType),
                    profLoc: {
                        locType: ProfLocType.TEAM_CONFIG,
                        osLoc: this.findTeamOsLocation(newJsonPath),
                        jsonLoc: newJsonPath
                    }
                };
                profiles.push(profAttrs);
            }
            // Check for subprofiles
            if (profObj[prof].profiles) {
                // Get the subprofiles and add to profiles list
                const subProfiles: IProfAttrs[] = this.getTeamSubProfiles(newProfName, newJsonPath, profObj[prof].profiles, profileType);
                for (const subProfile of subProfiles) {
                    profiles.push(subProfile);
                }
            }
        }
        return profiles;
    }

    /**
     *
     * @param path
     *              The short form profile name dotted path
     * @param profileType
     *              Limit selection to profiles of the specified type
     * @returns A boolean true if the profile is a default profile,
     *          and a boolean false if the profile is not a default profile
     */
    private isDefaultTeamProfile(path: string, profileType?: string): boolean {
        const configProperties = this.mLoadedConfig.mProperties;

        // Is it defined for a particular profile type?
        if (profileType) {
            if (configProperties.defaults[profileType] === path) return true;
            else return false;
        }

        // Iterate over defaults to see if it's a default profile
        for (const def in configProperties.defaults) {
            if (configProperties.defaults[def] === path) {
                return true;
            }
        }

        return false;
    }

    /**
     *
     * @param jsonPath The long form JSON path of the profile we are searching for.
     * @param excludeHomeDir The long form JSON path of the profile we are searching for.
     * @returns A string array containing the location of all files containing the specified team profile
     */
    private findTeamOsLocation(jsonPath: string, excludeHomeDir?: boolean): string[] {
        const files: string[] = [];
        const layers = this.mLoadedConfig.mLayers;
        for (const layer of layers) {
            if (excludeHomeDir && layer.global) continue;
            if (lodash.get(layer.properties, jsonPath) !== undefined && !files.includes(layer.path)) {
                files.push(layer.path);
            }
        }
        return files;
    }

    /**
     * Get arg data type from a "typeof" string. Arg data types can be basic
     * types like string, number, and boolean. If they are any other type or a
     * union of types, their type will be represented simply as object.
     * @param propType The type of a profile property
     */
    private argDataType(propType: string | string[]): "string" | "number" | "boolean" | "array" | "object" {
        switch (propType) {
            case "string":
            case "number":
            case "boolean":
            case "array":
                return propType;
            default:
                return "object";
        }
    }

    /**
     * Given a profile name and property name, compute the profile location
     * object containing OS and JSON locations.
     * @param opts Set of options that allow this method to get the profile location
     */
    private argTeamConfigLoc(opts: IArgTeamConfigLoc): [IProfLoc, boolean] {
        const segments = this.mLoadedConfig.api.profiles.getProfilePathFromName(opts.profileName).split(".profiles.");
        let osLocInfo: IProfLocOsLocLayer;
        if (opts.osLocInfo?.user != null || opts.osLocInfo?.global != null)
            osLocInfo = { user: opts.osLocInfo?.user, global: opts.osLocInfo?.global };
        const secFields = this.getTeamConfig().api.secure.secureFields(osLocInfo);
        const buildPath = (ps: string[], p: string) => `${ps.join(".profiles.")}.properties.${p}`;
        while (segments.length > 0 &&
            lodash.get(opts.configProperties ?? this.mLoadedConfig.mProperties, buildPath(segments, opts.propName)) === undefined &&
            secFields.indexOf(buildPath(segments, opts.propName)) === -1) {
            // Drop segment from end of path if property not found
            segments.pop();
        }
        const jsonPath = segments.length > 0 ? buildPath(segments, opts.propName) : undefined;
        if (jsonPath == null) {
            throw new ProfInfoErr({
                errorCode: ProfInfoErr.PROP_NOT_IN_PROFILE,
                msg: `Failed to find property ${opts.propName} in the profile ${opts.profileName}`
            });
        }

        const foundInSecureArray = secFields.indexOf(buildPath(segments, opts.propName)) >= 0;
        const _isPropInLayer = (properties: IConfig) => {
            return properties && (lodash.get(properties, jsonPath) !== undefined ||
                foundInSecureArray && lodash.get(properties, jsonPath.split(`.properties.${opts.propName}`)[0]) !== undefined);
        };

        let filePath: string;
        if (_isPropInLayer(opts.configProperties) && opts.osLocInfo) {
            filePath = opts.osLocInfo.path;
        } else {
            for (const layer of this.mLoadedConfig.mLayers) {
                // Find the first layer that includes the JSON path
                if (_isPropInLayer(layer.properties)) {
                    filePath = layer.path;
                    break;
                }
            }
        }

        return [{
            locType: ProfLocType.TEAM_CONFIG,
            osLoc: [filePath],
            jsonLoc: jsonPath
        }, foundInSecureArray];
    }

    /**
     * Load the cached schema object for a profile type. Returns null if
     * schema is not found in the cache.
     * @param profile Profile attributes object
     */
    private loadSchema(profile: IProfAttrs): IProfileSchema | null {
        let schemaMapKey: string;

        if (profile.profLoc.osLoc != null) {
            // the profile exists, so use schema associated with its config JSON file
            schemaMapKey = `${profile.profLoc.osLoc[0]}:${profile.profType}`;
        } else {
            // no profile exists, so loop through layers and use the first schema found
            for (const layer of this.mLoadedConfig.mLayers) {
                const tempKey = `${layer.path}:${profile.profType}`;
                if (this.mProfileSchemaCache.has(tempKey)) {
                    schemaMapKey = tempKey;
                    break;
                }
            }
        }

        if (schemaMapKey != null && this.mProfileSchemaCache.has(schemaMapKey)) {
            return this.mProfileSchemaCache.get(schemaMapKey);
        }

        return null;
    }

    // _______________________________________________________________________
    /**
     * Override values in a merged argument object with values found in
     * environment variables. The choice to override environment variables is
     * controlled by an option on the ProfileInfo constructor.
     *
     * @param mergedArgs
     *      On input, this must be an object containing merged arguments
     *      obtained from configuration settings. This function will override
     *      values in mergedArgs.knownArgs with values found in environment
     *      variables. It will also move arguments from mergedArgs.missingArgs
     *      into mergedArgs.knownArgs if a value is found in an environment
     *      variable for any missingArgs.
     */
    private overrideWithEnv(mergedArgs: IProfMergedArg, profSchema?: IProfileSchema) {
        if (!this.mOverrideWithEnv) return; // Don't do anything

        const envPrefix = this.mAppName.toUpperCase();
        // Do we expect to always read "ZOWE_OPT_" environmental variables or "APPNAME_OPT_"?

        // Populate any missing options
        const envStart = envPrefix + "_OPT_";
        for (const key in process.env) {
            if (key.startsWith(envStart)) {
                let argValue: any = process.env[key];
                let dataType: any = typeof argValue;
                const argName: string = CliUtils.getOptionFormat(key.substring(envStart.length).replace(/_/g, "-").toLowerCase()).camelCase;

                let argNameFound = false;
                if (profSchema != null) {
                    for (const [propName, propObj] of Object.entries(profSchema.properties || {})) {
                        if (argName === propName) {
                            dataType = this.argDataType(propObj.type);
                            argNameFound = true;
                        }
                    }
                }

                if (profSchema == null || !argNameFound) {
                    if (argValue.toUpperCase() === "TRUE" || argValue.toUpperCase() === "FALSE") {
                        dataType = "boolean";
                    } else if (!isNaN(+argValue)) {
                        dataType = "number";
                    }
                    // TODO: Look for option definition for argName to check if it's an array
                }

                if (dataType === "boolean") {
                    argValue = argValue.toUpperCase() === "TRUE";
                } else if (dataType === "number") {
                    argValue = +argValue;
                } else if (dataType === "array") {
                    argValue = CliUtils.extractArrayFromEnvValue(argValue);
                }

                const tempArg: IProfArgAttrs = {
                    argName,
                    argValue,
                    dataType,
                    argLoc: { locType: ProfLocType.ENV }
                };

                const missingArgsIndex = mergedArgs.missingArgs.findIndex((arg) => arg.argName === argName);
                const knownArgsIndex = mergedArgs.knownArgs.findIndex((arg) => arg.argName === argName);
                if (argNameFound || missingArgsIndex >= 0) {
                    if (knownArgsIndex < 0) {
                        mergedArgs.knownArgs.push(tempArg);
                    }
                    if (missingArgsIndex >= 0) mergedArgs.missingArgs.splice(missingArgsIndex, 1);
                }
            }
        }
    }
}<|MERGE_RESOLUTION|>--- conflicted
+++ resolved
@@ -180,11 +180,7 @@
     }
 
     /**
-<<<<<<< HEAD
-     * Checks if a JSON web token is used for authenticating the given profile name. 
-=======
      * Checks if a JSON web token is used for authenticating the given profile name.
->>>>>>> 1d2cdc92
      * If so, it will decode the token to determine whether it has expired.
      *
      * @param {string | IProfileLoaded} profile - The name of the profile or the profile object to check the JSON web token for
