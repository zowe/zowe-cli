/*
* This program and the accompanying materials are made available under the terms of the
* Eclipse Public License v2.0 which accompanies this distribution, and is available at
* https://www.eclipse.org/legal/epl-v20.html
*
* SPDX-License-Identifier: EPL-2.0
*
* Copyright Contributors to the Zowe Project.
*
*/

import { homedir as osHomedir } from "os";
import { normalize as pathNormalize, join as pathJoin } from "path";
import { existsSync as fsExistsSync } from "fs";
import * as jsonfile from "jsonfile";

import { CredentialManagerFactory } from "../../security/src/CredentialManagerFactory";
import { ICommandArguments } from "../../cmd";
import { ImperativeConfig } from "../../utilities";
import { ImperativeError } from "../../error";
import { LoggerManager } from "../../logger/src/LoggerManager";
import { LoggingConfigurer } from "../../imperative/src/LoggingConfigurer";
import { Logger } from "../../logger/src/Logger";
import { EnvironmentalVariableSettings } from "../../imperative/src/env/EnvironmentalVariableSettings";
import { IConfigProfile } from "./doc/IConfigProfile";
import { IExtendersJsonOpts } from "./doc/IExtenderOpts";

export class ConfigUtils {
    /**
     * Retrieves the Zowe CLI home directory. In the situation Imperative has
     * not initialized it we use a default value.
     * @returns {string} - Returns the Zowe home directory
     */
    public static getZoweDir(): string {
        const defaultHome = pathJoin(osHomedir(), ".zowe");
        if (ImperativeConfig.instance.loadedConfig?.defaultHome !== defaultHome) {
            ImperativeConfig.instance.loadedConfig = {
                name: "zowe",
                defaultHome,
                envVariablePrefix: "ZOWE"
            };
        }
        return ImperativeConfig.instance.cliHome;
    }

    /**
     * Reads the `extenders.json` file from the CLI home directory.
     * Called once in `readProfilesFromDisk` and cached to minimize I/O operations.
     * @internal
     * @throws If the extenders.json file cannot be created when it does not exist.
     * @throws If the extenders.json file cannot be read.
     */
    public static readExtendersJson(): IExtendersJsonOpts {
        const cliHome = ImperativeConfig.instance.loadedConfig != null ? ImperativeConfig.instance.cliHome : ConfigUtils.getZoweDir();
        const extenderJsonPath = pathJoin(cliHome, "extenders.json");
        if (!fsExistsSync(extenderJsonPath)) {
            jsonfile.writeFileSync(extenderJsonPath, {
                profileTypes: {}
            }, { spaces: 4 });
            return { profileTypes: {} };
        } else {
            return jsonfile.readFileSync(extenderJsonPath);
        }
    }

    /**
     * Attempts to write to the `extenders.json` file in the CLI home directory.
     * @returns `true` if written successfully; `false` otherwise
     * @internal
     */
    public static writeExtendersJson(obj: IExtendersJsonOpts): boolean {
        try {
            const extenderJsonPath = pathJoin(ConfigUtils.getZoweDir(), "extenders.json");
            jsonfile.writeFileSync(extenderJsonPath, obj, { spaces: 4 });
        } catch (err) {
            return false;
        }

        return true;
    }

    /**
     * Coerces string property value to a boolean or number type.
     * @param value String value
     * @param type Property type defined in the schema
     * @returns Boolean, number, or string
     */
    public static coercePropValue(value: any, type?: string) {
        if (type === "boolean" || type === "number") {
            // For boolean or number, parse the string and throw on failure
            return JSON.parse(value);
        } else if (type == null) {
            // For unknown type, try to parse the string and ignore failure
            try {
                return JSON.parse(value);
            } catch {
                return value;
            }
        } else {
            // For string or other type, don't do any parsing
            return value.toString();
        }
    }

    /**
     * Retrieves the name of the active profile for the given type. If no such
     * profile exists, returns the default name which can be used to create a new profile.
     * @param profileType The type of CLI profile
     * @param cmdArguments CLI arguments which may specify a profile
     * @param defaultProfileName Name to fall back to if profile doesn't exist. If
     *                           not specified, the profile type will be used.
     * @returns The profile name
     */
    public static getActiveProfileName(profileType: string, cmdArguments?: ICommandArguments, defaultProfileName?: string): string {
        // Look for profile name first in command line arguments, second in
        // default profiles defined in config, and finally fall back to using
        // the profile type as the profile name.
        return cmdArguments?.[`${profileType}-profile`] ||
            ImperativeConfig.instance.config?.properties.defaults[profileType] ||
            defaultProfileName || profileType;
    }

    /**
     * Checks if partial path is equal to or nested inside full path
     * @param fullPath JSON path to profile 1
     * @param partialPath JSON path to profile 2
     */
    public static jsonPathMatches(fullPath: string, partialPath: string): boolean {
        return fullPath === partialPath || fullPath.startsWith(partialPath + ".profiles.");
    }

    /**
     * Returns an indicator that the user has no team configuration, but we
     * detected the existence of old-school V1 profiles. We will not work with the
     * V1 profiles. This function can let you tell a user that they are incorrectly
     * trying to use V1 profiles.
     *
     * @returns True - Means there is *NO* team config *AND* we detected that a V1 profile exists.
     *          False otherwise.
     */
    public static get onlyV1ProfilesExist(): boolean {
        if (ImperativeConfig.instance.config?.exists) {
            // we have a team config
            return false;
        }

        let v1ZosmfProfileFileNm: string;
        try {
            v1ZosmfProfileFileNm = pathNormalize(ImperativeConfig.instance.cliHome + "/profiles/zosmf/zosmf_meta.yaml");
        } catch (_thrownErr) {
            // We failed to get the CLI home directory. So, we definitely have no V1 profiles.
            return false;
        }

        if (fsExistsSync(v1ZosmfProfileFileNm)) {
            // we found V1 profiles
            return true;
        }

        return false;
    }

    /**
     * Form an error message for failures to securely save a value.
     * @param solution Text that our caller can supply for a solution.
     * @returns ImperativeError to be thrown
     */
    public static secureSaveError(solution?: string): ImperativeError {
        let details = CredentialManagerFactory.manager.secureErrorDetails();
        if (solution != null) {
            details = details != null ? details + `\n - ${solution}` : solution;
        }
        return new ImperativeError({
            msg: "Unable to securely save credentials.",
            additionalDetails: details
        });
    }

    // _______________________________________________________________________
    /**
     * Perform a rudimentary initialization of some Imperative utilities.
     * We must do this because VSCode apps do not typically call imperative.init.
     * @internal
     */
    public static initImpUtils(appName: string) {
        // create a rudimentary ImperativeConfig if it has not been initialized
        if (ImperativeConfig.instance.loadedConfig == null) {
            let homeDir: string = null;
            const envVarPrefix = appName.toUpperCase();
            const envVarNm = envVarPrefix + EnvironmentalVariableSettings.CLI_HOME_SUFFIX;
            if (process.env[envVarNm] === undefined) {
                // use OS home directory
                homeDir = pathJoin(osHomedir(), "." + appName.toLowerCase());
            } else {
                // use the available environment variable
                homeDir = pathNormalize(process.env[envVarNm]);
            }
            ImperativeConfig.instance.loadedConfig = {
                name: appName,
                defaultHome: homeDir,
                envVariablePrefix: envVarPrefix
            };
            ImperativeConfig.instance.rootCommandName = appName;
        }

        // initialize logging
        if (LoggerManager.instance.isLoggerInit === false) {
            const loggingConfig = LoggingConfigurer.configureLogger(
                ImperativeConfig.instance.cliHome, ImperativeConfig.instance.loadedConfig
            );
            Logger.initLogger(loggingConfig);
        }
        return Logger.getImperativeLogger();
    }

    // _______________________________________________________________________
    /**
     * Form a profile name of a given profile type to be used as a default
     * profile name. The name can vary based on whether the configuration to
     * contain the profile is a global config or a project config.
     *
     * Currently, we only form a different global/project profile name for
     * a base profile. The profile name for any other profile type is currently
     * set to the profile type string.
     *
     * @param profileType
     *      The profile type for which we will form a name.
     *
     * @param globalConfig
     *      Indicator that the caller knows that the profile name will be
     *      for a globalConfig (true) or project config (false).
     *      If globalConfig is not supplied, we interrogate any existing
     *      Config object to determine whether to form a global or project
     *      profile name.
     *
     * @returns
     *      A string to be used as the profile name for the specified profile type.
     */
    public static formGlobOrProjProfileNm(profileType: string, globalConfig: boolean = null): string {
        if (profileType !== "base") {
            // everything except base profiles use profile type as the profile name
            return profileType;
        }

        // were we told that this is for a global or project config?
        if (globalConfig === true) {
            return `global_${profileType}`;

        } else if (globalConfig === false) {
            return `project_${profileType}`;

        } else {
            // determine from existing config whether the profile is intended for a project config
            const existingConfig = ImperativeConfig.instance.config;
            for (const nextLayer of existingConfig.layers) {
                // if desired profile type exists in the project layer, it wins
                if (nextLayer.global === false) {
                    if (ConfigUtils.findProfTypeInNestedProfiles(profileType, existingConfig.layerProfiles(nextLayer))) {
                        return `project_${profileType}`;
                    }
                }
            }
        }
        // since we did not find the profile type at the project layers, return a global name
        return `global_${profileType}`;
    }

    // _______________________________________________________________________
    /**
     * Find the specified profile type in the specified (or nested) profiles.
     *
     * @param profileType
     *      The profile type to search for.
     *
     * @param profilesObj
     *      The profile object in which we should search.
     *
     * @returns
     *      True if we find the profile type. False otherwise.
     */
    private static findProfTypeInNestedProfiles(
        profileType: string,
        profilesObj: { [key: string]: IConfigProfile }
    ): boolean {
        for (const nextProfileObj of Object.values(profilesObj)) {
            if (nextProfileObj?.type === profileType) {
                return true;
            }
            // The specified type was not in nextProfileObj. Recursively look in its nested profiles.
            if (nextProfileObj?.profiles) {
                if (ConfigUtils.findProfTypeInNestedProfiles(profileType, nextProfileObj.profiles)) {
                    return true;
                }
            }
        }
        return false;
    }

    /**
     * Checks if the given token has expired. Supports JSON web tokens only.
     *
     * @param {string} token - The JSON web token to check
<<<<<<< HEAD
     * @returns {boolean} Whether the token has expired. Returns `false` 
     * if the token cannot be decoded or an expire time is not specified in the payload.
=======
     * @returns {boolean} Whether the token has expired.
     * Returns `false` if the token cannot be decoded or an expire time is not specified in the payload.
>>>>>>> 1d2cdc92
     */
    public static hasTokenExpired(token: string): boolean {
        // JWT format: [header].[payload].[signature]
        const tokenParts = token.split(".");
        try {
            const payloadJson = JSON.parse(Buffer.from(tokenParts[1], "base64url").toString("utf8"));
            if ("exp" in payloadJson) {
                // The expire time is stored in seconds since UNIX epoch.
                // The Date constructor expects a timestamp in milliseconds.
                const msPerSec = 1000;
                const expireDate = new Date(payloadJson.exp * msPerSec);
                return expireDate < new Date();
            }
        } catch (err) {
            return false;
        }

        return false;
    }
}<|MERGE_RESOLUTION|>--- conflicted
+++ resolved
@@ -300,13 +300,8 @@
      * Checks if the given token has expired. Supports JSON web tokens only.
      *
      * @param {string} token - The JSON web token to check
-<<<<<<< HEAD
-     * @returns {boolean} Whether the token has expired. Returns `false` 
-     * if the token cannot be decoded or an expire time is not specified in the payload.
-=======
      * @returns {boolean} Whether the token has expired.
      * Returns `false` if the token cannot be decoded or an expire time is not specified in the payload.
->>>>>>> 1d2cdc92
      */
     public static hasTokenExpired(token: string): boolean {
         // JWT format: [header].[payload].[signature]
