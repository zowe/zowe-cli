--- conflicted
+++ resolved
@@ -282,13 +282,8 @@
             const config = await Config.load(MY_APP);
 
             for (let i = 0; i < numLayers; i++) {
-<<<<<<< HEAD
-                const profilePath = i === 0 ? "layer0" :
-                    Array.from({ length: i }).map((v, i) => (i + 1).toString()).reduce((all, cur) => all + `.layer${cur}`, "layer0");
-=======
                 const profilePath = i === 0 ?
                     "layer0" : Array.from({ length: i }).map((v, i) => (i + 1).toString()).reduce((all, cur) => all + `.layer${cur}`, "layer0");
->>>>>>> 5f3ffceb
                 const profile = config.api.profiles.get(profilePath, true);
                 if (!profile) {
                     throw new Error(`Could not navigate to profile at depth ${i + 1}`);
