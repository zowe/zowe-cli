--- conflicted
+++ resolved
@@ -2,16 +2,14 @@
 
 All notable changes to the Imperative package will be documented in this file.
 
-<<<<<<< HEAD
 ## Recent Changes
 
 - BugFix: V3 Breaking: Modified the ConvertV1Profiles.convert API to accept a new ProfileInfo option and initialize components sufficiently to enable VSCode apps to convert V1 profiles. [#2170](https://github.com/zowe/zowe-cli/issues/2170)
-=======
+
 ## `8.0.0-next.202407021516`
 
 - BugFix: Updated dependencies for technical currency [#2188](https://github.com/zowe/zowe-cli/pull/2188)
 - Update: See `5.25.0` for details
->>>>>>> f43757a0
 
 ## `8.0.0-next.202406201950`
 
