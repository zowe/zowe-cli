--- conflicted
+++ resolved
@@ -3,8 +3,11 @@
 All notable changes to the Imperative package will be documented in this file.
 
 ## Recent Changes
-<<<<<<< HEAD
+
+- BugFix: Updated additional dependencies for technical currency. [#2061](https://github.com/zowe/zowe-cli/pull/2061)
+- BugFix: Updated engine to Node 16.7.0. [#2061](https://github.com/zowe/zowe-cli/pull/2061)
 - BugFix: Fixing issue [1689](https://github.com/zowe/zowe-cli/issues/1689) by removing `profileVersion` from response given `--show-inputs-only`. Extended that change to `EnvQuery.ts` where similar soon-to-be obsolete v1 considerations occur
+- BugFix: Change text displayed for configuration from "V2"  to "TeamConfig" [#2019](https://github.com/zowe/zowe-cli/issues/2019)
 
 - LTS Breaking: [#1703](https://github.com/zowe/zowe-cli/issues/1703)
   - Removed the following obsolete V1 profile interfaces:
@@ -178,15 +181,8 @@
   - Annotated the following items as @internal:
     - @zowe/imperative
       - CommandProfileLoader
-      - CommandProfiles
-      - IHandlerParameters.profiles
       - ImperativeApi.profileManager
-
-- LTS Breaking: Change text displayed for configuration from "V2"  to "TeamConfig" [#2019](https://github.com/zowe/zowe-cli/issues/2019)
-=======
-
-- BugFix: Updated additional dependencies for technical currency. [#2061](https://github.com/zowe/zowe-cli/pull/2061)
-- BugFix: Updated engine to Node 16.7.0. [#2061](https://github.com/zowe/zowe-cli/pull/2061)
+      - ProfileValidator
 
 ## `8.0.0-next.202402221834`
 
@@ -195,7 +191,6 @@
 ## `8.0.0-next.202402211923`
 
 - BugFix: Updated dependencies for technical currency. [#2057](https://github.com/zowe/zowe-cli/pull/2057)
->>>>>>> e2a25ee5
 
 ## `8.0.0-next.202402132108`
 
