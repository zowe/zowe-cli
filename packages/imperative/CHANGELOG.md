# Change Log

All notable changes to the Imperative package will be documented in this file.

## Recent Changes

<<<<<<< HEAD
- LTS Breaking: Renamed `Proxy` class to `ProxySettings` to avoid name conflict with JS built-in `Proxy` object. [#2230](https://github.com/zowe/zowe-cli/issues/2230)
=======
- LTS Breaking: Fixed command parsing error where `string` typed options would be converted into `number`s if the value provided by the user consists only of numeric characters. [#1881](https://github.com/zowe/zowe-cli/issues/1881)  
>>>>>>> 89b4e464

## `8.0.0-next.202408191401`

- Update: See `5.26.3` and `5.27.0` for details

## `8.0.0-next.202408131445`

- Update: See `5.26.2` for details

## `8.0.0-next.202408092029`

- BugFix: Resolved bug that resulted in user not being prompted for a key passphrase if it is located in the secure credential array of the ssh profile. [#1770](https://github.com/zowe/zowe-cli/issues/1770)

## `8.0.0-next.202407262216`

- Update: See `5.26.1` for details

## `8.0.0-next.202407232256`

- Enhancement: Allowed boolean value (`false`) to be provided to the Credential Manager related function. [zowe-explorer-vscode#2622](https://github.com/zowe/zowe-explorer-vscode/issues/2622)
- Update: See `5.26.0` for details

## `8.0.0-next.202407181904`

- Enhancement: Added the function ConfigUtils.formGlobOrProjProfileNm and modified the function ConfigBuilder.build so that the 'zowe config init' command now generates a base profile name of 'global_base' or 'project_base', depending on whether a global or project configuration file is being generated. Related to Zowe Explorer issue https://github.com/zowe/zowe-explorer-vscode/issues/2682.

## `8.0.0-next.202407181255`

- BugFix: Resolved bug that resulted in each plug-in to have identical public registries regardless of actual installation location/reference. [#2189](https://github.com/zowe/zowe-cli/pull/2189)
- BugFix: Resolved bug that resulted in every plug-in to have the same registry location field as the first if multiple plugins were installed in the same command. [#2189](https://github.com/zowe/zowe-cli/pull/2189)

## `8.0.0-next.202407112150`

- Enhancement: Add client-side custom-event handling capabilities. [#2136](https://github.com/zowe/zowe-cli/pull/2136)
- Next-Breaking: Refactored the Imperative Event Emitter class. [#2136](https://github.com/zowe/zowe-cli/pull/2136)
  - Removed the `ImperativeEventEmitter` class.
  - Added an `EventProcessor` class to handle event listening and emitting.
  - Added an `EventOperator` class to handle creation and deletion of `EventProcessors`.
  - Added an `EventUtils` class to contain all common utility methods for the Client Event Handling capabilities.
  - Added `IEmitter`, `IWatcher`, and `IEmitterAndWatcher` interfaces to expose what application developers should see.

## `8.0.0-next.202407051717`

- BugFix: V3 Breaking: Modified the ConvertV1Profiles.convert API to accept a new ProfileInfo option and initialize components sufficiently to enable VSCode apps to convert V1 profiles. [#2170](https://github.com/zowe/zowe-cli/issues/2170)

## `8.0.0-next.202407021516`

- BugFix: Updated dependencies for technical currency [#2188](https://github.com/zowe/zowe-cli/pull/2188)
- Update: See `5.25.0` for details

## `8.0.0-next.202406201950`

- Enhancement: Added `ProfileInfo.profileManagerWillLoad` function to verify the credential manager can load. [#2111](https://github.com/zowe/zowe-cli/issues/2111)

## `8.0.0-next.202406111958`

- LTS Breaking: Modified the @zowe/imperative SDK [#2083](https://github.com/zowe/zowe-cli/issues/2083)
  - Removed the following exported classes:
    - AbstractAuthHandler
    - AbstractCommandYargs
    - AbstractHelpGenerator
    - AbstractHelpGeneratorFactory
    - CommandPreparer
    - CommandProcessor
    - CommandUtils
    - CommandYargs
    - CompressionUtils
    - ConfigAutoStore
    - ConfigurationLoader
    - ConfigurationValidator
    - DefinitionTreeResolver
    - FailedCommandHandler
    - GroupCommandYargs
    - HelpConstants
    - HelpGeneratorFactory
    - ImperativeReject
    - LoggerConfigBuilder
    - LoggerUtils
    - RestStandAloneUtils
    - SharedOptions
    - SyntaxValidator
    - WebHelpManager
    - YargsConfigurer
    - YargsDefiner
  - Removed the following exported interfaces:
    - ICommandHandlerResponseChecker
    - ICommandHandlerResponseValidator
    - ICommandValidatorError
    - ICommandValidatorResponse
    - IConstructor
    - IHelpGenerator
    - IHelpGeneratorFactory
    - IYargsParms
    - IYargsResponse
  - Deprecated the following classes:
    - Operation
    - Operations

## `8.0.0-next.202406111728`

- Enhancement: Added `BufferBuilder` utility class to provide convenient way of downloading to a stream that can be read as a buffer. [#2167](https://github.com/zowe/zowe-cli/pull/2167)
- BugFix: Fixed error in REST client that when using stream could cause small data sets to download with incomplete contents. [#744](https://github.com/zowe/zowe-cli/issues/744)
- BugFix: Updated `micromatch` dependency for technical currency. [#2167](https://github.com/zowe/zowe-cli/pull/2167)

## `8.0.0-next.202406061600`

- BugFix: Updated `braces` dependency for technical currency. [#2158](https://github.com/zowe/zowe-cli/pull/2158)

## `8.0.0-next.202405241520`

- BugFix: Modified command output to show appropriate error message given available ImperativeError properties. [#1897](https://github.com/zowe/zowe-cli/issues/1897)
- Patch: Modify error text in SyntaxValidator.invalidOptionError. [#2138](https://github.com/zowe/zowe-cli/issues/2138)

## `8.0.0-next.202405211929`

- BugFix: Fixed error "Only one instance of the Imperative Event Emitter is allowed" when running system tests. [#2146](https://github.com/zowe/zowe-cli/issues/2146)

## `8.0.0-next.202405151329`

- Enhancement: Add client-side event handling capabilities. [#1987](https://github.com/zowe/zowe-cli/issues/1987)

## `8.0.0-next.202405061946`

- Enhancement: Consolidated the Zowe client log files into the same directory. [#2116](https://github.com/zowe/zowe-cli/issues/2116)
- Deprecated: The `IO.FILE_DELIM` constant. Use `path.posix.sep` instead or `path.sep` for better cross-platform support.
- Deprecated: The `LoggerConfigBuilder.DEFAULT_LOG_DIR` and `LoggerConfigBuilder.DEFAULT_LOG_FILE_DIR` constants. Use `LoggerConfigBuilder.DEFAULT_LOGS_DIR` instead.

## `8.0.0-next.202405031808`

- BugFix: Restore the previous precedence of token over password in AbstractRestClient [#2109](https://github.com/zowe/zowe-cli/issues/2109)

## `8.0.0-next.202404301428`

- Enhancement: Add informative messages before prompting for connection property values in the CLI callback function getValuesBack.

## `8.0.0-next.202404191414`

- Enhancement: Added a new class named ConvertV1Profiles to enable other apps to better convert V1 profiles into a current Zowe config file.
  - Refactored logic from convert-profiles.handler and ConfigBuilder.convert into ConvertV1Profiles.convert.
  - Removed ConfigBuilder.convert.
  - Replaced IConfigConvertResult with IConvertV1Profiles (which contains IConvertV1ProfResult).
  - Renamed class V1ProfileConversion (formerly known as ProfileIO) to V1ProfileRead for consistency.
    - Marked class V1ProfileRead as @internal.

## `8.0.0-next.202403272026`

- BugFix: Resolved technical currency by updating `markdown-it` dependency. [#2107](https://github.com/zowe/zowe-cli/pull/2107)

## `8.0.0-next.202403251613`

- BugFix: Fixed issue where the `ProfileInfo.addProfileTypeToSchema` function did not update the global schema if a project-level configuration was detected. [#2086](https://github.com/zowe/zowe-cli/issues/2086)
- BugFix: Updated debugging output for technical currency. [#2100](https://github.com/zowe/zowe-cli/pull/2100)

## `8.0.0-next.202403141949`
- LTS Breaking: Modified the @zowe/imperative SDK [#1703](https://github.com/zowe/zowe-cli/issues/1703)
  - Renamed class ProfileIO to V1ProfileConversion.
    - Removed the following obsolete V1 profile functions:
      - createProfileDirs
      - deleteProfile
      - exists
      - writeMetaFile
      - writeProfile
    - Removed the following obsolete V1 profile constant:
      - MAX_YAML_DEPTH
    - Changed fileToProfileName from public to private
  - Removed deprecated function ConfigProfiles.expandPath
    - Use ConfigProfiles.getProfilePathFromName
  - Removed deprecated function ProcessUtils.execAndCheckOutput
    - Use ExecUtils.spawnAndGetOutput

## `8.0.0-next.202403132009`

- Enhancement: Prompt for user/password on SSH commands when a token is stored in the config. [#2081](https://github.com/zowe/zowe-cli/pull/2081)

## `8.0.0-next.202403061549`

- V3 Breaking: Changed prompting logic to prompt for port if port provided is 0 [#2075](https://github.com/zowe/zowe-cli/issues/2075)
- BugFix: Fixed issue with peerDep warnings showing when a plug-in is installed and the version ranges satisfy the semver requirements. [#2067](https://github.com/zowe/zowe-cli/pull/2067)

## `8.0.0-next.202403041352`

- BugFix: Updated engine to Node 18.12.0. [#2074](https://github.com/zowe/zowe-cli/pull/2074)
- BugFix: Removed `profileVersion` from the response given by `--show-inputs-only` to fix [#1689](https://github.com/zowe/zowe-cli/issues/1689). Extended that change to the `config report-env` command, where similar soon-to-be obsolete v1 considerations occur.
- BugFix: Changed text displayed for configuration from "V2" to "TeamConfig" [#2019](https://github.com/zowe/zowe-cli/issues/2019)
- BugFix: Eliminated a Node Version Manager (NVM) GUI popup dialog which NVM now displays during the `zowe config report-env` command by removing the NVM version number from our report.
- Enhancement: Replaced the term "Team configuration" with "Zowe client configuration" in the `zowe config report-env` command.

- LTS Breaking: [#1703](https://github.com/zowe/zowe-cli/issues/1703)
  - Removed the following obsolete V1 profile interfaces:
    - @zowe/cli-test-utils
      - ISetupEnvironmentParms.createOldProfiles

    - @zowe/imperative
      - ICliLoadProfile
      - ICliLoadAllProfiles
      - ICommandLoadProfile
      - ICommandProfileTypeConfiguration.createProfileExamples
      - ICommandProfileTypeConfiguration.createProfileFromArgumentsHandler
      - ICommandProfileTypeConfiguration.updateProfileExamples
      - ICommandProfileTypeConfiguration.updateProfileFromArgumentsHandler
      - IDeleteProfile
      - ILoadAllProfiles
      - ILoadProfile
      - IProfileDeleted
      - IProfileManager.loadCounter
      - IProfileManagerFactory
      - IProfileSaved
      - IProfileValidated
      - ISaveProfile
      - ISaveProfileFromCliArgs
      - ISetDefaultProfile
      - IUpdateProfile
      - IUpdateProfileFromCliArgs
      - IValidateProfile
      - IValidateProfileForCLI
      - IValidateProfileWithSchema

  - Removed the following obsolete V1 profile classes/functions:
    - @zowe/core-for-zowe-sdk
      - File ProfileUtils.ts, which includes these functions:
        - getDefaultProfile
        - getZoweDir - moved to ProfileInfo.getZoweDir

    - @zowe/cli-test-utils
      - TempTestProfiles.forceOldProfiles
      - TestUtils.stripProfileDeprecationMessages

    - @zowe/imperative
      - AbstractProfileManager
        - Any remaining functions consolidated into CliProfileManager
      - AbstractProfileManagerFactory
      - BasicProfileManager
        - Any remaining functions consolidated into CliProfileManager
      - BasicProfileManagerFactory
      - CliProfileManager
        - clearDefault
        - configurations
        - constructFullProfilePath
        - delete
        - deleteProfile
        - deleteProfileFromDisk
        - getAllProfileNames
        - getDefaultProfileName
        - isProfileEmpty
        - load
        - loadAll
        - loadCounter
        - loadDependencies
        - loadFailed
        - loadProfile
        - loadSpecificProfile
        - locateExistingProfile
        - managerParameters
        - mergeProfiles
        - META_FILE_SUFFIX
        - PROFILE_EXTENSION
        - profileRootDirectory
        - profileTypeSchema
        - save
        - saveProfile
        - setDefault
        - update
        - updateProfile
        - validate
        - validateProfile
        - validateProfileAgainstSchema
        - validateProfileObject
        - validateRequiredDependenciesAreSpecified
      - CommandProfiles
        - getMeta
        - getAll
      - ImperativeProfileManagerFactory
      - ProfileInfo.usingTeamConfig
        - To detect if a team config exists, use ProfileInfo.getTeamConfig().exists
        - To detect if only V1 profiles exist, use ProfileInfo.onlyV1ProfilesExist

    - @zowe/zos-uss-for-zowe-sdk
        - SshBaseHandler
            - Removed the unused, protected property ‘mSshProfile’

  - Removed the following obsolete V1 profile constants:
    - @zowe/imperative
      - CoreMessages class
        - createProfileCommandSummary
        - createProfileDisableDefaultsDesc
        - createProfileOptionDesc
        - createProfileOptionOverwriteDesc
        - createProfilesCommandDesc
        - createProfilesCommandSummary
        - deleteProfileActionDesc
        - deleteProfileCommandDesc
        - deleteProfileDepsDesc
        - deleteProfileExample
        - deleteProfileForceOptionDesc
        - deleteProfileNameDesc
        - deleteProfilesCommandDesc
        - deleteProfilesCommandSummary
        - detailProfileCommandDesc
        - listGroupWithOnlyProfileCommandSummary
        - listGroupWithOnlyProfileDefaultDesc
        - listGroupWithOnlyProfilesDefinition
        - listGroupWithOnlyProfileSetDesc
        - listGroupWithOnlyProfilesSummary
        - listProfileCommandDesc
        - listProfileCommandSummary
        - listProfileExample
        - listProfileExampleShowContents
        - listProfileLoadedModulesOptionDesc
        - listProfilesFoundMessage
        - listProfilesNotFoundMessage
        - listProfileVerboseOptionDesc
        - locateProfilesDesc
        - overroteProfileMessage
        - profileCreatedSuccessfully
        - profileCreatedSuccessfullyAndPath
        - profileCreateErrorDetails
        - profileCreateErrorHeader
        - profileDeletedSuccessfully
        - profileDeleteErrorDetails
        - profileDeleteErrorHeader
        - profileDesc
        - profileLoadError
        - profileNotDeletedMessage
        - profileReviewMessage
        - profileUpdatedSuccessfullyAndPath
        - selectProfileNameDesc
        - setGroupWithOnlyProfilesCommandDesc
        - setGroupWithOnlyProfilesListDesc
        - setGroupWithOnlyProfilesSummary
        - setProfileActionDesc
        - setProfileActionSummary
        - setProfileExample
        - setProfileOptionDesc
        - showDependenciesCommandDesc
        - unableToCreateProfile
        - unableToDeleteProfile
        - unableToFindProfile
        - unableToLoadRequestedProfilesError
        - unexpectedProfileCreationError
        - unexpectedProfileLoadError
        - unexpectedProfilesLoadError
        - unexpectedProfileUpdateError
        - updateProfileActionDesc
        - updateProfileCommandDesc
        - updateProfileCommandSummary
        - validateProfileCommandDesc
        - validateProfileCommandSummary
        - validateProfileGroupDesc
        - validateProfileNameDesc
        - validateProfileOptionDesc
      - ProfilesConstants class
        - DEPRECATE_TO_CONFIG_EDIT
        - DEPRECATE_TO_CONFIG_INIT
        - DEPRECATE_TO_CONFIG_LIST
        - DEPRECATE_TO_CONFIG_SET
        - PROFILES_COMMAND_TYPE_KEY

  - Annotated the following items as @internal:
    - @zowe/imperative
      - CommandProfileLoader
      - ImperativeApi.profileManager
      - ProfileValidator

## `8.0.0-next.202402271901`

- BugFix: Fixed chalk functionality that was broken due to the use of the removed `.enabled` property. [#2071](https://github.com/zowe/zowe-cli/issues/2071)

## `8.0.0-next.202402261705`

- LTS Breaking: Updated `ICommandArguments` and `IHandlerParameters` to accept strings or numbers per Yargs changes. [#2069](https://github.com/zowe/zowe-cli/pull/2069)
- BugFix: Correct the examples displayed by the `--help-examples` command. [#1865](https://github.com/zowe/zowe-cli/issues/1865) and [#1715](https://github.com/zowe/zowe-cli/issues/1715)
- BugFix: Updated additional dependencies for technical currency. [#2061](https://github.com/zowe/zowe-cli/pull/2061)
- BugFix: Updated engine to Node 16.7.0. [#2061](https://github.com/zowe/zowe-cli/pull/2061)

## `8.0.0-next.202402221834`

- Enhancement: Added multiple APIs to the `ProfileInfo` class to help manage schemas between client applications. [#2012](https://github.com/zowe/zowe-cli/issues/2012)

## `8.0.0-next.202402211923`

- BugFix: Updated dependencies for technical currency. [#2057](https://github.com/zowe/zowe-cli/pull/2057)

## `8.0.0-next.202402132108`

- LTS Breaking: Added Zowe release version output for `--version` [#2028](https://github.com/zowe/zowe-cli/issues/2028)
- Enhancement: Added `name-only` alias to `root` on `config list` command [#1797](https://github.com/zowe/zowe-cli/issues/1797)
- BugFix: Resolved technical currency by updating `socks` transitive dependency


## `8.0.0-next.202401191954`

- LTS Breaking: Removed the following:
  - All 'profiles' commands, since they only worked with now-obsolete V1 profiles.
  - BasicProfileManager.initialize function
  - These interfaces:
    - IProfileManagerInit
    - IProfileInitialized

## `8.0.0-next.202401081937`

- BugFix: Fixed error message shown for null option definition to include details about which command caused the error. [#2002](https://github.com/zowe/zowe-cli/issues/2002)

## `8.0.0-next.202401031939`

- Enhancement: Revised help text for consistency [#1756](https://github.com/zowe/zowe-cli/issues/1756)

## `8.0.0-next.202311291643`

- LTS Breaking: Removed check for `ZOWE_EDITOR` environment variable in `ProcessUtils.openInEditor` [#1867](https://github.com/zowe/zowe-cli/issues/1867)

## `8.0.0-next.202311282012`

- LTS Breaking: Unpinned dependency versions to allow for patch/minor version updates for dependencies [#1968](https://github.com/zowe/zowe-cli/issues/1968)

## `8.0.0-next.202311141903`

- LTS Breaking: Removed the following previously deprecated items:
  - `flattenCommandTreeWithAliases()` -- Use `CommandUtils.flattenCommandTree()` instead
  - `AbstractAuthHandler.getPromptParams()` -- Use `getAuthHandlerApi()` instead
  - `BaseAuthHandler.getPromptParams()` -- Use `getAuthHandlerApi()` instead
  - `promptForInput()` -- Use the asynchronous method `readPrompt()` instead
  - `promptWithTimeout()` -- Use `readPrompt` instead which supports more options
  - `Imperative.envVariablePrefix` -- Use `ImperativeConfig.instance.envVariablePrefix` instead
  - `pluginHealthCheck()` -- Plugins that want to perform a health check can
    specify the `pluginLifeCycle` property to load a class from the plugin.
    The plugin can implement the `postInstall()` function of that class to perform
    a health check, or any other desired operation.
  - `IProfOpts.requireKeytar` -- removing the default implementation of `require("keytar")` from the caller app's node_modules folders

## `8.0.0-next.202311141517`

- LTS Breaking: Replaced the previously deprecated function AbstractCommandYargs.getBrightYargsResponse - use AbstractCommandYargs.getZoweYargsResponse

## `8.0.0-next.202311132045`

- Major: First major version bump for V3

## `5.27.0`

- BugFix: Modified `showMsgWhenDeprecated` function to allow an empty string as a parameter when no replacement is available for the deprecated command. When no replacement is available an alternative message will be printed. [#2041](https://github.com/zowe/zowe-cli/issues/2041)
- BugFix: Resolved bug that resulted in user not being prompted for a key passphrase if it is located in the secure credential array of the ssh profile. [#1770](https://github.com/zowe/zowe-cli/issues/1770)

## `5.26.3`

- BugFix: Fixed issue in local web help with highlighted sidebar item getting out of sync. [#2215](https://github.com/zowe/zowe-cli/pull/2215)
- BugFix: Updated web help dependencies for technical currency. [#2215](https://github.com/zowe/zowe-cli/pull/2215)

## `5.26.2`

- BugFix: Refactored code to reduce the use of deprecated functions to prepare for upcoming Node.js 22 support. [#2191](https://github.com/zowe/zowe-cli/issues/2191)
- BugFix: Fixed error in REST client when making requests with session type of `SessConstants.AUTH_TYPE_NONE`. [#2219](https://github.com/zowe/zowe-cli/issues/2219)

## `5.26.1`

- BugFix: Fixed missing export for `Proxy` class in Imperative package. [#2205](https://github.com/zowe/zowe-cli/pull/2205)

## `5.26.0`

- Enhancement: Updated `ProfileInfo.updateProperty` function to support updating properties in typeless profiles. [#2196](https://github.com/zowe/zowe-cli/issues/2196)

## `5.25.0`

- Enhancement: Added `ProfileInfo.profileManagerWillLoad` function to verify the credential manager can load. [#2111](https://github.com/zowe/zowe-cli/issues/2111)
- Enhancement: Added support for proxy servers using a proxy http agent. Supports the usage of the environment variables HTTP_PROXY, HTTPS_PROXY (not case sensitive).
  - If any of these environment variables is set and depending how the Zowe session is configured for http or https, the REST client instantiates an appropriate http agent.
  - If the z/OS system uses self-signed certificates then the proxy server must be configured to accept them.
  - If the proxy server itself is configured with self-signed certificates then the user needs to either import these certificates on their workstation, use rejectUnauthorized in their Zowe profile, or use the (not recommended) nodejs variable NODE_TLS_REJECT_UNAUTHORIZED=0.
  - Zowe also looks for the environment variable NO_PROXY. These work with a simple comma separated list of hostnames that need to match with the hostname of the Zowe profile.

## `5.24.0`

- Enhancement: Added `BufferBuilder` utility class to provide convenient way of downloading to a stream that can be read as a buffer. [#2167](https://github.com/zowe/zowe-cli/pull/2167)
- BugFix: Fixed error in REST client that when using stream could cause small data sets to download with incomplete contents. [#744](https://github.com/zowe/zowe-cli/issues/744)
- BugFix: Updated `micromatch` dependency for technical currency. [#2167](https://github.com/zowe/zowe-cli/pull/2167)

## `5.23.4`

- BugFix: Updated `braces` dependency for technical currency. [#2157](https://github.com/zowe/zowe-cli/pull/2157)

## `5.23.3`

- BugFix: Modified error text in SyntaxValidator.invalidOptionError. [#2138](https://github.com/zowe/zowe-cli/issues/2138)

## `5.23.2`

- BugFix: Updated error text for invalid command options so that allowable values are displayed as strings instead of regular expressions when possible. [#1863](https://github.com/zowe/zowe-cli/issues/1863)
- BugFix: Fixed issue where the `ConfigSecure.securePropsForProfile` function did not list secure properties outside the active config layer. [zowe-explorer-vscode#2633](https://github.com/zowe/zowe-explorer-vscode/issues/2633)

## `5.23.1`

- BugFix: Restore the previous precedence of token over password in AbstractRestClient [#2109](https://github.com/zowe/zowe-cli/issues/2109)

## `5.23.0`

- Enhancement: Prompt for user/password on SSH commands when a token is stored in the config. [#2081](https://github.com/zowe/zowe-cli/pull/2081)

## `5.22.7`

- BugFix: Resolved technical currency by updating `markdown-it` dependency. [#2106](https://github.com/zowe/zowe-cli/pull/2106)

## `5.22.6`

- BugFix: Updated debugging output for technical currency. [#2098](https://github.com/zowe/zowe-cli/pull/2098)

## `5.22.5`

- BugFix: Fixed issue where the `ProfileInfo.addProfileTypeToSchema` function did not update the global schema if a project-level configuration was detected. [#2086](https://github.com/zowe/zowe-cli/issues/2086)

## `5.22.4`

- BugFix: Fixed race condition in `config convert-profiles` command that may fail to delete secure values for old profiles

## `5.22.3`

- BugFix: Resolved issue in `ProfileInfo` where schema comparisons fail, specifically when comparing the cached schema against a command-based schema during registration.

## `5.22.2`

- BugFix: Resolved technical currency by updating `socks` transitive dependency

## `5.22.0`

- BugFix: Updated `mustache` and `jsonschema` dependencies for technical currency.
- Enhancement: Added multiple APIs to the `ProfileInfo` class to help manage schemas between client applications. [#2012](https://github.com/zowe/zowe-cli/issues/2012)

## `5.21.0`

- Enhancement: Hid the progress bar if `CI` environment variable is set, or if `FORCE_COLOR` environment variable is set to `0`. [#1845](https://github.com/zowe/zowe-cli/issues/1845)
- BugFix: Fixed issue where secure property names could be returned for the wrong profile. [zowe-explorer#2633](https://github.com/zowe/vscode-extension-for-zowe/issues/2633)

## `5.20.2`

- BugFix: Fixed issue when a property is not found in `ProfileInfo.updateProperty({forceUpdate: true})`. [zowe-explorer#2493](https://github.com/zowe/vscode-extension-for-zowe/issues/2493)

## `5.20.1`

- BugFix: Fixed error message shown for null option definition to include details about which command caused the error. [#2002](https://github.com/zowe/zowe-cli/issues/2002)

## `5.19.0`

- Enhancement: Deprecated function AbstractCommandYargs.getBrightYargsResponse in favor of AbstractCommandYargs.getZoweYargsResponse
- Enhancement: Deprecated the 'bright' command as an alias for the 'zowe' command. The 'bright' command will be removed in Zowe V3.

## `5.18.4`

- BugFix: Removed out of date `Perf-Timing` performance timing package.

## `5.18.3`

- BugFix: Fix for `AbstactRestClient` failing to return when streaming a large dataset or USS file [#1805](https://github.com/zowe/zowe-cli/issues/1805), [#1813](https://github.com/zowe/zowe-cli/issues/1813), and [#1824](https://github.com/zowe/zowe-cli/issues/1824)

## `5.18.2`

- BugFix: Fixed normalization on stream chunk boundaries [#1815](https://github.com/zowe/zowe-cli/issues/1815)

## `5.18.1`

- BugFix: Fixed merging of profile properties in `ProfileInfo.createSession`. [#1008](https://github.com/zowe/imperative/issues/1008)

## `5.18.0`

- Enhancement: Replaced use of `node-keytar` with the new `keyring` module from `@zowe/secrets-for-zowe-sdk`. [zowe-cli#1622](https://github.com/zowe/zowe-cli/issues/1622)

## `5.17.0`

- Enhancement: Added `inSchema` property for ProfileInfo to indicate if argument is a known schema argument [#899](https://github.com/zowe/imperative/issues/899)

## `5.16.0`

- Enhancement: Handled unique cookie identifier in the form of dynamic token types. [#996](https://github.com/zowe/imperative/pull/996)
- Enhancement: Added a new utility method to `ImperativeExpect` to match regular expressions. [#996](https://github.com/zowe/imperative/pull/996)
- Enhancement: Added support for multiple login operations in a single `config secure` command execution. [#996](https://github.com/zowe/imperative/pull/996)
- BugFix: Allowed for multiple `auth logout` operations. [#996](https://github.com/zowe/imperative/pull/996)
- BugFix: Prevented `auto-init` from sending two `login` requests to the server. [#996](https://github.com/zowe/imperative/pull/996)

## `5.15.1`

- BugFix: Enabled NextVerFeatures.useV3ErrFormat() to form the right environment variable name even if Imperative.init() has not been called.

## `5.15.0`

- Enhancement: Enabled users to display errors in a more user-friendly format with the ZOWE_V3_ERR_FORMAT environment variable. [zowe-cli#935](https://github.com/zowe/zowe-cli/issues/935)

## `5.14.2`

- BugFix: Handle logic for if a null command handler is provided

## `5.14.1`

- BugFix: Fixed a logic error in the `config list` command that caused unwanted behavior when a positional and `--locations` were both passed in.

## `5.14.0`

- Enhancement: Added the function IO.giveAccessOnlyToOwner to restrict access to only the currently running user ID.
- Enhancement: Enable command arguments to change `{$Prefix}_EDITOR`. Updating IDiffOptions
to include names for the files that are to be compared. Updating IO.getDefaultTextEditor() for different os versions. Updating return value types for `CliUtils.readPrompt`. Changes made to support recent zowe cli work:
[zowe-cli#1672](https://github.com/zowe/zowe-cli/pull/1672)

## `5.13.2`

- BugFix: Reduced load time by searching for command definitions with `fast-glob` instead of `glob`.

## `5.13.1`

- BugFix: Removed validation of the deprecated pluginHealthCheck property. [#980](https://github.com/zowe/imperative/issues/980)

## `5.13.0`

- Enhancement: Alters TextUtils behavior slightly to enable daemon color support without TTY

## `5.12.0`

- Enhancement: Added `--prune` option to `zowe config secure` command to delete unused properties. [#547](https://github.com/zowe/imperative/issues/547)

## `5.11.1`

- BugFix: Fixed the `login` and `logout` handlers, fixing the `li` and `lo` aliases.

## `5.11.0`

- Enhancement: Added `credMgrOverride` property to `IProfOpts` interface that can be used to override credential manager in the ProfileInfo API. [zowe-cli#1632](https://github.com/zowe/zowe-cli/issues/1632)
- Deprecated: The `requireKeytar` property on the `IProfOpts` interface. Use the `credMgrOverride` property instead and pass the callback that requires Keytar to `ProfileCredentials.defaultCredMgrWithKeytar`.

## `5.10.0`

- Enhancement: Added AbstractPluginLifeCycle to enable plugins to write their own postInstall and preUninstall functions, which will be automatically called by the 'zowe plugins" install and uninstall commands.

- Enhancement: Added pluginLifeCycle property to IImperativeConfig to enable a plugin to specify the path name to its own module which implements the AbstractPluginLifeCycle class.

- Enhancement: Added a list of known credential manager overrides to imperative. When a credential manager cannot be loaded, a list of valid credential managers will be displayed in an error message.

- Enhancement: Added a CredentialManagerOverride class containing utility functions to replace the default CLI credential manager or restore the default CLI credential manager. Plugins which implement a credential manager override can call these utilities from their AbstractPluginLifeCycle functions.

- Enhancement: Added documentation [Overriding_the_default_credential_manager](https://github.com/zowe/imperative/blob/master/doc/Plugin%20Architecture/Overriding_the_default_credential_manager.md) describing the techniques for overriding the default CLI credential manager with a plugin.

## `5.9.3`

- BugFix: Fixed broken plugin install command for Windows when file has a space in the name

## `5.9.2`

- BugFix: Fixed plugin install error not displayed correctly. [#954](https://github.com/zowe/imperative/issues/954)

## `5.9.1`

- BugFix: Fixed environment file not applying to daemon client environment variables

## `5.9.0`

- Enhancement: Adds `~/.<cli_name>.env.json` file to provide environment variables to the Imperative framework during Imperative initialization
  - Allows sites without environment variable access to specify process specific environment variables
  - Changes require daemon reload to take effect
  - SDK method is available as part of `EnvFileUtils` export

## `5.8.3`

- BugFix: Fixed `--help-examples` option failing on command groups. [zowe-cli#1617](https://github.com/zowe/zowe-cli/issues/1617)

## `5.8.2`

- BugFix: Fixed npm not found on `zowe plugins install` when using daemon mode in Windows. [zowe-cli#1615](https://github.com/zowe/zowe-cli/issues/1615)

## `5.8.1`

- BugFix: Fixed web help not showing top-level options like `--version` for the "zowe" command. [#927](https://github.com/zowe/imperative/issues/927)
- BugFix: Removed `--help-examples` option from CLI help for commands since it only applies to groups. [#928](https://github.com/zowe/imperative/issues/928)

## `5.8.0`

- Enhancement: Add `ProfileInfo.removeKnownProperty`, a convenience method for removing properties in addition to `ProfileInfo.updateKnownProperty`. [#917](https://github.com/zowe/imperative/issues/917)
- Enhancement: Allow type `IProfArgValue` to be of type `undefined` to support removing properties more easily. [#917](https://github.com/zowe/imperative/issues/917)

## `5.7.7`

- BugFix: Fixed `IO.writeFileAsync` method throwing uncatchable errors. [#896](https://github.com/zowe/imperative/issues/896)

## `5.7.6`

- BugFix: Fixed a logic error where chained command handlers would cause plugin validation to fail [#320](https://github.com/zowe/imperative/issues/320)

## `5.7.5`

- BugFix: Fixed ProfileInfo API failing to load schema for v1 profile when schema exists but no profiles of that type exist. [#645](https://github.com/zowe/imperative/issues/645)
- BugFix: Updated return type of `ProfileInfo.getDefaultProfile` method to indicate that it returns null when no profile exists for the specified type.

## `5.7.4`

- BugFix: Exported the IAuthHandlerApi from imperative package [#839](https://github.com/zowe/imperative/issues/839)

## `5.7.3`

- BugFix: Exported `AppSettings` for cli and other apps to use [#840](https://github.com/zowe/imperative/issues/840)

## `5.7.2`

- BugFix: Added validation for null/undefined command definitions [#868](https://github.com/zowe/imperative/issues/868)

## `5.7.1`

- BugFix: Updated plugins `--login` command option to behave as expected when running in an NPM 9 environment
- BugFix: Cleaned up uses of execSync in Imperative where it makes sense to do so.

## `5.7.0`

- Enhancement: Add `zowe config report-env` command to show a diagnostic report of the CLI's working environment.

## `5.6.0`

- Extend zowe plugins verbs to show information for a plugin's first steps [#1325](https://github.com/zowe/zowe-cli/issues/1325)

## `5.5.4`

- BugFix: Updated `glob` and `js-yaml` dependencies for technical currency.

## `5.5.3`

- BugFix: Updated `diff2html` and `npm-package-arg` dependencies for technical currency.
- BugFix: Fixed inconsistent behavior of Config API introduced in the last version. It now skips loading project config layers when project directory is `false` instead of an empty string.

## `5.5.2`

- BugFix: Updated `Config.search` API to skip loading project config layers when project directory is an empty string. [#883](https://github.com/zowe/imperative/issues/883)

## `5.5.1`

- BugFix: Prevented base profile secure-property lookup on the global layer when there is not default base profile. [#881](https://github.com/zowe/imperative/issues/881)

## `5.5.0`

- Enhancement: Added ZOWE_CLI_PLUGINS_DIR environment variable to override location where plugins are installed. [zowe/zowe-cli#1483](https://github.com/zowe/zowe-cli/issues/1483)
- BugFix: Fixed exception when non-string passed to ImperativeExpect.toBeDefinedAndNonBlank(). [#856](https://github.com/zowe/imperative/issues/856)

## `5.4.3`

- BugFix: Removed periods in command example descriptions so descriptions look syntactically correct. [#795](https://github.com/zowe/imperative/issues/795)
- BugFix: Improved performance of ProfileInfo API to load large team config files. [zowe/vscode-extension-for-zowe#1911](https://github.com/zowe/vscode-extension-for-zowe/issues/1911)
- BugFix: Fixed dot-separated words incorrectly rendered as links in the web help. [#869](https://github.com/zowe/imperative/issues/869)

## `5.4.2`

- BugFix: Web-diff template directory included in files section of package.json file.

## `5.4.1`

- BugFix: Changed the default log level of `Console` class from "debug" to "warn". In Zowe v2 the `Logger` class was changed to have a default log level of "warn" but we missed updating the `Console` class to make it behave consistently. If you want a different log level, you can change it after initializing the console like this: `console.level = "info";` [zowe/zowe-cli#511](https://github.com/zowe/zowe-cli/issues/511)

## `5.4.0`

- Enhancement: Added Diff utility features for getting differences between two files and open diffs in browser. Also added web diff generator for creating web diff dir at the cli home.

## `5.3.8`

- BugFix: Introduced examples for setting default profiles in `zowe config set` Examples section. [#1428](https://github.com/zowe/zowe-cli/issues/1428)

## `5.3.7`

- BugFix: Fixed error when installing plug-ins that do not define profiles. [#859](https://github.com/zowe/imperative/issues/859)

## `5.3.6`

- BugFix: Removed some extraneous dependencies. [#477](https://github.com/zowe/imperative/issues/477)

## `5.3.5`

- BugFix: Fixed `DefaultHelpGenerator` unable to find module "ansi-colors" when Imperative is imported.

## `5.3.4`

- BugFix: Added ANSI escape codes trimming for the Web Help. [#704](https://github.com/zowe/imperative/issues/704)
- BugFix: Fixed `AbstractRestClient` not converting LF line endings to CRLF for every line when downloading large files on Windows. [zowe/zowe-cli#1458](https://github.com/zowe/zowe-cli/issues/1458)
- BugFix: Fixed `zowe --version --rfj` including a trailing newline in the version field. [#842](https://github.com/zowe/imperative/issues/842)
- BugFix: Fixed `--response-format-json` option not supported by some commands in daemon mode. [#843](https://github.com/zowe/imperative/issues/843)

## `5.3.3`

- Expose the isSecured functionality from the ProfilesCredentials [#549](https://github.com/zowe/imperative/issues/549)
- Allow the ConfigAutoStore to store plain-text properties that are defined as secure in the schema (e.g. user, password) [zowe/vscode-extension-for-zowe#1804](https://github.com/zowe/vscode-extension-for-zowe/issues/1804)

## `5.3.2`

- BugFix: Fixed `ProfileInfo.readProfilesFromDisk` failing when team config files and old-school profile directory do not exist.
- BugFix: Fixed `ProfileInfo.updateProperty` not updating properties that are newly present after reloading team config.
- BugFix: Fixed ProfileInfo API not detecting secure credential manager after profiles have been reloaded.
- **Note:** If you are developing an SDK that uses the ProfileInfo API, use the method `ProfileInfo.getTeamConfig` instead of `ImperativeConfig.instance.config` which may contain outdated config or be undefined.

## `5.3.1`

- BugFix: Fixed `config init` saving empty string values to config file when prompt was skipped.
- BugFix: Fixed `ConfigLayers.read` skipping load of secure property values.
- BugFix: Improved performance of `ConfigLayers.activate` by skipping config reload if the active layer directory has not changed.
- BugFix: Removed `async` keyword from `ConfigLayers.read` and `ConfigLayers.write` methods since they do not contain asynchronous code.

## `5.3.0`

- Enhancement: Added environmental variable support to the ProfileInfo APIs by defaulting `homeDir` to `cliHome`. [zowe/vscode-extension-for-zowe#1777](https://github.com/zowe/vscode-extension-for-zowe/issues/1777)
- BugFix: Updated `cli-table3` dependency for performance improvements.
- BugFix: Fixed `config init` not replacing empty values with prompted for values in team config. [#821](https://github.com/zowe/imperative/issues/821)

## `5.2.2`

- BugFix: Fixed `config secure` not respecting the `rejectUnauthorized` property in team config. [#813](https://github.com/zowe/imperative/issues/813)
- BugFix: Fixed `config import` not respecting the `rejectUnauthorized` property in team config. [#816](https://github.com/zowe/imperative/issues/816)

## `5.2.1`

- BugFix: Fixed issue where `config auto-init` may fail to create project config when global config already exists. [#810](https://github.com/zowe/imperative/issues/810)

## `5.2.0`

- Enhancement: Adds the ability for CLIs and Plug-ins to override some of the prompting logic if an alternate property is set.
- BugFix: Fixed `osLoc` information returning project level paths instead of the global layer. [#805](https://github.com/zowe/imperative/pull/805)
- BugFix: Fixed `autoStore` not being checked by `updateKnownProperty`. [#806](https://github.com/zowe/imperative/pull/806)
- BugFix: Fixed `plugins uninstall` command failing when there is a space in the install path.

## `5.1.0`

- Enhancement: Introduced flag `--show-inputs-only` to show the inputs of the command
that would be used if a command were executed.
- Enhancement: Added dark theme to web help that is automatically used when system-wide dark mode is enabled.
- BugFix: Fixed ProfileInfo API `argTeamConfigLoc` not recognizing secure fields in multi-layer operations. [#800](https://github.com/zowe/imperative/pull/800)
- BugFix: Fixed ProfileInfo API `updateKnownProperty` possibly storing information in the wrong location due to optional osLoc information. [#800](https://github.com/zowe/imperative/pull/800)

## `5.0.2`

- BugFix: Fixed a bug where, upon trying to create a V1 profile containing no secure properties, if the credential manager cannot access the credential vault, an error would be thrown.

## `5.0.1`

- BugFix: Fixed ProfileInfo API targeting default base profile instead of the operating layer's base profile. [#791](https://github.com/zowe/imperative/issues/791)

## `5.0.0`

- Major: Introduced Team Profiles, Daemon mode, and more. See the prerelease items below for more details.

## `5.0.0-next.202204142147`

- BugFix: Fixed missing `osLoc` information from `ProfileInfo.getAllProfiles()`. [#771](https://github.com/zowe/imperative/issues/771)
- BugFix: Fixed updateKnownProperty saving to the active layer instead of the layer of the desired profile.
- Enhancement: Added the ability to exclude the home directory from `ProfileInfo.getAllProfiles()`. [#787](https://github.com/zowe/imperative/issues/771)

## `5.0.0-next.202204131728`

- BugFix: Fixed `autoStore` property not being merged properly between team config layers.

## `5.0.0-next.202204111131`

- BugFix: Updated `moment` dependency.

## `5.0.0-next.202204081605`

- BugFix: Fixed `config set` command not respecting the property type defined in the schema. [#772](https://github.com/zowe/imperative/issues/772)

## `5.0.0-next.202204051515`

- Enhancement: Added support for profile name aliases in team config so that `--zosmf-profile lpar1` falls back to profile "zosmf_lpar1" if "lpar1" does not exist.
- BugFix: Reworded potentially misleading output of `config convert-profiles` command mentioning obsolete plug-ins.
- BugFix: Made `--dry-run` and `--prompt` options mutually exclusive on `config init` command.
- **Next Breaking**: The team config API method `config.api.profiles.get` now returns `null` if a profile doesn't exist unless `mustExist` is false. [#518](https://github.com/zowe/imperative/issues/518)
- BugFix: Added the ability to read option values from aliases. Enhanced backward compatibility with V1 profiles. [#770](https://github.com/zowe/imperative/issues/770)

## `5.0.0-next.202203311701`

- BugFix: Allowed `ProfileCredentials.isSecured` to be insecure on teamConfig based on existing secure fields. [#762](https://github.com/zowe/imperative/issues/762)

## `5.0.0-next.202203231534`

- Enhancement: Added JSON property autocompletion to `secure` array in team config files. [zowe/zowe-cli#1187](https://github.com/zowe/zowe-cli/issues/1187)
- BugFix: Fixed incorrect description for untyped profiles in team config files. [zowe/zowe-cli#1303](https://github.com/zowe/zowe-cli/issues/1303)
- **Next Breaking**: Schema files created or updated with the above changes are not backward compatible with older versions of Imperative.

## `5.20.0`

- Enhancement: Added the ability to `forceUpdate` a property using the `ProfileInfo.updateProperty` method. [zowe-explorer#2493](https://github.com/zowe/vscode-extension-for-zowe/issues/2493)

## `5.0.0-next.202203222132`

- BugFix: Reverted unintentional breaking change that prevented `DefaultCredentialManager` from finding Keytar outside of calling CLI's node_modules folder.

## `5.0.0-next.202203211501`

- Enhancement: Enhanced secure ProfileInfo APIs with user-defined secure properties. [#739](https://github.com/zowe/imperative/issues/739)
- Enhancement: Introduced `updateKnownProperty` which will update a given property in most cases and `resolve(false)` otherwise.
- Enhancement: Introduced `updateProperty` which takes care of special cases where the property is not found.
- Enhancement: Allowed adding and removing properties from the ProfileInfo class.
- Enhancement: Allowed properties to be stored securely from the ProfileInfo class. `v2 profiles only`
- BugFix: Removed user-defined secure properties if `getSecureValues: false`. [#738](https://github.com/zowe/imperative/issues/738)
- BugFix: Removed strict requirement of `IHandlerParameter` from the `ConfigAutoStore` class by implementing helper methods.
- BugFix: Allowed `private loadSchema` function to return the corresponding schema for a user config. [#758](https://github.com/zowe/imperative/issues/758)

## `5.0.0-next.202203181826`

- BugFix: Fixed a bug where the `<APP>_EDITOR` environment variable was not being respected in a graphical environment [zowe/zowe-cli#1335](https://github.com/zowe/zowe-cli/issues/1335)
- BugFix: Fixed AbstractRestClient returning compressed data in `causeErrors` property for streamed responses. [#753](https://github.com/zowe/imperative/issues/753)

## `5.0.0-next.202203091934`

- Enhancement: Added prompt for base profile host property to `zowe config init`. [zowe/zowe-cli#1219](https://github.com/zowe/zowe-cli/issues/1219)
- **Next Breaking**
  - The `getSecureValue` callback property has been renamed to `getValueBack` on the `IConfigBuilderOpts` interface.
  - If your plug-in defines profile properties with `includeInTemplate` and `secure` both true, the `config init` command no longer prompts for their values.

## `5.0.0-next.202203072228`

- BugFix: Removed extra space in help text following option name [#745](https://github.com/zowe/imperative/issues/745).
- BugFix: Fixed Ctrl+C (SIGINT) response to CLI prompts throwing an error rather than exiting silently.

## `5.0.0-next.202202232039`

- Enhancement: Added `stdin` property to `IHandlerParameters` which defaults to `process.stdin` and can be overridden with another readable stream in daemon mode.
  - This may be a breaking change for unit tests that mock the `IHandlerParameters` interface since a required property has been added.
- **Next Breaking**: Replaced `IYargsContext` interface with `IDaemonContext` and renamed `yargsContext` property of `ImperativeConfig.instance` to `daemonContext`. A context object is no longer supplied to `yargs` since it gets parsed as CLI arguments which is undesired behavior.

## `5.0.0-next.202202111730`

- **Next Breaking**: Changed the default behavior of `Config.save` and `ConfigSecure.save` APIs to save only the active config layer. [#732](https://github.com/zowe/imperative/issues/732)

## `5.0.0-next.202202111433`

- Enhancement: Convert previously used profile property names into V2-compliant property names during the `zowe config convert-profiles` command. Conversions are: hostname -> host, username -> user, pass -> password.

## `5.0.0-next.202201311918`

- BugFix: Fixed useful debugging information missing from error message when Keytar module fails to load.

## `5.0.0-next.202201102100`

- BugFix: Fixed ZOWE_CLI_HOME environment variable not respected by team config in daemon mode. [zowe/zowe-cli#1240](https://github.com/zowe/zowe-cli/issues/1240)

## `5.0.0-next.202201071721`

- Enhancement: Replaced hidden `--dcd` option used by CommandProcessor in daemon mode with IDaemonResponse object.
- **Next Breaking**
    - Changed the "args" type on the `Imperative.parse` method to allow a string array.
    - Restructured the IDaemonResponse interface to provide information to CommandProcessor.

## `5.0.0-next.202201061509`

- Enhancement: Added `overwrite` option for `zowe config init` command to overwrite config files instead of merging new changes. [#1036](https://github.com/zowe/zowe-cli/issues/1036)

## `5.0.0-next.202201051456`

- BugFix: Fixed inconsistent error message when invalid CLI command is run in daemon mode. [zowe/zowe-cli#1081](https://github.com/zowe/zowe-cli/issues/1081)

## `5.0.0-next.202112221912`

- Enhancement: Added `delete` option to `config convert-profiles` command.

## `5.0.0-next.202112201553`

- BugFix: Fixed config auto-store may store secure properties in plain text if secure array is outside of subprofile in team config. [#709](https://github.com/zowe/imperative/issues/709)

## `5.0.0-next.202112171553`

- Enhancement: Added `config convert-profiles` command that converts v1 profiles to team config. [zowe/zowe-cli#896](https://github.com/zowe/zowe-cli/issues/896)
- Enhancement: Added `config edit` command that opens config JSON file in default text editor. [zowe/zowe-cli#1072](https://github.com/zowe/zowe-cli/issues/1072)

## `5.0.0-next.202112151934`

- BugFix: Removed `@internal` methods from type declarations so they don't appear in IntelliSense. [#679](https://github.com/zowe/imperative/issues/679)
- BugFix: Made the `ProfileInfo.initSessCfg` method public for easier instantiation of classes that extend AbstractSession.
- Deprecated: All methods in the `IHandlerParameters.profiles` class. Use the `ConfigProfiles` API for team config instead.

## `5.0.0-next.202112132158`

- Enhancement: Added an environment variable to control whether or not sensitive data will be masked in the console output.<br/>
    This behavior excludes any TRACE level logs for both, Imperative.log and AppName.log.<br/>
    This behavior also excludes properties defined as secure by the plugin developers.<br/>
    If the schema definition is not found, we will exclude the following properties: user, password, tokenValue, and keyPassphrase.<br/>
    More information: [zowe/zowe-cli #1106](https://github.com/zowe/zowe-cli/issues/1106)

## `5.0.0-next.202112101814`

- BugFix: Fixed daemon mode not loading secure properties in team config. [zowe/zowe-cli#1232](https://github.com/zowe/zowe-cli/issues/1232)

## `5.0.0-next.202112021611`

- BugFix: Fixed `config import` and `config init` behaving incorrectly when config JSON exists in higher level directory. [zowe/zowe-cli#1218](https://github.com/zowe/zowe-cli/issues/1218)
- BugFix: Fixed `config import` command not failing when positional argument "location" is missing.

## `5.0.0-next.202112012301`

- Enhancement: Changed CLI prompt input to be hidden for properties designated as secure in team config. [zowe/zowe-cli#1106](https://github.com/zowe/zowe-cli/issues/1106)
- BugFix: Improved error message when Keytar module fails to load. [#27](https://github.com/zowe/imperative/issues/27)
- **Next Breaking**
    - Removed the `ConfigProfiles.load` API method. Use the methods `ConfigLayers.find` and `ConfigSecure.securePropsForProfile` instead. [#568](https://github.com/zowe/imperative/issues/568)

## `5.0.0-next.202111301806`

- Enhancement: Added a utility function to get basic system architecture and platform info

## `5.0.0-next.202111292021`

- **Next Breaking**: Use JSON-based communication protocol between imperative daemon server and client.

## `5.0.0-next.202111192150`

- BugFix: Changed credentials to be stored securely by default for v1 profiles to be consistent with the experience for v2 profiles. [zowe/zowe-cli#1128](https://github.com/zowe/zowe-cli/issues/1128)
- **Next Breaking**
    - Removed the `credentialServiceName` property from ImperativeConfig. The default credential manager uses the `name` property instead.

## `5.0.0-next.202111101806`

- Enhancement: Added `dry-run` option for `zowe config init` command to preview changes instead of saving them to disk. [#1037](https://github.com/zowe/zowe-cli/issues/1037)
- Bugfix: Fix crashing issue related to reloading the config when `--dcd` option is specified [#943](https://github.com/zowe/zowe-cli/issues/943) [#1190](https://github.com/zowe/zowe-cli/issues/1190)

## `5.0.0-next.202111032034`

- Enhancement: Added `autoStore` property to config JSON files which defaults to true. When this property is enabled and the CLI prompts you to enter connection info, the values you enter will be saved to disk (or credential vault if they are secure) for future use. [zowe/zowe-cli#923](https://github.com/zowe/zowe-cli/issues/923)
- **Next Breaking**
    - Changed the default behavior of `Config.set` so that it no longer coerces string values to other types unless the `parseString` option is true.

## `5.0.0-next.202110201735`

- **LTS Breaking**
    - Changed the return value of the public `PluginManagementFacility.requirePluginModuleCallback` function
- BugFix: Updated the profiles list as soon as the plugin is installed.

## `5.0.0-next.202110191937`

- **Next Breaking**: Added the new, required, abstract method 'displayAutoInitChanges' to the 'BaseAutoInitHandler' class.

## `5.0.0-next.202110071645`

- Enhancement: Added `config update-schemas [--depth <value>]` command. [zowe/zowe-cli#1059](https://github.com/zowe/zowe-cli/issues/1059)
- Enhancement: Added the ability to update the global schema file when installing a new plugin. [zowe/zowe-cli#1059](https://github.com/zowe/zowe-cli/issues/1059)
- **Next Breaking**
    - Renamed public static function ConfigSchemas.loadProfileSchemas to ConfigSchemas.loadSchema

## `5.0.0-next.202110011948`

- **LTS Breaking**: Changed default log level from DEBUG to WARN for Imperative logger and app logger to reduce the volume of logs written to disk. [#634](https://github.com/zowe/imperative/issues/634)

## `5.0.0-next.202109281439`

- Enhancement: Added `config import` command that imports team config files from a local path or web URL. [#1083](https://github.com/zowe/zowe-cli/issues/1083)
- Enhancement: Added Help Doc examples for the `zowe config` group of commands. [#1061](https://github.com/zowe/zowe-cli/issues/1061)

## `5.0.0-next.202109031503`

- Enhancement: Log in to authentication service to obtain token value instead of prompting for it in `config secure` command.

## `5.0.0-next.202108181618`

- **LTS Breaking**: Make `fail-on-error` option true by default on `zowe plugins validate` command.

## `5.0.0-next.202108121732`

- Enhancement: Flattened the default profiles structure created by the `config init` command.
- **Next Breaking**: Split up authToken property in team config into tokenType and tokenValue properties to be consistent with Zowe v1 profiles.

## `5.0.0-next.202108062025`

- BugFix: Export all Config related interfaces.

## `5.0.0-next.202107122104`

- BugFix: Fixed secure credentials not being stored by the `config auto-init` command.

## `5.0.0-next.202107092101`

- Enhancement: Adds the `config auto-init` base handler and command builder, allowing a CLI to build a configuration auto-initialization command and handler
- Enhancement: Adds the optional `configAutoInitCommandConfig` interface to the IImperativeConfig interface, allowing for an auto-init command to be generated if a CLI supports it
- Enhancement: Better support for comments in JSON
- Bugfix: Revert schema changes related to additionalProperties. Re-enable IntelliSense when editing zowe.config.json files
- **Next Breaking**
    - Changed the schema paths and updated schema version

## `5.0.0-next.202106221817`

- **Next Breaking**
    - Replaced --user with --user-config on all config command groups due to conflict with --user option during config auto-initialization
    - Replaced --global with --global-config on all config command groups for consistency

## `5.0.0-next.202106212048`

- Enhancement: A new interface (IApimlSvcAttrs) was added. A property (apimlConnLookup) of that interface type was added to IImperativeConfig to enable plugins to tie themselves to an APIML service. Zowe-CLI can then ask APIML for the configuration data for the plugin to connect to that service.

## `5.0.0-next.202106041929`

- **LTS Breaking**: Removed the following previously deprecated items:
    - ICliLoadProfile.ICliILoadProfile -- use ICliLoadProfile.ICliLoadProfile
    - IImperativeErrorParms.suppressReport -- has not been used since 10/17/2018
    - IImperativeConfig.pluginBaseCliVersion -- has not been used since version 1.0.1
    - AbstractRestClient.performRest -- use AbstractRestClient.request
    - AbstractSession.HTTP_PROTOCOL -- use SessConstants.HTTP_PROTOCOL
    - AbstractSession.HTTPS_PROTOCOL -- use SessConstants.HTTPS_PROTOCOL
    - AbstractSession.TYPE_NONE -- use SessConstants.AUTH_TYPE_NONE
    - AbstractSession.TYPE_BASIC -- use SessConstants.AUTH_TYPE_BASIC
    - AbstractSession.TYPE_BEARER -- use SessConstants.AUTH_TYPE_BEARER
    - AbstractSession.TYPE_TOKEN -- use SessConstants.AUTH_TYPE_TOKEN

## `5.0.0-next.202104262004`

- Enhancement: Remove message about NPM peer dep warnings that no longer applies to npm@7.
- **LTS Breaking**: Imperative no longer requires plug-ins to include CLI package as a peer dependency. It is recommended that CLI plug-ins remove their peer dependency on @zowe/cli for improved compatibility with npm@7. This is a breaking change for plug-ins, as older versions of Imperative will fail to install a plug-in that lacks the CLI peer dependency.

## `5.0.0-next.202104140156`

- BugFix: Allow SCS to load new securely stored credentials. [#984](https://github.com/zowe/zowe-cli/issues/984)

## `5.0.0-next.202104071400`

- Enhancement: Add the ProfileInfo API to provide the following functionality:
    - Read configuration from disk.
    - Transparently read either a new team configuration or old style profiles.
    - Resolve order of precedence for profile argument values.
    - Provide information to enable callers to prompt for missing profile arguments.
    - Retain the location in which a profile or argument was found.
    - Automatically initialize CredentialManager, including an option to specify a custom keytar module.
    - Provide a means to postpone the loading of secure arguments until specifically requested by the calling app to delay loading sensitive data until it is needed.
    - Provide access to the lower-level Config API to fully manipulate the team configuration file.

## `5.0.0-next.202103111923`

- Enhancement: Allow custom directory to be specified for project config in `Config.load` method. [#544](https://github.com/zowe/imperative/issues/544)
- BugFix: Fixed Config object not exported at top level. [#543](https://github.com/zowe/imperative/issues/543)

## `5.0.0-next.202101292016`

- BugFix: Fixed error when Imperative APIs are called and "config" property of ImperativeConfig is not initialized. [#533](https://github.com/zowe/imperative/issues/533)

## `5.0.0-next.202101281717`

- Enhancement: Added new config API intended to replace the profiles API, and new "config" command group to manage config JSON files. The new API makes it easier for users to create, share, and switch between profile configurations.
- Deprecated: The "profiles" command group for managing global profiles in "{cliHome}/profiles". Use the new "config" command group instead.
- **LTS Breaking**: Removed "config" command group for managing app settings in "{cliHome}/imperative/settings.json". If app settings already exist they are still loaded for backwards compatibility. For storing app settings use the new config API instead.
- Enhancement: Added support for secure credential storage without any plug-ins required. Include the "keytar" package as a dependency in your CLI to make use of it.
- Enhancement: Added `deprecatedReplacement` property to `ICommandDefinition` to deprecate a command.

## `5.0.0-next.202010301408`

- Enhancement: Allow hidden options.

## `5.0.0-next.202010161240`

- Enhancement:  Allow process exit code to be passed to daemon clients.

## `5.0.0-next.202009251501`

- Enhancement: add support for CLIs that want to run as a persistent process (daemon mode).

## `4.18.3`

- BugFix: Removed `moment` dependency.

## `4.18.2`

- BugFix: Updated `moment` dependency.

## `4.18.1`

- BugFix: Fixed AbstractRestClient returning compressed data in `causeErrors` property for streamed responses. [#753](https://github.com/zowe/imperative/issues/753)

## `4.18.0`

- Enhancement: Sorted output of `plugins list` command in alphabetical order to make it easier to read. [#489](https://github.com/zowe/imperative/issues/489)
- Enhancement: Added `--short` option to `plugins list` command to abbreviate its output. [#743](https://github.com/zowe/imperative/issues/743)
- BugFix: Fixed single character options rendered in help with double dash instead of single dash. [#638](https://github.com/zowe/imperative/issues/638)

## `4.17.6`

- BugFix: Fixed an error where, in certain situations, the web help displays data for another command with the same name. [#728](https://github.com/zowe/imperative/issues/728)
- BugFix: Fixed web help wrongly escaping characters inside code blocks. [#730](https://github.com/zowe/imperative/issues/730)

## `4.17.5`

- BugFix: Updated log4js and nanoid for improved security.

## `4.17.4`

- BugFix: Fixed --hw not adding new lines when `\n` is present in the text. [#715](https://github.com/zowe/imperative/issues/715)

## `4.17.3`

- BugFix: Fixed AbstractRestClient silently failing to decompress last chunk of gzip-compressed binary data that is truncated.

## `4.17.2`

- BugFix: Updated prettyjson and cli-table3 in order to lockdown the `colors` package. [#719](https://github.com/zowe/imperative/issues/719)
- BugFix: Updated markdown-it to address a vulnerability. [Snyk Report](https://security.snyk.io/vuln/SNYK-JS-MARKDOWNIT-2331914)

## `4.17.1`

- BugFix: Fixed an issue where plugin install and uninstall did not work with NPM version 8. [#683](https://github.com/zowe/imperative/issues/683)

## `4.17.0`

- Enhancement: Export the Imperative Command Tree on the data object of the `zowe --ac` command when `--rfj` is specified.

## `4.16.2`

- BugFix: Reverts hiding the cert-key-file path so users can see what path was specified and check if the file exists

## `4.16.1`

- BugFix: Updated dependencies to resolve problems with the ansi-regex package

## `4.16.0`

- Enhancement: Implemented the ability to authenticate using client certificates in PEM format.

## `4.15.1`

- Bugfix: Updated js-yaml to resolve a potential security issue

## `4.15.0`

- Enhancement: Improved command suggestions for mistyped commands, add aliases to command suggestions

## `4.14.0`

- Enhancement: The `plugins validate` command returns an error code when plugins have errors if the new `--fail-on-error` option is specified. Also added `--fail-on-warning` option to return with an error code when plugins have warnings. [#463](https://github.com/zowe/imperative/issues/463)
- BugFix: Fixed regression where characters are not correctly escaped in web help causing extra slashes ("\") to appear. [#644](https://github.com/zowe/imperative/issues/644)

## `4.13.4`

- BugFix: Added missing periods at the end of command group descriptions for consistency. [#55](https://github.com/zowe/imperative/issues/55)

## `4.13.3`

- Performance: Improved the way that HTTP response chunks are saved, reducing time complexity from O(n<sup>2</sup>) to O(n). This dramatically improves performance for larger requests. [#618](https://github.com/zowe/imperative/pull/618)

## `4.13.2`

- BugFix: Fixed web help examples description typo at line 440 in `packages/cmd/src/CommandPreparer.ts`. [#612](https://github.com/zowe/imperative/issues/612)
- BugFix: Fixed Markdown special characters not being escaped in web help for descriptions of positional options and examples. [#620](https://github.com/zowe/imperative/issues/620)
- BugFix: Fixed subgroups not being displayed under their own heading in web help. [#323](https://github.com/zowe/imperative/issues/323)

## `4.13.1`

- BugFix: Fixed active command tree item not updating in web help when scrolling. [#425](https://github.com/zowe/imperative/issues/425)
- BugFix: Fixed main page of web help not staying scrolled to top of page when loaded. [#525](https://github.com/zowe/imperative/issues/525)

## `4.13.0`

- Enhancement: Added headers[] option to TextUtils.getTable(). [#369](https://github.com/zowe/imperative/issues/369)
- BugFix: Print a subset of the `stdout` and `stderr` buffers when calling `mProgressApi`'s `endBar()` to prevent duplication of output.
- Bugfix: Replaced `this` with `ImperativeConfig.instance` in `ImperativeConfig.getCallerFile()`. [#5](https://github.com/zowe/imperative/issues/5)

## `4.12.0`

- Enhancement: Added decompression support for REST responses with Content-Encoding `gzip`, `deflate`, or `br`. [#318](https://github.com/zowe/imperative/issues/318)

## `4.11.2`

- BugFix: Added `Protocol` to the Error Details coming from the `AbstractRestClient`. [#539](https://github.com/zowe/imperative/issues/539)

## `4.11.1`

- BugFix: Fixed vulnerabilities by replacing marked with markdown-it and sanitize-html.
- BugFix: Fixed plugin install failing to install package from private registry.

## `4.11.0`

- Enhancement: Fixed plugin install commands which were broken in npm@7. [#457](https://github.com/zowe/imperative/issues/457)
- BugFix: Fixed incorrect formatting of code blocks in web help. [#535](https://github.com/zowe/imperative/issues/535)

## `4.10.2`

- BugFix: Fixed vulnerabilities by updating marked

## `4.10.1`

- BugFix: Fixed an issue when `TypeError` has been raised by `Logger.getCallerFileAndLineTag()` when there was not filename for a stack frame. [#449](https://github.com/zowe/imperative/issues/449)

## `4.10.0`

- Enhancement: Added an `arrayAllowDuplicate` option to the `ICommandOptionDefinition` interface. By default, the option value is set to `true` and duplicate values are allowed in an array. Specify `false` if you want Imperative to throw an error for duplicate array values. [#437](https://github.com/zowe/imperative/issues/437)

## `4.9.0`

- BugFix: Updated `opener` dependency due to command injection vulnerability on Windows - [GHSL-2020-145](https://securitylab.github.com/advisories/GHSL-2020-145-domenic-opener)
- Enhancement: Expose `trim` parameter from `wrap-ansi` within `TextUtils.wordWrap()`

## `4.8.1`

- BugFix: Fixed an issue with `ConnectionPropsForSessCfg` where the user would be prompted for user/password even if a token was present. [#436](https://github.com/zowe/imperative/pull/436)

## `4.8.0`

- Enhancement: Added the SSO Callback function, which allows applications to call their own functions while validating session properties (i.e. host, port, user, password, token, etc...). The callback option is named `getValuesBack`. [#422](https://github.com/zowe/imperative/issues/422)

## `4.7.6`

- Enhancement: Added support for dynamically generated cookie names. Updated `AbstractSession.storeCookie()` to process cookie names that are not fully known at build-time. [#431](https://github.com/zowe/imperative/pull/431)

## `4.7.5`

- BugFix: Added support for creating an array with `allowableValues`. Previously, array type options could fail in the Syntax Validator. [#428](https://github.com/zowe/imperative/issues/428)

## `4.7.4`

- Fix update profile API storing secure fields incorrectly when called without CLI args

## `4.7.3`

- Fix web help failing to load in Internet Explorer 11
- Fix `--help-web` not working on macOS when DISPLAY environment variable is undefined
- Change type of `ISession.tokenType` to "string" (for compatiblity with versions older than 4.7.0).

## `4.7.2`

- Hide sensitive session properties (user, password, and token value) in log file. Since 4.7.0, only password was hidden.

## `4.7.1`

- Don't load token value into Session object if user or password are supplied

## `4.7.0`

- Add the --dd flag to profile creation to allow the profile to be created without the default values specified for that profile.
- Use a token for authentication if a token is present in the underlying REST session object.
- Added a new ConnectionPropsForSessCfg.addPropsOrPrompt function that places credentials (including a possible token) into a session configuration object.
    - Plugins must use this function to create their sessions to gain the features of automatic token-handling and prompting for missing connection options.
    - Connection information is obtained from the command line, environment variables, a service profile, a base profile, or from an option's default value in a service profile's definition, in that order.
    - If key connection information is not supplied to any cor Zowe command, the command will prompt for:
        -  host
        -  port
        -  user
        -  and password
    - Any prompt will timeout after 30 seconds so that it will not hang an automated script.
- Add base profiles, a new type of profile which can store values shared between profiles of other types.
    - The properties that are currently recognized in a base profile are:
        - host
        - port
        - user
        - password
        - rejectUnauthorized
        - tokenType
        - tokenValue
    - To use base profiles in an Imperative-based CLI, define a `baseProfile` schema on your Imperative configuration object.
    - If the `baseProfile` schema is defined, base profile support will be added to any command that uses profiles.
- Due to new options (like tokenValue) help text will change. Plugin developers may have to update any mismatched snapshots in their automated tests.
- Updated the version of TypeScript from 3.7.4 to 3.8.0.
- Updated the version of TSLint from 5.x to 6.1.2.
- Add login and logout commands to get and delete/invalidate tokens
  - Add showToken flag to display token only, and not save it to the user profile
  - Add ability to create a user profile on login if no profile of that type existed previously

## `4.6.4`

- Fix optional secure fields not deleted when overwriting a profile

## `4.6.3`

- Update log4js to improve Webpack compatibility for extenders

## `4.6.2`

- Fix vulnerabilities by updating yargs

## `4.6.1`

- Update perf-timing version

## `4.6.0`

- Add Bearer token in rest Session

## `4.5.6`

- Fix allowable values not exactly matching input

## `4.5.5`

- Fix absence of default value text when falsy values are used.

## `4.5.4`

- Patched vulnerabilities.

## `4.5.3`

- Fixed alignment of output from `zowe plugins list` command.

## `4.5.2`

- Fix failure to load secure profile fields that are optional when no value is found. Thanks @tjohnsonBCM
- Don't load secure profile fields when deleting profile. Thanks @tjohnsonBCM
- Deprecate the interface `ICliILoadProfile`. Use `ICliLoadProfile` instead.

## `4.5.1`

- Check that password is defined when `AbstractSession` uses auth. Thanks @apsychogirl
- Expose `IRestOptions` type in the API. Thanks @apsychogirl

## `4.5.0`

- Add `request` function to `AbstractRestClient` that returns REST client object in response. Thanks @Alexandru-Dimitru
- Deprecate the method `AbstractRestClient.performRest`. Use `AbstractRestClient.request` instead.

## `4.0.0`

- Support `prompt*` as a value for any CLI option to enable interactive prompting.

## `3.0.0`

- Rename package from "@brightside/imperative" to "@zowe/imperative".
- Change name of config option "credential-manager" to "CredentialManager".<|MERGE_RESOLUTION|>--- conflicted
+++ resolved
@@ -4,11 +4,8 @@
 
 ## Recent Changes
 
-<<<<<<< HEAD
+- LTS Breaking: Fixed command parsing error where `string` typed options would be converted into `number`s if the value provided by the user consists only of numeric characters. [#1881](https://github.com/zowe/zowe-cli/issues/1881)
 - LTS Breaking: Renamed `Proxy` class to `ProxySettings` to avoid name conflict with JS built-in `Proxy` object. [#2230](https://github.com/zowe/zowe-cli/issues/2230)
-=======
-- LTS Breaking: Fixed command parsing error where `string` typed options would be converted into `number`s if the value provided by the user consists only of numeric characters. [#1881](https://github.com/zowe/zowe-cli/issues/1881)  
->>>>>>> 89b4e464
 
 ## `8.0.0-next.202408191401`
 
