# Change Log

All notable changes to the Imperative package will be documented in this file.

## Recent Changes

<<<<<<< HEAD
- Enhancement: Added instructions for obtaining a token to be displayed when a command prompts for a token. [#2660](https://github.com/zowe/zowe-cli/pull/2660)
=======
- BugFix: Stopped supporting IE 11 browser in web help pages for technical currency. [#2654](https://github.com/zowe/zowe-cli/pull/2654)
>>>>>>> 96c16575

## `8.29.0`

- Enhancement: Added support for providing options to both default and custom credential managers. [#2601](https://github.com/zowe/zowe-cli/issues/2601)

## `8.27.4`

- BugFix: Updated minimum supported version of Node from 18 to 20. Added Node 24 support. [#2616](https://github.com/zowe/zowe-cli/pull/2616)

## `8.27.2`

- BugFix: Fixed an issue where carriage returns before new lines were unexpectedly preserved when uploading to a USS file or data set. [#2606](https://github.com/zowe/zowe-cli/issues/2606)

## `8.27.1`

- BugFix: The Imperative framework adds the value in the `set-cookie` response header to the `_availableCreds` property in the `ISession` object. [#2605](https://github.com/zowe/zowe-cli/pull/2605)

## `8.27.0`

- Enhancement: Added the ability to censor headers to the `Censor` class. [#2600](https://github.com/zowe/zowe-cli/pull/2600)
- BugFix: Censored base64 credential information from the `appendInputHeaders` function's trace log in the `AbstractRestClient` when the `Authorization` header is set. [#2598](https://github.com/zowe/zowe-cli/issues/2598)
- BugFix: Stopped logging the token into the trace log when using cookie based token authentication in the `AbstractRestClient`. [#2598](https://github.com/zowe/zowe-cli/issues/2598)

## `8.26.2`

- BugFix: Added a validity check in the `ProfileInfo` class `mergeArgsForProfile` method to ensure the base profile exists before merging its values. This prevents Zowe Explorer UI loading errors when a non-existent base profile is referenced. [#2575](https://github.com/zowe/zowe-cli/pull/2575)

## `8.26.0`

- Enhancement: Added the following `AuthOrder` functions: `getPropNmFor`, `putNewAuthsFirstInSess`, `putNewAuthsFirstOnDisk`, `formNewAuthOrderArray`, `authArrayToCfgVal`, `authCfgValToArray`. No external behavior is changed by this addition to/refactoring of the Zowe SDK logic. [#2568](https://github.com/zowe/zowe-cli/pull/2568)
- Enhancement: When no credentials are available, prompt for the credentials related to the first entry in the `authOrder` property instead of arbitrarily prompting for user and password. [#2568](https://github.com/zowe/zowe-cli/pull/2568)
- Enhancement: Reordered `authOrder` information in error messages to be easier for a user to follow the effect of the `authOrder`. [#2568](https://github.com/zowe/zowe-cli/pull/2568)
- BugFix: Fixed invalid value for npm log level when `--verbose` option is true on the `zowe plugins install` command. [#2571](https://github.com/zowe/zowe-cli/pull/2571)

## `8.25.0`

- Enhancement: Added `--verbose` option to the `zowe plugins install` command to make debugging easier. [#2562](https://github.com/zowe/zowe-cli/pull/2562)
- Enhancement: Added `spawnWithInheritedStdio` method to `ExecUtils` which inherits output instead of piping it. [#2562](https://github.com/zowe/zowe-cli/pull/2562)

## `8.24.6`

- BugFix: Updated the web help generator logic to fix links with special characters [#2553](https://github.com/zowe/zowe-cli/issues/2553) [#2308](https://github.com/zowe/zowe-cli/issues/2308)

## `8.24.5`

- BugFix: Resolved an issue where streaming uploads of special characters could result in data corruption at chunk boundaries [#2556](https://github.com/zowe/zowe-cli/issues/2555)

## `8.24.1`

- BugFix: Fixed an issue with the `zowe config` commands to ensure correct user input handling. [#2519](https://github.com/zowe/zowe-cli/issues/2519)

## `8.23.1`

- BugFix: Updated the `brace-expansion` dependency for technical currency. [#2523](https://github.com/zowe/zowe-cli/pull/2523)

## `8.22.0`

- Enhancement: Updated the Zowe Client REST APIs to obey the choice of authentication specified by a user. [#2491](https://github.com/zowe/zowe-cli/pull/2491)
- BugFix: Fixed issue where Imperative integration tests can fail due to a missing `glob` dependency. [#2511](https://github.com/zowe/zowe-cli/pull/2511)

## `8.21.0`

- Enhancement: Updated the `Logger` class to support the `winston` library, and introduced migration tools to switch from `log4js` to `winston`. For more information on how to migrate your logger instance to use the `winston` library, refer to the ["Configuring logging" page](https://github.com/zowe/zowe-cli/wiki/Configuring-Logging) on the Zowe CLI wiki. [#2488](https://github.com/zowe/zowe-cli/issues/2488)
- BugFix: Fixed an issue where downstream dependencies using `log4js` have their log output redirected after creating an instance of the `ProfileInfo` class. [#2488](https://github.com/zowe/zowe-cli/issues/2488)

## `8.20.0`

- Enhancement: Added a request timeout to the Imperative REST client. [#2490](https://github.com/zowe/zowe-cli/pull/2490)
- Enhancement: Added the `ZOWE_REQUEST_COMPLETION_TIMEOUT` environment variable to the `EnvironmentalVariableSettings` class to allow extenders to determine how long to wait for a request to complete before timing out. [#2490](https://github.com/zowe/zowe-cli/pull/2490)

## `8.19.0`

- Enhancement: Added a connection timeout to the Imperative REST Client, with a default of 60 seconds. [#2486](https://github.com/zowe/zowe-cli/pull/2486)
- Enhancement: Added the `ZOWE_SOCKET_CONNECT_TIMEOUT` environment variable to the `EnvironmentalVariableSettings` class to allow extenders to determine how long to wait for a socket connection before timing out. [#2486](https://github.com/zowe/zowe-cli/pull/2486)
- BugFix: Added checks to the `AbstractRestClient` abstract class to ensure the `hostname` parameter does not contain a protocol. [#2486](https://github.com/zowe/zowe-cli/pull/2486)
- Enhancement: Updated help examples to replace short option aliases (e.g. `-h`) with full option names (e.g. `--help`) for improved clarity and consistency in documentation. [#2484](https://github.com/zowe/zowe-cli/pull/2484)
- Enhancement: Exposed the private `buildPrefix` function as a replacement of `moment.format(...)`. [#2478](https://github.com/zowe/zowe-cli/pull/2478)

## `8.18.0`

- BugFix: Ensured that the `ProfileCredentials` class evaluates all layers to determine if the credentials are secure. [#2460](https://github.com/zowe/zowe-cli/issues/2460)
- Enhancement: Allowed instances of the `ProfileCredentials` class to check only for the active layer to determine if the credentials are secure. [#2460](https://github.com/zowe/zowe-cli/issues/2460)

## `8.17.0`

- BugFix: Fixed a bug that resulted in daemon commands running slower with every additional command. [#2470](https://github.com/zowe/zowe-cli/issues/2470)

## `8.16.0`

- Enhancement: Added a line to the output to display the authentication type when using the `--show-inputs-only` option. [#2462](https://github.com/zowe/zowe-cli/issues/2462)
- Enhancement: Added a favicon to the Web Help that displays in browser tabs. [#801](https://github.com/zowe/zowe-cli/issues/801)
- BugFix: When in daemon mode, the user would not see Imperative initialization errors, but now the errors are passed back to the user's terminal window. [#1875](https://github.com/zowe/zowe-cli/issues/1875).

## `8.15.1`

- BugFix: Fixed the `--show-inputs-only` option on commands with chained command handlers. [#2446](https://github.com/zowe/zowe-cli/issues/2446)

## `8.14.1`

- BugFix: Fixed help text example section's wrapping issue where the first line of the description is wrapped differently than the rest of the lines. [#1945](https://github.com/zowe/zowe-cli/issues/1945).

## `8.14.0`

- BugFix: Fixed inconsistent behavior with the `ZOWE_SHOW_SECURE_ARGS` environment variable continuing to mask secure properties when it should not. [#2430](https://github.com/zowe/zowe-cli/issues/2430)
- Enhancement: Added the `Censor` class, consolidating all sensitive data hiding logic into one class. [#2424](https://github.com/zowe/zowe-cli/pull/2424)
- Enhancement: Added the `showSecureArgs` environment variable to the `EnvironmentalVariableSettings` class to allow extenders to determine if they should mask secure values. [#2424](https://github.com/zowe/zowe-cli/pull/2424)
- Enhancement: Added the ability to see secure properties when running `zowe config list` when the `ZOWE_SHOW_SECURE_ARGS` environment variable is set to `true`. [#2259](https://github.com/zowe/zowe-cli/issues/2259)
- Deprecated: The `LoggerUtils` class has been deprecated. Use the `Censor` class instead. [#2424](https://github.com/zowe/zowe-cli/pull/2424)
- Deprecated: The `CliUtils.CENSOR_RESPONSE` property has been deprecated. Use the `Censor.CENSOR_RESPONSE` property instead. [#2424](https://github.com/zowe/zowe-cli/pull/2424)
- Deprecated: The `CliUtils.CENSORED_OPTIONS` property has been deprecated. Use the `Censor.CENSORED_OPTIONS` property instead. [#2424](https://github.com/zowe/zowe-cli/pull/2424)
- Deprecated: The `CliUtils.censorCLIArgs` function has been deprecated. Use the `Censor.censorCLIArgs` function instead. [#2424](https://github.com/zowe/zowe-cli/pull/2424)
- Deprecated: The `CliUtils.censorYargsArguments` function has been deprecated. Use the `Censor.censorYargsArguments` function instead. [#2424](https://github.com/zowe/zowe-cli/pull/2424)

## `8.13.0`

- Format fix: `DeferredPromise` and `DeferredPromise.unit.test` comment format changed to match standard.

## `8.11.0`

- Enhancement: Added `DeferredPromise` class to Imperative to provide utilities for data synchronization. [#2405](https://github.com/zowe/zowe-cli/pull/2405)

## `8.10.4`

- BugFix: Fixed a typo in the syntax validation code for positional arguments which caused the validation to never fail. [#2375](https://github.com/zowe/zowe-cli/issues/2375)

## `8.10.3`

- BugFix: Resolved an issue where extraneous base profiles were created in project configurations when a nested profile property was updated. [#2400](https://github.com/zowe/zowe-cli/pull/2400)

## `8.10.1`

- BugFix: Resolved an issue where base profiles in a team configuration file were overwritten when a user configuration file did not include a base profile. [#2383](https://github.com/zowe/zowe-cli/pull/2383)

## `8.10.0`

- BugFix: Modified location of Proxy-Authorization header to be located in the agent instead of the request. [#2389](https://github.com/zowe/zowe-cli/issues/2389)

## `8.8.3`

- BugFix: Modified 8.8.2 bugfix to correct web help alias. [#2361](https://github.com/zowe/zowe-cli/pull/2361)
- BugFix: Resolved issue where special characters could be corrupted when downloading a large file. [#2366](https://github.com/zowe/zowe-cli/pull/2366)

## `8.8.2`

- BugFix: Fixed an issue where the Imperative Event Emitter could skip triggering event callbacks. [#2360](https://github.com/zowe/zowe-cli/pull/2360)
- BugFix: Enhanced [#2301](https://github.com/zowe/zowe-cli/pull/2301) to include "--help-web" commands to pass even if presence of a faulty configuration.

## `8.8.1`

- BugFix: Fixed an issue where the `ProfileInfo.profileManagerWillLoad` method failed if profiles were not yet read from disk. [#2284](https://github.com/zowe/zowe-cli/issues/2284)
- BugFix: Fixed an issue where the `ProfileInfo.onlyV1ProfilesExist` method could wrongly return true when V2 profiles exist. [#2311](https://github.com/zowe/zowe-cli/issues/2311)
  - Deprecated the static method `ProfileInfo.onlyV1ProfilesExist` and replaced it with an `onlyV1ProfilesExist` instance method on the `ProfileInfo` class.
- BugFix: Fixed an issue where the `ConvertV1Profiles.convert` method may create team configuration files in the wrong directory if the environment variable `ZOWE_CLI_HOME` is set. [#2312](https://github.com/zowe/zowe-cli/issues/2312)
- BugFix: Fixed an issue where the Imperative Event Emitter would fire event callbacks for the same app that triggered the event. [#2279](https://github.com/zowe/zowe-cli/issues/2279)
- BugFix: Fixed an issue where the `ProfileInfo.updateKnownProperty` method could rewrite team config file to disk without any changes when storing secure value. [#2324](https://github.com/zowe/zowe-cli/issues/2324)

## `8.8.0`

- BugFix: Enabled commands with either the `--help` or `--version` flags to still display their information despite any configuration file issues. [#2301](https://github.com/zowe/zowe-cli/pull/2301)

## `8.7.1`

- BugFix: Deprecated `IO` functions `createDirsSync` and `mkdirp` due to code duplication. Please use `createDirSync` instead. [#2352](https://github.com/zowe/zowe-cli/pull/2352)

## `8.7.0`

- Enhancement: Added optional `proxy` object to ISession interface for extenders to pass a ProxyVariables object that would override the environment variables if in place. [#2330](https://github.com/zowe/zowe-cli/pull/2330)

## `8.6.1`

- BugFix: Handled an HTTP 1.1 race condition where an SDK user may experience an ECONNRESET error if a session was reused on Node 20 and above due to HTTP Keep-Alive. [#2339](https://github.com/zowe/zowe-cli/pull/2339)

## `8.3.1`

- BugFix: Fixed an issue where the `plugins install` command could fail when installing a scoped package because scoped registry was used to fetch all dependencies. [#2317](https://github.com/zowe/zowe-cli/issues/2317)

## `8.2.0`

- Enhancement: Use the new SDK method `ConfigUtils.hasTokenExpired` to check whether a given JSON web token has expired. [#2298](https://github.com/zowe/zowe-cli/pull/2298)
- Enhancement: Use the new SDK method `ProfileInfo.hasTokenExpiredForProfile` to check whether the JSON web token has expired for a specified profile. [#2298](https://github.com/zowe/zowe-cli/pull/2298)

## `8.1.2`

- BugFix: Fixed issues flagged by Coverity [#2291](https://github.com/zowe/zowe-cli/pull/2291)
- BugFix: Fixed an issue where the default credential manager failed to load when using ESM or the Node.js REPL environment. [#2297](https://github.com/zowe/zowe-cli/pull/2297)

## `8.1.0`

- Enhancement: Added the ability to specify a profile with the `zowe config secure` command. This allows the user to prompt for the secure values of the specified profile. [#1890] https://github.com/zowe/zowe-cli/issues/1890

## `8.0.1`

- BugFix: Removed Secrets SDK requirement when Imperative is a bundled dependency. [#2276](https://github.com/zowe/zowe-cli/issues/2276)

## `8.0.0`

- MAJOR: v8.0.0 Release

## `8.0.0-next.202409191615`

- Update: Final prerelease
- Update: See `5.27.1` for details

## `8.0.0-next.202408301809`

- LTS Breaking: Removed the following obsolete V1 profile classes/functions:

  - `CliProfileManager`
  - `CliUtils.getOptValueFromProfiles`
  - `CommandProfiles`
  - `ProfileValidator`

  See [`8.0.0-next.202408271330`](#800-next202408271330) for replacements

- Next Breaking: Changed 2nd parameter of `CliUtils.getOptValuesFromConfig` method from type `ICommandDefinition` to `ICommandProfile`.
- Next Breaking: Renamed `ConfigSecure.secureFieldsForLayer` method to `securePropsForLayer`.

## `8.0.0-next.202408291544`

- Enhancement: Added a new SDK method (`ConfigSecure.secureFieldsForLayer`) to allow developers to get vault content in the context of the specified layer. [#2206](https://github.com/zowe/zowe-cli/issues/2206)
- Enhancement: Added a new SDK method (`ProfileInfo.secureFieldsWithDetails`) to allow developers to the more details regarding the securely stored properties. [#2206](https://github.com/zowe/zowe-cli/issues/2206)

## `8.0.0-next.202408271330`

- LTS Breaking: [#2231](https://github.com/zowe/zowe-cli/issues/2231)
  - Removed the obsolete V1 `profiles` property from `IHandlerParameters` interface - Use `IHandlerParameters.arguments` to access profile properties in a command handler
  - Deprecated the following obsolete V1 profile interfaces:
    - `IProfileTypeConfiguration.dependencies` - For team config, use nested profiles instead
    - `IProfileTypeConfiguration.validationPlanModule` - For team config, validate with JSON schema instead
  - Deprecated the following obsolete V1 profile classes/functions:
    - `CliProfileManager` - Use `ProfileInfo` class to manage team config profiles
    - `CliUtils.getOptValueFromProfiles` - Use `CliUtils.getOptValuesFromConfig` to load properties from team config
    - `CommandProfiles` - Use `ImperativeConfig.instance.config.api.profiles` to load profiles from team config
    - `ProfileValidator` - No direct replacement

## `8.0.0-next.202408231832`

- LTS Breaking: Fixed command parsing error where `string` typed options would be converted into `number`s if the value provided by the user consists only of numeric characters. [#1881](https://github.com/zowe/zowe-cli/issues/1881)
- LTS Breaking: Renamed `Proxy` class to `ProxySettings` to avoid name conflict with JS built-in `Proxy` object. [#2230](https://github.com/zowe/zowe-cli/issues/2230)

## `8.0.0-next.202408191401`

- Update: See `5.26.3` and `5.27.0` for details

## `8.0.0-next.202408131445`

- Update: See `5.26.2` for details

## `8.0.0-next.202408092029`

- BugFix: Resolved bug that resulted in user not being prompted for a key passphrase if it is located in the secure credential array of the ssh profile. [#1770](https://github.com/zowe/zowe-cli/issues/1770)

## `8.0.0-next.202407262216`

- Update: See `5.26.1` for details

## `8.0.0-next.202407232256`

- Enhancement: Allowed boolean value (`false`) to be provided to the Credential Manager related function. [zowe-explorer-vscode#2622](https://github.com/zowe/zowe-explorer-vscode/issues/2622)
- Update: See `5.26.0` for details

## `8.0.0-next.202407181904`

- Enhancement: Added the function ConfigUtils.formGlobOrProjProfileNm and modified the function ConfigBuilder.build so that the 'zowe config init' command now generates a base profile name of 'global_base' or 'project_base', depending on whether a global or project configuration file is being generated. Related to Zowe Explorer issue https://github.com/zowe/zowe-explorer-vscode/issues/2682.

## `8.0.0-next.202407181255`

- BugFix: Resolved bug that resulted in each plug-in to have identical public registries regardless of actual installation location/reference. [#2189](https://github.com/zowe/zowe-cli/pull/2189)
- BugFix: Resolved bug that resulted in every plug-in to have the same registry location field as the first if multiple plugins were installed in the same command. [#2189](https://github.com/zowe/zowe-cli/pull/2189)

## `8.0.0-next.202407112150`

- Enhancement: Add client-side custom-event handling capabilities. [#2136](https://github.com/zowe/zowe-cli/pull/2136)
- Next-Breaking: Refactored the Imperative Event Emitter class. [#2136](https://github.com/zowe/zowe-cli/pull/2136)
  - Removed the `ImperativeEventEmitter` class.
  - Added an `EventProcessor` class to handle event listening and emitting.
  - Added an `EventOperator` class to handle creation and deletion of `EventProcessors`.
  - Added an `EventUtils` class to contain all common utility methods for the Client Event Handling capabilities.
  - Added `IEmitter`, `IWatcher`, and `IEmitterAndWatcher` interfaces to expose what application developers should see.

## `8.0.0-next.202407051717`

- BugFix: V3 Breaking: Modified the ConvertV1Profiles.convert API to accept a new ProfileInfo option and initialize components sufficiently to enable VSCode apps to convert V1 profiles. [#2170](https://github.com/zowe/zowe-cli/issues/2170)

## `8.0.0-next.202407021516`

- BugFix: Updated dependencies for technical currency [#2188](https://github.com/zowe/zowe-cli/pull/2188)
- Update: See `5.25.0` for details

## `8.0.0-next.202406201950`

- Enhancement: Added `ProfileInfo.profileManagerWillLoad` function to verify the credential manager can load. [#2111](https://github.com/zowe/zowe-cli/issues/2111)

## `8.0.0-next.202406111958`

- LTS Breaking: Modified the @zowe/imperative SDK [#2083](https://github.com/zowe/zowe-cli/issues/2083)
  - Removed the following exported classes:
    - AbstractAuthHandler
    - AbstractCommandYargs
    - AbstractHelpGenerator
    - AbstractHelpGeneratorFactory
    - CommandPreparer
    - CommandProcessor
    - CommandUtils
    - CommandYargs
    - CompressionUtils
    - ConfigAutoStore
    - ConfigurationLoader
    - ConfigurationValidator
    - DefinitionTreeResolver
    - FailedCommandHandler
    - GroupCommandYargs
    - HelpConstants
    - HelpGeneratorFactory
    - ImperativeReject
    - LoggerConfigBuilder
    - LoggerUtils
    - RestStandAloneUtils
    - SharedOptions
    - SyntaxValidator
    - WebHelpManager
    - YargsConfigurer
    - YargsDefiner
  - Removed the following exported interfaces:
    - ICommandHandlerResponseChecker
    - ICommandHandlerResponseValidator
    - ICommandValidatorError
    - ICommandValidatorResponse
    - IConstructor
    - IHelpGenerator
    - IHelpGeneratorFactory
    - IYargsParms
    - IYargsResponse
  - Deprecated the following classes:
    - Operation
    - Operations

## `8.0.0-next.202406111728`

- Enhancement: Added `BufferBuilder` utility class to provide convenient way of downloading to a stream that can be read as a buffer. [#2167](https://github.com/zowe/zowe-cli/pull/2167)
- BugFix: Fixed error in REST client that when using stream could cause small data sets to download with incomplete contents. [#744](https://github.com/zowe/zowe-cli/issues/744)
- BugFix: Updated `micromatch` dependency for technical currency. [#2167](https://github.com/zowe/zowe-cli/pull/2167)

## `8.0.0-next.202406061600`

- BugFix: Updated `braces` dependency for technical currency. [#2158](https://github.com/zowe/zowe-cli/pull/2158)

## `8.0.0-next.202405241520`

- BugFix: Modified command output to show appropriate error message given available ImperativeError properties. [#1897](https://github.com/zowe/zowe-cli/issues/1897)
- Patch: Modify error text in SyntaxValidator.invalidOptionError. [#2138](https://github.com/zowe/zowe-cli/issues/2138)

## `8.0.0-next.202405211929`

- BugFix: Fixed error "Only one instance of the Imperative Event Emitter is allowed" when running system tests. [#2146](https://github.com/zowe/zowe-cli/issues/2146)

## `8.0.0-next.202405151329`

- Enhancement: Add client-side event handling capabilities. [#1987](https://github.com/zowe/zowe-cli/issues/1987)

## `8.0.0-next.202405061946`

- Enhancement: Consolidated the Zowe client log files into the same directory. [#2116](https://github.com/zowe/zowe-cli/issues/2116)
- Deprecated: The `IO.FILE_DELIM` constant. Use `path.posix.sep` instead or `path.sep` for better cross-platform support.
- Deprecated: The `LoggerConfigBuilder.DEFAULT_LOG_DIR` and `LoggerConfigBuilder.DEFAULT_LOG_FILE_DIR` constants. Use `LoggerConfigBuilder.DEFAULT_LOGS_DIR` instead.

## `8.0.0-next.202405031808`

- BugFix: Restore the previous precedence of token over password in AbstractRestClient [#2109](https://github.com/zowe/zowe-cli/issues/2109)

## `8.0.0-next.202404301428`

- Enhancement: Add informative messages before prompting for connection property values in the CLI callback function getValuesBack.

## `8.0.0-next.202404191414`

- Enhancement: Added a new class named ConvertV1Profiles to enable other apps to better convert V1 profiles into a current Zowe config file.
  - Refactored logic from convert-profiles.handler and ConfigBuilder.convert into ConvertV1Profiles.convert.
  - Removed ConfigBuilder.convert.
  - Replaced IConfigConvertResult with IConvertV1Profiles (which contains IConvertV1ProfResult).
  - Renamed class V1ProfileConversion (formerly known as ProfileIO) to V1ProfileRead for consistency.
    - Marked class V1ProfileRead as @internal.

## `8.0.0-next.202403272026`

- BugFix: Resolved technical currency by updating `markdown-it` dependency. [#2107](https://github.com/zowe/zowe-cli/pull/2107)

## `8.0.0-next.202403251613`

- BugFix: Fixed issue where the `ProfileInfo.addProfileTypeToSchema` function did not update the global schema if a project-level configuration was detected. [#2086](https://github.com/zowe/zowe-cli/issues/2086)
- BugFix: Updated debugging output for technical currency. [#2100](https://github.com/zowe/zowe-cli/pull/2100)

## `8.0.0-next.202403141949`

- LTS Breaking: Modified the @zowe/imperative SDK [#1703](https://github.com/zowe/zowe-cli/issues/1703)
  - Renamed class ProfileIO to V1ProfileConversion.
    - Removed the following obsolete V1 profile functions:
      - createProfileDirs
      - deleteProfile
      - exists
      - writeMetaFile
      - writeProfile
    - Removed the following obsolete V1 profile constant:
      - MAX_YAML_DEPTH
    - Changed fileToProfileName from public to private
  - Removed deprecated function ConfigProfiles.expandPath
    - Use ConfigProfiles.getProfilePathFromName
  - Removed deprecated function ProcessUtils.execAndCheckOutput
    - Use ExecUtils.spawnAndGetOutput

## `8.0.0-next.202403132009`

- Enhancement: Prompt for user/password on SSH commands when a token is stored in the config. [#2081](https://github.com/zowe/zowe-cli/pull/2081)

## `8.0.0-next.202403061549`

- V3 Breaking: Changed prompting logic to prompt for port if port provided is 0 [#2075](https://github.com/zowe/zowe-cli/issues/2075)
- BugFix: Fixed issue with peerDep warnings showing when a plug-in is installed and the version ranges satisfy the semver requirements. [#2067](https://github.com/zowe/zowe-cli/pull/2067)

## `8.0.0-next.202403041352`

- BugFix: Updated engine to Node 18.12.0. [#2074](https://github.com/zowe/zowe-cli/pull/2074)
- BugFix: Removed `profileVersion` from the response given by `--show-inputs-only` to fix [#1689](https://github.com/zowe/zowe-cli/issues/1689). Extended that change to the `config report-env` command, where similar soon-to-be obsolete v1 considerations occur.
- BugFix: Changed text displayed for configuration from "V2" to "TeamConfig" [#2019](https://github.com/zowe/zowe-cli/issues/2019)
- BugFix: Eliminated a Node Version Manager (NVM) GUI popup dialog which NVM now displays during the `zowe config report-env` command by removing the NVM version number from our report.
- Enhancement: Replaced the term "Team configuration" with "Zowe client configuration" in the `zowe config report-env` command.

- LTS Breaking: [#1703](https://github.com/zowe/zowe-cli/issues/1703)

  - Removed the following obsolete V1 profile interfaces:

    - @zowe/cli-test-utils

      - ISetupEnvironmentParms.createOldProfiles

    - @zowe/imperative
      - ICliLoadProfile
      - ICliLoadAllProfiles
      - ICommandLoadProfile
      - ICommandProfileTypeConfiguration.createProfileExamples
      - ICommandProfileTypeConfiguration.createProfileFromArgumentsHandler
      - ICommandProfileTypeConfiguration.updateProfileExamples
      - ICommandProfileTypeConfiguration.updateProfileFromArgumentsHandler
      - IDeleteProfile
      - ILoadAllProfiles
      - ILoadProfile
      - IProfileDeleted
      - IProfileManager.loadCounter
      - IProfileManagerFactory
      - IProfileSaved
      - IProfileValidated
      - ISaveProfile
      - ISaveProfileFromCliArgs
      - ISetDefaultProfile
      - IUpdateProfile
      - IUpdateProfileFromCliArgs
      - IValidateProfile
      - IValidateProfileForCLI
      - IValidateProfileWithSchema

  - Removed the following obsolete V1 profile classes/functions:

    - @zowe/core-for-zowe-sdk

      - File ProfileUtils.ts, which includes these functions:
        - getDefaultProfile
        - getZoweDir - moved to ProfileInfo.getZoweDir

    - @zowe/cli-test-utils

      - TempTestProfiles.forceOldProfiles
      - TestUtils.stripProfileDeprecationMessages

    - @zowe/imperative

      - AbstractProfileManager
        - Any remaining functions consolidated into CliProfileManager
      - AbstractProfileManagerFactory
      - BasicProfileManager
        - Any remaining functions consolidated into CliProfileManager
      - BasicProfileManagerFactory
      - CliProfileManager
        - clearDefault
        - configurations
        - constructFullProfilePath
        - delete
        - deleteProfile
        - deleteProfileFromDisk
        - getAllProfileNames
        - getDefaultProfileName
        - isProfileEmpty
        - load
        - loadAll
        - loadCounter
        - loadDependencies
        - loadFailed
        - loadProfile
        - loadSpecificProfile
        - locateExistingProfile
        - managerParameters
        - mergeProfiles
        - META_FILE_SUFFIX
        - PROFILE_EXTENSION
        - profileRootDirectory
        - profileTypeSchema
        - save
        - saveProfile
        - setDefault
        - update
        - updateProfile
        - validate
        - validateProfile
        - validateProfileAgainstSchema
        - validateProfileObject
        - validateRequiredDependenciesAreSpecified
      - CommandProfiles
        - getMeta
        - getAll
      - ImperativeProfileManagerFactory
      - ProfileInfo.usingTeamConfig
        - To detect if a team config exists, use ProfileInfo.getTeamConfig().exists
        - To detect if only V1 profiles exist, use ProfileInfo.onlyV1ProfilesExist

    - @zowe/zos-uss-for-zowe-sdk
      - SshBaseHandler
        - Removed the unused, protected property `mSshProfile`

  - Removed the following obsolete V1 profile constants:

    - @zowe/imperative
      - CoreMessages class
        - createProfileCommandSummary
        - createProfileDisableDefaultsDesc
        - createProfileOptionDesc
        - createProfileOptionOverwriteDesc
        - createProfilesCommandDesc
        - createProfilesCommandSummary
        - deleteProfileActionDesc
        - deleteProfileCommandDesc
        - deleteProfileDepsDesc
        - deleteProfileExample
        - deleteProfileForceOptionDesc
        - deleteProfileNameDesc
        - deleteProfilesCommandDesc
        - deleteProfilesCommandSummary
        - detailProfileCommandDesc
        - listGroupWithOnlyProfileCommandSummary
        - listGroupWithOnlyProfileDefaultDesc
        - listGroupWithOnlyProfilesDefinition
        - listGroupWithOnlyProfileSetDesc
        - listGroupWithOnlyProfilesSummary
        - listProfileCommandDesc
        - listProfileCommandSummary
        - listProfileExample
        - listProfileExampleShowContents
        - listProfileLoadedModulesOptionDesc
        - listProfilesFoundMessage
        - listProfilesNotFoundMessage
        - listProfileVerboseOptionDesc
        - locateProfilesDesc
        - overroteProfileMessage
        - profileCreatedSuccessfully
        - profileCreatedSuccessfullyAndPath
        - profileCreateErrorDetails
        - profileCreateErrorHeader
        - profileDeletedSuccessfully
        - profileDeleteErrorDetails
        - profileDeleteErrorHeader
        - profileDesc
        - profileLoadError
        - profileNotDeletedMessage
        - profileReviewMessage
        - profileUpdatedSuccessfullyAndPath
        - selectProfileNameDesc
        - setGroupWithOnlyProfilesCommandDesc
        - setGroupWithOnlyProfilesListDesc
        - setGroupWithOnlyProfilesSummary
        - setProfileActionDesc
        - setProfileActionSummary
        - setProfileExample
        - setProfileOptionDesc
        - showDependenciesCommandDesc
        - unableToCreateProfile
        - unableToDeleteProfile
        - unableToFindProfile
        - unableToLoadRequestedProfilesError
        - unexpectedProfileCreationError
        - unexpectedProfileLoadError
        - unexpectedProfilesLoadError
        - unexpectedProfileUpdateError
        - updateProfileActionDesc
        - updateProfileCommandDesc
        - updateProfileCommandSummary
        - validateProfileCommandDesc
        - validateProfileCommandSummary
        - validateProfileGroupDesc
        - validateProfileNameDesc
        - validateProfileOptionDesc
      - ProfilesConstants class
        - DEPRECATE_TO_CONFIG_EDIT
        - DEPRECATE_TO_CONFIG_INIT
        - DEPRECATE_TO_CONFIG_LIST
        - DEPRECATE_TO_CONFIG_SET
        - PROFILES_COMMAND_TYPE_KEY

  - Annotated the following items as @internal:
    - @zowe/imperative
      - CommandProfileLoader
      - ImperativeApi.profileManager
      - ProfileValidator

## `8.0.0-next.202402271901`

- BugFix: Fixed chalk functionality that was broken due to the use of the removed `.enabled` property. [#2071](https://github.com/zowe/zowe-cli/issues/2071)

## `8.0.0-next.202402261705`

- LTS Breaking: Updated `ICommandArguments` and `IHandlerParameters` to accept strings or numbers per Yargs changes. [#2069](https://github.com/zowe/zowe-cli/pull/2069)
- BugFix: Correct the examples displayed by the `--help-examples` command. [#1865](https://github.com/zowe/zowe-cli/issues/1865) and [#1715](https://github.com/zowe/zowe-cli/issues/1715)
- BugFix: Updated additional dependencies for technical currency. [#2061](https://github.com/zowe/zowe-cli/pull/2061)
- BugFix: Updated engine to Node 16.7.0. [#2061](https://github.com/zowe/zowe-cli/pull/2061)

## `8.0.0-next.202402221834`

- Enhancement: Added multiple APIs to the `ProfileInfo` class to help manage schemas between client applications. [#2012](https://github.com/zowe/zowe-cli/issues/2012)

## `8.0.0-next.202402211923`

- BugFix: Updated dependencies for technical currency. [#2057](https://github.com/zowe/zowe-cli/pull/2057)

## `8.0.0-next.202402132108`

- LTS Breaking: Added Zowe release version output for `--version` [#2028](https://github.com/zowe/zowe-cli/issues/2028)
- Enhancement: Added `name-only` alias to `root` on `config list` command [#1797](https://github.com/zowe/zowe-cli/issues/1797)
- BugFix: Resolved technical currency by updating `socks` transitive dependency

## `8.0.0-next.202401191954`

- LTS Breaking: Removed the following:
  - All 'profiles' commands, since they only worked with now-obsolete V1 profiles.
  - BasicProfileManager.initialize function
  - These interfaces:
    - IProfileManagerInit
    - IProfileInitialized

## `8.0.0-next.202401081937`

- BugFix: Fixed error message shown for null option definition to include details about which command caused the error. [#2002](https://github.com/zowe/zowe-cli/issues/2002)

## `8.0.0-next.202401031939`

- Enhancement: Revised help text for consistency [#1756](https://github.com/zowe/zowe-cli/issues/1756)

## `8.0.0-next.202311291643`

- LTS Breaking: Removed check for `ZOWE_EDITOR` environment variable in `ProcessUtils.openInEditor` [#1867](https://github.com/zowe/zowe-cli/issues/1867)

## `8.0.0-next.202311282012`

- LTS Breaking: Unpinned dependency versions to allow for patch/minor version updates for dependencies [#1968](https://github.com/zowe/zowe-cli/issues/1968)

## `8.0.0-next.202311141903`

- LTS Breaking: Removed the following previously deprecated items:
  - `flattenCommandTreeWithAliases()` -- Use `CommandUtils.flattenCommandTree()` instead
  - `AbstractAuthHandler.getPromptParams()` -- Use `getAuthHandlerApi()` instead
  - `BaseAuthHandler.getPromptParams()` -- Use `getAuthHandlerApi()` instead
  - `promptForInput()` -- Use the asynchronous method `readPrompt()` instead
  - `promptWithTimeout()` -- Use `readPrompt` instead which supports more options
  - `Imperative.envVariablePrefix` -- Use `ImperativeConfig.instance.envVariablePrefix` instead
  - `pluginHealthCheck()` -- Plugins that want to perform a health check can
    specify the `pluginLifeCycle` property to load a class from the plugin.
    The plugin can implement the `postInstall()` function of that class to perform
    a health check, or any other desired operation.
  - `IProfOpts.requireKeytar` -- removing the default implementation of `require("keytar")` from the caller app's node_modules folders

## `8.0.0-next.202311141517`

- LTS Breaking: Replaced the previously deprecated function AbstractCommandYargs.getBrightYargsResponse - use AbstractCommandYargs.getZoweYargsResponse

## `8.0.0-next.202311132045`

- Major: First major version bump for V3

## `5.27.1`

- BugFix: Updated `dataobject-parser` dependency for technical currency. [#2262](https://github.com/zowe/zowe-cli/pull/2262)
- BugFix: Updated `fs-extra` and `jsonfile` dependencies for technical currency. [#2264](https://github.com/zowe/zowe-cli/pull/2264)

## `5.27.0`

- BugFix: Modified `showMsgWhenDeprecated` function to allow an empty string as a parameter when no replacement is available for the deprecated command. When no replacement is available an alternative message will be printed. [#2041](https://github.com/zowe/zowe-cli/issues/2041)
- BugFix: Resolved bug that resulted in user not being prompted for a key passphrase if it is located in the secure credential array of the ssh profile. [#1770](https://github.com/zowe/zowe-cli/issues/1770)

## `5.26.3`

- BugFix: Fixed issue in local web help with highlighted sidebar item getting out of sync. [#2215](https://github.com/zowe/zowe-cli/pull/2215)
- BugFix: Updated web help dependencies for technical currency. [#2215](https://github.com/zowe/zowe-cli/pull/2215)

## `5.26.2`

- BugFix: Refactored code to reduce the use of deprecated functions to prepare for upcoming Node.js 22 support. [#2191](https://github.com/zowe/zowe-cli/issues/2191)
- BugFix: Fixed error in REST client when making requests with session type of `SessConstants.AUTH_TYPE_NONE`. [#2219](https://github.com/zowe/zowe-cli/issues/2219)

## `5.26.1`

- BugFix: Fixed missing export for `Proxy` class in Imperative package. [#2205](https://github.com/zowe/zowe-cli/pull/2205)

## `5.26.0`

- Enhancement: Updated `ProfileInfo.updateProperty` function to support updating properties in typeless profiles. [#2196](https://github.com/zowe/zowe-cli/issues/2196)

## `5.25.0`

- Enhancement: Added `ProfileInfo.profileManagerWillLoad` function to verify the credential manager can load. [#2111](https://github.com/zowe/zowe-cli/issues/2111)
- Enhancement: Added support for proxy servers using a proxy http agent. Supports the usage of the environment variables HTTP_PROXY, HTTPS_PROXY (not case sensitive).
  - If any of these environment variables is set and depending how the Zowe session is configured for http or https, the REST client instantiates an appropriate http agent.
  - If the z/OS system uses self-signed certificates then the proxy server must be configured to accept them.
  - If the proxy server itself is configured with self-signed certificates then the user needs to either import these certificates on their workstation, use rejectUnauthorized in their Zowe profile, or use the (not recommended) nodejs variable NODE_TLS_REJECT_UNAUTHORIZED=0.
  - Zowe also looks for the environment variable NO_PROXY. These work with a simple comma separated list of hostnames that need to match with the hostname of the Zowe profile.

## `5.24.0`

- Enhancement: Added `BufferBuilder` utility class to provide convenient way of downloading to a stream that can be read as a buffer. [#2167](https://github.com/zowe/zowe-cli/pull/2167)
- BugFix: Fixed error in REST client that when using stream could cause small data sets to download with incomplete contents. [#744](https://github.com/zowe/zowe-cli/issues/744)
- BugFix: Updated `micromatch` dependency for technical currency. [#2167](https://github.com/zowe/zowe-cli/pull/2167)

## `5.23.4`

- BugFix: Updated `braces` dependency for technical currency. [#2157](https://github.com/zowe/zowe-cli/pull/2157)

## `5.23.3`

- BugFix: Modified error text in SyntaxValidator.invalidOptionError. [#2138](https://github.com/zowe/zowe-cli/issues/2138)

## `5.23.2`

- BugFix: Updated error text for invalid command options so that allowable values are displayed as strings instead of regular expressions when possible. [#1863](https://github.com/zowe/zowe-cli/issues/1863)
- BugFix: Fixed issue where the `ConfigSecure.securePropsForProfile` function did not list secure properties outside the active config layer. [zowe-explorer-vscode#2633](https://github.com/zowe/zowe-explorer-vscode/issues/2633)

## `5.23.1`

- BugFix: Restore the previous precedence of token over password in AbstractRestClient [#2109](https://github.com/zowe/zowe-cli/issues/2109)

## `5.23.0`

- Enhancement: Prompt for user/password on SSH commands when a token is stored in the config. [#2081](https://github.com/zowe/zowe-cli/pull/2081)

## `5.22.7`

- BugFix: Resolved technical currency by updating `markdown-it` dependency. [#2106](https://github.com/zowe/zowe-cli/pull/2106)

## `5.22.6`

- BugFix: Updated debugging output for technical currency. [#2098](https://github.com/zowe/zowe-cli/pull/2098)

## `5.22.5`

- BugFix: Fixed issue where the `ProfileInfo.addProfileTypeToSchema` function did not update the global schema if a project-level configuration was detected. [#2086](https://github.com/zowe/zowe-cli/issues/2086)

## `5.22.4`

- BugFix: Fixed race condition in `config convert-profiles` command that may fail to delete secure values for old profiles

## `5.22.3`

- BugFix: Resolved issue in `ProfileInfo` where schema comparisons fail, specifically when comparing the cached schema against a command-based schema during registration.

## `5.22.2`

- BugFix: Resolved technical currency by updating `socks` transitive dependency

## `5.22.0`

- BugFix: Updated `mustache` and `jsonschema` dependencies for technical currency.
- Enhancement: Added multiple APIs to the `ProfileInfo` class to help manage schemas between client applications. [#2012](https://github.com/zowe/zowe-cli/issues/2012)

## `5.21.0`

- Enhancement: Hid the progress bar if `CI` environment variable is set, or if `FORCE_COLOR` environment variable is set to `0`. [#1845](https://github.com/zowe/zowe-cli/issues/1845)
- BugFix: Fixed issue where secure property names could be returned for the wrong profile. [zowe-explorer#2633](https://github.com/zowe/vscode-extension-for-zowe/issues/2633)

## `5.20.2`

- BugFix: Fixed issue when a property is not found in `ProfileInfo.updateProperty({forceUpdate: true})`. [zowe-explorer#2493](https://github.com/zowe/vscode-extension-for-zowe/issues/2493)

## `5.20.1`

- BugFix: Fixed error message shown for null option definition to include details about which command caused the error. [#2002](https://github.com/zowe/zowe-cli/issues/2002)

## `5.19.0`

- Enhancement: Deprecated function AbstractCommandYargs.getBrightYargsResponse in favor of AbstractCommandYargs.getZoweYargsResponse
- Enhancement: Deprecated the 'bright' command as an alias for the 'zowe' command. The 'bright' command will be removed in Zowe V3.

## `5.18.4`

- BugFix: Removed out of date `Perf-Timing` performance timing package.

## `5.18.3`

- BugFix: Fix for `AbstactRestClient` failing to return when streaming a large dataset or USS file [#1805](https://github.com/zowe/zowe-cli/issues/1805), [#1813](https://github.com/zowe/zowe-cli/issues/1813), and [#1824](https://github.com/zowe/zowe-cli/issues/1824)

## `5.18.2`

- BugFix: Fixed normalization on stream chunk boundaries [#1815](https://github.com/zowe/zowe-cli/issues/1815)

## `5.18.1`

- BugFix: Fixed merging of profile properties in `ProfileInfo.createSession`. [#1008](https://github.com/zowe/imperative/issues/1008)

## `5.18.0`

- Enhancement: Replaced use of `node-keytar` with the new `keyring` module from `@zowe/secrets-for-zowe-sdk`. [zowe-cli#1622](https://github.com/zowe/zowe-cli/issues/1622)

## `5.17.0`

- Enhancement: Added `inSchema` property for ProfileInfo to indicate if argument is a known schema argument [#899](https://github.com/zowe/imperative/issues/899)

## `5.16.0`

- Enhancement: Handled unique cookie identifier in the form of dynamic token types. [#996](https://github.com/zowe/imperative/pull/996)
- Enhancement: Added a new utility method to `ImperativeExpect` to match regular expressions. [#996](https://github.com/zowe/imperative/pull/996)
- Enhancement: Added support for multiple login operations in a single `config secure` command execution. [#996](https://github.com/zowe/imperative/pull/996)
- BugFix: Allowed for multiple `auth logout` operations. [#996](https://github.com/zowe/imperative/pull/996)
- BugFix: Prevented `auto-init` from sending two `login` requests to the server. [#996](https://github.com/zowe/imperative/pull/996)

## `5.15.1`

- BugFix: Enabled NextVerFeatures.useV3ErrFormat() to form the right environment variable name even if Imperative.init() has not been called.

## `5.15.0`

- Enhancement: Enabled users to display errors in a more user-friendly format with the ZOWE_V3_ERR_FORMAT environment variable. [zowe-cli#935](https://github.com/zowe/zowe-cli/issues/935)

## `5.14.2`

- BugFix: Handle logic for if a null command handler is provided

## `5.14.1`

- BugFix: Fixed a logic error in the `config list` command that caused unwanted behavior when a positional and `--locations` were both passed in.

## `5.14.0`

- Enhancement: Added the function IO.giveAccessOnlyToOwner to restrict access to only the currently running user ID.
- Enhancement: Enable command arguments to change `{$Prefix}_EDITOR`. Updating IDiffOptions
  to include names for the files that are to be compared. Updating IO.getDefaultTextEditor() for different os versions. Updating return value types for `CliUtils.readPrompt`. Changes made to support recent zowe cli work:
  [zowe-cli#1672](https://github.com/zowe/zowe-cli/pull/1672)

## `5.13.2`

- BugFix: Reduced load time by searching for command definitions with `fast-glob` instead of `glob`.

## `5.13.1`

- BugFix: Removed validation of the deprecated pluginHealthCheck property. [#980](https://github.com/zowe/imperative/issues/980)

## `5.13.0`

- Enhancement: Alters TextUtils behavior slightly to enable daemon color support without TTY

## `5.12.0`

- Enhancement: Added `--prune` option to `zowe config secure` command to delete unused properties. [#547](https://github.com/zowe/imperative/issues/547)

## `5.11.1`

- BugFix: Fixed the `login` and `logout` handlers, fixing the `li` and `lo` aliases.

## `5.11.0`

- Enhancement: Added `credMgrOverride` property to `IProfOpts` interface that can be used to override credential manager in the ProfileInfo API. [zowe-cli#1632](https://github.com/zowe/zowe-cli/issues/1632)
- Deprecated: The `requireKeytar` property on the `IProfOpts` interface. Use the `credMgrOverride` property instead and pass the callback that requires Keytar to `ProfileCredentials.defaultCredMgrWithKeytar`.

## `5.10.0`

- Enhancement: Added AbstractPluginLifeCycle to enable plugins to write their own postInstall and preUninstall functions, which will be automatically called by the 'zowe plugins" install and uninstall commands.

- Enhancement: Added pluginLifeCycle property to IImperativeConfig to enable a plugin to specify the path name to its own module which implements the AbstractPluginLifeCycle class.

- Enhancement: Added a list of known credential manager overrides to imperative. When a credential manager cannot be loaded, a list of valid credential managers will be displayed in an error message.

- Enhancement: Added a CredentialManagerOverride class containing utility functions to replace the default CLI credential manager or restore the default CLI credential manager. Plugins which implement a credential manager override can call these utilities from their AbstractPluginLifeCycle functions.

- Enhancement: Added documentation [Overriding_the_default_credential_manager](https://github.com/zowe/imperative/blob/master/doc/Plugin%20Architecture/Overriding_the_default_credential_manager.md) describing the techniques for overriding the default CLI credential manager with a plugin.

## `5.9.3`

- BugFix: Fixed broken plugin install command for Windows when file has a space in the name

## `5.9.2`

- BugFix: Fixed plugin install error not displayed correctly. [#954](https://github.com/zowe/imperative/issues/954)

## `5.9.1`

- BugFix: Fixed environment file not applying to daemon client environment variables

## `5.9.0`

- Enhancement: Adds `~/.<cli_name>.env.json` file to provide environment variables to the Imperative framework during Imperative initialization
  - Allows sites without environment variable access to specify process specific environment variables
  - Changes require daemon reload to take effect
  - SDK method is available as part of `EnvFileUtils` export

## `5.8.3`

- BugFix: Fixed `--help-examples` option failing on command groups. [zowe-cli#1617](https://github.com/zowe/zowe-cli/issues/1617)

## `5.8.2`

- BugFix: Fixed npm not found on `zowe plugins install` when using daemon mode in Windows. [zowe-cli#1615](https://github.com/zowe/zowe-cli/issues/1615)

## `5.8.1`

- BugFix: Fixed web help not showing top-level options like `--version` for the "zowe" command. [#927](https://github.com/zowe/imperative/issues/927)
- BugFix: Removed `--help-examples` option from CLI help for commands since it only applies to groups. [#928](https://github.com/zowe/imperative/issues/928)

## `5.8.0`

- Enhancement: Add `ProfileInfo.removeKnownProperty`, a convenience method for removing properties in addition to `ProfileInfo.updateKnownProperty`. [#917](https://github.com/zowe/imperative/issues/917)
- Enhancement: Allow type `IProfArgValue` to be of type `undefined` to support removing properties more easily. [#917](https://github.com/zowe/imperative/issues/917)

## `5.7.7`

- BugFix: Fixed `IO.writeFileAsync` method throwing uncatchable errors. [#896](https://github.com/zowe/imperative/issues/896)

## `5.7.6`

- BugFix: Fixed a logic error where chained command handlers would cause plugin validation to fail [#320](https://github.com/zowe/imperative/issues/320)

## `5.7.5`

- BugFix: Fixed ProfileInfo API failing to load schema for v1 profile when schema exists but no profiles of that type exist. [#645](https://github.com/zowe/imperative/issues/645)
- BugFix: Updated return type of `ProfileInfo.getDefaultProfile` method to indicate that it returns null when no profile exists for the specified type.

## `5.7.4`

- BugFix: Exported the IAuthHandlerApi from imperative package [#839](https://github.com/zowe/imperative/issues/839)

## `5.7.3`

- BugFix: Exported `AppSettings` for cli and other apps to use [#840](https://github.com/zowe/imperative/issues/840)

## `5.7.2`

- BugFix: Added validation for null/undefined command definitions [#868](https://github.com/zowe/imperative/issues/868)

## `5.7.1`

- BugFix: Updated plugins `--login` command option to behave as expected when running in an NPM 9 environment
- BugFix: Cleaned up uses of execSync in Imperative where it makes sense to do so.

## `5.7.0`

- Enhancement: Add `zowe config report-env` command to show a diagnostic report of the CLI's working environment.

## `5.6.0`

- Extend zowe plugins verbs to show information for a plugin's first steps [#1325](https://github.com/zowe/zowe-cli/issues/1325)

## `5.5.4`

- BugFix: Updated `glob` and `js-yaml` dependencies for technical currency.

## `5.5.3`

- BugFix: Updated `diff2html` and `npm-package-arg` dependencies for technical currency.
- BugFix: Fixed inconsistent behavior of Config API introduced in the last version. It now skips loading project config layers when project directory is `false` instead of an empty string.

## `5.5.2`

- BugFix: Updated `Config.search` API to skip loading project config layers when project directory is an empty string. [#883](https://github.com/zowe/imperative/issues/883)

## `5.5.1`

- BugFix: Prevented base profile secure-property lookup on the global layer when there is not default base profile. [#881](https://github.com/zowe/imperative/issues/881)

## `5.5.0`

- Enhancement: Added ZOWE_CLI_PLUGINS_DIR environment variable to override location where plugins are installed. [zowe/zowe-cli#1483](https://github.com/zowe/zowe-cli/issues/1483)
- BugFix: Fixed exception when non-string passed to ImperativeExpect.toBeDefinedAndNonBlank(). [#856](https://github.com/zowe/imperative/issues/856)

## `5.4.3`

- BugFix: Removed periods in command example descriptions so descriptions look syntactically correct. [#795](https://github.com/zowe/imperative/issues/795)
- BugFix: Improved performance of ProfileInfo API to load large team config files. [zowe/vscode-extension-for-zowe#1911](https://github.com/zowe/vscode-extension-for-zowe/issues/1911)
- BugFix: Fixed dot-separated words incorrectly rendered as links in the web help. [#869](https://github.com/zowe/imperative/issues/869)

## `5.4.2`

- BugFix: Web-diff template directory included in files section of package.json file.

## `5.4.1`

- BugFix: Changed the default log level of `Console` class from "debug" to "warn". In Zowe v2 the `Logger` class was changed to have a default log level of "warn" but we missed updating the `Console` class to make it behave consistently. If you want a different log level, you can change it after initializing the console like this: `console.level = "info";` [zowe/zowe-cli#511](https://github.com/zowe/zowe-cli/issues/511)

## `5.4.0`

- Enhancement: Added Diff utility features for getting differences between two files and open diffs in browser. Also added web diff generator for creating web diff dir at the cli home.

## `5.3.8`

- BugFix: Introduced examples for setting default profiles in `zowe config set` Examples section. [#1428](https://github.com/zowe/zowe-cli/issues/1428)

## `5.3.7`

- BugFix: Fixed error when installing plug-ins that do not define profiles. [#859](https://github.com/zowe/imperative/issues/859)

## `5.3.6`

- BugFix: Removed some extraneous dependencies. [#477](https://github.com/zowe/imperative/issues/477)

## `5.3.5`

- BugFix: Fixed `DefaultHelpGenerator` unable to find module "ansi-colors" when Imperative is imported.

## `5.3.4`

- BugFix: Added ANSI escape codes trimming for the Web Help. [#704](https://github.com/zowe/imperative/issues/704)
- BugFix: Fixed `AbstractRestClient` not converting LF line endings to CRLF for every line when downloading large files on Windows. [zowe/zowe-cli#1458](https://github.com/zowe/zowe-cli/issues/1458)
- BugFix: Fixed `zowe --version --rfj` including a trailing newline in the version field. [#842](https://github.com/zowe/imperative/issues/842)
- BugFix: Fixed `--response-format-json` option not supported by some commands in daemon mode. [#843](https://github.com/zowe/imperative/issues/843)

## `5.3.3`

- Expose the isSecured functionality from the ProfilesCredentials [#549](https://github.com/zowe/imperative/issues/549)
- Allow the ConfigAutoStore to store plain-text properties that are defined as secure in the schema (e.g. user, password) [zowe/vscode-extension-for-zowe#1804](https://github.com/zowe/vscode-extension-for-zowe/issues/1804)

## `5.3.2`

- BugFix: Fixed `ProfileInfo.readProfilesFromDisk` failing when team config files and old-school profile directory do not exist.
- BugFix: Fixed `ProfileInfo.updateProperty` not updating properties that are newly present after reloading team config.
- BugFix: Fixed ProfileInfo API not detecting secure credential manager after profiles have been reloaded.
- **Note:** If you are developing an SDK that uses the ProfileInfo API, use the method `ProfileInfo.getTeamConfig` instead of `ImperativeConfig.instance.config` which may contain outdated config or be undefined.

## `5.3.1`

- BugFix: Fixed `config init` saving empty string values to config file when prompt was skipped.
- BugFix: Fixed `ConfigLayers.read` skipping load of secure property values.
- BugFix: Improved performance of `ConfigLayers.activate` by skipping config reload if the active layer directory has not changed.
- BugFix: Removed `async` keyword from `ConfigLayers.read` and `ConfigLayers.write` methods since they do not contain asynchronous code.

## `5.3.0`

- Enhancement: Added environmental variable support to the ProfileInfo APIs by defaulting `homeDir` to `cliHome`. [zowe/vscode-extension-for-zowe#1777](https://github.com/zowe/vscode-extension-for-zowe/issues/1777)
- BugFix: Updated `cli-table3` dependency for performance improvements.
- BugFix: Fixed `config init` not replacing empty values with prompted for values in team config. [#821](https://github.com/zowe/imperative/issues/821)

## `5.2.2`

- BugFix: Fixed `config secure` not respecting the `rejectUnauthorized` property in team config. [#813](https://github.com/zowe/imperative/issues/813)
- BugFix: Fixed `config import` not respecting the `rejectUnauthorized` property in team config. [#816](https://github.com/zowe/imperative/issues/816)

## `5.2.1`

- BugFix: Fixed issue where `config auto-init` may fail to create project config when global config already exists. [#810](https://github.com/zowe/imperative/issues/810)

## `5.2.0`

- Enhancement: Adds the ability for CLIs and Plug-ins to override some of the prompting logic if an alternate property is set.
- BugFix: Fixed `osLoc` information returning project level paths instead of the global layer. [#805](https://github.com/zowe/imperative/pull/805)
- BugFix: Fixed `autoStore` not being checked by `updateKnownProperty`. [#806](https://github.com/zowe/imperative/pull/806)
- BugFix: Fixed `plugins uninstall` command failing when there is a space in the install path.

## `5.1.0`

- Enhancement: Introduced flag `--show-inputs-only` to show the inputs of the command
  that would be used if a command were executed.
- Enhancement: Added dark theme to web help that is automatically used when system-wide dark mode is enabled.
- BugFix: Fixed ProfileInfo API `argTeamConfigLoc` not recognizing secure fields in multi-layer operations. [#800](https://github.com/zowe/imperative/pull/800)
- BugFix: Fixed ProfileInfo API `updateKnownProperty` possibly storing information in the wrong location due to optional osLoc information. [#800](https://github.com/zowe/imperative/pull/800)

## `5.0.2`

- BugFix: Fixed a bug where, upon trying to create a V1 profile containing no secure properties, if the credential manager cannot access the credential vault, an error would be thrown.

## `5.0.1`

- BugFix: Fixed ProfileInfo API targeting default base profile instead of the operating layer's base profile. [#791](https://github.com/zowe/imperative/issues/791)

## `5.0.0`

- Major: Introduced Team Profiles, Daemon mode, and more. See the prerelease items below for more details.

## `5.0.0-next.202204142147`

- BugFix: Fixed missing `osLoc` information from `ProfileInfo.getAllProfiles()`. [#771](https://github.com/zowe/imperative/issues/771)
- BugFix: Fixed updateKnownProperty saving to the active layer instead of the layer of the desired profile.
- Enhancement: Added the ability to exclude the home directory from `ProfileInfo.getAllProfiles()`. [#787](https://github.com/zowe/imperative/issues/771)

## `5.0.0-next.202204131728`

- BugFix: Fixed `autoStore` property not being merged properly between team config layers.

## `5.0.0-next.202204111131`

- BugFix: Updated `moment` dependency.

## `5.0.0-next.202204081605`

- BugFix: Fixed `config set` command not respecting the property type defined in the schema. [#772](https://github.com/zowe/imperative/issues/772)

## `5.0.0-next.202204051515`

- Enhancement: Added support for profile name aliases in team config so that `--zosmf-profile lpar1` falls back to profile "zosmf_lpar1" if "lpar1" does not exist.
- BugFix: Reworded potentially misleading output of `config convert-profiles` command mentioning obsolete plug-ins.
- BugFix: Made `--dry-run` and `--prompt` options mutually exclusive on `config init` command.
- **Next Breaking**: The team config API method `config.api.profiles.get` now returns `null` if a profile doesn't exist unless `mustExist` is false. [#518](https://github.com/zowe/imperative/issues/518)
- BugFix: Added the ability to read option values from aliases. Enhanced backward compatibility with V1 profiles. [#770](https://github.com/zowe/imperative/issues/770)

## `5.0.0-next.202203311701`

- BugFix: Allowed `ProfileCredentials.isSecured` to be insecure on teamConfig based on existing secure fields. [#762](https://github.com/zowe/imperative/issues/762)

## `5.0.0-next.202203231534`

- Enhancement: Added JSON property autocompletion to `secure` array in team config files. [zowe/zowe-cli#1187](https://github.com/zowe/zowe-cli/issues/1187)
- BugFix: Fixed incorrect description for untyped profiles in team config files. [zowe/zowe-cli#1303](https://github.com/zowe/zowe-cli/issues/1303)
- **Next Breaking**: Schema files created or updated with the above changes are not backward compatible with older versions of Imperative.

## `5.20.0`

- Enhancement: Added the ability to `forceUpdate` a property using the `ProfileInfo.updateProperty` method. [zowe-explorer#2493](https://github.com/zowe/vscode-extension-for-zowe/issues/2493)

## `5.0.0-next.202203222132`

- BugFix: Reverted unintentional breaking change that prevented `DefaultCredentialManager` from finding Keytar outside of calling CLI's node_modules folder.

## `5.0.0-next.202203211501`

- Enhancement: Enhanced secure ProfileInfo APIs with user-defined secure properties. [#739](https://github.com/zowe/imperative/issues/739)
- Enhancement: Introduced `updateKnownProperty` which will update a given property in most cases and `resolve(false)` otherwise.
- Enhancement: Introduced `updateProperty` which takes care of special cases where the property is not found.
- Enhancement: Allowed adding and removing properties from the ProfileInfo class.
- Enhancement: Allowed properties to be stored securely from the ProfileInfo class. `v2 profiles only`
- BugFix: Removed user-defined secure properties if `getSecureValues: false`. [#738](https://github.com/zowe/imperative/issues/738)
- BugFix: Removed strict requirement of `IHandlerParameter` from the `ConfigAutoStore` class by implementing helper methods.
- BugFix: Allowed `private loadSchema` function to return the corresponding schema for a user config. [#758](https://github.com/zowe/imperative/issues/758)

## `5.0.0-next.202203181826`

- BugFix: Fixed a bug where the `<APP>_EDITOR` environment variable was not being respected in a graphical environment [zowe/zowe-cli#1335](https://github.com/zowe/zowe-cli/issues/1335)
- BugFix: Fixed AbstractRestClient returning compressed data in `causeErrors` property for streamed responses. [#753](https://github.com/zowe/imperative/issues/753)

## `5.0.0-next.202203091934`

- Enhancement: Added prompt for base profile host property to `zowe config init`. [zowe/zowe-cli#1219](https://github.com/zowe/zowe-cli/issues/1219)
- **Next Breaking**
  - The `getSecureValue` callback property has been renamed to `getValueBack` on the `IConfigBuilderOpts` interface.
  - If your plug-in defines profile properties with `includeInTemplate` and `secure` both true, the `config init` command no longer prompts for their values.

## `5.0.0-next.202203072228`

- BugFix: Removed extra space in help text following option name [#745](https://github.com/zowe/imperative/issues/745).
- BugFix: Fixed Ctrl+C (SIGINT) response to CLI prompts throwing an error rather than exiting silently.

## `5.0.0-next.202202232039`

- Enhancement: Added `stdin` property to `IHandlerParameters` which defaults to `process.stdin` and can be overridden with another readable stream in daemon mode.
  - This may be a breaking change for unit tests that mock the `IHandlerParameters` interface since a required property has been added.
- **Next Breaking**: Replaced `IYargsContext` interface with `IDaemonContext` and renamed `yargsContext` property of `ImperativeConfig.instance` to `daemonContext`. A context object is no longer supplied to `yargs` since it gets parsed as CLI arguments which is undesired behavior.

## `5.0.0-next.202202111730`

- **Next Breaking**: Changed the default behavior of `Config.save` and `ConfigSecure.save` APIs to save only the active config layer. [#732](https://github.com/zowe/imperative/issues/732)

## `5.0.0-next.202202111433`

- Enhancement: Convert previously used profile property names into V2-compliant property names during the `zowe config convert-profiles` command. Conversions are: hostname -> host, username -> user, pass -> password.

## `5.0.0-next.202201311918`

- BugFix: Fixed useful debugging information missing from error message when Keytar module fails to load.

## `5.0.0-next.202201102100`

- BugFix: Fixed ZOWE_CLI_HOME environment variable not respected by team config in daemon mode. [zowe/zowe-cli#1240](https://github.com/zowe/zowe-cli/issues/1240)

## `5.0.0-next.202201071721`

- Enhancement: Replaced hidden `--dcd` option used by CommandProcessor in daemon mode with IDaemonResponse object.
- **Next Breaking**
  - Changed the "args" type on the `Imperative.parse` method to allow a string array.
  - Restructured the IDaemonResponse interface to provide information to CommandProcessor.

## `5.0.0-next.202201061509`

- Enhancement: Added `overwrite` option for `zowe config init` command to overwrite config files instead of merging new changes. [#1036](https://github.com/zowe/zowe-cli/issues/1036)

## `5.0.0-next.202201051456`

- BugFix: Fixed inconsistent error message when invalid CLI command is run in daemon mode. [zowe/zowe-cli#1081](https://github.com/zowe/zowe-cli/issues/1081)

## `5.0.0-next.202112221912`

- Enhancement: Added `delete` option to `config convert-profiles` command.

## `5.0.0-next.202112201553`

- BugFix: Fixed config auto-store may store secure properties in plain text if secure array is outside of subprofile in team config. [#709](https://github.com/zowe/imperative/issues/709)

## `5.0.0-next.202112171553`

- Enhancement: Added `config convert-profiles` command that converts v1 profiles to team config. [zowe/zowe-cli#896](https://github.com/zowe/zowe-cli/issues/896)
- Enhancement: Added `config edit` command that opens config JSON file in default text editor. [zowe/zowe-cli#1072](https://github.com/zowe/zowe-cli/issues/1072)

## `5.0.0-next.202112151934`

- BugFix: Removed `@internal` methods from type declarations so they don't appear in IntelliSense. [#679](https://github.com/zowe/imperative/issues/679)
- BugFix: Made the `ProfileInfo.initSessCfg` method public for easier instantiation of classes that extend AbstractSession.
- Deprecated: All methods in the `IHandlerParameters.profiles` class. Use the `ConfigProfiles` API for team config instead.

## `5.0.0-next.202112132158`

- Enhancement: Added an environment variable to control whether or not sensitive data will be masked in the console output.<br/>
  This behavior excludes any TRACE level logs for both, Imperative.log and AppName.log.<br/>
  This behavior also excludes properties defined as secure by the plugin developers.<br/>
  If the schema definition is not found, we will exclude the following properties: user, password, tokenValue, and keyPassphrase.<br/>
  More information: [zowe/zowe-cli #1106](https://github.com/zowe/zowe-cli/issues/1106)

## `5.0.0-next.202112101814`

- BugFix: Fixed daemon mode not loading secure properties in team config. [zowe/zowe-cli#1232](https://github.com/zowe/zowe-cli/issues/1232)

## `5.0.0-next.202112021611`

- BugFix: Fixed `config import` and `config init` behaving incorrectly when config JSON exists in higher level directory. [zowe/zowe-cli#1218](https://github.com/zowe/zowe-cli/issues/1218)
- BugFix: Fixed `config import` command not failing when positional argument "location" is missing.

## `5.0.0-next.202112012301`

- Enhancement: Changed CLI prompt input to be hidden for properties designated as secure in team config. [zowe/zowe-cli#1106](https://github.com/zowe/zowe-cli/issues/1106)
- BugFix: Improved error message when Keytar module fails to load. [#27](https://github.com/zowe/imperative/issues/27)
- **Next Breaking**
  - Removed the `ConfigProfiles.load` API method. Use the methods `ConfigLayers.find` and `ConfigSecure.securePropsForProfile` instead. [#568](https://github.com/zowe/imperative/issues/568)

## `5.0.0-next.202111301806`

- Enhancement: Added a utility function to get basic system architecture and platform info

## `5.0.0-next.202111292021`

- **Next Breaking**: Use JSON-based communication protocol between imperative daemon server and client.

## `5.0.0-next.202111192150`

- BugFix: Changed credentials to be stored securely by default for v1 profiles to be consistent with the experience for v2 profiles. [zowe/zowe-cli#1128](https://github.com/zowe/zowe-cli/issues/1128)
- **Next Breaking**
  - Removed the `credentialServiceName` property from ImperativeConfig. The default credential manager uses the `name` property instead.

## `5.0.0-next.202111101806`

- Enhancement: Added `dry-run` option for `zowe config init` command to preview changes instead of saving them to disk. [#1037](https://github.com/zowe/zowe-cli/issues/1037)
- Bugfix: Fix crashing issue related to reloading the config when `--dcd` option is specified [#943](https://github.com/zowe/zowe-cli/issues/943) [#1190](https://github.com/zowe/zowe-cli/issues/1190)

## `5.0.0-next.202111032034`

- Enhancement: Added `autoStore` property to config JSON files which defaults to true. When this property is enabled and the CLI prompts you to enter connection info, the values you enter will be saved to disk (or credential vault if they are secure) for future use. [zowe/zowe-cli#923](https://github.com/zowe/zowe-cli/issues/923)
- **Next Breaking**
  - Changed the default behavior of `Config.set` so that it no longer coerces string values to other types unless the `parseString` option is true.

## `5.0.0-next.202110201735`

- **LTS Breaking**
  - Changed the return value of the public `PluginManagementFacility.requirePluginModuleCallback` function
- BugFix: Updated the profiles list as soon as the plugin is installed.

## `5.0.0-next.202110191937`

- **Next Breaking**: Added the new, required, abstract method 'displayAutoInitChanges' to the 'BaseAutoInitHandler' class.

## `5.0.0-next.202110071645`

- Enhancement: Added `config update-schemas [--depth <value>]` command. [zowe/zowe-cli#1059](https://github.com/zowe/zowe-cli/issues/1059)
- Enhancement: Added the ability to update the global schema file when installing a new plugin. [zowe/zowe-cli#1059](https://github.com/zowe/zowe-cli/issues/1059)
- **Next Breaking**
  - Renamed public static function ConfigSchemas.loadProfileSchemas to ConfigSchemas.loadSchema

## `5.0.0-next.202110011948`

- **LTS Breaking**: Changed default log level from DEBUG to WARN for Imperative logger and app logger to reduce the volume of logs written to disk. [#634](https://github.com/zowe/imperative/issues/634)

## `5.0.0-next.202109281439`

- Enhancement: Added `config import` command that imports team config files from a local path or web URL. [#1083](https://github.com/zowe/zowe-cli/issues/1083)
- Enhancement: Added Help Doc examples for the `zowe config` group of commands. [#1061](https://github.com/zowe/zowe-cli/issues/1061)

## `5.0.0-next.202109031503`

- Enhancement: Log in to authentication service to obtain token value instead of prompting for it in `config secure` command.

## `5.0.0-next.202108181618`

- **LTS Breaking**: Make `fail-on-error` option true by default on `zowe plugins validate` command.

## `5.0.0-next.202108121732`

- Enhancement: Flattened the default profiles structure created by the `config init` command.
- **Next Breaking**: Split up authToken property in team config into tokenType and tokenValue properties to be consistent with Zowe v1 profiles.

## `5.0.0-next.202108062025`

- BugFix: Export all Config related interfaces.

## `5.0.0-next.202107122104`

- BugFix: Fixed secure credentials not being stored by the `config auto-init` command.

## `5.0.0-next.202107092101`

- Enhancement: Adds the `config auto-init` base handler and command builder, allowing a CLI to build a configuration auto-initialization command and handler
- Enhancement: Adds the optional `configAutoInitCommandConfig` interface to the IImperativeConfig interface, allowing for an auto-init command to be generated if a CLI supports it
- Enhancement: Better support for comments in JSON
- Bugfix: Revert schema changes related to additionalProperties. Re-enable IntelliSense when editing zowe.config.json files
- **Next Breaking**
  - Changed the schema paths and updated schema version

## `5.0.0-next.202106221817`

- **Next Breaking**
  - Replaced --user with --user-config on all config command groups due to conflict with --user option during config auto-initialization
  - Replaced --global with --global-config on all config command groups for consistency

## `5.0.0-next.202106212048`

- Enhancement: A new interface (IApimlSvcAttrs) was added. A property (apimlConnLookup) of that interface type was added to IImperativeConfig to enable plugins to tie themselves to an APIML service. Zowe-CLI can then ask APIML for the configuration data for the plugin to connect to that service.

## `5.0.0-next.202106041929`

- **LTS Breaking**: Removed the following previously deprecated items:
  - ICliLoadProfile.ICliILoadProfile -- use ICliLoadProfile.ICliLoadProfile
  - IImperativeErrorParms.suppressReport -- has not been used since 10/17/2018
  - IImperativeConfig.pluginBaseCliVersion -- has not been used since version 1.0.1
  - AbstractRestClient.performRest -- use AbstractRestClient.request
  - AbstractSession.HTTP_PROTOCOL -- use SessConstants.HTTP_PROTOCOL
  - AbstractSession.HTTPS_PROTOCOL -- use SessConstants.HTTPS_PROTOCOL
  - AbstractSession.TYPE_NONE -- use SessConstants.AUTH_TYPE_NONE
  - AbstractSession.TYPE_BASIC -- use SessConstants.AUTH_TYPE_BASIC
  - AbstractSession.TYPE_BEARER -- use SessConstants.AUTH_TYPE_BEARER
  - AbstractSession.TYPE_TOKEN -- use SessConstants.AUTH_TYPE_TOKEN

## `5.0.0-next.202104262004`

- Enhancement: Remove message about NPM peer dep warnings that no longer applies to npm@7.
- **LTS Breaking**: Imperative no longer requires plug-ins to include CLI package as a peer dependency. It is recommended that CLI plug-ins remove their peer dependency on @zowe/cli for improved compatibility with npm@7. This is a breaking change for plug-ins, as older versions of Imperative will fail to install a plug-in that lacks the CLI peer dependency.

## `5.0.0-next.202104140156`

- BugFix: Allow SCS to load new securely stored credentials. [#984](https://github.com/zowe/zowe-cli/issues/984)

## `5.0.0-next.202104071400`

- Enhancement: Add the ProfileInfo API to provide the following functionality:
  - Read configuration from disk.
  - Transparently read either a new team configuration or old style profiles.
  - Resolve order of precedence for profile argument values.
  - Provide information to enable callers to prompt for missing profile arguments.
  - Retain the location in which a profile or argument was found.
  - Automatically initialize CredentialManager, including an option to specify a custom keytar module.
  - Provide a means to postpone the loading of secure arguments until specifically requested by the calling app to delay loading sensitive data until it is needed.
  - Provide access to the lower-level Config API to fully manipulate the team configuration file.

## `5.0.0-next.202103111923`

- Enhancement: Allow custom directory to be specified for project config in `Config.load` method. [#544](https://github.com/zowe/imperative/issues/544)
- BugFix: Fixed Config object not exported at top level. [#543](https://github.com/zowe/imperative/issues/543)

## `5.0.0-next.202101292016`

- BugFix: Fixed error when Imperative APIs are called and "config" property of ImperativeConfig is not initialized. [#533](https://github.com/zowe/imperative/issues/533)

## `5.0.0-next.202101281717`

- Enhancement: Added new config API intended to replace the profiles API, and new "config" command group to manage config JSON files. The new API makes it easier for users to create, share, and switch between profile configurations.
- Deprecated: The "profiles" command group for managing global profiles in "{cliHome}/profiles". Use the new "config" command group instead.
- **LTS Breaking**: Removed "config" command group for managing app settings in "{cliHome}/imperative/settings.json". If app settings already exist they are still loaded for backwards compatibility. For storing app settings use the new config API instead.
- Enhancement: Added support for secure credential storage without any plug-ins required. Include the "keytar" package as a dependency in your CLI to make use of it.
- Enhancement: Added `deprecatedReplacement` property to `ICommandDefinition` to deprecate a command.

## `5.0.0-next.202010301408`

- Enhancement: Allow hidden options.

## `5.0.0-next.202010161240`

- Enhancement: Allow process exit code to be passed to daemon clients.

## `5.0.0-next.202009251501`

- Enhancement: add support for CLIs that want to run as a persistent process (daemon mode).

## `4.18.3`

- BugFix: Removed `moment` dependency.

## `4.18.2`

- BugFix: Updated `moment` dependency.

## `4.18.1`

- BugFix: Fixed AbstractRestClient returning compressed data in `causeErrors` property for streamed responses. [#753](https://github.com/zowe/imperative/issues/753)

## `4.18.0`

- Enhancement: Sorted output of `plugins list` command in alphabetical order to make it easier to read. [#489](https://github.com/zowe/imperative/issues/489)
- Enhancement: Added `--short` option to `plugins list` command to abbreviate its output. [#743](https://github.com/zowe/imperative/issues/743)
- BugFix: Fixed single character options rendered in help with double dash instead of single dash. [#638](https://github.com/zowe/imperative/issues/638)

## `4.17.6`

- BugFix: Fixed an error where, in certain situations, the web help displays data for another command with the same name. [#728](https://github.com/zowe/imperative/issues/728)
- BugFix: Fixed web help wrongly escaping characters inside code blocks. [#730](https://github.com/zowe/imperative/issues/730)

## `4.17.5`

- BugFix: Updated log4js and nanoid for improved security.

## `4.17.4`

- BugFix: Fixed --hw not adding new lines when `\n` is present in the text. [#715](https://github.com/zowe/imperative/issues/715)

## `4.17.3`

- BugFix: Fixed AbstractRestClient silently failing to decompress last chunk of gzip-compressed binary data that is truncated.

## `4.17.2`

- BugFix: Updated prettyjson and cli-table3 in order to lockdown the `colors` package. [#719](https://github.com/zowe/imperative/issues/719)
- BugFix: Updated markdown-it to address a vulnerability. [Snyk Report](https://security.snyk.io/vuln/SNYK-JS-MARKDOWNIT-2331914)

## `4.17.1`

- BugFix: Fixed an issue where plugin install and uninstall did not work with NPM version 8. [#683](https://github.com/zowe/imperative/issues/683)

## `4.17.0`

- Enhancement: Export the Imperative Command Tree on the data object of the `zowe --ac` command when `--rfj` is specified.

## `4.16.2`

- BugFix: Reverts hiding the cert-key-file path so users can see what path was specified and check if the file exists

## `4.16.1`

- BugFix: Updated dependencies to resolve problems with the ansi-regex package

## `4.16.0`

- Enhancement: Implemented the ability to authenticate using client certificates in PEM format.

## `4.15.1`

- Bugfix: Updated js-yaml to resolve a potential security issue

## `4.15.0`

- Enhancement: Improved command suggestions for mistyped commands, add aliases to command suggestions

## `4.14.0`

- Enhancement: The `plugins validate` command returns an error code when plugins have errors if the new `--fail-on-error` option is specified. Also added `--fail-on-warning` option to return with an error code when plugins have warnings. [#463](https://github.com/zowe/imperative/issues/463)
- BugFix: Fixed regression where characters are not correctly escaped in web help causing extra slashes ("\") to appear. [#644](https://github.com/zowe/imperative/issues/644)

## `4.13.4`

- BugFix: Added missing periods at the end of command group descriptions for consistency. [#55](https://github.com/zowe/imperative/issues/55)

## `4.13.3`

- Performance: Improved the way that HTTP response chunks are saved, reducing time complexity from O(n<sup>2</sup>) to O(n). This dramatically improves performance for larger requests. [#618](https://github.com/zowe/imperative/pull/618)

## `4.13.2`

- BugFix: Fixed web help examples description typo at line 440 in `packages/cmd/src/CommandPreparer.ts`. [#612](https://github.com/zowe/imperative/issues/612)
- BugFix: Fixed Markdown special characters not being escaped in web help for descriptions of positional options and examples. [#620](https://github.com/zowe/imperative/issues/620)
- BugFix: Fixed subgroups not being displayed under their own heading in web help. [#323](https://github.com/zowe/imperative/issues/323)

## `4.13.1`

- BugFix: Fixed active command tree item not updating in web help when scrolling. [#425](https://github.com/zowe/imperative/issues/425)
- BugFix: Fixed main page of web help not staying scrolled to top of page when loaded. [#525](https://github.com/zowe/imperative/issues/525)

## `4.13.0`

- Enhancement: Added headers[] option to TextUtils.getTable(). [#369](https://github.com/zowe/imperative/issues/369)
- BugFix: Print a subset of the `stdout` and `stderr` buffers when calling `mProgressApi`'s `endBar()` to prevent duplication of output.
- Bugfix: Replaced `this` with `ImperativeConfig.instance` in `ImperativeConfig.getCallerFile()`. [#5](https://github.com/zowe/imperative/issues/5)

## `4.12.0`

- Enhancement: Added decompression support for REST responses with Content-Encoding `gzip`, `deflate`, or `br`. [#318](https://github.com/zowe/imperative/issues/318)

## `4.11.2`

- BugFix: Added `Protocol` to the Error Details coming from the `AbstractRestClient`. [#539](https://github.com/zowe/imperative/issues/539)

## `4.11.1`

- BugFix: Fixed vulnerabilities by replacing marked with markdown-it and sanitize-html.
- BugFix: Fixed plugin install failing to install package from private registry.

## `4.11.0`

- Enhancement: Fixed plugin install commands which were broken in npm@7. [#457](https://github.com/zowe/imperative/issues/457)
- BugFix: Fixed incorrect formatting of code blocks in web help. [#535](https://github.com/zowe/imperative/issues/535)

## `4.10.2`

- BugFix: Fixed vulnerabilities by updating marked

## `4.10.1`

- BugFix: Fixed an issue when `TypeError` has been raised by `Logger.getCallerFileAndLineTag()` when there was not filename for a stack frame. [#449](https://github.com/zowe/imperative/issues/449)

## `4.10.0`

- Enhancement: Added an `arrayAllowDuplicate` option to the `ICommandOptionDefinition` interface. By default, the option value is set to `true` and duplicate values are allowed in an array. Specify `false` if you want Imperative to throw an error for duplicate array values. [#437](https://github.com/zowe/imperative/issues/437)

## `4.9.0`

- BugFix: Updated `opener` dependency due to command injection vulnerability on Windows - [GHSL-2020-145](https://securitylab.github.com/advisories/GHSL-2020-145-domenic-opener)
- Enhancement: Expose `trim` parameter from `wrap-ansi` within `TextUtils.wordWrap()`

## `4.8.1`

- BugFix: Fixed an issue with `ConnectionPropsForSessCfg` where the user would be prompted for user/password even if a token was present. [#436](https://github.com/zowe/imperative/pull/436)

## `4.8.0`

- Enhancement: Added the SSO Callback function, which allows applications to call their own functions while validating session properties (i.e. host, port, user, password, token, etc...). The callback option is named `getValuesBack`. [#422](https://github.com/zowe/imperative/issues/422)

## `4.7.6`

- Enhancement: Added support for dynamically generated cookie names. Updated `AbstractSession.storeCookie()` to process cookie names that are not fully known at build-time. [#431](https://github.com/zowe/imperative/pull/431)

## `4.7.5`

- BugFix: Added support for creating an array with `allowableValues`. Previously, array type options could fail in the Syntax Validator. [#428](https://github.com/zowe/imperative/issues/428)

## `4.7.4`

- Fix update profile API storing secure fields incorrectly when called without CLI args

## `4.7.3`

- Fix web help failing to load in Internet Explorer 11
- Fix `--help-web` not working on macOS when DISPLAY environment variable is undefined
- Change type of `ISession.tokenType` to "string" (for compatiblity with versions older than 4.7.0).

## `4.7.2`

- Hide sensitive session properties (user, password, and token value) in log file. Since 4.7.0, only password was hidden.

## `4.7.1`

- Don't load token value into Session object if user or password are supplied

## `4.7.0`

- Add the --dd flag to profile creation to allow the profile to be created without the default values specified for that profile.
- Use a token for authentication if a token is present in the underlying REST session object.
- Added a new ConnectionPropsForSessCfg.addPropsOrPrompt function that places credentials (including a possible token) into a session configuration object.
  - Plugins must use this function to create their sessions to gain the features of automatic token-handling and prompting for missing connection options.
  - Connection information is obtained from the command line, environment variables, a service profile, a base profile, or from an option's default value in a service profile's definition, in that order.
  - If key connection information is not supplied to any cor Zowe command, the command will prompt for:
    - host
    - port
    - user
    - and password
  - Any prompt will timeout after 30 seconds so that it will not hang an automated script.
- Add base profiles, a new type of profile which can store values shared between profiles of other types.
  - The properties that are currently recognized in a base profile are:
    - host
    - port
    - user
    - password
    - rejectUnauthorized
    - tokenType
    - tokenValue
  - To use base profiles in an Imperative-based CLI, define a `baseProfile` schema on your Imperative configuration object.
  - If the `baseProfile` schema is defined, base profile support will be added to any command that uses profiles.
- Due to new options (like tokenValue) help text will change. Plugin developers may have to update any mismatched snapshots in their automated tests.
- Updated the version of TypeScript from 3.7.4 to 3.8.0.
- Updated the version of TSLint from 5.x to 6.1.2.
- Add login and logout commands to get and delete/invalidate tokens
  - Add showToken flag to display token only, and not save it to the user profile
  - Add ability to create a user profile on login if no profile of that type existed previously

## `4.6.4`

- Fix optional secure fields not deleted when overwriting a profile

## `4.6.3`

- Update log4js to improve Webpack compatibility for extenders

## `4.6.2`

- Fix vulnerabilities by updating yargs

## `4.6.1`

- Update perf-timing version

## `4.6.0`

- Add Bearer token in rest Session

## `4.5.6`

- Fix allowable values not exactly matching input

## `4.5.5`

- Fix absence of default value text when falsy values are used.

## `4.5.4`

- Patched vulnerabilities.

## `4.5.3`

- Fixed alignment of output from `zowe plugins list` command.

## `4.5.2`

- Fix failure to load secure profile fields that are optional when no value is found. Thanks @tjohnsonBCM
- Don't load secure profile fields when deleting profile. Thanks @tjohnsonBCM
- Deprecate the interface `ICliILoadProfile`. Use `ICliLoadProfile` instead.

## `4.5.1`

- Check that password is defined when `AbstractSession` uses auth. Thanks @apsychogirl
- Expose `IRestOptions` type in the API. Thanks @apsychogirl

## `4.5.0`

- Add `request` function to `AbstractRestClient` that returns REST client object in response. Thanks @Alexandru-Dimitru
- Deprecate the method `AbstractRestClient.performRest`. Use `AbstractRestClient.request` instead.

## `4.0.0`

- Support `prompt*` as a value for any CLI option to enable interactive prompting.

## `3.0.0`

- Rename package from "@brightside/imperative" to "@zowe/imperative".
- Change name of config option "credential-manager" to "CredentialManager".<|MERGE_RESOLUTION|>--- conflicted
+++ resolved
@@ -4,11 +4,8 @@
 
 ## Recent Changes
 
-<<<<<<< HEAD
 - Enhancement: Added instructions for obtaining a token to be displayed when a command prompts for a token. [#2660](https://github.com/zowe/zowe-cli/pull/2660)
-=======
 - BugFix: Stopped supporting IE 11 browser in web help pages for technical currency. [#2654](https://github.com/zowe/zowe-cli/pull/2654)
->>>>>>> 96c16575
 
 ## `8.29.0`
 
