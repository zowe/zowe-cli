--- conflicted
+++ resolved
@@ -2,16 +2,13 @@
 
 All notable changes to the Imperative package will be documented in this file.
 
-<<<<<<< HEAD
 ## Recent Changes
 
 - Enhancement: Added progress tracking to the `DirToUSSDirHandler` by using `commandParameters.response.progress` to show progress bars during file uploads. [#2334](https://github.com/zowe/zowe-cli/issues/2344)
 
-=======
 ## `8.10.3`
 
 - BugFix: Resolved an issue where extraneous base profiles were created in project configurations when a nested profile property was updated. [#2400](https://github.com/zowe/zowe-cli/pull/2400)
->>>>>>> 1391a3d5
 
 ## `8.10.1`
 
