# Change Log

All notable changes to the Imperative package will be documented in this file.

<<<<<<< HEAD
## `8.0.0-next.202401081937`

- BugFix: Fixed error message shown for null option definition to include details about which command caused the error. [#2002](https://github.com/zowe/zowe-cli/issues/2002)

## `8.0.0-next.202401031939`

- Enhancement: Revised help text for consistency [#1756](https://github.com/zowe/zowe-cli/issues/1756)

## `8.0.0-next.202311291643`

- LTS Breaking: Removed check for `ZOWE_EDITOR` environment variable in `ProcessUtils.openInEditor` [#1867](https://github.com/zowe/zowe-cli/issues/1867)

## `8.0.0-next.202311282012`

- LTS Breaking: Unpinned dependency versions to allow for patch/minor version updates for dependencies [#1968](https://github.com/zowe/zowe-cli/issues/1968)

## `8.0.0-next.202311141903`

- LTS Breaking: Removed the following previously deprecated items:
  - `flattenCommandTreeWithAliases()` -- Use `CommandUtils.flattenCommandTree()` instead
  - `AbstractAuthHandler.getPromptParams()` -- Use `getAuthHandlerApi()` instead
  - `BaseAuthHandler.getPromptParams()` -- Use `getAuthHandlerApi()` instead
  - `promptForInput()` -- Use the asynchronous method `readPrompt()` instead
  - `promptWithTimeout()` -- Use `readPrompt` instead which supports more options
  - `Imperative.envVariablePrefix` -- Use `ImperativeConfig.instance.envVariablePrefix` instead
  - `pluginHealthCheck()` -- Plugins that want to perform a health check can
    specify the `pluginLifeCycle` property to load a class from the plugin.
    The plugin can implement the `postInstall()` function of that class to perform
    a health check, or any other desired operation.
  - `IProfOpts.requireKeytar` -- removing the default implementation of `require("keytar")` from the caller app's node_modules folders

## `8.0.0-next.202311141517`

- LTS Breaking: Replaced the previously deprecated function AbstractCommandYargs.getBrightYargsResponse - use AbstractCommandYargs.getZoweYargsResponse

## `8.0.0-next.202311132045`

- Major: First major version bump for V3
=======
## `5.21.0`

- Enhancement: Hid the progress bar if `CI` environment variable is set, or if `FORCE_COLOR` environment variable is set to `0`. [#1845](https://github.com/zowe/zowe-cli/issues/1845)
- BugFix: Fixed issue where secure property names could be returned for the wrong profile. [zowe-explorer#2633](https://github.com/zowe/vscode-extension-for-zowe/issues/2633)

## `5.20.2`

- BugFix: Fixed issue when a property is not found in `ProfileInfo.updateProperty({forceUpdate: true})`. [zowe-explorer#2493](https://github.com/zowe/vscode-extension-for-zowe/issues/2493)

## `5.20.1`

- BugFix: Fixed error message shown for null option definition to include details about which command caused the error. [#2002](https://github.com/zowe/zowe-cli/issues/2002)
>>>>>>> dc362127

## `5.19.0`

- Enhancement: Deprecated function AbstractCommandYargs.getBrightYargsResponse in favor of AbstractCommandYargs.getZoweYargsResponse
- Enhancement: Deprecated the 'bright' command as an alias for the 'zowe' command. The 'bright' command will be removed in Zowe V3.

## `5.18.4`

- BugFix: Removed out of date `Perf-Timing` performance timing package.

## `5.18.3`

- BugFix: Fix for `AbstactRestClient` failing to return when streaming a large dataset or USS file [#1805](https://github.com/zowe/zowe-cli/issues/1805), [#1813](https://github.com/zowe/zowe-cli/issues/1813), and [#1824](https://github.com/zowe/zowe-cli/issues/1824)

## `5.18.2`

- BugFix: Fixed normalization on stream chunk boundaries [#1815](https://github.com/zowe/zowe-cli/issues/1815)

## `5.18.1`

- BugFix: Fixed merging of profile properties in `ProfileInfo.createSession`. [#1008](https://github.com/zowe/imperative/issues/1008)

## `5.18.0`

- Enhancement: Replaced use of `node-keytar` with the new `keyring` module from `@zowe/secrets-for-zowe-sdk`. [zowe-cli#1622](https://github.com/zowe/zowe-cli/issues/1622)

## `5.17.0`

- Enhancement: Added `inSchema` property for ProfileInfo to indicate if argument is a known schema argument [#899](https://github.com/zowe/imperative/issues/899)

## `5.16.0`

- Enhancement: Handled unique cookie identifier in the form of dynamic token types. [#996](https://github.com/zowe/imperative/pull/996)
- Enhancement: Added a new utility method to `ImperativeExpect` to match regular expressions. [#996](https://github.com/zowe/imperative/pull/996)
- Enhancement: Added support for multiple login operations in a single `config secure` command execution. [#996](https://github.com/zowe/imperative/pull/996)
- BugFix: Allowed for multiple `auth logout` operations. [#996](https://github.com/zowe/imperative/pull/996)
- BugFix: Prevented `auto-init` from sending two `login` requests to the server. [#996](https://github.com/zowe/imperative/pull/996)

## `5.15.1`

- BugFix: Enabled NextVerFeatures.useV3ErrFormat() to form the right environment variable name even if Imperative.init() has not been called.

## `5.15.0`

- Enhancement: Enabled users to display errors in a more user-friendly format with the ZOWE_V3_ERR_FORMAT environment variable. [zowe-cli#935](https://github.com/zowe/zowe-cli/issues/935)

## `5.14.2`

- BugFix: Handle logic for if a null command handler is provided


## `5.14.1`

- BugFix: Fixed a logic error in the `config list` command that caused unwanted behavior when a positional and `--locations` were both passed in.

## `5.14.0`

- Enhancement: Added the function IO.giveAccessOnlyToOwner to restrict access to only the currently running user ID.
- Enhancement: Enable command arguments to change `{$Prefix}_EDITOR`. Updating IDiffOptions
to include names for the files that are to be compared. Updating IO.getDefaultTextEditor() for different os versions. Updating return value types for `CliUtils.readPrompt`. Changes made to support recent zowe cli work:
[zowe-cli#1672](https://github.com/zowe/zowe-cli/pull/1672)

## `5.13.2`

- BugFix: Reduced load time by searching for command definitions with `fast-glob` instead of `glob`.

## `5.13.1`

- BugFix: Removed validation of the deprecated pluginHealthCheck property. [#980](https://github.com/zowe/imperative/issues/980)

## `5.13.0`

- Enhancement: Alters TextUtils behavior slightly to enable daemon color support without TTY

## `5.12.0`

- Enhancement: Added `--prune` option to `zowe config secure` command to delete unused properties. [#547](https://github.com/zowe/imperative/issues/547)

## `5.11.1`

- BugFix: Fixed the `login` and `logout` handlers, fixing the `li` and `lo` aliases.

## `5.11.0`

- Enhancement: Added `credMgrOverride` property to `IProfOpts` interface that can be used to override credential manager in the ProfileInfo API. [zowe-cli#1632](https://github.com/zowe/zowe-cli/issues/1632)
- Deprecated: The `requireKeytar` property on the `IProfOpts` interface. Use the `credMgrOverride` property instead and pass the callback that requires Keytar to `ProfileCredentials.defaultCredMgrWithKeytar`.

## `5.10.0`

- Enhancement: Added AbstractPluginLifeCycle to enable plugins to write their own postInstall and preUninstall functions, which will be automatically called by the 'zowe plugins" install and uninstall commands.

- Enhancement: Added pluginLifeCycle property to IImperativeConfig to enable a plugin to specify the path name to its own module which implements the AbstractPluginLifeCycle class.

- Enhancement: Added a list of known credential manager overrides to imperative. When a credential manager cannot be loaded, a list of valid credential managers will be displayed in an error message.

- Enhancement: Added a CredentialManagerOverride class containing utility functions to replace the default CLI credential manager or restore the default CLI credential manager. Plugins which implement a credential manager override can call these utilities from their AbstractPluginLifeCycle functions.

- Enhancement: Added documentation [Overriding_the_default_credential_manager](https://github.com/zowe/imperative/blob/master/doc/Plugin%20Architecture/Overriding_the_default_credential_manager.md) describing the techniques for overriding the default CLI credential manager with a plugin.

## `5.9.3`

- BugFix: Fixed broken plugin install command for Windows when file has a space in the name

## `5.9.2`

- BugFix: Fixed plugin install error not displayed correctly. [#954](https://github.com/zowe/imperative/issues/954)

## `5.9.1`

- BugFix: Fixed environment file not applying to daemon client environment variables

## `5.9.0`

- Enhancement: Adds `~/.<cli_name>.env.json` file to provide environment variables to the Imperative framework during Imperative initialization
  - Allows sites without environment variable access to specify process specific environment variables
  - Changes require daemon reload to take effect
  - SDK method is available as part of `EnvFileUtils` export

## `5.8.3`

- BugFix: Fixed `--help-examples` option failing on command groups. [zowe-cli#1617](https://github.com/zowe/zowe-cli/issues/1617)

## `5.8.2`

- BugFix: Fixed npm not found on `zowe plugins install` when using daemon mode in Windows. [zowe-cli#1615](https://github.com/zowe/zowe-cli/issues/1615)

## `5.8.1`

- BugFix: Fixed web help not showing top-level options like `--version` for the "zowe" command. [#927](https://github.com/zowe/imperative/issues/927)
- BugFix: Removed `--help-examples` option from CLI help for commands since it only applies to groups. [#928](https://github.com/zowe/imperative/issues/928)

## `5.8.0`

- Enhancement: Add `ProfileInfo.removeKnownProperty`, a convenience method for removing properties in addition to `ProfileInfo.updateKnownProperty`. [#917](https://github.com/zowe/imperative/issues/917)
- Enhancement: Allow type `IProfArgValue` to be of type `undefined` to support removing properties more easily. [#917](https://github.com/zowe/imperative/issues/917)

## `5.7.7`

- BugFix: Fixed `IO.writeFileAsync` method throwing uncatchable errors. [#896](https://github.com/zowe/imperative/issues/896)

## `5.7.6`

- BugFix: Fixed a logic error where chained command handlers would cause plugin validation to fail [#320](https://github.com/zowe/imperative/issues/320)

## `5.7.5`

- BugFix: Fixed ProfileInfo API failing to load schema for v1 profile when schema exists but no profiles of that type exist. [#645](https://github.com/zowe/imperative/issues/645)
- BugFix: Updated return type of `ProfileInfo.getDefaultProfile` method to indicate that it returns null when no profile exists for the specified type.

## `5.7.4`

- BugFix: Exported the IAuthHandlerApi from imperative package [#839](https://github.com/zowe/imperative/issues/839)

## `5.7.3`

- BugFix: Exported `AppSettings` for cli and other apps to use [#840](https://github.com/zowe/imperative/issues/840)

## `5.7.2`

- BugFix: Added validation for null/undefined command definitions [#868](https://github.com/zowe/imperative/issues/868)

## `5.7.1`

- BugFix: Updated plugins `--login` command option to behave as expected when running in an NPM 9 environment
- BugFix: Cleaned up uses of execSync in Imperative where it makes sense to do so.

## `5.7.0`

- Enhancement: Add `zowe config report-env` command to show a diagnostic report of the CLI's working environment.

## `5.6.0`

- Extend zowe plugins verbs to show information for a plugin's first steps [#1325](https://github.com/zowe/zowe-cli/issues/1325)

## `5.5.4`

- BugFix: Updated `glob` and `js-yaml` dependencies for technical currency.

## `5.5.3`

- BugFix: Updated `diff2html` and `npm-package-arg` dependencies for technical currency.
- BugFix: Fixed inconsistent behavior of Config API introduced in the last version. It now skips loading project config layers when project directory is `false` instead of an empty string.

## `5.5.2`

- BugFix: Updated `Config.search` API to skip loading project config layers when project directory is an empty string. [#883](https://github.com/zowe/imperative/issues/883)

## `5.5.1`

- BugFix: Prevented base profile secure-property lookup on the global layer when there is not default base profile. [#881](https://github.com/zowe/imperative/issues/881)

## `5.5.0`

- Enhancement: Added ZOWE_CLI_PLUGINS_DIR environment variable to override location where plugins are installed. [zowe/zowe-cli#1483](https://github.com/zowe/zowe-cli/issues/1483)
- BugFix: Fixed exception when non-string passed to ImperativeExpect.toBeDefinedAndNonBlank(). [#856](https://github.com/zowe/imperative/issues/856)

## `5.4.3`

- BugFix: Removed periods in command example descriptions so descriptions look syntactically correct. [#795](https://github.com/zowe/imperative/issues/795)
- BugFix: Improved performance of ProfileInfo API to load large team config files. [zowe/vscode-extension-for-zowe#1911](https://github.com/zowe/vscode-extension-for-zowe/issues/1911)
- BugFix: Fixed dot-separated words incorrectly rendered as links in the web help. [#869](https://github.com/zowe/imperative/issues/869)

## `5.4.2`

- BugFix: Web-diff template directory included in files section of package.json file.

## `5.4.1`

- BugFix: Changed the default log level of `Console` class from "debug" to "warn". In Zowe v2 the `Logger` class was changed to have a default log level of "warn" but we missed updating the `Console` class to make it behave consistently. If you want a different log level, you can change it after initializing the console like this: `console.level = "info";` [zowe/zowe-cli#511](https://github.com/zowe/zowe-cli/issues/511)

## `5.4.0`

- Enhancement: Added Diff utility features for getting differences between two files and open diffs in browser. Also added web diff generator for creating web diff dir at the cli home.

## `5.3.8`

- BugFix: Introduced examples for setting default profiles in `zowe config set` Examples section. [#1428](https://github.com/zowe/zowe-cli/issues/1428)

## `5.3.7`

- BugFix: Fixed error when installing plug-ins that do not define profiles. [#859](https://github.com/zowe/imperative/issues/859)

## `5.3.6`

- BugFix: Removed some extraneous dependencies. [#477](https://github.com/zowe/imperative/issues/477)

## `5.3.5`

- BugFix: Fixed `DefaultHelpGenerator` unable to find module "ansi-colors" when Imperative is imported.

## `5.3.4`

- BugFix: Added ANSI escape codes trimming for the Web Help. [#704](https://github.com/zowe/imperative/issues/704)
- BugFix: Fixed `AbstractRestClient` not converting LF line endings to CRLF for every line when downloading large files on Windows. [zowe/zowe-cli#1458](https://github.com/zowe/zowe-cli/issues/1458)
- BugFix: Fixed `zowe --version --rfj` including a trailing newline in the version field. [#842](https://github.com/zowe/imperative/issues/842)
- BugFix: Fixed `--response-format-json` option not supported by some commands in daemon mode. [#843](https://github.com/zowe/imperative/issues/843)

## `5.3.3`

- Expose the isSecured functionality from the ProfilesCredentials [#549](https://github.com/zowe/imperative/issues/549)
- Allow the ConfigAutoStore to store plain-text properties that are defined as secure in the schema (e.g. user, password) [zowe/vscode-extension-for-zowe#1804](https://github.com/zowe/vscode-extension-for-zowe/issues/1804)

## `5.3.2`

- BugFix: Fixed `ProfileInfo.readProfilesFromDisk` failing when team config files and old-school profile directory do not exist.
- BugFix: Fixed `ProfileInfo.updateProperty` not updating properties that are newly present after reloading team config.
- BugFix: Fixed ProfileInfo API not detecting secure credential manager after profiles have been reloaded.
- **Note:** If you are developing an SDK that uses the ProfileInfo API, use the method `ProfileInfo.getTeamConfig` instead of `ImperativeConfig.instance.config` which may contain outdated config or be undefined.

## `5.3.1`

- BugFix: Fixed `config init` saving empty string values to config file when prompt was skipped.
- BugFix: Fixed `ConfigLayers.read` skipping load of secure property values.
- BugFix: Improved performance of `ConfigLayers.activate` by skipping config reload if the active layer directory has not changed.
- BugFix: Removed `async` keyword from `ConfigLayers.read` and `ConfigLayers.write` methods since they do not contain asynchronous code.

## `5.3.0`

- Enhancement: Added environmental variable support to the ProfileInfo APIs by defaulting `homeDir` to `cliHome`. [zowe/vscode-extension-for-zowe#1777](https://github.com/zowe/vscode-extension-for-zowe/issues/1777)
- BugFix: Updated `cli-table3` dependency for performance improvements.
- BugFix: Fixed `config init` not replacing empty values with prompted for values in team config. [#821](https://github.com/zowe/imperative/issues/821)

## `5.2.2`

- BugFix: Fixed `config secure` not respecting the `rejectUnauthorized` property in team config. [#813](https://github.com/zowe/imperative/issues/813)
- BugFix: Fixed `config import` not respecting the `rejectUnauthorized` property in team config. [#816](https://github.com/zowe/imperative/issues/816)

## `5.2.1`

- BugFix: Fixed issue where `config auto-init` may fail to create project config when global config already exists. [#810](https://github.com/zowe/imperative/issues/810)

## `5.2.0`

- Enhancement: Adds the ability for CLIs and Plug-ins to override some of the prompting logic if an alternate property is set.
- BugFix: Fixed `osLoc` information returning project level paths instead of the global layer. [#805](https://github.com/zowe/imperative/pull/805)
- BugFix: Fixed `autoStore` not being checked by `updateKnownProperty`. [#806](https://github.com/zowe/imperative/pull/806)
- BugFix: Fixed `plugins uninstall` command failing when there is a space in the install path.

## `5.1.0`

- Enhancement: Introduced flag `--show-inputs-only` to show the inputs of the command
that would be used if a command were executed.
- Enhancement: Added dark theme to web help that is automatically used when system-wide dark mode is enabled.
- BugFix: Fixed ProfileInfo API `argTeamConfigLoc` not recognizing secure fields in multi-layer operations. [#800](https://github.com/zowe/imperative/pull/800)
- BugFix: Fixed ProfileInfo API `updateKnownProperty` possibly storing information in the wrong location due to optional osLoc information. [#800](https://github.com/zowe/imperative/pull/800)

## `5.0.2`

- BugFix: Fixed a bug where, upon trying to create a V1 profile containing no secure properties, if the credential manager cannot access the credential vault, an error would be thrown.

## `5.0.1`

- BugFix: Fixed ProfileInfo API targeting default base profile instead of the operating layer's base profile. [#791](https://github.com/zowe/imperative/issues/791)

## `5.0.0`

- Major: Introduced Team Profiles, Daemon mode, and more. See the prerelease items below for more details.

## `5.0.0-next.202204142147`

- BugFix: Fixed missing `osLoc` information from `ProfileInfo.getAllProfiles()`. [#771](https://github.com/zowe/imperative/issues/771)
- BugFix: Fixed updateKnownProperty saving to the active layer instead of the layer of the desired profile.
- Enhancement: Added the ability to exclude the home directory from `ProfileInfo.getAllProfiles()`. [#787](https://github.com/zowe/imperative/issues/771)

## `5.0.0-next.202204131728`

- BugFix: Fixed `autoStore` property not being merged properly between team config layers.

## `5.0.0-next.202204111131`

- BugFix: Updated `moment` dependency.

## `5.0.0-next.202204081605`

- BugFix: Fixed `config set` command not respecting the property type defined in the schema. [#772](https://github.com/zowe/imperative/issues/772)

## `5.0.0-next.202204051515`

- Enhancement: Added support for profile name aliases in team config so that `--zosmf-profile lpar1` falls back to profile "zosmf_lpar1" if "lpar1" does not exist.
- BugFix: Reworded potentially misleading output of `config convert-profiles` command mentioning obsolete plug-ins.
- BugFix: Made `--dry-run` and `--prompt` options mutually exclusive on `config init` command.
- **Next Breaking**: The team config API method `config.api.profiles.get` now returns `null` if a profile doesn't exist unless `mustExist` is false. [#518](https://github.com/zowe/imperative/issues/518)
- BugFix: Added the ability to read option values from aliases. Enhanced backward compatibility with V1 profiles. [#770](https://github.com/zowe/imperative/issues/770)

## `5.0.0-next.202203311701`

- BugFix: Allowed `ProfileCredentials.isSecured` to be insecure on teamConfig based on existing secure fields. [#762](https://github.com/zowe/imperative/issues/762)

## `5.0.0-next.202203231534`

- Enhancement: Added JSON property autocompletion to `secure` array in team config files. [zowe/zowe-cli#1187](https://github.com/zowe/zowe-cli/issues/1187)
- BugFix: Fixed incorrect description for untyped profiles in team config files. [zowe/zowe-cli#1303](https://github.com/zowe/zowe-cli/issues/1303)
- **Next Breaking**: Schema files created or updated with the above changes are not backward compatible with older versions of Imperative.

## `5.20.0`

- Enhancement: Added the ability to `forceUpdate` a property using the `ProfileInfo.updateProperty` method. [zowe-explorer#2493](https://github.com/zowe/vscode-extension-for-zowe/issues/2493)

## `5.0.0-next.202203222132`

- BugFix: Reverted unintentional breaking change that prevented `DefaultCredentialManager` from finding Keytar outside of calling CLI's node_modules folder.

## `5.0.0-next.202203211501`

- Enhancement: Enhanced secure ProfileInfo APIs with user-defined secure properties. [#739](https://github.com/zowe/imperative/issues/739)
- Enhancement: Introduced `updateKnownProperty` which will update a given property in most cases and `resolve(false)` otherwise.
- Enhancement: Introduced `updateProperty` which takes care of special cases where the property is not found.
- Enhancement: Allowed adding and removing properties from the ProfileInfo class.
- Enhancement: Allowed properties to be stored securely from the ProfileInfo class. `v2 profiles only`
- BugFix: Removed user-defined secure properties if `getSecureValues: false`. [#738](https://github.com/zowe/imperative/issues/738)
- BugFix: Removed strict requirement of `IHandlerParameter` from the `ConfigAutoStore` class by implementing helper methods.
- BugFix: Allowed `private loadSchema` function to return the corresponding schema for a user config. [#758](https://github.com/zowe/imperative/issues/758)

## `5.0.0-next.202203181826`

- BugFix: Fixed a bug where the `<APP>_EDITOR` environment variable was not being respected in a graphical environment [zowe/zowe-cli#1335](https://github.com/zowe/zowe-cli/issues/1335)
- BugFix: Fixed AbstractRestClient returning compressed data in `causeErrors` property for streamed responses. [#753](https://github.com/zowe/imperative/issues/753)

## `5.0.0-next.202203091934`

- Enhancement: Added prompt for base profile host property to `zowe config init`. [zowe/zowe-cli#1219](https://github.com/zowe/zowe-cli/issues/1219)
- **Next Breaking**
  - The `getSecureValue` callback property has been renamed to `getValueBack` on the `IConfigBuilderOpts` interface.
  - If your plug-in defines profile properties with `includeInTemplate` and `secure` both true, the `config init` command no longer prompts for their values.

## `5.0.0-next.202203072228`

- BugFix: Removed extra space in help text following option name [#745](https://github.com/zowe/imperative/issues/745).
- BugFix: Fixed Ctrl+C (SIGINT) response to CLI prompts throwing an error rather than exiting silently.

## `5.0.0-next.202202232039`

- Enhancement: Added `stdin` property to `IHandlerParameters` which defaults to `process.stdin` and can be overridden with another readable stream in daemon mode.
  - This may be a breaking change for unit tests that mock the `IHandlerParameters` interface since a required property has been added.
- **Next Breaking**: Replaced `IYargsContext` interface with `IDaemonContext` and renamed `yargsContext` property of `ImperativeConfig.instance` to `daemonContext`. A context object is no longer supplied to `yargs` since it gets parsed as CLI arguments which is undesired behavior.

## `5.0.0-next.202202111730`

- **Next Breaking**: Changed the default behavior of `Config.save` and `ConfigSecure.save` APIs to save only the active config layer. [#732](https://github.com/zowe/imperative/issues/732)

## `5.0.0-next.202202111433`

- Enhancement: Convert previously used profile property names into V2-compliant property names during the `zowe config convert-profiles` command. Conversions are: hostname -> host, username -> user, pass -> password.

## `5.0.0-next.202201311918`

- BugFix: Fixed useful debugging information missing from error message when Keytar module fails to load.

## `5.0.0-next.202201102100`

- BugFix: Fixed ZOWE_CLI_HOME environment variable not respected by team config in daemon mode. [zowe/zowe-cli#1240](https://github.com/zowe/zowe-cli/issues/1240)

## `5.0.0-next.202201071721`

- Enhancement: Replaced hidden `--dcd` option used by CommandProcessor in daemon mode with IDaemonResponse object.
- **Next Breaking**
    - Changed the "args" type on the `Imperative.parse` method to allow a string array.
    - Restructured the IDaemonResponse interface to provide information to CommandProcessor.

## `5.0.0-next.202201061509`

- Enhancement: Added `overwrite` option for `zowe config init` command to overwrite config files instead of merging new changes. [#1036](https://github.com/zowe/zowe-cli/issues/1036)

## `5.0.0-next.202201051456`

- BugFix: Fixed inconsistent error message when invalid CLI command is run in daemon mode. [zowe/zowe-cli#1081](https://github.com/zowe/zowe-cli/issues/1081)

## `5.0.0-next.202112221912`

- Enhancement: Added `delete` option to `config convert-profiles` command.

## `5.0.0-next.202112201553`

- BugFix: Fixed config auto-store may store secure properties in plain text if secure array is outside of subprofile in team config. [#709](https://github.com/zowe/imperative/issues/709)

## `5.0.0-next.202112171553`

- Enhancement: Added `config convert-profiles` command that converts v1 profiles to team config. [zowe/zowe-cli#896](https://github.com/zowe/zowe-cli/issues/896)
- Enhancement: Added `config edit` command that opens config JSON file in default text editor. [zowe/zowe-cli#1072](https://github.com/zowe/zowe-cli/issues/1072)

## `5.0.0-next.202112151934`

- BugFix: Removed `@internal` methods from type declarations so they don't appear in IntelliSense. [#679](https://github.com/zowe/imperative/issues/679)
- BugFix: Made the `ProfileInfo.initSessCfg` method public for easier instantiation of classes that extend AbstractSession.
- Deprecated: All methods in the `IHandlerParameters.profiles` class. Use the `ConfigProfiles` API for team config instead.

## `5.0.0-next.202112132158`

- Enhancement: Added an environment variable to control whether or not sensitive data will be masked in the console output.<br/>
    This behavior excludes any TRACE level logs for both, Imperative.log and AppName.log.<br/>
    This behavior also excludes properties defined as secure by the plugin developers.<br/>
    If the schema definition is not found, we will exclude the following properties: user, password, tokenValue, and keyPassphrase.<br/>
    More information: [zowe/zowe-cli #1106](https://github.com/zowe/zowe-cli/issues/1106)

## `5.0.0-next.202112101814`

- BugFix: Fixed daemon mode not loading secure properties in team config. [zowe/zowe-cli#1232](https://github.com/zowe/zowe-cli/issues/1232)

## `5.0.0-next.202112021611`

- BugFix: Fixed `config import` and `config init` behaving incorrectly when config JSON exists in higher level directory. [zowe/zowe-cli#1218](https://github.com/zowe/zowe-cli/issues/1218)
- BugFix: Fixed `config import` command not failing when positional argument "location" is missing.

## `5.0.0-next.202112012301`

- Enhancement: Changed CLI prompt input to be hidden for properties designated as secure in team config. [zowe/zowe-cli#1106](https://github.com/zowe/zowe-cli/issues/1106)
- BugFix: Improved error message when Keytar module fails to load. [#27](https://github.com/zowe/imperative/issues/27)
- **Next Breaking**
    - Removed the `ConfigProfiles.load` API method. Use the methods `ConfigLayers.find` and `ConfigSecure.securePropsForProfile` instead. [#568](https://github.com/zowe/imperative/issues/568)

## `5.0.0-next.202111301806`

- Enhancement: Added a utility function to get basic system architecture and platform info

## `5.0.0-next.202111292021`

- **Next Breaking**: Use JSON-based communication protocol between imperative daemon server and client.

## `5.0.0-next.202111192150`

- BugFix: Changed credentials to be stored securely by default for v1 profiles to be consistent with the experience for v2 profiles. [zowe/zowe-cli#1128](https://github.com/zowe/zowe-cli/issues/1128)
- **Next Breaking**
    - Removed the `credentialServiceName` property from ImperativeConfig. The default credential manager uses the `name` property instead.

## `5.0.0-next.202111101806`

- Enhancement: Added `dry-run` option for `zowe config init` command to preview changes instead of saving them to disk. [#1037](https://github.com/zowe/zowe-cli/issues/1037)
- Bugfix: Fix crashing issue related to reloading the config when `--dcd` option is specified [#943](https://github.com/zowe/zowe-cli/issues/943) [#1190](https://github.com/zowe/zowe-cli/issues/1190)

## `5.0.0-next.202111032034`

- Enhancement: Added `autoStore` property to config JSON files which defaults to true. When this property is enabled and the CLI prompts you to enter connection info, the values you enter will be saved to disk (or credential vault if they are secure) for future use. [zowe/zowe-cli#923](https://github.com/zowe/zowe-cli/issues/923)
- **Next Breaking**
    - Changed the default behavior of `Config.set` so that it no longer coerces string values to other types unless the `parseString` option is true.

## `5.0.0-next.202110201735`

- **LTS Breaking**
    - Changed the return value of the public `PluginManagementFacility.requirePluginModuleCallback` function
- BugFix: Updated the profiles list as soon as the plugin is installed.

## `5.0.0-next.202110191937`

- **Next Breaking**: Added the new, required, abstract method 'displayAutoInitChanges' to the 'BaseAutoInitHandler' class.

## `5.0.0-next.202110071645`

- Enhancement: Added `config update-schemas [--depth <value>]` command. [zowe/zowe-cli#1059](https://github.com/zowe/zowe-cli/issues/1059)
- Enhancement: Added the ability to update the global schema file when installing a new plugin. [zowe/zowe-cli#1059](https://github.com/zowe/zowe-cli/issues/1059)
- **Next Breaking**
    - Renamed public static function ConfigSchemas.loadProfileSchemas to ConfigSchemas.loadSchema

## `5.0.0-next.202110011948`

- **LTS Breaking**: Changed default log level from DEBUG to WARN for Imperative logger and app logger to reduce the volume of logs written to disk. [#634](https://github.com/zowe/imperative/issues/634)

## `5.0.0-next.202109281439`

- Enhancement: Added `config import` command that imports team config files from a local path or web URL. [#1083](https://github.com/zowe/zowe-cli/issues/1083)
- Enhancement: Added Help Doc examples for the `zowe config` group of commands. [#1061](https://github.com/zowe/zowe-cli/issues/1061)

## `5.0.0-next.202109031503`

- Enhancement: Log in to authentication service to obtain token value instead of prompting for it in `config secure` command.

## `5.0.0-next.202108181618`

- **LTS Breaking**: Make `fail-on-error` option true by default on `zowe plugins validate` command.

## `5.0.0-next.202108121732`

- Enhancement: Flattened the default profiles structure created by the `config init` command.
- **Next Breaking**: Split up authToken property in team config into tokenType and tokenValue properties to be consistent with Zowe v1 profiles.

## `5.0.0-next.202108062025`

- BugFix: Export all Config related interfaces.

## `5.0.0-next.202107122104`

- BugFix: Fixed secure credentials not being stored by the `config auto-init` command.

## `5.0.0-next.202107092101`

- Enhancement: Adds the `config auto-init` base handler and command builder, allowing a CLI to build a configuration auto-initialization command and handler
- Enhancement: Adds the optional `configAutoInitCommandConfig` interface to the IImperativeConfig interface, allowing for an auto-init command to be generated if a CLI supports it
- Enhancement: Better support for comments in JSON
- Bugfix: Revert schema changes related to additionalProperties. Re-enable IntelliSense when editing zowe.config.json files
- **Next Breaking**
    - Changed the schema paths and updated schema version

## `5.0.0-next.202106221817`

- **Next Breaking**
    - Replaced --user with --user-config on all config command groups due to conflict with --user option during config auto-initialization
    - Replaced --global with --global-config on all config command groups for consistency

## `5.0.0-next.202106212048`

- Enhancement: A new interface (IApimlSvcAttrs) was added. A property (apimlConnLookup) of that interface type was added to IImperativeConfig to enable plugins to tie themselves to an APIML service. Zowe-CLI can then ask APIML for the configuration data for the plugin to connect to that service.

## `5.0.0-next.202106041929`

- **LTS Breaking**: Removed the following previously deprecated items:
    - ICliLoadProfile.ICliILoadProfile -- use ICliLoadProfile.ICliLoadProfile
    - IImperativeErrorParms.suppressReport -- has not been used since 10/17/2018
    - IImperativeConfig.pluginBaseCliVersion -- has not been used since version 1.0.1
    - AbstractRestClient.performRest -- use AbstractRestClient.request
    - AbstractSession.HTTP_PROTOCOL -- use SessConstants.HTTP_PROTOCOL
    - AbstractSession.HTTPS_PROTOCOL -- use SessConstants.HTTPS_PROTOCOL
    - AbstractSession.TYPE_NONE -- use SessConstants.AUTH_TYPE_NONE
    - AbstractSession.TYPE_BASIC -- use SessConstants.AUTH_TYPE_BASIC
    - AbstractSession.TYPE_BEARER -- use SessConstants.AUTH_TYPE_BEARER
    - AbstractSession.TYPE_TOKEN -- use SessConstants.AUTH_TYPE_TOKEN

## `5.0.0-next.202104262004`

- Enhancement: Remove message about NPM peer dep warnings that no longer applies to npm@7.
- **LTS Breaking**: Imperative no longer requires plug-ins to include CLI package as a peer dependency. It is recommended that CLI plug-ins remove their peer dependency on @zowe/cli for improved compatibility with npm@7. This is a breaking change for plug-ins, as older versions of Imperative will fail to install a plug-in that lacks the CLI peer dependency.

## `5.0.0-next.202104140156`

- BugFix: Allow SCS to load new securely stored credentials. [#984](https://github.com/zowe/zowe-cli/issues/984)

## `5.0.0-next.202104071400`

- Enhancement: Add the ProfileInfo API to provide the following functionality:
    - Read configuration from disk.
    - Transparently read either a new team configuration or old style profiles.
    - Resolve order of precedence for profile argument values.
    - Provide information to enable callers to prompt for missing profile arguments.
    - Retain the location in which a profile or argument was found.
    - Automatically initialize CredentialManager, including an option to specify a custom keytar module.
    - Provide a means to postpone the loading of secure arguments until specifically requested by the calling app to delay loading sensitive data until it is needed.
    - Provide access to the lower-level Config API to fully manipulate the team configuration file.

## `5.0.0-next.202103111923`

- Enhancement: Allow custom directory to be specified for project config in `Config.load` method. [#544](https://github.com/zowe/imperative/issues/544)
- BugFix: Fixed Config object not exported at top level. [#543](https://github.com/zowe/imperative/issues/543)

## `5.0.0-next.202101292016`

- BugFix: Fixed error when Imperative APIs are called and "config" property of ImperativeConfig is not initialized. [#533](https://github.com/zowe/imperative/issues/533)

## `5.0.0-next.202101281717`

- Enhancement: Added new config API intended to replace the profiles API, and new "config" command group to manage config JSON files. The new API makes it easier for users to create, share, and switch between profile configurations.
- Deprecated: The "profiles" command group for managing global profiles in "{cliHome}/profiles". Use the new "config" command group instead.
- **LTS Breaking**: Removed "config" command group for managing app settings in "{cliHome}/imperative/settings.json". If app settings already exist they are still loaded for backwards compatibility. For storing app settings use the new config API instead.
- Enhancement: Added support for secure credential storage without any plug-ins required. Include the "keytar" package as a dependency in your CLI to make use of it.
- Enhancement: Added `deprecatedReplacement` property to `ICommandDefinition` to deprecate a command.

## `5.0.0-next.202010301408`

- Enhancement: Allow hidden options.

## `5.0.0-next.202010161240`

- Enhancement:  Allow process exit code to be passed to daemon clients.

## `5.0.0-next.202009251501`

- Enhancement: add support for CLIs that want to run as a persistent process (daemon mode).

## `4.18.3`

- BugFix: Removed `moment` dependency.

## `4.18.2`

- BugFix: Updated `moment` dependency.

## `4.18.1`

- BugFix: Fixed AbstractRestClient returning compressed data in `causeErrors` property for streamed responses. [#753](https://github.com/zowe/imperative/issues/753)

## `4.18.0`

- Enhancement: Sorted output of `plugins list` command in alphabetical order to make it easier to read. [#489](https://github.com/zowe/imperative/issues/489)
- Enhancement: Added `--short` option to `plugins list` command to abbreviate its output. [#743](https://github.com/zowe/imperative/issues/743)
- BugFix: Fixed single character options rendered in help with double dash instead of single dash. [#638](https://github.com/zowe/imperative/issues/638)

## `4.17.6`

- BugFix: Fixed an error where, in certain situations, the web help displays data for another command with the same name. [#728](https://github.com/zowe/imperative/issues/728)
- BugFix: Fixed web help wrongly escaping characters inside code blocks. [#730](https://github.com/zowe/imperative/issues/730)

## `4.17.5`

- BugFix: Updated log4js and nanoid for improved security.

## `4.17.4`

- BugFix: Fixed --hw not adding new lines when `\n` is present in the text. [#715](https://github.com/zowe/imperative/issues/715)

## `4.17.3`

- BugFix: Fixed AbstractRestClient silently failing to decompress last chunk of gzip-compressed binary data that is truncated.

## `4.17.2`

- BugFix: Updated prettyjson and cli-table3 in order to lockdown the `colors` package. [#719](https://github.com/zowe/imperative/issues/719)
- BugFix: Updated markdown-it to address a vulnerability. [Snyk Report](https://security.snyk.io/vuln/SNYK-JS-MARKDOWNIT-2331914)

## `4.17.1`

- BugFix: Fixed an issue where plugin install and uninstall did not work with NPM version 8. [#683](https://github.com/zowe/imperative/issues/683)

## `4.17.0`

- Enhancement: Export the Imperative Command Tree on the data object of the `zowe --ac` command when `--rfj` is specified.

## `4.16.2`

- BugFix: Reverts hiding the cert-key-file path so users can see what path was specified and check if the file exists

## `4.16.1`

- BugFix: Updated dependencies to resolve problems with the ansi-regex package

## `4.16.0`

- Enhancement: Implemented the ability to authenticate using client certificates in PEM format.

## `4.15.1`

- Bugfix: Updated js-yaml to resolve a potential security issue

## `4.15.0`

- Enhancement: Improved command suggestions for mistyped commands, add aliases to command suggestions

## `4.14.0`

- Enhancement: The `plugins validate` command returns an error code when plugins have errors if the new `--fail-on-error` option is specified. Also added `--fail-on-warning` option to return with an error code when plugins have warnings. [#463](https://github.com/zowe/imperative/issues/463)
- BugFix: Fixed regression where characters are not correctly escaped in web help causing extra slashes ("\") to appear. [#644](https://github.com/zowe/imperative/issues/644)

## `4.13.4`

- BugFix: Added missing periods at the end of command group descriptions for consistency. [#55](https://github.com/zowe/imperative/issues/55)

## `4.13.3`

- Performance: Improved the way that HTTP response chunks are saved, reducing time complexity from O(n<sup>2</sup>) to O(n). This dramatically improves performance for larger requests. [#618](https://github.com/zowe/imperative/pull/618)

## `4.13.2`

- BugFix: Fixed web help examples description typo at line 440 in `packages/cmd/src/CommandPreparer.ts`. [#612](https://github.com/zowe/imperative/issues/612)
- BugFix: Fixed Markdown special characters not being escaped in web help for descriptions of positional options and examples. [#620](https://github.com/zowe/imperative/issues/620)
- BugFix: Fixed subgroups not being displayed under their own heading in web help. [#323](https://github.com/zowe/imperative/issues/323)

## `4.13.1`

- BugFix: Fixed active command tree item not updating in web help when scrolling. [#425](https://github.com/zowe/imperative/issues/425)
- BugFix: Fixed main page of web help not staying scrolled to top of page when loaded. [#525](https://github.com/zowe/imperative/issues/525)

## `4.13.0`

- Enhancement: Added headers[] option to TextUtils.getTable(). [#369](https://github.com/zowe/imperative/issues/369)
- BugFix: Print a subset of the `stdout` and `stderr` buffers when calling `mProgressApi`'s `endBar()` to prevent duplication of output.
- Bugfix: Replaced `this` with `ImperativeConfig.instance` in `ImperativeConfig.getCallerFile()`. [#5](https://github.com/zowe/imperative/issues/5)

## `4.12.0`

- Enhancement: Added decompression support for REST responses with Content-Encoding `gzip`, `deflate`, or `br`. [#318](https://github.com/zowe/imperative/issues/318)

## `4.11.2`

- BugFix: Added `Protocol` to the Error Details coming from the `AbstractRestClient`. [#539](https://github.com/zowe/imperative/issues/539)

## `4.11.1`

- BugFix: Fixed vulnerabilities by replacing marked with markdown-it and sanitize-html.
- BugFix: Fixed plugin install failing to install package from private registry.

## `4.11.0`

- Enhancement: Fixed plugin install commands which were broken in npm@7. [#457](https://github.com/zowe/imperative/issues/457)
- BugFix: Fixed incorrect formatting of code blocks in web help. [#535](https://github.com/zowe/imperative/issues/535)

## `4.10.2`

- BugFix: Fixed vulnerabilities by updating marked

## `4.10.1`

- BugFix: Fixed an issue when `TypeError` has been raised by `Logger.getCallerFileAndLineTag()` when there was not filename for a stack frame. [#449](https://github.com/zowe/imperative/issues/449)

## `4.10.0`

- Enhancement: Added an `arrayAllowDuplicate` option to the `ICommandOptionDefinition` interface. By default, the option value is set to `true` and duplicate values are allowed in an array. Specify `false` if you want Imperative to throw an error for duplicate array values. [#437](https://github.com/zowe/imperative/issues/437)

## `4.9.0`

- BugFix: Updated `opener` dependency due to command injection vulnerability on Windows - [GHSL-2020-145](https://securitylab.github.com/advisories/GHSL-2020-145-domenic-opener)
- Enhancement: Expose `trim` parameter from `wrap-ansi` within `TextUtils.wordWrap()`

## `4.8.1`

- BugFix: Fixed an issue with `ConnectionPropsForSessCfg` where the user would be prompted for user/password even if a token was present. [#436](https://github.com/zowe/imperative/pull/436)

## `4.8.0`

- Enhancement: Added the SSO Callback function, which allows applications to call their own functions while validating session properties (i.e. host, port, user, password, token, etc...). The callback option is named `getValuesBack`. [#422](https://github.com/zowe/imperative/issues/422)

## `4.7.6`

- Enhancement: Added support for dynamically generated cookie names. Updated `AbstractSession.storeCookie()` to process cookie names that are not fully known at build-time. [#431](https://github.com/zowe/imperative/pull/431)

## `4.7.5`

- BugFix: Added support for creating an array with `allowableValues`. Previously, array type options could fail in the Syntax Validator. [#428](https://github.com/zowe/imperative/issues/428)

## `4.7.4`

- Fix update profile API storing secure fields incorrectly when called without CLI args

## `4.7.3`

- Fix web help failing to load in Internet Explorer 11
- Fix `--help-web` not working on macOS when DISPLAY environment variable is undefined
- Change type of `ISession.tokenType` to "string" (for compatiblity with versions older than 4.7.0).

## `4.7.2`

- Hide sensitive session properties (user, password, and token value) in log file. Since 4.7.0, only password was hidden.

## `4.7.1`

- Don't load token value into Session object if user or password are supplied

## `4.7.0`

- Add the --dd flag to profile creation to allow the profile to be created without the default values specified for that profile.
- Use a token for authentication if a token is present in the underlying REST session object.
- Added a new ConnectionPropsForSessCfg.addPropsOrPrompt function that places credentials (including a possible token) into a session configuration object.
    - Plugins must use this function to create their sessions to gain the features of automatic token-handling and prompting for missing connection options.
    - Connection information is obtained from the command line, environment variables, a service profile, a base profile, or from an option's default value in a service profile's definition, in that order.
    - If key connection information is not supplied to any cor Zowe command, the command will prompt for:
        -  host
        -  port
        -  user
        -  and password
    - Any prompt will timeout after 30 seconds so that it will not hang an automated script.
- Add base profiles, a new type of profile which can store values shared between profiles of other types.
    - The properties that are currently recognized in a base profile are:
        - host
        - port
        - user
        - password
        - rejectUnauthorized
        - tokenType
        - tokenValue
    - To use base profiles in an Imperative-based CLI, define a `baseProfile` schema on your Imperative configuration object.
    - If the `baseProfile` schema is defined, base profile support will be added to any command that uses profiles.
- Due to new options (like tokenValue) help text will change. Plugin developers may have to update any mismatched snapshots in their automated tests.
- Updated the version of TypeScript from 3.7.4 to 3.8.0.
- Updated the version of TSLint from 5.x to 6.1.2.
- Add login and logout commands to get and delete/invalidate tokens
  - Add showToken flag to display token only, and not save it to the user profile
  - Add ability to create a user profile on login if no profile of that type existed previously

## `4.6.4`

- Fix optional secure fields not deleted when overwriting a profile

## `4.6.3`

- Update log4js to improve Webpack compatibility for extenders

## `4.6.2`

- Fix vulnerabilities by updating yargs

## `4.6.1`

- Update perf-timing version

## `4.6.0`

- Add Bearer token in rest Session

## `4.5.6`

- Fix allowable values not exactly matching input

## `4.5.5`

- Fix absence of default value text when falsy values are used.

## `4.5.4`

- Patched vulnerabilities.

## `4.5.3`

- Fixed alignment of output from `zowe plugins list` command.

## `4.5.2`

- Fix failure to load secure profile fields that are optional when no value is found. Thanks @tjohnsonBCM
- Don't load secure profile fields when deleting profile. Thanks @tjohnsonBCM
- Deprecate the interface `ICliILoadProfile`. Use `ICliLoadProfile` instead.

## `4.5.1`

- Check that password is defined when `AbstractSession` uses auth. Thanks @apsychogirl
- Expose `IRestOptions` type in the API. Thanks @apsychogirl

## `4.5.0`

- Add `request` function to `AbstractRestClient` that returns REST client object in response. Thanks @Alexandru-Dimitru
- Deprecate the method `AbstractRestClient.performRest`. Use `AbstractRestClient.request` instead.

## `4.0.0`

- Support `prompt*` as a value for any CLI option to enable interactive prompting.

## `3.0.0`

- Rename package from "@brightside/imperative" to "@zowe/imperative".
- Change name of config option "credential-manager" to "CredentialManager".<|MERGE_RESOLUTION|>--- conflicted
+++ resolved
@@ -1,11 +1,6 @@
 # Change Log
 
 All notable changes to the Imperative package will be documented in this file.
-
-<<<<<<< HEAD
-## `8.0.0-next.202401081937`
-
-- BugFix: Fixed error message shown for null option definition to include details about which command caused the error. [#2002](https://github.com/zowe/zowe-cli/issues/2002)
 
 ## `8.0.0-next.202401031939`
 
@@ -41,7 +36,7 @@
 ## `8.0.0-next.202311132045`
 
 - Major: First major version bump for V3
-=======
+
 ## `5.21.0`
 
 - Enhancement: Hid the progress bar if `CI` environment variable is set, or if `FORCE_COLOR` environment variable is set to `0`. [#1845](https://github.com/zowe/zowe-cli/issues/1845)
@@ -54,7 +49,6 @@
 ## `5.20.1`
 
 - BugFix: Fixed error message shown for null option definition to include details about which command caused the error. [#2002](https://github.com/zowe/zowe-cli/issues/2002)
->>>>>>> dc362127
 
 ## `5.19.0`
 
