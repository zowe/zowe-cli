--- conflicted
+++ resolved
@@ -3,14 +3,11 @@
 All notable changes to the Imperative package will be documented in this file.
 
 ## Recent Changes
-<<<<<<< HEAD
-- Enhancement: Updated help examples to replace short option aliases (e.g. `-h`) with full option names (e.g. `--help`) for improved clarity and consistency in documentation. [#2484](https://github.com/zowe/zowe-cli/pull/2484)
-=======
 
 - Enhancement: Added a connection timeout to the Imperative REST Client, with a default of 60 seconds. [#2486](https://github.com/zowe/zowe-cli/pull/2486)
 - Enhancement: Added the `ZOWE_SOCKET_CONNECT_TIMEOUT` environment variable to the `EnvironmentalVariableSettings` class to allow extenders to determine how long to wait for a socket connection before timing out. [#2486](https://github.com/zowe/zowe-cli/pull/2486)
 - BugFix: Added checks to the `AbstractRestClient` abstract class to ensure the `hostname` parameter does not contain a protocol. [#2486](https://github.com/zowe/zowe-cli/pull/2486)
->>>>>>> 8d182fe1
+- Enhancement: Updated help examples to replace short option aliases (e.g. `-h`) with full option names (e.g. `--help`) for improved clarity and consistency in documentation. [#2484](https://github.com/zowe/zowe-cli/pull/2484)
 
 ## `8.18.0`
 
