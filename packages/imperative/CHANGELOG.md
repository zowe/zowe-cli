--- conflicted
+++ resolved
@@ -2,7 +2,6 @@
 
 All notable changes to the Imperative package will be documented in this file.
 
-<<<<<<< HEAD
 ## `8.0.0-next.202405151329`
 
 - Enhancement: Add client-side event handling capabilities. [#1987](https://github.com/zowe/zowe-cli/pull/1987)
@@ -323,7 +322,6 @@
 
 - Major: First major version bump for V3
 
-=======
 ## `5.23.2`
 
 - BugFix: Updated error text for invalid command options so that allowable values are displayed as strings instead of regular expressions when possible. [#1863](https://github.com/zowe/zowe-cli/issues/1863)
@@ -333,7 +331,6 @@
 
 - BugFix: Restore the previous precedence of token over password in AbstractRestClient [#2109](https://github.com/zowe/zowe-cli/issues/2109)
 
->>>>>>> d2066849
 ## `5.23.0`
 
 - Enhancement: Prompt for user/password on SSH commands when a token is stored in the config. [#2081](https://github.com/zowe/zowe-cli/pull/2081)
