--- conflicted
+++ resolved
@@ -2,11 +2,10 @@
 
 All notable changes to the Imperative package will be documented in this file.
 
-<<<<<<< HEAD
 ## Recent Changes
 
 - Enhancement: Allowed boolean value (`false`) to be provided to the Credential Manager related function. [zowe-explorer-vscode#2622](https://github.com/zowe/zowe-explorer-vscode/issues/2622)
-=======
+
 ## `8.0.0-next.202407181904`
 
 - Enhancement: Added the function ConfigUtils.formGlobOrProjProfileNm and modified the function ConfigBuilder.build so that the 'zowe config init' command now generates a base profile name of 'global_base' or 'project_base', depending on whether a global or project configuration file is being generated. Related to Zowe Explorer issue https://github.com/zowe/zowe-explorer-vscode/issues/2682.
@@ -15,7 +14,6 @@
 
 - BugFix: Resolved bug that resulted in each plug-in to have identical public registries regardless of actual installation location/reference. [#2189](https://github.com/zowe/zowe-cli/pull/2189)
 - BugFix: Resolved bug that resulted in every plug-in to have the same registry location field as the first if multiple plugins were installed in the same command. [#2189](https://github.com/zowe/zowe-cli/pull/2189)
->>>>>>> 4bb47358
 
 ## `8.0.0-next.202407112150`
 
