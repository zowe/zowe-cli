--- conflicted
+++ resolved
@@ -2,16 +2,14 @@
 
 All notable changes to the Imperative package will be documented in this file.
 
-<<<<<<< HEAD
 ## Recent Changes
 
 - Enhancement: Consolidated the Zowe client log files into the same directory. [#2116](https://github.com/zowe/zowe-cli/issues/2116)
 - Deprecated: The `IO.FILE_DELIM` constant. Use `path.sep` or `path.posix.sep` instead.
-=======
+
 ## `8.0.0-next.202404301428`
 
 - Enhancement: Add informative messages before prompting for connection property values in the CLI callback function getValuesBack.
->>>>>>> 130a02f5
 
 ## `8.0.0-next.202404191414`
 
