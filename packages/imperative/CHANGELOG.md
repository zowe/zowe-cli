--- conflicted
+++ resolved
@@ -4,15 +4,12 @@
 
 ## Recent Changes
 
-<<<<<<< HEAD
 - BugFix: When in daemon mode, the user would not see Imperative initialization errors, but now the errors are passed back to the user's terminal window. [#1875] (https://github.com/zowe/zowe-cli/issues/1875).
-=======
 - Enhancement: Added a favicon to the Web Help that displays in browser tabs. [#801] (https://github.com/zowe/zowe-cli/issues/801)
 
 ## `8.15.1`
 
 - BugFix: Fixed the `--show-inputs-only` option on commands with chained command handlers. [#2446](https://github.com/zowe/zowe-cli/issues/2446)
->>>>>>> dbe21c5b
 
 ## `8.14.1`
 
