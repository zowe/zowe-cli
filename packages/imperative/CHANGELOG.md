# Change Log

All notable changes to the Imperative package will be documented in this file.

<<<<<<< HEAD
## Recent Changes

- Enhancement: Prompt for user/password on SSH commands when a token is stored in the config. [#2081](https://github.com/zowe/zowe-cli/pull/2081)
=======
## `5.22.7`

- BugFix: Resolved technical currency by updating `markdown-it` dependency. [#2106](https://github.com/zowe/zowe-cli/pull/2106)
>>>>>>> e3a745bb

## `5.22.6`

- BugFix: Updated debugging output for technical currency. [#2098](https://github.com/zowe/zowe-cli/pull/2098)

## `5.22.5`

- BugFix: Fixed issue where the `ProfileInfo.addProfileTypeToSchema` function did not update the global schema if a project-level configuration was detected. [#2086](https://github.com/zowe/zowe-cli/issues/2086)

## `5.22.4`

- BugFix: Fixed race condition in `config convert-profiles` command that may fail to delete secure values for old profiles

## `5.22.3`

- BugFix: Resolved issue in `ProfileInfo` where schema comparisons fail, specifically when comparing the cached schema against a command-based schema during registration.

## `5.22.2`

- BugFix: Resolved technical currency by updating `socks` transitive dependency

## `5.22.0`

- BugFix: Updated `mustache` and `jsonschema` dependencies for technical currency.
- Enhancement: Added multiple APIs to the `ProfileInfo` class to help manage schemas between client applications. [#2012](https://github.com/zowe/zowe-cli/issues/2012)

## `5.21.0`

- Enhancement: Hid the progress bar if `CI` environment variable is set, or if `FORCE_COLOR` environment variable is set to `0`. [#1845](https://github.com/zowe/zowe-cli/issues/1845)
- BugFix: Fixed issue where secure property names could be returned for the wrong profile. [zowe-explorer#2633](https://github.com/zowe/vscode-extension-for-zowe/issues/2633)

## `5.20.2`

- BugFix: Fixed issue when a property is not found in `ProfileInfo.updateProperty({forceUpdate: true})`. [zowe-explorer#2493](https://github.com/zowe/vscode-extension-for-zowe/issues/2493)

## `5.20.1`

- BugFix: Fixed error message shown for null option definition to include details about which command caused the error. [#2002](https://github.com/zowe/zowe-cli/issues/2002)

## `5.19.0`

- Enhancement: Deprecated function AbstractCommandYargs.getBrightYargsResponse in favor of AbstractCommandYargs.getZoweYargsResponse
- Enhancement: Deprecated the 'bright' command as an alias for the 'zowe' command. The 'bright' command will be removed in Zowe V3.

## `5.18.4`

- BugFix: Removed out of date `Perf-Timing` performance timing package.

## `5.18.3`

- BugFix: Fix for `AbstactRestClient` failing to return when streaming a large dataset or USS file [#1805](https://github.com/zowe/zowe-cli/issues/1805), [#1813](https://github.com/zowe/zowe-cli/issues/1813), and [#1824](https://github.com/zowe/zowe-cli/issues/1824)

## `5.18.2`

- BugFix: Fixed normalization on stream chunk boundaries [#1815](https://github.com/zowe/zowe-cli/issues/1815)

## `5.18.1`

- BugFix: Fixed merging of profile properties in `ProfileInfo.createSession`. [#1008](https://github.com/zowe/imperative/issues/1008)

## `5.18.0`

- Enhancement: Replaced use of `node-keytar` with the new `keyring` module from `@zowe/secrets-for-zowe-sdk`. [zowe-cli#1622](https://github.com/zowe/zowe-cli/issues/1622)

## `5.17.0`

- Enhancement: Added `inSchema` property for ProfileInfo to indicate if argument is a known schema argument [#899](https://github.com/zowe/imperative/issues/899)

## `5.16.0`

- Enhancement: Handled unique cookie identifier in the form of dynamic token types. [#996](https://github.com/zowe/imperative/pull/996)
- Enhancement: Added a new utility method to `ImperativeExpect` to match regular expressions. [#996](https://github.com/zowe/imperative/pull/996)
- Enhancement: Added support for multiple login operations in a single `config secure` command execution. [#996](https://github.com/zowe/imperative/pull/996)
- BugFix: Allowed for multiple `auth logout` operations. [#996](https://github.com/zowe/imperative/pull/996)
- BugFix: Prevented `auto-init` from sending two `login` requests to the server. [#996](https://github.com/zowe/imperative/pull/996)

## `5.15.1`

- BugFix: Enabled NextVerFeatures.useV3ErrFormat() to form the right environment variable name even if Imperative.init() has not been called.

## `5.15.0`

- Enhancement: Enabled users to display errors in a more user-friendly format with the ZOWE_V3_ERR_FORMAT environment variable. [zowe-cli#935](https://github.com/zowe/zowe-cli/issues/935)

## `5.14.2`

- BugFix: Handle logic for if a null command handler is provided

## `5.14.1`

- BugFix: Fixed a logic error in the `config list` command that caused unwanted behavior when a positional and `--locations` were both passed in.

## `5.14.0`

- Enhancement: Added the function IO.giveAccessOnlyToOwner to restrict access to only the currently running user ID.
- Enhancement: Enable command arguments to change `{$Prefix}_EDITOR`. Updating IDiffOptions
to include names for the files that are to be compared. Updating IO.getDefaultTextEditor() for different os versions. Updating return value types for `CliUtils.readPrompt`. Changes made to support recent zowe cli work:
[zowe-cli#1672](https://github.com/zowe/zowe-cli/pull/1672)

## `5.13.2`

- BugFix: Reduced load time by searching for command definitions with `fast-glob` instead of `glob`.

## `5.13.1`

- BugFix: Removed validation of the deprecated pluginHealthCheck property. [#980](https://github.com/zowe/imperative/issues/980)

## `5.13.0`

- Enhancement: Alters TextUtils behavior slightly to enable daemon color support without TTY

## `5.12.0`

- Enhancement: Added `--prune` option to `zowe config secure` command to delete unused properties. [#547](https://github.com/zowe/imperative/issues/547)

## `5.11.1`

- BugFix: Fixed the `login` and `logout` handlers, fixing the `li` and `lo` aliases.

## `5.11.0`

- Enhancement: Added `credMgrOverride` property to `IProfOpts` interface that can be used to override credential manager in the ProfileInfo API. [zowe-cli#1632](https://github.com/zowe/zowe-cli/issues/1632)
- Deprecated: The `requireKeytar` property on the `IProfOpts` interface. Use the `credMgrOverride` property instead and pass the callback that requires Keytar to `ProfileCredentials.defaultCredMgrWithKeytar`.

## `5.10.0`

- Enhancement: Added AbstractPluginLifeCycle to enable plugins to write their own postInstall and preUninstall functions, which will be automatically called by the 'zowe plugins" install and uninstall commands.

- Enhancement: Added pluginLifeCycle property to IImperativeConfig to enable a plugin to specify the path name to its own module which implements the AbstractPluginLifeCycle class.

- Enhancement: Added a list of known credential manager overrides to imperative. When a credential manager cannot be loaded, a list of valid credential managers will be displayed in an error message.

- Enhancement: Added a CredentialManagerOverride class containing utility functions to replace the default CLI credential manager or restore the default CLI credential manager. Plugins which implement a credential manager override can call these utilities from their AbstractPluginLifeCycle functions.

- Enhancement: Added documentation [Overriding_the_default_credential_manager](https://github.com/zowe/imperative/blob/master/doc/Plugin%20Architecture/Overriding_the_default_credential_manager.md) describing the techniques for overriding the default CLI credential manager with a plugin.

## `5.9.3`

- BugFix: Fixed broken plugin install command for Windows when file has a space in the name

## `5.9.2`

- BugFix: Fixed plugin install error not displayed correctly. [#954](https://github.com/zowe/imperative/issues/954)

## `5.9.1`

- BugFix: Fixed environment file not applying to daemon client environment variables

## `5.9.0`

- Enhancement: Adds `~/.<cli_name>.env.json` file to provide environment variables to the Imperative framework during Imperative initialization
  - Allows sites without environment variable access to specify process specific environment variables
  - Changes require daemon reload to take effect
  - SDK method is available as part of `EnvFileUtils` export

## `5.8.3`

- BugFix: Fixed `--help-examples` option failing on command groups. [zowe-cli#1617](https://github.com/zowe/zowe-cli/issues/1617)

## `5.8.2`

- BugFix: Fixed npm not found on `zowe plugins install` when using daemon mode in Windows. [zowe-cli#1615](https://github.com/zowe/zowe-cli/issues/1615)

## `5.8.1`

- BugFix: Fixed web help not showing top-level options like `--version` for the "zowe" command. [#927](https://github.com/zowe/imperative/issues/927)
- BugFix: Removed `--help-examples` option from CLI help for commands since it only applies to groups. [#928](https://github.com/zowe/imperative/issues/928)

## `5.8.0`

- Enhancement: Add `ProfileInfo.removeKnownProperty`, a convenience method for removing properties in addition to `ProfileInfo.updateKnownProperty`. [#917](https://github.com/zowe/imperative/issues/917)
- Enhancement: Allow type `IProfArgValue` to be of type `undefined` to support removing properties more easily. [#917](https://github.com/zowe/imperative/issues/917)

## `5.7.7`

- BugFix: Fixed `IO.writeFileAsync` method throwing uncatchable errors. [#896](https://github.com/zowe/imperative/issues/896)

## `5.7.6`

- BugFix: Fixed a logic error where chained command handlers would cause plugin validation to fail [#320](https://github.com/zowe/imperative/issues/320)

## `5.7.5`

- BugFix: Fixed ProfileInfo API failing to load schema for v1 profile when schema exists but no profiles of that type exist. [#645](https://github.com/zowe/imperative/issues/645)
- BugFix: Updated return type of `ProfileInfo.getDefaultProfile` method to indicate that it returns null when no profile exists for the specified type.

## `5.7.4`

- BugFix: Exported the IAuthHandlerApi from imperative package [#839](https://github.com/zowe/imperative/issues/839)

## `5.7.3`

- BugFix: Exported `AppSettings` for cli and other apps to use [#840](https://github.com/zowe/imperative/issues/840)

## `5.7.2`

- BugFix: Added validation for null/undefined command definitions [#868](https://github.com/zowe/imperative/issues/868)

## `5.7.1`

- BugFix: Updated plugins `--login` command option to behave as expected when running in an NPM 9 environment
- BugFix: Cleaned up uses of execSync in Imperative where it makes sense to do so.

## `5.7.0`

- Enhancement: Add `zowe config report-env` command to show a diagnostic report of the CLI's working environment.

## `5.6.0`

- Extend zowe plugins verbs to show information for a plugin's first steps [#1325](https://github.com/zowe/zowe-cli/issues/1325)

## `5.5.4`

- BugFix: Updated `glob` and `js-yaml` dependencies for technical currency.

## `5.5.3`

- BugFix: Updated `diff2html` and `npm-package-arg` dependencies for technical currency.
- BugFix: Fixed inconsistent behavior of Config API introduced in the last version. It now skips loading project config layers when project directory is `false` instead of an empty string.

## `5.5.2`

- BugFix: Updated `Config.search` API to skip loading project config layers when project directory is an empty string. [#883](https://github.com/zowe/imperative/issues/883)

## `5.5.1`

- BugFix: Prevented base profile secure-property lookup on the global layer when there is not default base profile. [#881](https://github.com/zowe/imperative/issues/881)

## `5.5.0`

- Enhancement: Added ZOWE_CLI_PLUGINS_DIR environment variable to override location where plugins are installed. [zowe/zowe-cli#1483](https://github.com/zowe/zowe-cli/issues/1483)
- BugFix: Fixed exception when non-string passed to ImperativeExpect.toBeDefinedAndNonBlank(). [#856](https://github.com/zowe/imperative/issues/856)

## `5.4.3`

- BugFix: Removed periods in command example descriptions so descriptions look syntactically correct. [#795](https://github.com/zowe/imperative/issues/795)
- BugFix: Improved performance of ProfileInfo API to load large team config files. [zowe/vscode-extension-for-zowe#1911](https://github.com/zowe/vscode-extension-for-zowe/issues/1911)
- BugFix: Fixed dot-separated words incorrectly rendered as links in the web help. [#869](https://github.com/zowe/imperative/issues/869)

## `5.4.2`

- BugFix: Web-diff template directory included in files section of package.json file.

## `5.4.1`

- BugFix: Changed the default log level of `Console` class from "debug" to "warn". In Zowe v2 the `Logger` class was changed to have a default log level of "warn" but we missed updating the `Console` class to make it behave consistently. If you want a different log level, you can change it after initializing the console like this: `console.level = "info";` [zowe/zowe-cli#511](https://github.com/zowe/zowe-cli/issues/511)

## `5.4.0`

- Enhancement: Added Diff utility features for getting differences between two files and open diffs in browser. Also added web diff generator for creating web diff dir at the cli home.

## `5.3.8`

- BugFix: Introduced examples for setting default profiles in `zowe config set` Examples section. [#1428](https://github.com/zowe/zowe-cli/issues/1428)

## `5.3.7`

- BugFix: Fixed error when installing plug-ins that do not define profiles. [#859](https://github.com/zowe/imperative/issues/859)

## `5.3.6`

- BugFix: Removed some extraneous dependencies. [#477](https://github.com/zowe/imperative/issues/477)

## `5.3.5`

- BugFix: Fixed `DefaultHelpGenerator` unable to find module "ansi-colors" when Imperative is imported.

## `5.3.4`

- BugFix: Added ANSI escape codes trimming for the Web Help. [#704](https://github.com/zowe/imperative/issues/704)
- BugFix: Fixed `AbstractRestClient` not converting LF line endings to CRLF for every line when downloading large files on Windows. [zowe/zowe-cli#1458](https://github.com/zowe/zowe-cli/issues/1458)
- BugFix: Fixed `zowe --version --rfj` including a trailing newline in the version field. [#842](https://github.com/zowe/imperative/issues/842)
- BugFix: Fixed `--response-format-json` option not supported by some commands in daemon mode. [#843](https://github.com/zowe/imperative/issues/843)

## `5.3.3`

- Expose the isSecured functionality from the ProfilesCredentials [#549](https://github.com/zowe/imperative/issues/549)
- Allow the ConfigAutoStore to store plain-text properties that are defined as secure in the schema (e.g. user, password) [zowe/vscode-extension-for-zowe#1804](https://github.com/zowe/vscode-extension-for-zowe/issues/1804)

## `5.3.2`

- BugFix: Fixed `ProfileInfo.readProfilesFromDisk` failing when team config files and old-school profile directory do not exist.
- BugFix: Fixed `ProfileInfo.updateProperty` not updating properties that are newly present after reloading team config.
- BugFix: Fixed ProfileInfo API not detecting secure credential manager after profiles have been reloaded.
- **Note:** If you are developing an SDK that uses the ProfileInfo API, use the method `ProfileInfo.getTeamConfig` instead of `ImperativeConfig.instance.config` which may contain outdated config or be undefined.

## `5.3.1`

- BugFix: Fixed `config init` saving empty string values to config file when prompt was skipped.
- BugFix: Fixed `ConfigLayers.read` skipping load of secure property values.
- BugFix: Improved performance of `ConfigLayers.activate` by skipping config reload if the active layer directory has not changed.
- BugFix: Removed `async` keyword from `ConfigLayers.read` and `ConfigLayers.write` methods since they do not contain asynchronous code.

## `5.3.0`

- Enhancement: Added environmental variable support to the ProfileInfo APIs by defaulting `homeDir` to `cliHome`. [zowe/vscode-extension-for-zowe#1777](https://github.com/zowe/vscode-extension-for-zowe/issues/1777)
- BugFix: Updated `cli-table3` dependency for performance improvements.
- BugFix: Fixed `config init` not replacing empty values with prompted for values in team config. [#821](https://github.com/zowe/imperative/issues/821)

## `5.2.2`

- BugFix: Fixed `config secure` not respecting the `rejectUnauthorized` property in team config. [#813](https://github.com/zowe/imperative/issues/813)
- BugFix: Fixed `config import` not respecting the `rejectUnauthorized` property in team config. [#816](https://github.com/zowe/imperative/issues/816)

## `5.2.1`

- BugFix: Fixed issue where `config auto-init` may fail to create project config when global config already exists. [#810](https://github.com/zowe/imperative/issues/810)

## `5.2.0`

- Enhancement: Adds the ability for CLIs and Plug-ins to override some of the prompting logic if an alternate property is set.
- BugFix: Fixed `osLoc` information returning project level paths instead of the global layer. [#805](https://github.com/zowe/imperative/pull/805)
- BugFix: Fixed `autoStore` not being checked by `updateKnownProperty`. [#806](https://github.com/zowe/imperative/pull/806)
- BugFix: Fixed `plugins uninstall` command failing when there is a space in the install path.

## `5.1.0`

- Enhancement: Introduced flag `--show-inputs-only` to show the inputs of the command
that would be used if a command were executed.
- Enhancement: Added dark theme to web help that is automatically used when system-wide dark mode is enabled.
- BugFix: Fixed ProfileInfo API `argTeamConfigLoc` not recognizing secure fields in multi-layer operations. [#800](https://github.com/zowe/imperative/pull/800)
- BugFix: Fixed ProfileInfo API `updateKnownProperty` possibly storing information in the wrong location due to optional osLoc information. [#800](https://github.com/zowe/imperative/pull/800)

## `5.0.2`

- BugFix: Fixed a bug where, upon trying to create a V1 profile containing no secure properties, if the credential manager cannot access the credential vault, an error would be thrown.

## `5.0.1`

- BugFix: Fixed ProfileInfo API targeting default base profile instead of the operating layer's base profile. [#791](https://github.com/zowe/imperative/issues/791)

## `5.0.0`

- Major: Introduced Team Profiles, Daemon mode, and more. See the prerelease items below for more details.

## `5.0.0-next.202204142147`

- BugFix: Fixed missing `osLoc` information from `ProfileInfo.getAllProfiles()`. [#771](https://github.com/zowe/imperative/issues/771)
- BugFix: Fixed updateKnownProperty saving to the active layer instead of the layer of the desired profile.
- Enhancement: Added the ability to exclude the home directory from `ProfileInfo.getAllProfiles()`. [#787](https://github.com/zowe/imperative/issues/771)

## `5.0.0-next.202204131728`

- BugFix: Fixed `autoStore` property not being merged properly between team config layers.

## `5.0.0-next.202204111131`

- BugFix: Updated `moment` dependency.

## `5.0.0-next.202204081605`

- BugFix: Fixed `config set` command not respecting the property type defined in the schema. [#772](https://github.com/zowe/imperative/issues/772)

## `5.0.0-next.202204051515`

- Enhancement: Added support for profile name aliases in team config so that `--zosmf-profile lpar1` falls back to profile "zosmf_lpar1" if "lpar1" does not exist.
- BugFix: Reworded potentially misleading output of `config convert-profiles` command mentioning obsolete plug-ins.
- BugFix: Made `--dry-run` and `--prompt` options mutually exclusive on `config init` command.
- **Next Breaking**: The team config API method `config.api.profiles.get` now returns `null` if a profile doesn't exist unless `mustExist` is false. [#518](https://github.com/zowe/imperative/issues/518)
- BugFix: Added the ability to read option values from aliases. Enhanced backward compatibility with V1 profiles. [#770](https://github.com/zowe/imperative/issues/770)

## `5.0.0-next.202203311701`

- BugFix: Allowed `ProfileCredentials.isSecured` to be insecure on teamConfig based on existing secure fields. [#762](https://github.com/zowe/imperative/issues/762)

## `5.0.0-next.202203231534`

- Enhancement: Added JSON property autocompletion to `secure` array in team config files. [zowe/zowe-cli#1187](https://github.com/zowe/zowe-cli/issues/1187)
- BugFix: Fixed incorrect description for untyped profiles in team config files. [zowe/zowe-cli#1303](https://github.com/zowe/zowe-cli/issues/1303)
- **Next Breaking**: Schema files created or updated with the above changes are not backward compatible with older versions of Imperative.

## `5.20.0`

- Enhancement: Added the ability to `forceUpdate` a property using the `ProfileInfo.updateProperty` method. [zowe-explorer#2493](https://github.com/zowe/vscode-extension-for-zowe/issues/2493)

## `5.0.0-next.202203222132`

- BugFix: Reverted unintentional breaking change that prevented `DefaultCredentialManager` from finding Keytar outside of calling CLI's node_modules folder.

## `5.0.0-next.202203211501`

- Enhancement: Enhanced secure ProfileInfo APIs with user-defined secure properties. [#739](https://github.com/zowe/imperative/issues/739)
- Enhancement: Introduced `updateKnownProperty` which will update a given property in most cases and `resolve(false)` otherwise.
- Enhancement: Introduced `updateProperty` which takes care of special cases where the property is not found.
- Enhancement: Allowed adding and removing properties from the ProfileInfo class.
- Enhancement: Allowed properties to be stored securely from the ProfileInfo class. `v2 profiles only`
- BugFix: Removed user-defined secure properties if `getSecureValues: false`. [#738](https://github.com/zowe/imperative/issues/738)
- BugFix: Removed strict requirement of `IHandlerParameter` from the `ConfigAutoStore` class by implementing helper methods.
- BugFix: Allowed `private loadSchema` function to return the corresponding schema for a user config. [#758](https://github.com/zowe/imperative/issues/758)

## `5.0.0-next.202203181826`

- BugFix: Fixed a bug where the `<APP>_EDITOR` environment variable was not being respected in a graphical environment [zowe/zowe-cli#1335](https://github.com/zowe/zowe-cli/issues/1335)
- BugFix: Fixed AbstractRestClient returning compressed data in `causeErrors` property for streamed responses. [#753](https://github.com/zowe/imperative/issues/753)

## `5.0.0-next.202203091934`

- Enhancement: Added prompt for base profile host property to `zowe config init`. [zowe/zowe-cli#1219](https://github.com/zowe/zowe-cli/issues/1219)
- **Next Breaking**
  - The `getSecureValue` callback property has been renamed to `getValueBack` on the `IConfigBuilderOpts` interface.
  - If your plug-in defines profile properties with `includeInTemplate` and `secure` both true, the `config init` command no longer prompts for their values.

## `5.0.0-next.202203072228`

- BugFix: Removed extra space in help text following option name [#745](https://github.com/zowe/imperative/issues/745).
- BugFix: Fixed Ctrl+C (SIGINT) response to CLI prompts throwing an error rather than exiting silently.

## `5.0.0-next.202202232039`

- Enhancement: Added `stdin` property to `IHandlerParameters` which defaults to `process.stdin` and can be overridden with another readable stream in daemon mode.
  - This may be a breaking change for unit tests that mock the `IHandlerParameters` interface since a required property has been added.
- **Next Breaking**: Replaced `IYargsContext` interface with `IDaemonContext` and renamed `yargsContext` property of `ImperativeConfig.instance` to `daemonContext`. A context object is no longer supplied to `yargs` since it gets parsed as CLI arguments which is undesired behavior.

## `5.0.0-next.202202111730`

- **Next Breaking**: Changed the default behavior of `Config.save` and `ConfigSecure.save` APIs to save only the active config layer. [#732](https://github.com/zowe/imperative/issues/732)

## `5.0.0-next.202202111433`

- Enhancement: Convert previously used profile property names into V2-compliant property names during the `zowe config convert-profiles` command. Conversions are: hostname -> host, username -> user, pass -> password.

## `5.0.0-next.202201311918`

- BugFix: Fixed useful debugging information missing from error message when Keytar module fails to load.

## `5.0.0-next.202201102100`

- BugFix: Fixed ZOWE_CLI_HOME environment variable not respected by team config in daemon mode. [zowe/zowe-cli#1240](https://github.com/zowe/zowe-cli/issues/1240)

## `5.0.0-next.202201071721`

- Enhancement: Replaced hidden `--dcd` option used by CommandProcessor in daemon mode with IDaemonResponse object.
- **Next Breaking**
    - Changed the "args" type on the `Imperative.parse` method to allow a string array.
    - Restructured the IDaemonResponse interface to provide information to CommandProcessor.

## `5.0.0-next.202201061509`

- Enhancement: Added `overwrite` option for `zowe config init` command to overwrite config files instead of merging new changes. [#1036](https://github.com/zowe/zowe-cli/issues/1036)

## `5.0.0-next.202201051456`

- BugFix: Fixed inconsistent error message when invalid CLI command is run in daemon mode. [zowe/zowe-cli#1081](https://github.com/zowe/zowe-cli/issues/1081)

## `5.0.0-next.202112221912`

- Enhancement: Added `delete` option to `config convert-profiles` command.

## `5.0.0-next.202112201553`

- BugFix: Fixed config auto-store may store secure properties in plain text if secure array is outside of subprofile in team config. [#709](https://github.com/zowe/imperative/issues/709)

## `5.0.0-next.202112171553`

- Enhancement: Added `config convert-profiles` command that converts v1 profiles to team config. [zowe/zowe-cli#896](https://github.com/zowe/zowe-cli/issues/896)
- Enhancement: Added `config edit` command that opens config JSON file in default text editor. [zowe/zowe-cli#1072](https://github.com/zowe/zowe-cli/issues/1072)

## `5.0.0-next.202112151934`

- BugFix: Removed `@internal` methods from type declarations so they don't appear in IntelliSense. [#679](https://github.com/zowe/imperative/issues/679)
- BugFix: Made the `ProfileInfo.initSessCfg` method public for easier instantiation of classes that extend AbstractSession.
- Deprecated: All methods in the `IHandlerParameters.profiles` class. Use the `ConfigProfiles` API for team config instead.

## `5.0.0-next.202112132158`

- Enhancement: Added an environment variable to control whether or not sensitive data will be masked in the console output.<br/>
    This behavior excludes any TRACE level logs for both, Imperative.log and AppName.log.<br/>
    This behavior also excludes properties defined as secure by the plugin developers.<br/>
    If the schema definition is not found, we will exclude the following properties: user, password, tokenValue, and keyPassphrase.<br/>
    More information: [zowe/zowe-cli #1106](https://github.com/zowe/zowe-cli/issues/1106)

## `5.0.0-next.202112101814`

- BugFix: Fixed daemon mode not loading secure properties in team config. [zowe/zowe-cli#1232](https://github.com/zowe/zowe-cli/issues/1232)

## `5.0.0-next.202112021611`

- BugFix: Fixed `config import` and `config init` behaving incorrectly when config JSON exists in higher level directory. [zowe/zowe-cli#1218](https://github.com/zowe/zowe-cli/issues/1218)
- BugFix: Fixed `config import` command not failing when positional argument "location" is missing.

## `5.0.0-next.202112012301`

- Enhancement: Changed CLI prompt input to be hidden for properties designated as secure in team config. [zowe/zowe-cli#1106](https://github.com/zowe/zowe-cli/issues/1106)
- BugFix: Improved error message when Keytar module fails to load. [#27](https://github.com/zowe/imperative/issues/27)
- **Next Breaking**
    - Removed the `ConfigProfiles.load` API method. Use the methods `ConfigLayers.find` and `ConfigSecure.securePropsForProfile` instead. [#568](https://github.com/zowe/imperative/issues/568)

## `5.0.0-next.202111301806`

- Enhancement: Added a utility function to get basic system architecture and platform info

## `5.0.0-next.202111292021`

- **Next Breaking**: Use JSON-based communication protocol between imperative daemon server and client.

## `5.0.0-next.202111192150`

- BugFix: Changed credentials to be stored securely by default for v1 profiles to be consistent with the experience for v2 profiles. [zowe/zowe-cli#1128](https://github.com/zowe/zowe-cli/issues/1128)
- **Next Breaking**
    - Removed the `credentialServiceName` property from ImperativeConfig. The default credential manager uses the `name` property instead.

## `5.0.0-next.202111101806`

- Enhancement: Added `dry-run` option for `zowe config init` command to preview changes instead of saving them to disk. [#1037](https://github.com/zowe/zowe-cli/issues/1037)
- Bugfix: Fix crashing issue related to reloading the config when `--dcd` option is specified [#943](https://github.com/zowe/zowe-cli/issues/943) [#1190](https://github.com/zowe/zowe-cli/issues/1190)

## `5.0.0-next.202111032034`

- Enhancement: Added `autoStore` property to config JSON files which defaults to true. When this property is enabled and the CLI prompts you to enter connection info, the values you enter will be saved to disk (or credential vault if they are secure) for future use. [zowe/zowe-cli#923](https://github.com/zowe/zowe-cli/issues/923)
- **Next Breaking**
    - Changed the default behavior of `Config.set` so that it no longer coerces string values to other types unless the `parseString` option is true.

## `5.0.0-next.202110201735`

- **LTS Breaking**
    - Changed the return value of the public `PluginManagementFacility.requirePluginModuleCallback` function
- BugFix: Updated the profiles list as soon as the plugin is installed.

## `5.0.0-next.202110191937`

- **Next Breaking**: Added the new, required, abstract method 'displayAutoInitChanges' to the 'BaseAutoInitHandler' class.

## `5.0.0-next.202110071645`

- Enhancement: Added `config update-schemas [--depth <value>]` command. [zowe/zowe-cli#1059](https://github.com/zowe/zowe-cli/issues/1059)
- Enhancement: Added the ability to update the global schema file when installing a new plugin. [zowe/zowe-cli#1059](https://github.com/zowe/zowe-cli/issues/1059)
- **Next Breaking**
    - Renamed public static function ConfigSchemas.loadProfileSchemas to ConfigSchemas.loadSchema

## `5.0.0-next.202110011948`

- **LTS Breaking**: Changed default log level from DEBUG to WARN for Imperative logger and app logger to reduce the volume of logs written to disk. [#634](https://github.com/zowe/imperative/issues/634)

## `5.0.0-next.202109281439`

- Enhancement: Added `config import` command that imports team config files from a local path or web URL. [#1083](https://github.com/zowe/zowe-cli/issues/1083)
- Enhancement: Added Help Doc examples for the `zowe config` group of commands. [#1061](https://github.com/zowe/zowe-cli/issues/1061)

## `5.0.0-next.202109031503`

- Enhancement: Log in to authentication service to obtain token value instead of prompting for it in `config secure` command.

## `5.0.0-next.202108181618`

- **LTS Breaking**: Make `fail-on-error` option true by default on `zowe plugins validate` command.

## `5.0.0-next.202108121732`

- Enhancement: Flattened the default profiles structure created by the `config init` command.
- **Next Breaking**: Split up authToken property in team config into tokenType and tokenValue properties to be consistent with Zowe v1 profiles.

## `5.0.0-next.202108062025`

- BugFix: Export all Config related interfaces.

## `5.0.0-next.202107122104`

- BugFix: Fixed secure credentials not being stored by the `config auto-init` command.

## `5.0.0-next.202107092101`

- Enhancement: Adds the `config auto-init` base handler and command builder, allowing a CLI to build a configuration auto-initialization command and handler
- Enhancement: Adds the optional `configAutoInitCommandConfig` interface to the IImperativeConfig interface, allowing for an auto-init command to be generated if a CLI supports it
- Enhancement: Better support for comments in JSON
- Bugfix: Revert schema changes related to additionalProperties. Re-enable IntelliSense when editing zowe.config.json files
- **Next Breaking**
    - Changed the schema paths and updated schema version

## `5.0.0-next.202106221817`

- **Next Breaking**
    - Replaced --user with --user-config on all config command groups due to conflict with --user option during config auto-initialization
    - Replaced --global with --global-config on all config command groups for consistency

## `5.0.0-next.202106212048`

- Enhancement: A new interface (IApimlSvcAttrs) was added. A property (apimlConnLookup) of that interface type was added to IImperativeConfig to enable plugins to tie themselves to an APIML service. Zowe-CLI can then ask APIML for the configuration data for the plugin to connect to that service.

## `5.0.0-next.202106041929`

- **LTS Breaking**: Removed the following previously deprecated items:
    - ICliLoadProfile.ICliILoadProfile -- use ICliLoadProfile.ICliLoadProfile
    - IImperativeErrorParms.suppressReport -- has not been used since 10/17/2018
    - IImperativeConfig.pluginBaseCliVersion -- has not been used since version 1.0.1
    - AbstractRestClient.performRest -- use AbstractRestClient.request
    - AbstractSession.HTTP_PROTOCOL -- use SessConstants.HTTP_PROTOCOL
    - AbstractSession.HTTPS_PROTOCOL -- use SessConstants.HTTPS_PROTOCOL
    - AbstractSession.TYPE_NONE -- use SessConstants.AUTH_TYPE_NONE
    - AbstractSession.TYPE_BASIC -- use SessConstants.AUTH_TYPE_BASIC
    - AbstractSession.TYPE_BEARER -- use SessConstants.AUTH_TYPE_BEARER
    - AbstractSession.TYPE_TOKEN -- use SessConstants.AUTH_TYPE_TOKEN

## `5.0.0-next.202104262004`

- Enhancement: Remove message about NPM peer dep warnings that no longer applies to npm@7.
- **LTS Breaking**: Imperative no longer requires plug-ins to include CLI package as a peer dependency. It is recommended that CLI plug-ins remove their peer dependency on @zowe/cli for improved compatibility with npm@7. This is a breaking change for plug-ins, as older versions of Imperative will fail to install a plug-in that lacks the CLI peer dependency.

## `5.0.0-next.202104140156`

- BugFix: Allow SCS to load new securely stored credentials. [#984](https://github.com/zowe/zowe-cli/issues/984)

## `5.0.0-next.202104071400`

- Enhancement: Add the ProfileInfo API to provide the following functionality:
    - Read configuration from disk.
    - Transparently read either a new team configuration or old style profiles.
    - Resolve order of precedence for profile argument values.
    - Provide information to enable callers to prompt for missing profile arguments.
    - Retain the location in which a profile or argument was found.
    - Automatically initialize CredentialManager, including an option to specify a custom keytar module.
    - Provide a means to postpone the loading of secure arguments until specifically requested by the calling app to delay loading sensitive data until it is needed.
    - Provide access to the lower-level Config API to fully manipulate the team configuration file.

## `5.0.0-next.202103111923`

- Enhancement: Allow custom directory to be specified for project config in `Config.load` method. [#544](https://github.com/zowe/imperative/issues/544)
- BugFix: Fixed Config object not exported at top level. [#543](https://github.com/zowe/imperative/issues/543)

## `5.0.0-next.202101292016`

- BugFix: Fixed error when Imperative APIs are called and "config" property of ImperativeConfig is not initialized. [#533](https://github.com/zowe/imperative/issues/533)

## `5.0.0-next.202101281717`

- Enhancement: Added new config API intended to replace the profiles API, and new "config" command group to manage config JSON files. The new API makes it easier for users to create, share, and switch between profile configurations.
- Deprecated: The "profiles" command group for managing global profiles in "{cliHome}/profiles". Use the new "config" command group instead.
- **LTS Breaking**: Removed "config" command group for managing app settings in "{cliHome}/imperative/settings.json". If app settings already exist they are still loaded for backwards compatibility. For storing app settings use the new config API instead.
- Enhancement: Added support for secure credential storage without any plug-ins required. Include the "keytar" package as a dependency in your CLI to make use of it.
- Enhancement: Added `deprecatedReplacement` property to `ICommandDefinition` to deprecate a command.

## `5.0.0-next.202010301408`

- Enhancement: Allow hidden options.

## `5.0.0-next.202010161240`

- Enhancement:  Allow process exit code to be passed to daemon clients.

## `5.0.0-next.202009251501`

- Enhancement: add support for CLIs that want to run as a persistent process (daemon mode).

## `4.18.3`

- BugFix: Removed `moment` dependency.

## `4.18.2`

- BugFix: Updated `moment` dependency.

## `4.18.1`

- BugFix: Fixed AbstractRestClient returning compressed data in `causeErrors` property for streamed responses. [#753](https://github.com/zowe/imperative/issues/753)

## `4.18.0`

- Enhancement: Sorted output of `plugins list` command in alphabetical order to make it easier to read. [#489](https://github.com/zowe/imperative/issues/489)
- Enhancement: Added `--short` option to `plugins list` command to abbreviate its output. [#743](https://github.com/zowe/imperative/issues/743)
- BugFix: Fixed single character options rendered in help with double dash instead of single dash. [#638](https://github.com/zowe/imperative/issues/638)

## `4.17.6`

- BugFix: Fixed an error where, in certain situations, the web help displays data for another command with the same name. [#728](https://github.com/zowe/imperative/issues/728)
- BugFix: Fixed web help wrongly escaping characters inside code blocks. [#730](https://github.com/zowe/imperative/issues/730)

## `4.17.5`

- BugFix: Updated log4js and nanoid for improved security.

## `4.17.4`

- BugFix: Fixed --hw not adding new lines when `\n` is present in the text. [#715](https://github.com/zowe/imperative/issues/715)

## `4.17.3`

- BugFix: Fixed AbstractRestClient silently failing to decompress last chunk of gzip-compressed binary data that is truncated.

## `4.17.2`

- BugFix: Updated prettyjson and cli-table3 in order to lockdown the `colors` package. [#719](https://github.com/zowe/imperative/issues/719)
- BugFix: Updated markdown-it to address a vulnerability. [Snyk Report](https://security.snyk.io/vuln/SNYK-JS-MARKDOWNIT-2331914)

## `4.17.1`

- BugFix: Fixed an issue where plugin install and uninstall did not work with NPM version 8. [#683](https://github.com/zowe/imperative/issues/683)

## `4.17.0`

- Enhancement: Export the Imperative Command Tree on the data object of the `zowe --ac` command when `--rfj` is specified.

## `4.16.2`

- BugFix: Reverts hiding the cert-key-file path so users can see what path was specified and check if the file exists

## `4.16.1`

- BugFix: Updated dependencies to resolve problems with the ansi-regex package

## `4.16.0`

- Enhancement: Implemented the ability to authenticate using client certificates in PEM format.

## `4.15.1`

- Bugfix: Updated js-yaml to resolve a potential security issue

## `4.15.0`

- Enhancement: Improved command suggestions for mistyped commands, add aliases to command suggestions

## `4.14.0`

- Enhancement: The `plugins validate` command returns an error code when plugins have errors if the new `--fail-on-error` option is specified. Also added `--fail-on-warning` option to return with an error code when plugins have warnings. [#463](https://github.com/zowe/imperative/issues/463)
- BugFix: Fixed regression where characters are not correctly escaped in web help causing extra slashes ("\") to appear. [#644](https://github.com/zowe/imperative/issues/644)

## `4.13.4`

- BugFix: Added missing periods at the end of command group descriptions for consistency. [#55](https://github.com/zowe/imperative/issues/55)

## `4.13.3`

- Performance: Improved the way that HTTP response chunks are saved, reducing time complexity from O(n<sup>2</sup>) to O(n). This dramatically improves performance for larger requests. [#618](https://github.com/zowe/imperative/pull/618)

## `4.13.2`

- BugFix: Fixed web help examples description typo at line 440 in `packages/cmd/src/CommandPreparer.ts`. [#612](https://github.com/zowe/imperative/issues/612)
- BugFix: Fixed Markdown special characters not being escaped in web help for descriptions of positional options and examples. [#620](https://github.com/zowe/imperative/issues/620)
- BugFix: Fixed subgroups not being displayed under their own heading in web help. [#323](https://github.com/zowe/imperative/issues/323)

## `4.13.1`

- BugFix: Fixed active command tree item not updating in web help when scrolling. [#425](https://github.com/zowe/imperative/issues/425)
- BugFix: Fixed main page of web help not staying scrolled to top of page when loaded. [#525](https://github.com/zowe/imperative/issues/525)

## `4.13.0`

- Enhancement: Added headers[] option to TextUtils.getTable(). [#369](https://github.com/zowe/imperative/issues/369)
- BugFix: Print a subset of the `stdout` and `stderr` buffers when calling `mProgressApi`'s `endBar()` to prevent duplication of output.
- Bugfix: Replaced `this` with `ImperativeConfig.instance` in `ImperativeConfig.getCallerFile()`. [#5](https://github.com/zowe/imperative/issues/5)

## `4.12.0`

- Enhancement: Added decompression support for REST responses with Content-Encoding `gzip`, `deflate`, or `br`. [#318](https://github.com/zowe/imperative/issues/318)

## `4.11.2`

- BugFix: Added `Protocol` to the Error Details coming from the `AbstractRestClient`. [#539](https://github.com/zowe/imperative/issues/539)

## `4.11.1`

- BugFix: Fixed vulnerabilities by replacing marked with markdown-it and sanitize-html.
- BugFix: Fixed plugin install failing to install package from private registry.

## `4.11.0`

- Enhancement: Fixed plugin install commands which were broken in npm@7. [#457](https://github.com/zowe/imperative/issues/457)
- BugFix: Fixed incorrect formatting of code blocks in web help. [#535](https://github.com/zowe/imperative/issues/535)

## `4.10.2`

- BugFix: Fixed vulnerabilities by updating marked

## `4.10.1`

- BugFix: Fixed an issue when `TypeError` has been raised by `Logger.getCallerFileAndLineTag()` when there was not filename for a stack frame. [#449](https://github.com/zowe/imperative/issues/449)

## `4.10.0`

- Enhancement: Added an `arrayAllowDuplicate` option to the `ICommandOptionDefinition` interface. By default, the option value is set to `true` and duplicate values are allowed in an array. Specify `false` if you want Imperative to throw an error for duplicate array values. [#437](https://github.com/zowe/imperative/issues/437)

## `4.9.0`

- BugFix: Updated `opener` dependency due to command injection vulnerability on Windows - [GHSL-2020-145](https://securitylab.github.com/advisories/GHSL-2020-145-domenic-opener)
- Enhancement: Expose `trim` parameter from `wrap-ansi` within `TextUtils.wordWrap()`

## `4.8.1`

- BugFix: Fixed an issue with `ConnectionPropsForSessCfg` where the user would be prompted for user/password even if a token was present. [#436](https://github.com/zowe/imperative/pull/436)

## `4.8.0`

- Enhancement: Added the SSO Callback function, which allows applications to call their own functions while validating session properties (i.e. host, port, user, password, token, etc...). The callback option is named `getValuesBack`. [#422](https://github.com/zowe/imperative/issues/422)

## `4.7.6`

- Enhancement: Added support for dynamically generated cookie names. Updated `AbstractSession.storeCookie()` to process cookie names that are not fully known at build-time. [#431](https://github.com/zowe/imperative/pull/431)

## `4.7.5`

- BugFix: Added support for creating an array with `allowableValues`. Previously, array type options could fail in the Syntax Validator. [#428](https://github.com/zowe/imperative/issues/428)

## `4.7.4`

- Fix update profile API storing secure fields incorrectly when called without CLI args

## `4.7.3`

- Fix web help failing to load in Internet Explorer 11
- Fix `--help-web` not working on macOS when DISPLAY environment variable is undefined
- Change type of `ISession.tokenType` to "string" (for compatiblity with versions older than 4.7.0).

## `4.7.2`

- Hide sensitive session properties (user, password, and token value) in log file. Since 4.7.0, only password was hidden.

## `4.7.1`

- Don't load token value into Session object if user or password are supplied

## `4.7.0`

- Add the --dd flag to profile creation to allow the profile to be created without the default values specified for that profile.
- Use a token for authentication if a token is present in the underlying REST session object.
- Added a new ConnectionPropsForSessCfg.addPropsOrPrompt function that places credentials (including a possible token) into a session configuration object.
    - Plugins must use this function to create their sessions to gain the features of automatic token-handling and prompting for missing connection options.
    - Connection information is obtained from the command line, environment variables, a service profile, a base profile, or from an option's default value in a service profile's definition, in that order.
    - If key connection information is not supplied to any cor Zowe command, the command will prompt for:
        -  host
        -  port
        -  user
        -  and password
    - Any prompt will timeout after 30 seconds so that it will not hang an automated script.
- Add base profiles, a new type of profile which can store values shared between profiles of other types.
    - The properties that are currently recognized in a base profile are:
        - host
        - port
        - user
        - password
        - rejectUnauthorized
        - tokenType
        - tokenValue
    - To use base profiles in an Imperative-based CLI, define a `baseProfile` schema on your Imperative configuration object.
    - If the `baseProfile` schema is defined, base profile support will be added to any command that uses profiles.
- Due to new options (like tokenValue) help text will change. Plugin developers may have to update any mismatched snapshots in their automated tests.
- Updated the version of TypeScript from 3.7.4 to 3.8.0.
- Updated the version of TSLint from 5.x to 6.1.2.
- Add login and logout commands to get and delete/invalidate tokens
  - Add showToken flag to display token only, and not save it to the user profile
  - Add ability to create a user profile on login if no profile of that type existed previously

## `4.6.4`

- Fix optional secure fields not deleted when overwriting a profile

## `4.6.3`

- Update log4js to improve Webpack compatibility for extenders

## `4.6.2`

- Fix vulnerabilities by updating yargs

## `4.6.1`

- Update perf-timing version

## `4.6.0`

- Add Bearer token in rest Session

## `4.5.6`

- Fix allowable values not exactly matching input

## `4.5.5`

- Fix absence of default value text when falsy values are used.

## `4.5.4`

- Patched vulnerabilities.

## `4.5.3`

- Fixed alignment of output from `zowe plugins list` command.

## `4.5.2`

- Fix failure to load secure profile fields that are optional when no value is found. Thanks @tjohnsonBCM
- Don't load secure profile fields when deleting profile. Thanks @tjohnsonBCM
- Deprecate the interface `ICliILoadProfile`. Use `ICliLoadProfile` instead.

## `4.5.1`

- Check that password is defined when `AbstractSession` uses auth. Thanks @apsychogirl
- Expose `IRestOptions` type in the API. Thanks @apsychogirl

## `4.5.0`

- Add `request` function to `AbstractRestClient` that returns REST client object in response. Thanks @Alexandru-Dimitru
- Deprecate the method `AbstractRestClient.performRest`. Use `AbstractRestClient.request` instead.

## `4.0.0`

- Support `prompt*` as a value for any CLI option to enable interactive prompting.

## `3.0.0`

- Rename package from "@brightside/imperative" to "@zowe/imperative".
- Change name of config option "credential-manager" to "CredentialManager".<|MERGE_RESOLUTION|>--- conflicted
+++ resolved
@@ -2,15 +2,13 @@
 
 All notable changes to the Imperative package will be documented in this file.
 
-<<<<<<< HEAD
 ## Recent Changes
 
 - Enhancement: Prompt for user/password on SSH commands when a token is stored in the config. [#2081](https://github.com/zowe/zowe-cli/pull/2081)
-=======
+
 ## `5.22.7`
 
 - BugFix: Resolved technical currency by updating `markdown-it` dependency. [#2106](https://github.com/zowe/zowe-cli/pull/2106)
->>>>>>> e3a745bb
 
 ## `5.22.6`
 
