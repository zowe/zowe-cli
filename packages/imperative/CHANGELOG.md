# Change Log

All notable changes to the Imperative package will be documented in this file.

## Recent Changes

<<<<<<< HEAD
- Enhancement: Updated the Zowe Client REST APIs to obey the choice of authentication specified by a user. [#2491](https://github.com/zowe/zowe-cli/pull/2491)
=======
- Enhancement: Updated the `Logger` class to support the `winston` library, and introduced migration tools to switch from `log4js` to `winston`. For more information on how to migrate your logger instance to use the `winston` library, refer to the ["Configuring logging" page](https://github.com/zowe/zowe-cli/wiki/Configuring-Logging) on the Zowe CLI wiki. [#2488](https://github.com/zowe/zowe-cli/issues/2488)
- BugFix: Fixed an issue where downstream dependencies using `log4js` have their log output redirected after creating an instance of the `ProfileInfo` class. [#2488](https://github.com/zowe/zowe-cli/issues/2488)
>>>>>>> f6f7b299

## `8.20.0`

- Enhancement: Added a request timeout to the Imperative REST client. [#2490](https://github.com/zowe/zowe-cli/pull/2490)
- Enhancement: Added the `ZOWE_REQUEST_COMPLETION_TIMEOUT` environment variable to the `EnvironmentalVariableSettings` class to allow extenders to determine how long to wait for a request to complete before timing out. [#2490](https://github.com/zowe/zowe-cli/pull/2490)

## `8.19.0`

- Enhancement: Added a connection timeout to the Imperative REST Client, with a default of 60 seconds. [#2486](https://github.com/zowe/zowe-cli/pull/2486)
- Enhancement: Added the `ZOWE_SOCKET_CONNECT_TIMEOUT` environment variable to the `EnvironmentalVariableSettings` class to allow extenders to determine how long to wait for a socket connection before timing out. [#2486](https://github.com/zowe/zowe-cli/pull/2486)
- BugFix: Added checks to the `AbstractRestClient` abstract class to ensure the `hostname` parameter does not contain a protocol. [#2486](https://github.com/zowe/zowe-cli/pull/2486)
- Enhancement: Updated help examples to replace short option aliases (e.g. `-h`) with full option names (e.g. `--help`) for improved clarity and consistency in documentation. [#2484](https://github.com/zowe/zowe-cli/pull/2484)
- Enhancement: Exposed the private `buildPrefix` function as a replacement of `moment.format(...)`. [#2478](https://github.com/zowe/zowe-cli/pull/2478)

## `8.18.0`

- BugFix: Ensured that the `ProfileCredentials` class evaluates all layers to determine if the credentials are secure. [#2460](https://github.com/zowe/zowe-cli/issues/2460)
- Enhancement: Allowed instances of the `ProfileCredentials` class to check only for the active layer to determine if the credentials are secure. [#2460](https://github.com/zowe/zowe-cli/issues/2460)

## `8.17.0`

- BugFix: Fixed a bug that resulted in daemon commands running slower with every additional command. [#2470](https://github.com/zowe/zowe-cli/issues/2470)

## `8.16.0`

- Enhancement: Added a line to the output to display the authentication type when using the `--show-inputs-only` option. [#2462](https://github.com/zowe/zowe-cli/issues/2462)
- Enhancement: Added a favicon to the Web Help that displays in browser tabs. [#801](https://github.com/zowe/zowe-cli/issues/801)
- BugFix: When in daemon mode, the user would not see Imperative initialization errors, but now the errors are passed back to the user's terminal window. [#1875](https://github.com/zowe/zowe-cli/issues/1875).

## `8.15.1`

- BugFix: Fixed the `--show-inputs-only` option on commands with chained command handlers. [#2446](https://github.com/zowe/zowe-cli/issues/2446)

## `8.14.1`

- BugFix: Fixed help text example section's wrapping issue where the first line of the description is wrapped differently than the rest of the lines. [#1945](https://github.com/zowe/zowe-cli/issues/1945).

## `8.14.0`

- BugFix: Fixed inconsistent behavior with the `ZOWE_SHOW_SECURE_ARGS` environment variable continuing to mask secure properties when it should not. [#2430](https://github.com/zowe/zowe-cli/issues/2430)
- Enhancement: Added the `Censor` class, consolidating all sensitive data hiding logic into one class. [#2424](https://github.com/zowe/zowe-cli/pull/2424)
- Enhancement: Added the `showSecureArgs` environment variable to the `EnvironmentalVariableSettings` class to allow extenders to determine if they should mask secure values. [#2424](https://github.com/zowe/zowe-cli/pull/2424)
- Enhancement: Added the ability to see secure properties when running `zowe config list` when the `ZOWE_SHOW_SECURE_ARGS` environment variable is set to `true`. [#2259](https://github.com/zowe/zowe-cli/issues/2259)
- Deprecated: The `LoggerUtils` class has been deprecated. Use the `Censor` class instead. [#2424](https://github.com/zowe/zowe-cli/pull/2424)
- Deprecated: The `CliUtils.CENSOR_RESPONSE` property has been deprecated. Use the `Censor.CENSOR_RESPONSE` property instead. [#2424](https://github.com/zowe/zowe-cli/pull/2424)
- Deprecated: The `CliUtils.CENSORED_OPTIONS` property has been deprecated. Use the `Censor.CENSORED_OPTIONS` property instead. [#2424](https://github.com/zowe/zowe-cli/pull/2424)
- Deprecated: The `CliUtils.censorCLIArgs` function has been deprecated. Use the `Censor.censorCLIArgs` function instead. [#2424](https://github.com/zowe/zowe-cli/pull/2424)
- Deprecated: The `CliUtils.censorYargsArguments` function has been deprecated. Use the `Censor.censorYargsArguments` function instead. [#2424](https://github.com/zowe/zowe-cli/pull/2424)

## `8.13.0`

- Format fix: `DeferredPromise` and `DeferredPromise.unit.test` comment format changed to match standard.

## `8.11.0`

- Enhancement: Added `DeferredPromise` class to Imperative to provide utilities for data synchronization. [#2405](https://github.com/zowe/zowe-cli/pull/2405)

## `8.10.4`

- BugFix: Fixed a typo in the syntax validation code for positional arguments which caused the validation to never fail. [#2375](https://github.com/zowe/zowe-cli/issues/2375)

## `8.10.3`

- BugFix: Resolved an issue where extraneous base profiles were created in project configurations when a nested profile property was updated. [#2400](https://github.com/zowe/zowe-cli/pull/2400)

## `8.10.1`

- BugFix: Resolved an issue where base profiles in a team configuration file were overwritten when a user configuration file did not include a base profile. [#2383](https://github.com/zowe/zowe-cli/pull/2383)

## `8.10.0`

- BugFix: Modified location of Proxy-Authorization header to be located in the agent instead of the request. [#2389](https://github.com/zowe/zowe-cli/issues/2389)

## `8.8.3`

- BugFix: Modified 8.8.2 bugfix to correct web help alias. [#2361](https://github.com/zowe/zowe-cli/pull/2361)
- BugFix: Resolved issue where special characters could be corrupted when downloading a large file. [#2366](https://github.com/zowe/zowe-cli/pull/2366)

## `8.8.2`

- BugFix: Fixed an issue where the Imperative Event Emitter could skip triggering event callbacks. [#2360](https://github.com/zowe/zowe-cli/pull/2360)
- BugFix: Enhanced [#2301](https://github.com/zowe/zowe-cli/pull/2301) to include "--help-web" commands to pass even if presence of a faulty configuration.

## `8.8.1`

- BugFix: Fixed an issue where the `ProfileInfo.profileManagerWillLoad` method failed if profiles were not yet read from disk. [#2284](https://github.com/zowe/zowe-cli/issues/2284)
- BugFix: Fixed an issue where the `ProfileInfo.onlyV1ProfilesExist` method could wrongly return true when V2 profiles exist. [#2311](https://github.com/zowe/zowe-cli/issues/2311)
  - Deprecated the static method `ProfileInfo.onlyV1ProfilesExist` and replaced it with an `onlyV1ProfilesExist` instance method on the `ProfileInfo` class.
- BugFix: Fixed an issue where the `ConvertV1Profiles.convert` method may create team configuration files in the wrong directory if the environment variable `ZOWE_CLI_HOME` is set. [#2312](https://github.com/zowe/zowe-cli/issues/2312)
- BugFix: Fixed an issue where the Imperative Event Emitter would fire event callbacks for the same app that triggered the event. [#2279](https://github.com/zowe/zowe-cli/issues/2279)
- BugFix: Fixed an issue where the `ProfileInfo.updateKnownProperty` method could rewrite team config file to disk without any changes when storing secure value. [#2324](https://github.com/zowe/zowe-cli/issues/2324)

## `8.8.0`

- BugFix: Enabled commands with either the `--help` or `--version` flags to still display their information despite any configuration file issues. [#2301](https://github.com/zowe/zowe-cli/pull/2301)

## `8.7.1`

- BugFix: Deprecated `IO` functions `createDirsSync` and `mkdirp` due to code duplication. Please use `createDirSync` instead. [#2352](https://github.com/zowe/zowe-cli/pull/2352)

## `8.7.0`

- Enhancement: Added optional `proxy` object to ISession interface for extenders to pass a ProxyVariables object that would override the environment variables if in place. [#2330](https://github.com/zowe/zowe-cli/pull/2330)

## `8.6.1`

- BugFix: Handled an HTTP 1.1 race condition where an SDK user may experience an ECONNRESET error if a session was reused on Node 20 and above due to HTTP Keep-Alive. [#2339](https://github.com/zowe/zowe-cli/pull/2339)

## `8.3.1`

- BugFix: Fixed an issue where the `plugins install` command could fail when installing a scoped package because scoped registry was used to fetch all dependencies. [#2317](https://github.com/zowe/zowe-cli/issues/2317)

## `8.2.0`

- Enhancement: Use the new SDK method `ConfigUtils.hasTokenExpired` to check whether a given JSON web token has expired. [#2298](https://github.com/zowe/zowe-cli/pull/2298)
- Enhancement: Use the new SDK method `ProfileInfo.hasTokenExpiredForProfile` to check whether the JSON web token has expired for a specified profile. [#2298](https://github.com/zowe/zowe-cli/pull/2298)

## `8.1.2`

- BugFix: Fixed issues flagged by Coverity [#2291](https://github.com/zowe/zowe-cli/pull/2291)
- BugFix: Fixed an issue where the default credential manager failed to load when using ESM or the Node.js REPL environment. [#2297](https://github.com/zowe/zowe-cli/pull/2297)

## `8.1.0`

- Enhancement: Added the ability to specify a profile with the `zowe config secure` command. This allows the user to prompt for the secure values of the specified profile. [#1890] https://github.com/zowe/zowe-cli/issues/1890

## `8.0.1`

- BugFix: Removed Secrets SDK requirement when Imperative is a bundled dependency. [#2276](https://github.com/zowe/zowe-cli/issues/2276)

## `8.0.0`

- MAJOR: v8.0.0 Release

## `8.0.0-next.202409191615`

- Update: Final prerelease
- Update: See `5.27.1` for details

## `8.0.0-next.202408301809`

- LTS Breaking: Removed the following obsolete V1 profile classes/functions:

  - `CliProfileManager`
  - `CliUtils.getOptValueFromProfiles`
  - `CommandProfiles`
  - `ProfileValidator`

  See [`8.0.0-next.202408271330`](#800-next202408271330) for replacements

- Next Breaking: Changed 2nd parameter of `CliUtils.getOptValuesFromConfig` method from type `ICommandDefinition` to `ICommandProfile`.
- Next Breaking: Renamed `ConfigSecure.secureFieldsForLayer` method to `securePropsForLayer`.

## `8.0.0-next.202408291544`

- Enhancement: Added a new SDK method (`ConfigSecure.secureFieldsForLayer`) to allow developers to get vault content in the context of the specified layer. [#2206](https://github.com/zowe/zowe-cli/issues/2206)
- Enhancement: Added a new SDK method (`ProfileInfo.secureFieldsWithDetails`) to allow developers to the more details regarding the securely stored properties. [#2206](https://github.com/zowe/zowe-cli/issues/2206)

## `8.0.0-next.202408271330`

- LTS Breaking: [#2231](https://github.com/zowe/zowe-cli/issues/2231)
  - Removed the obsolete V1 `profiles` property from `IHandlerParameters` interface - Use `IHandlerParameters.arguments` to access profile properties in a command handler
  - Deprecated the following obsolete V1 profile interfaces:
    - `IProfileTypeConfiguration.dependencies` - For team config, use nested profiles instead
    - `IProfileTypeConfiguration.validationPlanModule` - For team config, validate with JSON schema instead
  - Deprecated the following obsolete V1 profile classes/functions:
    - `CliProfileManager` - Use `ProfileInfo` class to manage team config profiles
    - `CliUtils.getOptValueFromProfiles` - Use `CliUtils.getOptValuesFromConfig` to load properties from team config
    - `CommandProfiles` - Use `ImperativeConfig.instance.config.api.profiles` to load profiles from team config
    - `ProfileValidator` - No direct replacement

## `8.0.0-next.202408231832`

- LTS Breaking: Fixed command parsing error where `string` typed options would be converted into `number`s if the value provided by the user consists only of numeric characters. [#1881](https://github.com/zowe/zowe-cli/issues/1881)
- LTS Breaking: Renamed `Proxy` class to `ProxySettings` to avoid name conflict with JS built-in `Proxy` object. [#2230](https://github.com/zowe/zowe-cli/issues/2230)

## `8.0.0-next.202408191401`

- Update: See `5.26.3` and `5.27.0` for details

## `8.0.0-next.202408131445`

- Update: See `5.26.2` for details

## `8.0.0-next.202408092029`

- BugFix: Resolved bug that resulted in user not being prompted for a key passphrase if it is located in the secure credential array of the ssh profile. [#1770](https://github.com/zowe/zowe-cli/issues/1770)

## `8.0.0-next.202407262216`

- Update: See `5.26.1` for details

## `8.0.0-next.202407232256`

- Enhancement: Allowed boolean value (`false`) to be provided to the Credential Manager related function. [zowe-explorer-vscode#2622](https://github.com/zowe/zowe-explorer-vscode/issues/2622)
- Update: See `5.26.0` for details

## `8.0.0-next.202407181904`

- Enhancement: Added the function ConfigUtils.formGlobOrProjProfileNm and modified the function ConfigBuilder.build so that the 'zowe config init' command now generates a base profile name of 'global_base' or 'project_base', depending on whether a global or project configuration file is being generated. Related to Zowe Explorer issue https://github.com/zowe/zowe-explorer-vscode/issues/2682.

## `8.0.0-next.202407181255`

- BugFix: Resolved bug that resulted in each plug-in to have identical public registries regardless of actual installation location/reference. [#2189](https://github.com/zowe/zowe-cli/pull/2189)
- BugFix: Resolved bug that resulted in every plug-in to have the same registry location field as the first if multiple plugins were installed in the same command. [#2189](https://github.com/zowe/zowe-cli/pull/2189)

## `8.0.0-next.202407112150`

- Enhancement: Add client-side custom-event handling capabilities. [#2136](https://github.com/zowe/zowe-cli/pull/2136)
- Next-Breaking: Refactored the Imperative Event Emitter class. [#2136](https://github.com/zowe/zowe-cli/pull/2136)
  - Removed the `ImperativeEventEmitter` class.
  - Added an `EventProcessor` class to handle event listening and emitting.
  - Added an `EventOperator` class to handle creation and deletion of `EventProcessors`.
  - Added an `EventUtils` class to contain all common utility methods for the Client Event Handling capabilities.
  - Added `IEmitter`, `IWatcher`, and `IEmitterAndWatcher` interfaces to expose what application developers should see.

## `8.0.0-next.202407051717`

- BugFix: V3 Breaking: Modified the ConvertV1Profiles.convert API to accept a new ProfileInfo option and initialize components sufficiently to enable VSCode apps to convert V1 profiles. [#2170](https://github.com/zowe/zowe-cli/issues/2170)

## `8.0.0-next.202407021516`

- BugFix: Updated dependencies for technical currency [#2188](https://github.com/zowe/zowe-cli/pull/2188)
- Update: See `5.25.0` for details

## `8.0.0-next.202406201950`

- Enhancement: Added `ProfileInfo.profileManagerWillLoad` function to verify the credential manager can load. [#2111](https://github.com/zowe/zowe-cli/issues/2111)

## `8.0.0-next.202406111958`

- LTS Breaking: Modified the @zowe/imperative SDK [#2083](https://github.com/zowe/zowe-cli/issues/2083)
  - Removed the following exported classes:
    - AbstractAuthHandler
    - AbstractCommandYargs
    - AbstractHelpGenerator
    - AbstractHelpGeneratorFactory
    - CommandPreparer
    - CommandProcessor
    - CommandUtils
    - CommandYargs
    - CompressionUtils
    - ConfigAutoStore
    - ConfigurationLoader
    - ConfigurationValidator
    - DefinitionTreeResolver
    - FailedCommandHandler
    - GroupCommandYargs
    - HelpConstants
    - HelpGeneratorFactory
    - ImperativeReject
    - LoggerConfigBuilder
    - LoggerUtils
    - RestStandAloneUtils
    - SharedOptions
    - SyntaxValidator
    - WebHelpManager
    - YargsConfigurer
    - YargsDefiner
  - Removed the following exported interfaces:
    - ICommandHandlerResponseChecker
    - ICommandHandlerResponseValidator
    - ICommandValidatorError
    - ICommandValidatorResponse
    - IConstructor
    - IHelpGenerator
    - IHelpGeneratorFactory
    - IYargsParms
    - IYargsResponse
  - Deprecated the following classes:
    - Operation
    - Operations

## `8.0.0-next.202406111728`

- Enhancement: Added `BufferBuilder` utility class to provide convenient way of downloading to a stream that can be read as a buffer. [#2167](https://github.com/zowe/zowe-cli/pull/2167)
- BugFix: Fixed error in REST client that when using stream could cause small data sets to download with incomplete contents. [#744](https://github.com/zowe/zowe-cli/issues/744)
- BugFix: Updated `micromatch` dependency for technical currency. [#2167](https://github.com/zowe/zowe-cli/pull/2167)

## `8.0.0-next.202406061600`

- BugFix: Updated `braces` dependency for technical currency. [#2158](https://github.com/zowe/zowe-cli/pull/2158)

## `8.0.0-next.202405241520`

- BugFix: Modified command output to show appropriate error message given available ImperativeError properties. [#1897](https://github.com/zowe/zowe-cli/issues/1897)
- Patch: Modify error text in SyntaxValidator.invalidOptionError. [#2138](https://github.com/zowe/zowe-cli/issues/2138)

## `8.0.0-next.202405211929`

- BugFix: Fixed error "Only one instance of the Imperative Event Emitter is allowed" when running system tests. [#2146](https://github.com/zowe/zowe-cli/issues/2146)

## `8.0.0-next.202405151329`

- Enhancement: Add client-side event handling capabilities. [#1987](https://github.com/zowe/zowe-cli/issues/1987)

## `8.0.0-next.202405061946`

- Enhancement: Consolidated the Zowe client log files into the same directory. [#2116](https://github.com/zowe/zowe-cli/issues/2116)
- Deprecated: The `IO.FILE_DELIM` constant. Use `path.posix.sep` instead or `path.sep` for better cross-platform support.
- Deprecated: The `LoggerConfigBuilder.DEFAULT_LOG_DIR` and `LoggerConfigBuilder.DEFAULT_LOG_FILE_DIR` constants. Use `LoggerConfigBuilder.DEFAULT_LOGS_DIR` instead.

## `8.0.0-next.202405031808`

- BugFix: Restore the previous precedence of token over password in AbstractRestClient [#2109](https://github.com/zowe/zowe-cli/issues/2109)

## `8.0.0-next.202404301428`

- Enhancement: Add informative messages before prompting for connection property values in the CLI callback function getValuesBack.

## `8.0.0-next.202404191414`

- Enhancement: Added a new class named ConvertV1Profiles to enable other apps to better convert V1 profiles into a current Zowe config file.
  - Refactored logic from convert-profiles.handler and ConfigBuilder.convert into ConvertV1Profiles.convert.
  - Removed ConfigBuilder.convert.
  - Replaced IConfigConvertResult with IConvertV1Profiles (which contains IConvertV1ProfResult).
  - Renamed class V1ProfileConversion (formerly known as ProfileIO) to V1ProfileRead for consistency.
    - Marked class V1ProfileRead as @internal.

## `8.0.0-next.202403272026`

- BugFix: Resolved technical currency by updating `markdown-it` dependency. [#2107](https://github.com/zowe/zowe-cli/pull/2107)

## `8.0.0-next.202403251613`

- BugFix: Fixed issue where the `ProfileInfo.addProfileTypeToSchema` function did not update the global schema if a project-level configuration was detected. [#2086](https://github.com/zowe/zowe-cli/issues/2086)
- BugFix: Updated debugging output for technical currency. [#2100](https://github.com/zowe/zowe-cli/pull/2100)

## `8.0.0-next.202403141949`

- LTS Breaking: Modified the @zowe/imperative SDK [#1703](https://github.com/zowe/zowe-cli/issues/1703)
  - Renamed class ProfileIO to V1ProfileConversion.
    - Removed the following obsolete V1 profile functions:
      - createProfileDirs
      - deleteProfile
      - exists
      - writeMetaFile
      - writeProfile
    - Removed the following obsolete V1 profile constant:
      - MAX_YAML_DEPTH
    - Changed fileToProfileName from public to private
  - Removed deprecated function ConfigProfiles.expandPath
    - Use ConfigProfiles.getProfilePathFromName
  - Removed deprecated function ProcessUtils.execAndCheckOutput
    - Use ExecUtils.spawnAndGetOutput

## `8.0.0-next.202403132009`

- Enhancement: Prompt for user/password on SSH commands when a token is stored in the config. [#2081](https://github.com/zowe/zowe-cli/pull/2081)

## `8.0.0-next.202403061549`

- V3 Breaking: Changed prompting logic to prompt for port if port provided is 0 [#2075](https://github.com/zowe/zowe-cli/issues/2075)
- BugFix: Fixed issue with peerDep warnings showing when a plug-in is installed and the version ranges satisfy the semver requirements. [#2067](https://github.com/zowe/zowe-cli/pull/2067)

## `8.0.0-next.202403041352`

- BugFix: Updated engine to Node 18.12.0. [#2074](https://github.com/zowe/zowe-cli/pull/2074)
- BugFix: Removed `profileVersion` from the response given by `--show-inputs-only` to fix [#1689](https://github.com/zowe/zowe-cli/issues/1689). Extended that change to the `config report-env` command, where similar soon-to-be obsolete v1 considerations occur.
- BugFix: Changed text displayed for configuration from "V2" to "TeamConfig" [#2019](https://github.com/zowe/zowe-cli/issues/2019)
- BugFix: Eliminated a Node Version Manager (NVM) GUI popup dialog which NVM now displays during the `zowe config report-env` command by removing the NVM version number from our report.
- Enhancement: Replaced the term "Team configuration" with "Zowe client configuration" in the `zowe config report-env` command.

- LTS Breaking: [#1703](https://github.com/zowe/zowe-cli/issues/1703)

  - Removed the following obsolete V1 profile interfaces:

    - @zowe/cli-test-utils

      - ISetupEnvironmentParms.createOldProfiles

    - @zowe/imperative
      - ICliLoadProfile
      - ICliLoadAllProfiles
      - ICommandLoadProfile
      - ICommandProfileTypeConfiguration.createProfileExamples
      - ICommandProfileTypeConfiguration.createProfileFromArgumentsHandler
      - ICommandProfileTypeConfiguration.updateProfileExamples
      - ICommandProfileTypeConfiguration.updateProfileFromArgumentsHandler
      - IDeleteProfile
      - ILoadAllProfiles
      - ILoadProfile
      - IProfileDeleted
      - IProfileManager.loadCounter
      - IProfileManagerFactory
      - IProfileSaved
      - IProfileValidated
      - ISaveProfile
      - ISaveProfileFromCliArgs
      - ISetDefaultProfile
      - IUpdateProfile
      - IUpdateProfileFromCliArgs
      - IValidateProfile
      - IValidateProfileForCLI
      - IValidateProfileWithSchema

  - Removed the following obsolete V1 profile classes/functions:

    - @zowe/core-for-zowe-sdk

      - File ProfileUtils.ts, which includes these functions:
        - getDefaultProfile
        - getZoweDir - moved to ProfileInfo.getZoweDir

    - @zowe/cli-test-utils

      - TempTestProfiles.forceOldProfiles
      - TestUtils.stripProfileDeprecationMessages

    - @zowe/imperative

      - AbstractProfileManager
        - Any remaining functions consolidated into CliProfileManager
      - AbstractProfileManagerFactory
      - BasicProfileManager
        - Any remaining functions consolidated into CliProfileManager
      - BasicProfileManagerFactory
      - CliProfileManager
        - clearDefault
        - configurations
        - constructFullProfilePath
        - delete
        - deleteProfile
        - deleteProfileFromDisk
        - getAllProfileNames
        - getDefaultProfileName
        - isProfileEmpty
        - load
        - loadAll
        - loadCounter
        - loadDependencies
        - loadFailed
        - loadProfile
        - loadSpecificProfile
        - locateExistingProfile
        - managerParameters
        - mergeProfiles
        - META_FILE_SUFFIX
        - PROFILE_EXTENSION
        - profileRootDirectory
        - profileTypeSchema
        - save
        - saveProfile
        - setDefault
        - update
        - updateProfile
        - validate
        - validateProfile
        - validateProfileAgainstSchema
        - validateProfileObject
        - validateRequiredDependenciesAreSpecified
      - CommandProfiles
        - getMeta
        - getAll
      - ImperativeProfileManagerFactory
      - ProfileInfo.usingTeamConfig
        - To detect if a team config exists, use ProfileInfo.getTeamConfig().exists
        - To detect if only V1 profiles exist, use ProfileInfo.onlyV1ProfilesExist

    - @zowe/zos-uss-for-zowe-sdk
      - SshBaseHandler
        - Removed the unused, protected property ‘mSshProfile’

  - Removed the following obsolete V1 profile constants:

    - @zowe/imperative
      - CoreMessages class
        - createProfileCommandSummary
        - createProfileDisableDefaultsDesc
        - createProfileOptionDesc
        - createProfileOptionOverwriteDesc
        - createProfilesCommandDesc
        - createProfilesCommandSummary
        - deleteProfileActionDesc
        - deleteProfileCommandDesc
        - deleteProfileDepsDesc
        - deleteProfileExample
        - deleteProfileForceOptionDesc
        - deleteProfileNameDesc
        - deleteProfilesCommandDesc
        - deleteProfilesCommandSummary
        - detailProfileCommandDesc
        - listGroupWithOnlyProfileCommandSummary
        - listGroupWithOnlyProfileDefaultDesc
        - listGroupWithOnlyProfilesDefinition
        - listGroupWithOnlyProfileSetDesc
        - listGroupWithOnlyProfilesSummary
        - listProfileCommandDesc
        - listProfileCommandSummary
        - listProfileExample
        - listProfileExampleShowContents
        - listProfileLoadedModulesOptionDesc
        - listProfilesFoundMessage
        - listProfilesNotFoundMessage
        - listProfileVerboseOptionDesc
        - locateProfilesDesc
        - overroteProfileMessage
        - profileCreatedSuccessfully
        - profileCreatedSuccessfullyAndPath
        - profileCreateErrorDetails
        - profileCreateErrorHeader
        - profileDeletedSuccessfully
        - profileDeleteErrorDetails
        - profileDeleteErrorHeader
        - profileDesc
        - profileLoadError
        - profileNotDeletedMessage
        - profileReviewMessage
        - profileUpdatedSuccessfullyAndPath
        - selectProfileNameDesc
        - setGroupWithOnlyProfilesCommandDesc
        - setGroupWithOnlyProfilesListDesc
        - setGroupWithOnlyProfilesSummary
        - setProfileActionDesc
        - setProfileActionSummary
        - setProfileExample
        - setProfileOptionDesc
        - showDependenciesCommandDesc
        - unableToCreateProfile
        - unableToDeleteProfile
        - unableToFindProfile
        - unableToLoadRequestedProfilesError
        - unexpectedProfileCreationError
        - unexpectedProfileLoadError
        - unexpectedProfilesLoadError
        - unexpectedProfileUpdateError
        - updateProfileActionDesc
        - updateProfileCommandDesc
        - updateProfileCommandSummary
        - validateProfileCommandDesc
        - validateProfileCommandSummary
        - validateProfileGroupDesc
        - validateProfileNameDesc
        - validateProfileOptionDesc
      - ProfilesConstants class
        - DEPRECATE_TO_CONFIG_EDIT
        - DEPRECATE_TO_CONFIG_INIT
        - DEPRECATE_TO_CONFIG_LIST
        - DEPRECATE_TO_CONFIG_SET
        - PROFILES_COMMAND_TYPE_KEY

  - Annotated the following items as @internal:
    - @zowe/imperative
      - CommandProfileLoader
      - ImperativeApi.profileManager
      - ProfileValidator

## `8.0.0-next.202402271901`

- BugFix: Fixed chalk functionality that was broken due to the use of the removed `.enabled` property. [#2071](https://github.com/zowe/zowe-cli/issues/2071)

## `8.0.0-next.202402261705`

- LTS Breaking: Updated `ICommandArguments` and `IHandlerParameters` to accept strings or numbers per Yargs changes. [#2069](https://github.com/zowe/zowe-cli/pull/2069)
- BugFix: Correct the examples displayed by the `--help-examples` command. [#1865](https://github.com/zowe/zowe-cli/issues/1865) and [#1715](https://github.com/zowe/zowe-cli/issues/1715)
- BugFix: Updated additional dependencies for technical currency. [#2061](https://github.com/zowe/zowe-cli/pull/2061)
- BugFix: Updated engine to Node 16.7.0. [#2061](https://github.com/zowe/zowe-cli/pull/2061)

## `8.0.0-next.202402221834`

- Enhancement: Added multiple APIs to the `ProfileInfo` class to help manage schemas between client applications. [#2012](https://github.com/zowe/zowe-cli/issues/2012)

## `8.0.0-next.202402211923`

- BugFix: Updated dependencies for technical currency. [#2057](https://github.com/zowe/zowe-cli/pull/2057)

## `8.0.0-next.202402132108`

- LTS Breaking: Added Zowe release version output for `--version` [#2028](https://github.com/zowe/zowe-cli/issues/2028)
- Enhancement: Added `name-only` alias to `root` on `config list` command [#1797](https://github.com/zowe/zowe-cli/issues/1797)
- BugFix: Resolved technical currency by updating `socks` transitive dependency

## `8.0.0-next.202401191954`

- LTS Breaking: Removed the following:
  - All 'profiles' commands, since they only worked with now-obsolete V1 profiles.
  - BasicProfileManager.initialize function
  - These interfaces:
    - IProfileManagerInit
    - IProfileInitialized

## `8.0.0-next.202401081937`

- BugFix: Fixed error message shown for null option definition to include details about which command caused the error. [#2002](https://github.com/zowe/zowe-cli/issues/2002)

## `8.0.0-next.202401031939`

- Enhancement: Revised help text for consistency [#1756](https://github.com/zowe/zowe-cli/issues/1756)

## `8.0.0-next.202311291643`

- LTS Breaking: Removed check for `ZOWE_EDITOR` environment variable in `ProcessUtils.openInEditor` [#1867](https://github.com/zowe/zowe-cli/issues/1867)

## `8.0.0-next.202311282012`

- LTS Breaking: Unpinned dependency versions to allow for patch/minor version updates for dependencies [#1968](https://github.com/zowe/zowe-cli/issues/1968)

## `8.0.0-next.202311141903`

- LTS Breaking: Removed the following previously deprecated items:
  - `flattenCommandTreeWithAliases()` -- Use `CommandUtils.flattenCommandTree()` instead
  - `AbstractAuthHandler.getPromptParams()` -- Use `getAuthHandlerApi()` instead
  - `BaseAuthHandler.getPromptParams()` -- Use `getAuthHandlerApi()` instead
  - `promptForInput()` -- Use the asynchronous method `readPrompt()` instead
  - `promptWithTimeout()` -- Use `readPrompt` instead which supports more options
  - `Imperative.envVariablePrefix` -- Use `ImperativeConfig.instance.envVariablePrefix` instead
  - `pluginHealthCheck()` -- Plugins that want to perform a health check can
    specify the `pluginLifeCycle` property to load a class from the plugin.
    The plugin can implement the `postInstall()` function of that class to perform
    a health check, or any other desired operation.
  - `IProfOpts.requireKeytar` -- removing the default implementation of `require("keytar")` from the caller app's node_modules folders

## `8.0.0-next.202311141517`

- LTS Breaking: Replaced the previously deprecated function AbstractCommandYargs.getBrightYargsResponse - use AbstractCommandYargs.getZoweYargsResponse

## `8.0.0-next.202311132045`

- Major: First major version bump for V3

## `5.27.1`

- BugFix: Updated `dataobject-parser` dependency for technical currency. [#2262](https://github.com/zowe/zowe-cli/pull/2262)
- BugFix: Updated `fs-extra` and `jsonfile` dependencies for technical currency. [#2264](https://github.com/zowe/zowe-cli/pull/2264)

## `5.27.0`

- BugFix: Modified `showMsgWhenDeprecated` function to allow an empty string as a parameter when no replacement is available for the deprecated command. When no replacement is available an alternative message will be printed. [#2041](https://github.com/zowe/zowe-cli/issues/2041)
- BugFix: Resolved bug that resulted in user not being prompted for a key passphrase if it is located in the secure credential array of the ssh profile. [#1770](https://github.com/zowe/zowe-cli/issues/1770)

## `5.26.3`

- BugFix: Fixed issue in local web help with highlighted sidebar item getting out of sync. [#2215](https://github.com/zowe/zowe-cli/pull/2215)
- BugFix: Updated web help dependencies for technical currency. [#2215](https://github.com/zowe/zowe-cli/pull/2215)

## `5.26.2`

- BugFix: Refactored code to reduce the use of deprecated functions to prepare for upcoming Node.js 22 support. [#2191](https://github.com/zowe/zowe-cli/issues/2191)
- BugFix: Fixed error in REST client when making requests with session type of `SessConstants.AUTH_TYPE_NONE`. [#2219](https://github.com/zowe/zowe-cli/issues/2219)

## `5.26.1`

- BugFix: Fixed missing export for `Proxy` class in Imperative package. [#2205](https://github.com/zowe/zowe-cli/pull/2205)

## `5.26.0`

- Enhancement: Updated `ProfileInfo.updateProperty` function to support updating properties in typeless profiles. [#2196](https://github.com/zowe/zowe-cli/issues/2196)

## `5.25.0`

- Enhancement: Added `ProfileInfo.profileManagerWillLoad` function to verify the credential manager can load. [#2111](https://github.com/zowe/zowe-cli/issues/2111)
- Enhancement: Added support for proxy servers using a proxy http agent. Supports the usage of the environment variables HTTP_PROXY, HTTPS_PROXY (not case sensitive).
  - If any of these environment variables is set and depending how the Zowe session is configured for http or https, the REST client instantiates an appropriate http agent.
  - If the z/OS system uses self-signed certificates then the proxy server must be configured to accept them.
  - If the proxy server itself is configured with self-signed certificates then the user needs to either import these certificates on their workstation, use rejectUnauthorized in their Zowe profile, or use the (not recommended) nodejs variable NODE_TLS_REJECT_UNAUTHORIZED=0.
  - Zowe also looks for the environment variable NO_PROXY. These work with a simple comma separated list of hostnames that need to match with the hostname of the Zowe profile.

## `5.24.0`

- Enhancement: Added `BufferBuilder` utility class to provide convenient way of downloading to a stream that can be read as a buffer. [#2167](https://github.com/zowe/zowe-cli/pull/2167)
- BugFix: Fixed error in REST client that when using stream could cause small data sets to download with incomplete contents. [#744](https://github.com/zowe/zowe-cli/issues/744)
- BugFix: Updated `micromatch` dependency for technical currency. [#2167](https://github.com/zowe/zowe-cli/pull/2167)

## `5.23.4`

- BugFix: Updated `braces` dependency for technical currency. [#2157](https://github.com/zowe/zowe-cli/pull/2157)

## `5.23.3`

- BugFix: Modified error text in SyntaxValidator.invalidOptionError. [#2138](https://github.com/zowe/zowe-cli/issues/2138)

## `5.23.2`

- BugFix: Updated error text for invalid command options so that allowable values are displayed as strings instead of regular expressions when possible. [#1863](https://github.com/zowe/zowe-cli/issues/1863)
- BugFix: Fixed issue where the `ConfigSecure.securePropsForProfile` function did not list secure properties outside the active config layer. [zowe-explorer-vscode#2633](https://github.com/zowe/zowe-explorer-vscode/issues/2633)

## `5.23.1`

- BugFix: Restore the previous precedence of token over password in AbstractRestClient [#2109](https://github.com/zowe/zowe-cli/issues/2109)

## `5.23.0`

- Enhancement: Prompt for user/password on SSH commands when a token is stored in the config. [#2081](https://github.com/zowe/zowe-cli/pull/2081)

## `5.22.7`

- BugFix: Resolved technical currency by updating `markdown-it` dependency. [#2106](https://github.com/zowe/zowe-cli/pull/2106)

## `5.22.6`

- BugFix: Updated debugging output for technical currency. [#2098](https://github.com/zowe/zowe-cli/pull/2098)

## `5.22.5`

- BugFix: Fixed issue where the `ProfileInfo.addProfileTypeToSchema` function did not update the global schema if a project-level configuration was detected. [#2086](https://github.com/zowe/zowe-cli/issues/2086)

## `5.22.4`

- BugFix: Fixed race condition in `config convert-profiles` command that may fail to delete secure values for old profiles

## `5.22.3`

- BugFix: Resolved issue in `ProfileInfo` where schema comparisons fail, specifically when comparing the cached schema against a command-based schema during registration.

## `5.22.2`

- BugFix: Resolved technical currency by updating `socks` transitive dependency

## `5.22.0`

- BugFix: Updated `mustache` and `jsonschema` dependencies for technical currency.
- Enhancement: Added multiple APIs to the `ProfileInfo` class to help manage schemas between client applications. [#2012](https://github.com/zowe/zowe-cli/issues/2012)

## `5.21.0`

- Enhancement: Hid the progress bar if `CI` environment variable is set, or if `FORCE_COLOR` environment variable is set to `0`. [#1845](https://github.com/zowe/zowe-cli/issues/1845)
- BugFix: Fixed issue where secure property names could be returned for the wrong profile. [zowe-explorer#2633](https://github.com/zowe/vscode-extension-for-zowe/issues/2633)

## `5.20.2`

- BugFix: Fixed issue when a property is not found in `ProfileInfo.updateProperty({forceUpdate: true})`. [zowe-explorer#2493](https://github.com/zowe/vscode-extension-for-zowe/issues/2493)

## `5.20.1`

- BugFix: Fixed error message shown for null option definition to include details about which command caused the error. [#2002](https://github.com/zowe/zowe-cli/issues/2002)

## `5.19.0`

- Enhancement: Deprecated function AbstractCommandYargs.getBrightYargsResponse in favor of AbstractCommandYargs.getZoweYargsResponse
- Enhancement: Deprecated the 'bright' command as an alias for the 'zowe' command. The 'bright' command will be removed in Zowe V3.

## `5.18.4`

- BugFix: Removed out of date `Perf-Timing` performance timing package.

## `5.18.3`

- BugFix: Fix for `AbstactRestClient` failing to return when streaming a large dataset or USS file [#1805](https://github.com/zowe/zowe-cli/issues/1805), [#1813](https://github.com/zowe/zowe-cli/issues/1813), and [#1824](https://github.com/zowe/zowe-cli/issues/1824)

## `5.18.2`

- BugFix: Fixed normalization on stream chunk boundaries [#1815](https://github.com/zowe/zowe-cli/issues/1815)

## `5.18.1`

- BugFix: Fixed merging of profile properties in `ProfileInfo.createSession`. [#1008](https://github.com/zowe/imperative/issues/1008)

## `5.18.0`

- Enhancement: Replaced use of `node-keytar` with the new `keyring` module from `@zowe/secrets-for-zowe-sdk`. [zowe-cli#1622](https://github.com/zowe/zowe-cli/issues/1622)

## `5.17.0`

- Enhancement: Added `inSchema` property for ProfileInfo to indicate if argument is a known schema argument [#899](https://github.com/zowe/imperative/issues/899)

## `5.16.0`

- Enhancement: Handled unique cookie identifier in the form of dynamic token types. [#996](https://github.com/zowe/imperative/pull/996)
- Enhancement: Added a new utility method to `ImperativeExpect` to match regular expressions. [#996](https://github.com/zowe/imperative/pull/996)
- Enhancement: Added support for multiple login operations in a single `config secure` command execution. [#996](https://github.com/zowe/imperative/pull/996)
- BugFix: Allowed for multiple `auth logout` operations. [#996](https://github.com/zowe/imperative/pull/996)
- BugFix: Prevented `auto-init` from sending two `login` requests to the server. [#996](https://github.com/zowe/imperative/pull/996)

## `5.15.1`

- BugFix: Enabled NextVerFeatures.useV3ErrFormat() to form the right environment variable name even if Imperative.init() has not been called.

## `5.15.0`

- Enhancement: Enabled users to display errors in a more user-friendly format with the ZOWE_V3_ERR_FORMAT environment variable. [zowe-cli#935](https://github.com/zowe/zowe-cli/issues/935)

## `5.14.2`

- BugFix: Handle logic for if a null command handler is provided

## `5.14.1`

- BugFix: Fixed a logic error in the `config list` command that caused unwanted behavior when a positional and `--locations` were both passed in.

## `5.14.0`

- Enhancement: Added the function IO.giveAccessOnlyToOwner to restrict access to only the currently running user ID.
- Enhancement: Enable command arguments to change `{$Prefix}_EDITOR`. Updating IDiffOptions
  to include names for the files that are to be compared. Updating IO.getDefaultTextEditor() for different os versions. Updating return value types for `CliUtils.readPrompt`. Changes made to support recent zowe cli work:
  [zowe-cli#1672](https://github.com/zowe/zowe-cli/pull/1672)

## `5.13.2`

- BugFix: Reduced load time by searching for command definitions with `fast-glob` instead of `glob`.

## `5.13.1`

- BugFix: Removed validation of the deprecated pluginHealthCheck property. [#980](https://github.com/zowe/imperative/issues/980)

## `5.13.0`

- Enhancement: Alters TextUtils behavior slightly to enable daemon color support without TTY

## `5.12.0`

- Enhancement: Added `--prune` option to `zowe config secure` command to delete unused properties. [#547](https://github.com/zowe/imperative/issues/547)

## `5.11.1`

- BugFix: Fixed the `login` and `logout` handlers, fixing the `li` and `lo` aliases.

## `5.11.0`

- Enhancement: Added `credMgrOverride` property to `IProfOpts` interface that can be used to override credential manager in the ProfileInfo API. [zowe-cli#1632](https://github.com/zowe/zowe-cli/issues/1632)
- Deprecated: The `requireKeytar` property on the `IProfOpts` interface. Use the `credMgrOverride` property instead and pass the callback that requires Keytar to `ProfileCredentials.defaultCredMgrWithKeytar`.

## `5.10.0`

- Enhancement: Added AbstractPluginLifeCycle to enable plugins to write their own postInstall and preUninstall functions, which will be automatically called by the 'zowe plugins" install and uninstall commands.

- Enhancement: Added pluginLifeCycle property to IImperativeConfig to enable a plugin to specify the path name to its own module which implements the AbstractPluginLifeCycle class.

- Enhancement: Added a list of known credential manager overrides to imperative. When a credential manager cannot be loaded, a list of valid credential managers will be displayed in an error message.

- Enhancement: Added a CredentialManagerOverride class containing utility functions to replace the default CLI credential manager or restore the default CLI credential manager. Plugins which implement a credential manager override can call these utilities from their AbstractPluginLifeCycle functions.

- Enhancement: Added documentation [Overriding_the_default_credential_manager](https://github.com/zowe/imperative/blob/master/doc/Plugin%20Architecture/Overriding_the_default_credential_manager.md) describing the techniques for overriding the default CLI credential manager with a plugin.

## `5.9.3`

- BugFix: Fixed broken plugin install command for Windows when file has a space in the name

## `5.9.2`

- BugFix: Fixed plugin install error not displayed correctly. [#954](https://github.com/zowe/imperative/issues/954)

## `5.9.1`

- BugFix: Fixed environment file not applying to daemon client environment variables

## `5.9.0`

- Enhancement: Adds `~/.<cli_name>.env.json` file to provide environment variables to the Imperative framework during Imperative initialization
  - Allows sites without environment variable access to specify process specific environment variables
  - Changes require daemon reload to take effect
  - SDK method is available as part of `EnvFileUtils` export

## `5.8.3`

- BugFix: Fixed `--help-examples` option failing on command groups. [zowe-cli#1617](https://github.com/zowe/zowe-cli/issues/1617)

## `5.8.2`

- BugFix: Fixed npm not found on `zowe plugins install` when using daemon mode in Windows. [zowe-cli#1615](https://github.com/zowe/zowe-cli/issues/1615)

## `5.8.1`

- BugFix: Fixed web help not showing top-level options like `--version` for the "zowe" command. [#927](https://github.com/zowe/imperative/issues/927)
- BugFix: Removed `--help-examples` option from CLI help for commands since it only applies to groups. [#928](https://github.com/zowe/imperative/issues/928)

## `5.8.0`

- Enhancement: Add `ProfileInfo.removeKnownProperty`, a convenience method for removing properties in addition to `ProfileInfo.updateKnownProperty`. [#917](https://github.com/zowe/imperative/issues/917)
- Enhancement: Allow type `IProfArgValue` to be of type `undefined` to support removing properties more easily. [#917](https://github.com/zowe/imperative/issues/917)

## `5.7.7`

- BugFix: Fixed `IO.writeFileAsync` method throwing uncatchable errors. [#896](https://github.com/zowe/imperative/issues/896)

## `5.7.6`

- BugFix: Fixed a logic error where chained command handlers would cause plugin validation to fail [#320](https://github.com/zowe/imperative/issues/320)

## `5.7.5`

- BugFix: Fixed ProfileInfo API failing to load schema for v1 profile when schema exists but no profiles of that type exist. [#645](https://github.com/zowe/imperative/issues/645)
- BugFix: Updated return type of `ProfileInfo.getDefaultProfile` method to indicate that it returns null when no profile exists for the specified type.

## `5.7.4`

- BugFix: Exported the IAuthHandlerApi from imperative package [#839](https://github.com/zowe/imperative/issues/839)

## `5.7.3`

- BugFix: Exported `AppSettings` for cli and other apps to use [#840](https://github.com/zowe/imperative/issues/840)

## `5.7.2`

- BugFix: Added validation for null/undefined command definitions [#868](https://github.com/zowe/imperative/issues/868)

## `5.7.1`

- BugFix: Updated plugins `--login` command option to behave as expected when running in an NPM 9 environment
- BugFix: Cleaned up uses of execSync in Imperative where it makes sense to do so.

## `5.7.0`

- Enhancement: Add `zowe config report-env` command to show a diagnostic report of the CLI's working environment.

## `5.6.0`

- Extend zowe plugins verbs to show information for a plugin's first steps [#1325](https://github.com/zowe/zowe-cli/issues/1325)

## `5.5.4`

- BugFix: Updated `glob` and `js-yaml` dependencies for technical currency.

## `5.5.3`

- BugFix: Updated `diff2html` and `npm-package-arg` dependencies for technical currency.
- BugFix: Fixed inconsistent behavior of Config API introduced in the last version. It now skips loading project config layers when project directory is `false` instead of an empty string.

## `5.5.2`

- BugFix: Updated `Config.search` API to skip loading project config layers when project directory is an empty string. [#883](https://github.com/zowe/imperative/issues/883)

## `5.5.1`

- BugFix: Prevented base profile secure-property lookup on the global layer when there is not default base profile. [#881](https://github.com/zowe/imperative/issues/881)

## `5.5.0`

- Enhancement: Added ZOWE_CLI_PLUGINS_DIR environment variable to override location where plugins are installed. [zowe/zowe-cli#1483](https://github.com/zowe/zowe-cli/issues/1483)
- BugFix: Fixed exception when non-string passed to ImperativeExpect.toBeDefinedAndNonBlank(). [#856](https://github.com/zowe/imperative/issues/856)

## `5.4.3`

- BugFix: Removed periods in command example descriptions so descriptions look syntactically correct. [#795](https://github.com/zowe/imperative/issues/795)
- BugFix: Improved performance of ProfileInfo API to load large team config files. [zowe/vscode-extension-for-zowe#1911](https://github.com/zowe/vscode-extension-for-zowe/issues/1911)
- BugFix: Fixed dot-separated words incorrectly rendered as links in the web help. [#869](https://github.com/zowe/imperative/issues/869)

## `5.4.2`

- BugFix: Web-diff template directory included in files section of package.json file.

## `5.4.1`

- BugFix: Changed the default log level of `Console` class from "debug" to "warn". In Zowe v2 the `Logger` class was changed to have a default log level of "warn" but we missed updating the `Console` class to make it behave consistently. If you want a different log level, you can change it after initializing the console like this: `console.level = "info";` [zowe/zowe-cli#511](https://github.com/zowe/zowe-cli/issues/511)

## `5.4.0`

- Enhancement: Added Diff utility features for getting differences between two files and open diffs in browser. Also added web diff generator for creating web diff dir at the cli home.

## `5.3.8`

- BugFix: Introduced examples for setting default profiles in `zowe config set` Examples section. [#1428](https://github.com/zowe/zowe-cli/issues/1428)

## `5.3.7`

- BugFix: Fixed error when installing plug-ins that do not define profiles. [#859](https://github.com/zowe/imperative/issues/859)

## `5.3.6`

- BugFix: Removed some extraneous dependencies. [#477](https://github.com/zowe/imperative/issues/477)

## `5.3.5`

- BugFix: Fixed `DefaultHelpGenerator` unable to find module "ansi-colors" when Imperative is imported.

## `5.3.4`

- BugFix: Added ANSI escape codes trimming for the Web Help. [#704](https://github.com/zowe/imperative/issues/704)
- BugFix: Fixed `AbstractRestClient` not converting LF line endings to CRLF for every line when downloading large files on Windows. [zowe/zowe-cli#1458](https://github.com/zowe/zowe-cli/issues/1458)
- BugFix: Fixed `zowe --version --rfj` including a trailing newline in the version field. [#842](https://github.com/zowe/imperative/issues/842)
- BugFix: Fixed `--response-format-json` option not supported by some commands in daemon mode. [#843](https://github.com/zowe/imperative/issues/843)

## `5.3.3`

- Expose the isSecured functionality from the ProfilesCredentials [#549](https://github.com/zowe/imperative/issues/549)
- Allow the ConfigAutoStore to store plain-text properties that are defined as secure in the schema (e.g. user, password) [zowe/vscode-extension-for-zowe#1804](https://github.com/zowe/vscode-extension-for-zowe/issues/1804)

## `5.3.2`

- BugFix: Fixed `ProfileInfo.readProfilesFromDisk` failing when team config files and old-school profile directory do not exist.
- BugFix: Fixed `ProfileInfo.updateProperty` not updating properties that are newly present after reloading team config.
- BugFix: Fixed ProfileInfo API not detecting secure credential manager after profiles have been reloaded.
- **Note:** If you are developing an SDK that uses the ProfileInfo API, use the method `ProfileInfo.getTeamConfig` instead of `ImperativeConfig.instance.config` which may contain outdated config or be undefined.

## `5.3.1`

- BugFix: Fixed `config init` saving empty string values to config file when prompt was skipped.
- BugFix: Fixed `ConfigLayers.read` skipping load of secure property values.
- BugFix: Improved performance of `ConfigLayers.activate` by skipping config reload if the active layer directory has not changed.
- BugFix: Removed `async` keyword from `ConfigLayers.read` and `ConfigLayers.write` methods since they do not contain asynchronous code.

## `5.3.0`

- Enhancement: Added environmental variable support to the ProfileInfo APIs by defaulting `homeDir` to `cliHome`. [zowe/vscode-extension-for-zowe#1777](https://github.com/zowe/vscode-extension-for-zowe/issues/1777)
- BugFix: Updated `cli-table3` dependency for performance improvements.
- BugFix: Fixed `config init` not replacing empty values with prompted for values in team config. [#821](https://github.com/zowe/imperative/issues/821)

## `5.2.2`

- BugFix: Fixed `config secure` not respecting the `rejectUnauthorized` property in team config. [#813](https://github.com/zowe/imperative/issues/813)
- BugFix: Fixed `config import` not respecting the `rejectUnauthorized` property in team config. [#816](https://github.com/zowe/imperative/issues/816)

## `5.2.1`

- BugFix: Fixed issue where `config auto-init` may fail to create project config when global config already exists. [#810](https://github.com/zowe/imperative/issues/810)

## `5.2.0`

- Enhancement: Adds the ability for CLIs and Plug-ins to override some of the prompting logic if an alternate property is set.
- BugFix: Fixed `osLoc` information returning project level paths instead of the global layer. [#805](https://github.com/zowe/imperative/pull/805)
- BugFix: Fixed `autoStore` not being checked by `updateKnownProperty`. [#806](https://github.com/zowe/imperative/pull/806)
- BugFix: Fixed `plugins uninstall` command failing when there is a space in the install path.

## `5.1.0`

- Enhancement: Introduced flag `--show-inputs-only` to show the inputs of the command
  that would be used if a command were executed.
- Enhancement: Added dark theme to web help that is automatically used when system-wide dark mode is enabled.
- BugFix: Fixed ProfileInfo API `argTeamConfigLoc` not recognizing secure fields in multi-layer operations. [#800](https://github.com/zowe/imperative/pull/800)
- BugFix: Fixed ProfileInfo API `updateKnownProperty` possibly storing information in the wrong location due to optional osLoc information. [#800](https://github.com/zowe/imperative/pull/800)

## `5.0.2`

- BugFix: Fixed a bug where, upon trying to create a V1 profile containing no secure properties, if the credential manager cannot access the credential vault, an error would be thrown.

## `5.0.1`

- BugFix: Fixed ProfileInfo API targeting default base profile instead of the operating layer's base profile. [#791](https://github.com/zowe/imperative/issues/791)

## `5.0.0`

- Major: Introduced Team Profiles, Daemon mode, and more. See the prerelease items below for more details.

## `5.0.0-next.202204142147`

- BugFix: Fixed missing `osLoc` information from `ProfileInfo.getAllProfiles()`. [#771](https://github.com/zowe/imperative/issues/771)
- BugFix: Fixed updateKnownProperty saving to the active layer instead of the layer of the desired profile.
- Enhancement: Added the ability to exclude the home directory from `ProfileInfo.getAllProfiles()`. [#787](https://github.com/zowe/imperative/issues/771)

## `5.0.0-next.202204131728`

- BugFix: Fixed `autoStore` property not being merged properly between team config layers.

## `5.0.0-next.202204111131`

- BugFix: Updated `moment` dependency.

## `5.0.0-next.202204081605`

- BugFix: Fixed `config set` command not respecting the property type defined in the schema. [#772](https://github.com/zowe/imperative/issues/772)

## `5.0.0-next.202204051515`

- Enhancement: Added support for profile name aliases in team config so that `--zosmf-profile lpar1` falls back to profile "zosmf_lpar1" if "lpar1" does not exist.
- BugFix: Reworded potentially misleading output of `config convert-profiles` command mentioning obsolete plug-ins.
- BugFix: Made `--dry-run` and `--prompt` options mutually exclusive on `config init` command.
- **Next Breaking**: The team config API method `config.api.profiles.get` now returns `null` if a profile doesn't exist unless `mustExist` is false. [#518](https://github.com/zowe/imperative/issues/518)
- BugFix: Added the ability to read option values from aliases. Enhanced backward compatibility with V1 profiles. [#770](https://github.com/zowe/imperative/issues/770)

## `5.0.0-next.202203311701`

- BugFix: Allowed `ProfileCredentials.isSecured` to be insecure on teamConfig based on existing secure fields. [#762](https://github.com/zowe/imperative/issues/762)

## `5.0.0-next.202203231534`

- Enhancement: Added JSON property autocompletion to `secure` array in team config files. [zowe/zowe-cli#1187](https://github.com/zowe/zowe-cli/issues/1187)
- BugFix: Fixed incorrect description for untyped profiles in team config files. [zowe/zowe-cli#1303](https://github.com/zowe/zowe-cli/issues/1303)
- **Next Breaking**: Schema files created or updated with the above changes are not backward compatible with older versions of Imperative.

## `5.20.0`

- Enhancement: Added the ability to `forceUpdate` a property using the `ProfileInfo.updateProperty` method. [zowe-explorer#2493](https://github.com/zowe/vscode-extension-for-zowe/issues/2493)

## `5.0.0-next.202203222132`

- BugFix: Reverted unintentional breaking change that prevented `DefaultCredentialManager` from finding Keytar outside of calling CLI's node_modules folder.

## `5.0.0-next.202203211501`

- Enhancement: Enhanced secure ProfileInfo APIs with user-defined secure properties. [#739](https://github.com/zowe/imperative/issues/739)
- Enhancement: Introduced `updateKnownProperty` which will update a given property in most cases and `resolve(false)` otherwise.
- Enhancement: Introduced `updateProperty` which takes care of special cases where the property is not found.
- Enhancement: Allowed adding and removing properties from the ProfileInfo class.
- Enhancement: Allowed properties to be stored securely from the ProfileInfo class. `v2 profiles only`
- BugFix: Removed user-defined secure properties if `getSecureValues: false`. [#738](https://github.com/zowe/imperative/issues/738)
- BugFix: Removed strict requirement of `IHandlerParameter` from the `ConfigAutoStore` class by implementing helper methods.
- BugFix: Allowed `private loadSchema` function to return the corresponding schema for a user config. [#758](https://github.com/zowe/imperative/issues/758)

## `5.0.0-next.202203181826`

- BugFix: Fixed a bug where the `<APP>_EDITOR` environment variable was not being respected in a graphical environment [zowe/zowe-cli#1335](https://github.com/zowe/zowe-cli/issues/1335)
- BugFix: Fixed AbstractRestClient returning compressed data in `causeErrors` property for streamed responses. [#753](https://github.com/zowe/imperative/issues/753)

## `5.0.0-next.202203091934`

- Enhancement: Added prompt for base profile host property to `zowe config init`. [zowe/zowe-cli#1219](https://github.com/zowe/zowe-cli/issues/1219)
- **Next Breaking**
  - The `getSecureValue` callback property has been renamed to `getValueBack` on the `IConfigBuilderOpts` interface.
  - If your plug-in defines profile properties with `includeInTemplate` and `secure` both true, the `config init` command no longer prompts for their values.

## `5.0.0-next.202203072228`

- BugFix: Removed extra space in help text following option name [#745](https://github.com/zowe/imperative/issues/745).
- BugFix: Fixed Ctrl+C (SIGINT) response to CLI prompts throwing an error rather than exiting silently.

## `5.0.0-next.202202232039`

- Enhancement: Added `stdin` property to `IHandlerParameters` which defaults to `process.stdin` and can be overridden with another readable stream in daemon mode.
  - This may be a breaking change for unit tests that mock the `IHandlerParameters` interface since a required property has been added.
- **Next Breaking**: Replaced `IYargsContext` interface with `IDaemonContext` and renamed `yargsContext` property of `ImperativeConfig.instance` to `daemonContext`. A context object is no longer supplied to `yargs` since it gets parsed as CLI arguments which is undesired behavior.

## `5.0.0-next.202202111730`

- **Next Breaking**: Changed the default behavior of `Config.save` and `ConfigSecure.save` APIs to save only the active config layer. [#732](https://github.com/zowe/imperative/issues/732)

## `5.0.0-next.202202111433`

- Enhancement: Convert previously used profile property names into V2-compliant property names during the `zowe config convert-profiles` command. Conversions are: hostname -> host, username -> user, pass -> password.

## `5.0.0-next.202201311918`

- BugFix: Fixed useful debugging information missing from error message when Keytar module fails to load.

## `5.0.0-next.202201102100`

- BugFix: Fixed ZOWE_CLI_HOME environment variable not respected by team config in daemon mode. [zowe/zowe-cli#1240](https://github.com/zowe/zowe-cli/issues/1240)

## `5.0.0-next.202201071721`

- Enhancement: Replaced hidden `--dcd` option used by CommandProcessor in daemon mode with IDaemonResponse object.
- **Next Breaking**
  - Changed the "args" type on the `Imperative.parse` method to allow a string array.
  - Restructured the IDaemonResponse interface to provide information to CommandProcessor.

## `5.0.0-next.202201061509`

- Enhancement: Added `overwrite` option for `zowe config init` command to overwrite config files instead of merging new changes. [#1036](https://github.com/zowe/zowe-cli/issues/1036)

## `5.0.0-next.202201051456`

- BugFix: Fixed inconsistent error message when invalid CLI command is run in daemon mode. [zowe/zowe-cli#1081](https://github.com/zowe/zowe-cli/issues/1081)

## `5.0.0-next.202112221912`

- Enhancement: Added `delete` option to `config convert-profiles` command.

## `5.0.0-next.202112201553`

- BugFix: Fixed config auto-store may store secure properties in plain text if secure array is outside of subprofile in team config. [#709](https://github.com/zowe/imperative/issues/709)

## `5.0.0-next.202112171553`

- Enhancement: Added `config convert-profiles` command that converts v1 profiles to team config. [zowe/zowe-cli#896](https://github.com/zowe/zowe-cli/issues/896)
- Enhancement: Added `config edit` command that opens config JSON file in default text editor. [zowe/zowe-cli#1072](https://github.com/zowe/zowe-cli/issues/1072)

## `5.0.0-next.202112151934`

- BugFix: Removed `@internal` methods from type declarations so they don't appear in IntelliSense. [#679](https://github.com/zowe/imperative/issues/679)
- BugFix: Made the `ProfileInfo.initSessCfg` method public for easier instantiation of classes that extend AbstractSession.
- Deprecated: All methods in the `IHandlerParameters.profiles` class. Use the `ConfigProfiles` API for team config instead.

## `5.0.0-next.202112132158`

- Enhancement: Added an environment variable to control whether or not sensitive data will be masked in the console output.<br/>
  This behavior excludes any TRACE level logs for both, Imperative.log and AppName.log.<br/>
  This behavior also excludes properties defined as secure by the plugin developers.<br/>
  If the schema definition is not found, we will exclude the following properties: user, password, tokenValue, and keyPassphrase.<br/>
  More information: [zowe/zowe-cli #1106](https://github.com/zowe/zowe-cli/issues/1106)

## `5.0.0-next.202112101814`

- BugFix: Fixed daemon mode not loading secure properties in team config. [zowe/zowe-cli#1232](https://github.com/zowe/zowe-cli/issues/1232)

## `5.0.0-next.202112021611`

- BugFix: Fixed `config import` and `config init` behaving incorrectly when config JSON exists in higher level directory. [zowe/zowe-cli#1218](https://github.com/zowe/zowe-cli/issues/1218)
- BugFix: Fixed `config import` command not failing when positional argument "location" is missing.

## `5.0.0-next.202112012301`

- Enhancement: Changed CLI prompt input to be hidden for properties designated as secure in team config. [zowe/zowe-cli#1106](https://github.com/zowe/zowe-cli/issues/1106)
- BugFix: Improved error message when Keytar module fails to load. [#27](https://github.com/zowe/imperative/issues/27)
- **Next Breaking**
  - Removed the `ConfigProfiles.load` API method. Use the methods `ConfigLayers.find` and `ConfigSecure.securePropsForProfile` instead. [#568](https://github.com/zowe/imperative/issues/568)

## `5.0.0-next.202111301806`

- Enhancement: Added a utility function to get basic system architecture and platform info

## `5.0.0-next.202111292021`

- **Next Breaking**: Use JSON-based communication protocol between imperative daemon server and client.

## `5.0.0-next.202111192150`

- BugFix: Changed credentials to be stored securely by default for v1 profiles to be consistent with the experience for v2 profiles. [zowe/zowe-cli#1128](https://github.com/zowe/zowe-cli/issues/1128)
- **Next Breaking**
  - Removed the `credentialServiceName` property from ImperativeConfig. The default credential manager uses the `name` property instead.

## `5.0.0-next.202111101806`

- Enhancement: Added `dry-run` option for `zowe config init` command to preview changes instead of saving them to disk. [#1037](https://github.com/zowe/zowe-cli/issues/1037)
- Bugfix: Fix crashing issue related to reloading the config when `--dcd` option is specified [#943](https://github.com/zowe/zowe-cli/issues/943) [#1190](https://github.com/zowe/zowe-cli/issues/1190)

## `5.0.0-next.202111032034`

- Enhancement: Added `autoStore` property to config JSON files which defaults to true. When this property is enabled and the CLI prompts you to enter connection info, the values you enter will be saved to disk (or credential vault if they are secure) for future use. [zowe/zowe-cli#923](https://github.com/zowe/zowe-cli/issues/923)
- **Next Breaking**
  - Changed the default behavior of `Config.set` so that it no longer coerces string values to other types unless the `parseString` option is true.

## `5.0.0-next.202110201735`

- **LTS Breaking**
  - Changed the return value of the public `PluginManagementFacility.requirePluginModuleCallback` function
- BugFix: Updated the profiles list as soon as the plugin is installed.

## `5.0.0-next.202110191937`

- **Next Breaking**: Added the new, required, abstract method 'displayAutoInitChanges' to the 'BaseAutoInitHandler' class.

## `5.0.0-next.202110071645`

- Enhancement: Added `config update-schemas [--depth <value>]` command. [zowe/zowe-cli#1059](https://github.com/zowe/zowe-cli/issues/1059)
- Enhancement: Added the ability to update the global schema file when installing a new plugin. [zowe/zowe-cli#1059](https://github.com/zowe/zowe-cli/issues/1059)
- **Next Breaking**
  - Renamed public static function ConfigSchemas.loadProfileSchemas to ConfigSchemas.loadSchema

## `5.0.0-next.202110011948`

- **LTS Breaking**: Changed default log level from DEBUG to WARN for Imperative logger and app logger to reduce the volume of logs written to disk. [#634](https://github.com/zowe/imperative/issues/634)

## `5.0.0-next.202109281439`

- Enhancement: Added `config import` command that imports team config files from a local path or web URL. [#1083](https://github.com/zowe/zowe-cli/issues/1083)
- Enhancement: Added Help Doc examples for the `zowe config` group of commands. [#1061](https://github.com/zowe/zowe-cli/issues/1061)

## `5.0.0-next.202109031503`

- Enhancement: Log in to authentication service to obtain token value instead of prompting for it in `config secure` command.

## `5.0.0-next.202108181618`

- **LTS Breaking**: Make `fail-on-error` option true by default on `zowe plugins validate` command.

## `5.0.0-next.202108121732`

- Enhancement: Flattened the default profiles structure created by the `config init` command.
- **Next Breaking**: Split up authToken property in team config into tokenType and tokenValue properties to be consistent with Zowe v1 profiles.

## `5.0.0-next.202108062025`

- BugFix: Export all Config related interfaces.

## `5.0.0-next.202107122104`

- BugFix: Fixed secure credentials not being stored by the `config auto-init` command.

## `5.0.0-next.202107092101`

- Enhancement: Adds the `config auto-init` base handler and command builder, allowing a CLI to build a configuration auto-initialization command and handler
- Enhancement: Adds the optional `configAutoInitCommandConfig` interface to the IImperativeConfig interface, allowing for an auto-init command to be generated if a CLI supports it
- Enhancement: Better support for comments in JSON
- Bugfix: Revert schema changes related to additionalProperties. Re-enable IntelliSense when editing zowe.config.json files
- **Next Breaking**
  - Changed the schema paths and updated schema version

## `5.0.0-next.202106221817`

- **Next Breaking**
  - Replaced --user with --user-config on all config command groups due to conflict with --user option during config auto-initialization
  - Replaced --global with --global-config on all config command groups for consistency

## `5.0.0-next.202106212048`

- Enhancement: A new interface (IApimlSvcAttrs) was added. A property (apimlConnLookup) of that interface type was added to IImperativeConfig to enable plugins to tie themselves to an APIML service. Zowe-CLI can then ask APIML for the configuration data for the plugin to connect to that service.

## `5.0.0-next.202106041929`

- **LTS Breaking**: Removed the following previously deprecated items:
  - ICliLoadProfile.ICliILoadProfile -- use ICliLoadProfile.ICliLoadProfile
  - IImperativeErrorParms.suppressReport -- has not been used since 10/17/2018
  - IImperativeConfig.pluginBaseCliVersion -- has not been used since version 1.0.1
  - AbstractRestClient.performRest -- use AbstractRestClient.request
  - AbstractSession.HTTP_PROTOCOL -- use SessConstants.HTTP_PROTOCOL
  - AbstractSession.HTTPS_PROTOCOL -- use SessConstants.HTTPS_PROTOCOL
  - AbstractSession.TYPE_NONE -- use SessConstants.AUTH_TYPE_NONE
  - AbstractSession.TYPE_BASIC -- use SessConstants.AUTH_TYPE_BASIC
  - AbstractSession.TYPE_BEARER -- use SessConstants.AUTH_TYPE_BEARER
  - AbstractSession.TYPE_TOKEN -- use SessConstants.AUTH_TYPE_TOKEN

## `5.0.0-next.202104262004`

- Enhancement: Remove message about NPM peer dep warnings that no longer applies to npm@7.
- **LTS Breaking**: Imperative no longer requires plug-ins to include CLI package as a peer dependency. It is recommended that CLI plug-ins remove their peer dependency on @zowe/cli for improved compatibility with npm@7. This is a breaking change for plug-ins, as older versions of Imperative will fail to install a plug-in that lacks the CLI peer dependency.

## `5.0.0-next.202104140156`

- BugFix: Allow SCS to load new securely stored credentials. [#984](https://github.com/zowe/zowe-cli/issues/984)

## `5.0.0-next.202104071400`

- Enhancement: Add the ProfileInfo API to provide the following functionality:
  - Read configuration from disk.
  - Transparently read either a new team configuration or old style profiles.
  - Resolve order of precedence for profile argument values.
  - Provide information to enable callers to prompt for missing profile arguments.
  - Retain the location in which a profile or argument was found.
  - Automatically initialize CredentialManager, including an option to specify a custom keytar module.
  - Provide a means to postpone the loading of secure arguments until specifically requested by the calling app to delay loading sensitive data until it is needed.
  - Provide access to the lower-level Config API to fully manipulate the team configuration file.

## `5.0.0-next.202103111923`

- Enhancement: Allow custom directory to be specified for project config in `Config.load` method. [#544](https://github.com/zowe/imperative/issues/544)
- BugFix: Fixed Config object not exported at top level. [#543](https://github.com/zowe/imperative/issues/543)

## `5.0.0-next.202101292016`

- BugFix: Fixed error when Imperative APIs are called and "config" property of ImperativeConfig is not initialized. [#533](https://github.com/zowe/imperative/issues/533)

## `5.0.0-next.202101281717`

- Enhancement: Added new config API intended to replace the profiles API, and new "config" command group to manage config JSON files. The new API makes it easier for users to create, share, and switch between profile configurations.
- Deprecated: The "profiles" command group for managing global profiles in "{cliHome}/profiles". Use the new "config" command group instead.
- **LTS Breaking**: Removed "config" command group for managing app settings in "{cliHome}/imperative/settings.json". If app settings already exist they are still loaded for backwards compatibility. For storing app settings use the new config API instead.
- Enhancement: Added support for secure credential storage without any plug-ins required. Include the "keytar" package as a dependency in your CLI to make use of it.
- Enhancement: Added `deprecatedReplacement` property to `ICommandDefinition` to deprecate a command.

## `5.0.0-next.202010301408`

- Enhancement: Allow hidden options.

## `5.0.0-next.202010161240`

- Enhancement: Allow process exit code to be passed to daemon clients.

## `5.0.0-next.202009251501`

- Enhancement: add support for CLIs that want to run as a persistent process (daemon mode).

## `4.18.3`

- BugFix: Removed `moment` dependency.

## `4.18.2`

- BugFix: Updated `moment` dependency.

## `4.18.1`

- BugFix: Fixed AbstractRestClient returning compressed data in `causeErrors` property for streamed responses. [#753](https://github.com/zowe/imperative/issues/753)

## `4.18.0`

- Enhancement: Sorted output of `plugins list` command in alphabetical order to make it easier to read. [#489](https://github.com/zowe/imperative/issues/489)
- Enhancement: Added `--short` option to `plugins list` command to abbreviate its output. [#743](https://github.com/zowe/imperative/issues/743)
- BugFix: Fixed single character options rendered in help with double dash instead of single dash. [#638](https://github.com/zowe/imperative/issues/638)

## `4.17.6`

- BugFix: Fixed an error where, in certain situations, the web help displays data for another command with the same name. [#728](https://github.com/zowe/imperative/issues/728)
- BugFix: Fixed web help wrongly escaping characters inside code blocks. [#730](https://github.com/zowe/imperative/issues/730)

## `4.17.5`

- BugFix: Updated log4js and nanoid for improved security.

## `4.17.4`

- BugFix: Fixed --hw not adding new lines when `\n` is present in the text. [#715](https://github.com/zowe/imperative/issues/715)

## `4.17.3`

- BugFix: Fixed AbstractRestClient silently failing to decompress last chunk of gzip-compressed binary data that is truncated.

## `4.17.2`

- BugFix: Updated prettyjson and cli-table3 in order to lockdown the `colors` package. [#719](https://github.com/zowe/imperative/issues/719)
- BugFix: Updated markdown-it to address a vulnerability. [Snyk Report](https://security.snyk.io/vuln/SNYK-JS-MARKDOWNIT-2331914)

## `4.17.1`

- BugFix: Fixed an issue where plugin install and uninstall did not work with NPM version 8. [#683](https://github.com/zowe/imperative/issues/683)

## `4.17.0`

- Enhancement: Export the Imperative Command Tree on the data object of the `zowe --ac` command when `--rfj` is specified.

## `4.16.2`

- BugFix: Reverts hiding the cert-key-file path so users can see what path was specified and check if the file exists

## `4.16.1`

- BugFix: Updated dependencies to resolve problems with the ansi-regex package

## `4.16.0`

- Enhancement: Implemented the ability to authenticate using client certificates in PEM format.

## `4.15.1`

- Bugfix: Updated js-yaml to resolve a potential security issue

## `4.15.0`

- Enhancement: Improved command suggestions for mistyped commands, add aliases to command suggestions

## `4.14.0`

- Enhancement: The `plugins validate` command returns an error code when plugins have errors if the new `--fail-on-error` option is specified. Also added `--fail-on-warning` option to return with an error code when plugins have warnings. [#463](https://github.com/zowe/imperative/issues/463)
- BugFix: Fixed regression where characters are not correctly escaped in web help causing extra slashes ("\") to appear. [#644](https://github.com/zowe/imperative/issues/644)

## `4.13.4`

- BugFix: Added missing periods at the end of command group descriptions for consistency. [#55](https://github.com/zowe/imperative/issues/55)

## `4.13.3`

- Performance: Improved the way that HTTP response chunks are saved, reducing time complexity from O(n<sup>2</sup>) to O(n). This dramatically improves performance for larger requests. [#618](https://github.com/zowe/imperative/pull/618)

## `4.13.2`

- BugFix: Fixed web help examples description typo at line 440 in `packages/cmd/src/CommandPreparer.ts`. [#612](https://github.com/zowe/imperative/issues/612)
- BugFix: Fixed Markdown special characters not being escaped in web help for descriptions of positional options and examples. [#620](https://github.com/zowe/imperative/issues/620)
- BugFix: Fixed subgroups not being displayed under their own heading in web help. [#323](https://github.com/zowe/imperative/issues/323)

## `4.13.1`

- BugFix: Fixed active command tree item not updating in web help when scrolling. [#425](https://github.com/zowe/imperative/issues/425)
- BugFix: Fixed main page of web help not staying scrolled to top of page when loaded. [#525](https://github.com/zowe/imperative/issues/525)

## `4.13.0`

- Enhancement: Added headers[] option to TextUtils.getTable(). [#369](https://github.com/zowe/imperative/issues/369)
- BugFix: Print a subset of the `stdout` and `stderr` buffers when calling `mProgressApi`'s `endBar()` to prevent duplication of output.
- Bugfix: Replaced `this` with `ImperativeConfig.instance` in `ImperativeConfig.getCallerFile()`. [#5](https://github.com/zowe/imperative/issues/5)

## `4.12.0`

- Enhancement: Added decompression support for REST responses with Content-Encoding `gzip`, `deflate`, or `br`. [#318](https://github.com/zowe/imperative/issues/318)

## `4.11.2`

- BugFix: Added `Protocol` to the Error Details coming from the `AbstractRestClient`. [#539](https://github.com/zowe/imperative/issues/539)

## `4.11.1`

- BugFix: Fixed vulnerabilities by replacing marked with markdown-it and sanitize-html.
- BugFix: Fixed plugin install failing to install package from private registry.

## `4.11.0`

- Enhancement: Fixed plugin install commands which were broken in npm@7. [#457](https://github.com/zowe/imperative/issues/457)
- BugFix: Fixed incorrect formatting of code blocks in web help. [#535](https://github.com/zowe/imperative/issues/535)

## `4.10.2`

- BugFix: Fixed vulnerabilities by updating marked

## `4.10.1`

- BugFix: Fixed an issue when `TypeError` has been raised by `Logger.getCallerFileAndLineTag()` when there was not filename for a stack frame. [#449](https://github.com/zowe/imperative/issues/449)

## `4.10.0`

- Enhancement: Added an `arrayAllowDuplicate` option to the `ICommandOptionDefinition` interface. By default, the option value is set to `true` and duplicate values are allowed in an array. Specify `false` if you want Imperative to throw an error for duplicate array values. [#437](https://github.com/zowe/imperative/issues/437)

## `4.9.0`

- BugFix: Updated `opener` dependency due to command injection vulnerability on Windows - [GHSL-2020-145](https://securitylab.github.com/advisories/GHSL-2020-145-domenic-opener)
- Enhancement: Expose `trim` parameter from `wrap-ansi` within `TextUtils.wordWrap()`

## `4.8.1`

- BugFix: Fixed an issue with `ConnectionPropsForSessCfg` where the user would be prompted for user/password even if a token was present. [#436](https://github.com/zowe/imperative/pull/436)

## `4.8.0`

- Enhancement: Added the SSO Callback function, which allows applications to call their own functions while validating session properties (i.e. host, port, user, password, token, etc...). The callback option is named `getValuesBack`. [#422](https://github.com/zowe/imperative/issues/422)

## `4.7.6`

- Enhancement: Added support for dynamically generated cookie names. Updated `AbstractSession.storeCookie()` to process cookie names that are not fully known at build-time. [#431](https://github.com/zowe/imperative/pull/431)

## `4.7.5`

- BugFix: Added support for creating an array with `allowableValues`. Previously, array type options could fail in the Syntax Validator. [#428](https://github.com/zowe/imperative/issues/428)

## `4.7.4`

- Fix update profile API storing secure fields incorrectly when called without CLI args

## `4.7.3`

- Fix web help failing to load in Internet Explorer 11
- Fix `--help-web` not working on macOS when DISPLAY environment variable is undefined
- Change type of `ISession.tokenType` to "string" (for compatiblity with versions older than 4.7.0).

## `4.7.2`

- Hide sensitive session properties (user, password, and token value) in log file. Since 4.7.0, only password was hidden.

## `4.7.1`

- Don't load token value into Session object if user or password are supplied

## `4.7.0`

- Add the --dd flag to profile creation to allow the profile to be created without the default values specified for that profile.
- Use a token for authentication if a token is present in the underlying REST session object.
- Added a new ConnectionPropsForSessCfg.addPropsOrPrompt function that places credentials (including a possible token) into a session configuration object.
  - Plugins must use this function to create their sessions to gain the features of automatic token-handling and prompting for missing connection options.
  - Connection information is obtained from the command line, environment variables, a service profile, a base profile, or from an option's default value in a service profile's definition, in that order.
  - If key connection information is not supplied to any cor Zowe command, the command will prompt for:
    - host
    - port
    - user
    - and password
  - Any prompt will timeout after 30 seconds so that it will not hang an automated script.
- Add base profiles, a new type of profile which can store values shared between profiles of other types.
  - The properties that are currently recognized in a base profile are:
    - host
    - port
    - user
    - password
    - rejectUnauthorized
    - tokenType
    - tokenValue
  - To use base profiles in an Imperative-based CLI, define a `baseProfile` schema on your Imperative configuration object.
  - If the `baseProfile` schema is defined, base profile support will be added to any command that uses profiles.
- Due to new options (like tokenValue) help text will change. Plugin developers may have to update any mismatched snapshots in their automated tests.
- Updated the version of TypeScript from 3.7.4 to 3.8.0.
- Updated the version of TSLint from 5.x to 6.1.2.
- Add login and logout commands to get and delete/invalidate tokens
  - Add showToken flag to display token only, and not save it to the user profile
  - Add ability to create a user profile on login if no profile of that type existed previously

## `4.6.4`

- Fix optional secure fields not deleted when overwriting a profile

## `4.6.3`

- Update log4js to improve Webpack compatibility for extenders

## `4.6.2`

- Fix vulnerabilities by updating yargs

## `4.6.1`

- Update perf-timing version

## `4.6.0`

- Add Bearer token in rest Session

## `4.5.6`

- Fix allowable values not exactly matching input

## `4.5.5`

- Fix absence of default value text when falsy values are used.

## `4.5.4`

- Patched vulnerabilities.

## `4.5.3`

- Fixed alignment of output from `zowe plugins list` command.

## `4.5.2`

- Fix failure to load secure profile fields that are optional when no value is found. Thanks @tjohnsonBCM
- Don't load secure profile fields when deleting profile. Thanks @tjohnsonBCM
- Deprecate the interface `ICliILoadProfile`. Use `ICliLoadProfile` instead.

## `4.5.1`

- Check that password is defined when `AbstractSession` uses auth. Thanks @apsychogirl
- Expose `IRestOptions` type in the API. Thanks @apsychogirl

## `4.5.0`

- Add `request` function to `AbstractRestClient` that returns REST client object in response. Thanks @Alexandru-Dimitru
- Deprecate the method `AbstractRestClient.performRest`. Use `AbstractRestClient.request` instead.

## `4.0.0`

- Support `prompt*` as a value for any CLI option to enable interactive prompting.

## `3.0.0`

- Rename package from "@brightside/imperative" to "@zowe/imperative".
- Change name of config option "credential-manager" to "CredentialManager".<|MERGE_RESOLUTION|>--- conflicted
+++ resolved
@@ -4,12 +4,12 @@
 
 ## Recent Changes
 
-<<<<<<< HEAD
 - Enhancement: Updated the Zowe Client REST APIs to obey the choice of authentication specified by a user. [#2491](https://github.com/zowe/zowe-cli/pull/2491)
-=======
+
+## `8.20.1`
+
 - Enhancement: Updated the `Logger` class to support the `winston` library, and introduced migration tools to switch from `log4js` to `winston`. For more information on how to migrate your logger instance to use the `winston` library, refer to the ["Configuring logging" page](https://github.com/zowe/zowe-cli/wiki/Configuring-Logging) on the Zowe CLI wiki. [#2488](https://github.com/zowe/zowe-cli/issues/2488)
 - BugFix: Fixed an issue where downstream dependencies using `log4js` have their log output redirected after creating an instance of the `ProfileInfo` class. [#2488](https://github.com/zowe/zowe-cli/issues/2488)
->>>>>>> f6f7b299
 
 ## `8.20.0`
 
