# Change Log

All notable changes to the Imperative package will be documented in this file.

<<<<<<< HEAD
## Recent Changes

- BugFix: Resolved an issue where base profiles in a team configuration file were overwritten when a user configuration file did not include a base profile. [#2383](https://github.com/zowe/zowe-cli/pull/2383)
=======
## `8.10.0`

- BugFix: Modified location of Proxy-Authorization header to be located in the agent instead of the request. [#2389](https://github.com/zowe/zowe-cli/issues/2389)
>>>>>>> 9220a102

## `8.8.3`

- BugFix: Modified 8.8.2 bugfix to correct web help alias. [#2361](https://github.com/zowe/zowe-cli/pull/2361)
- BugFix: Resolved issue where special characters could be corrupted when downloading a large file. [#2366](https://github.com/zowe/zowe-cli/pull/2366)

## `8.8.2`

- BugFix: Fixed an issue where the Imperative Event Emitter could skip triggering event callbacks. [#2360](https://github.com/zowe/zowe-cli/pull/2360)
- BugFix: Enhanced [#2301](https://github.com/zowe/zowe-cli/pull/2301) to include "--help-web" commands to pass even if presence of a faulty configuration.

## `8.8.1`

- BugFix: Fixed an issue where the `ProfileInfo.profileManagerWillLoad` method failed if profiles were not yet read from disk. [#2284](https://github.com/zowe/zowe-cli/issues/2284)
- BugFix: Fixed an issue where the `ProfileInfo.onlyV1ProfilesExist` method could wrongly return true when V2 profiles exist. [#2311](https://github.com/zowe/zowe-cli/issues/2311)
  - Deprecated the static method `ProfileInfo.onlyV1ProfilesExist` and replaced it with an `onlyV1ProfilesExist` instance method on the `ProfileInfo` class.
- BugFix: Fixed an issue where the `ConvertV1Profiles.convert` method may create team configuration files in the wrong directory if the environment variable `ZOWE_CLI_HOME` is set. [#2312](https://github.com/zowe/zowe-cli/issues/2312)
- BugFix: Fixed an issue where the Imperative Event Emitter would fire event callbacks for the same app that triggered the event. [#2279](https://github.com/zowe/zowe-cli/issues/2279)
- BugFix: Fixed an issue where the `ProfileInfo.updateKnownProperty` method could rewrite team config file to disk without any changes when storing secure value. [#2324](https://github.com/zowe/zowe-cli/issues/2324)

## `8.8.0`

- BugFix: Enabled commands with either the `--help` or `--version` flags to still display their information despite any configuration file issues. [#2301](https://github.com/zowe/zowe-cli/pull/2301)

## `8.7.1`

- BugFix: Deprecated `IO` functions `createDirsSync` and `mkdirp` due to code duplication. Please use `createDirSync` instead. [#2352](https://github.com/zowe/zowe-cli/pull/2352)

## `8.7.0`

- Enhancement: Added optional `proxy` object to ISession interface for extenders to pass a ProxyVariables object that would override the environment variables if in place. [#2330](https://github.com/zowe/zowe-cli/pull/2330)

## `8.6.1`

- BugFix: Handled an HTTP 1.1 race condition where an SDK user may experience an ECONNRESET error if a session was reused on Node 20 and above due to HTTP Keep-Alive. [#2339](https://github.com/zowe/zowe-cli/pull/2339)

## `8.3.1`

- BugFix: Fixed an issue where the `plugins install` command could fail when installing a scoped package because scoped registry was used to fetch all dependencies. [#2317](https://github.com/zowe/zowe-cli/issues/2317)

## `8.2.0`

- Enhancement: Use the new SDK method `ConfigUtils.hasTokenExpired` to check whether a given JSON web token has expired. [#2298](https://github.com/zowe/zowe-cli/pull/2298)
- Enhancement: Use the new SDK method `ProfileInfo.hasTokenExpiredForProfile` to check whether the JSON web token has expired for a specified profile. [#2298](https://github.com/zowe/zowe-cli/pull/2298)

## `8.1.2`

- BugFix: Fixed issues flagged by Coverity [#2291](https://github.com/zowe/zowe-cli/pull/2291)
- BugFix: Fixed an issue where the default credential manager failed to load when using ESM or the Node.js REPL environment. [#2297](https://github.com/zowe/zowe-cli/pull/2297)

## `8.1.0`

- Enhancement: Added the ability to specify a profile with the `zowe config secure` command. This allows the user to prompt for the secure values of the specified profile. [#1890] https://github.com/zowe/zowe-cli/issues/1890

## `8.0.1`

- BugFix: Removed Secrets SDK requirement when Imperative is a bundled dependency. [#2276](https://github.com/zowe/zowe-cli/issues/2276)

## `8.0.0`

- MAJOR: v8.0.0 Release

## `8.0.0-next.202409191615`

- Update: Final prerelease
- Update: See `5.27.1` for details

## `8.0.0-next.202408301809`

- LTS Breaking: Removed the following obsolete V1 profile classes/functions:

  - `CliProfileManager`
  - `CliUtils.getOptValueFromProfiles`
  - `CommandProfiles`
  - `ProfileValidator`

  See [`8.0.0-next.202408271330`](#800-next202408271330) for replacements

- Next Breaking: Changed 2nd parameter of `CliUtils.getOptValuesFromConfig` method from type `ICommandDefinition` to `ICommandProfile`.
- Next Breaking: Renamed `ConfigSecure.secureFieldsForLayer` method to `securePropsForLayer`.

## `8.0.0-next.202408291544`

- Enhancement: Added a new SDK method (`ConfigSecure.secureFieldsForLayer`) to allow developers to get vault content in the context of the specified layer. [#2206](https://github.com/zowe/zowe-cli/issues/2206)
- Enhancement: Added a new SDK method (`ProfileInfo.secureFieldsWithDetails`) to allow developers to the more details regarding the securely stored properties. [#2206](https://github.com/zowe/zowe-cli/issues/2206)

## `8.0.0-next.202408271330`

- LTS Breaking: [#2231](https://github.com/zowe/zowe-cli/issues/2231)
  - Removed the obsolete V1 `profiles` property from `IHandlerParameters` interface - Use `IHandlerParameters.arguments` to access profile properties in a command handler
  - Deprecated the following obsolete V1 profile interfaces:
    - `IProfileTypeConfiguration.dependencies` - For team config, use nested profiles instead
    - `IProfileTypeConfiguration.validationPlanModule` - For team config, validate with JSON schema instead
  - Deprecated the following obsolete V1 profile classes/functions:
    - `CliProfileManager` - Use `ProfileInfo` class to manage team config profiles
    - `CliUtils.getOptValueFromProfiles` - Use `CliUtils.getOptValuesFromConfig` to load properties from team config
    - `CommandProfiles` - Use `ImperativeConfig.instance.config.api.profiles` to load profiles from team config
    - `ProfileValidator` - No direct replacement

## `8.0.0-next.202408231832`

- LTS Breaking: Fixed command parsing error where `string` typed options would be converted into `number`s if the value provided by the user consists only of numeric characters. [#1881](https://github.com/zowe/zowe-cli/issues/1881)
- LTS Breaking: Renamed `Proxy` class to `ProxySettings` to avoid name conflict with JS built-in `Proxy` object. [#2230](https://github.com/zowe/zowe-cli/issues/2230)

## `8.0.0-next.202408191401`

- Update: See `5.26.3` and `5.27.0` for details

## `8.0.0-next.202408131445`

- Update: See `5.26.2` for details

## `8.0.0-next.202408092029`

- BugFix: Resolved bug that resulted in user not being prompted for a key passphrase if it is located in the secure credential array of the ssh profile. [#1770](https://github.com/zowe/zowe-cli/issues/1770)

## `8.0.0-next.202407262216`

- Update: See `5.26.1` for details

## `8.0.0-next.202407232256`

- Enhancement: Allowed boolean value (`false`) to be provided to the Credential Manager related function. [zowe-explorer-vscode#2622](https://github.com/zowe/zowe-explorer-vscode/issues/2622)
- Update: See `5.26.0` for details

## `8.0.0-next.202407181904`

- Enhancement: Added the function ConfigUtils.formGlobOrProjProfileNm and modified the function ConfigBuilder.build so that the 'zowe config init' command now generates a base profile name of 'global_base' or 'project_base', depending on whether a global or project configuration file is being generated. Related to Zowe Explorer issue https://github.com/zowe/zowe-explorer-vscode/issues/2682.

## `8.0.0-next.202407181255`

- BugFix: Resolved bug that resulted in each plug-in to have identical public registries regardless of actual installation location/reference. [#2189](https://github.com/zowe/zowe-cli/pull/2189)
- BugFix: Resolved bug that resulted in every plug-in to have the same registry location field as the first if multiple plugins were installed in the same command. [#2189](https://github.com/zowe/zowe-cli/pull/2189)

## `8.0.0-next.202407112150`

- Enhancement: Add client-side custom-event handling capabilities. [#2136](https://github.com/zowe/zowe-cli/pull/2136)
- Next-Breaking: Refactored the Imperative Event Emitter class. [#2136](https://github.com/zowe/zowe-cli/pull/2136)
  - Removed the `ImperativeEventEmitter` class.
  - Added an `EventProcessor` class to handle event listening and emitting.
  - Added an `EventOperator` class to handle creation and deletion of `EventProcessors`.
  - Added an `EventUtils` class to contain all common utility methods for the Client Event Handling capabilities.
  - Added `IEmitter`, `IWatcher`, and `IEmitterAndWatcher` interfaces to expose what application developers should see.

## `8.0.0-next.202407051717`

- BugFix: V3 Breaking: Modified the ConvertV1Profiles.convert API to accept a new ProfileInfo option and initialize components sufficiently to enable VSCode apps to convert V1 profiles. [#2170](https://github.com/zowe/zowe-cli/issues/2170)

## `8.0.0-next.202407021516`

- BugFix: Updated dependencies for technical currency [#2188](https://github.com/zowe/zowe-cli/pull/2188)
- Update: See `5.25.0` for details

## `8.0.0-next.202406201950`

- Enhancement: Added `ProfileInfo.profileManagerWillLoad` function to verify the credential manager can load. [#2111](https://github.com/zowe/zowe-cli/issues/2111)

## `8.0.0-next.202406111958`

- LTS Breaking: Modified the @zowe/imperative SDK [#2083](https://github.com/zowe/zowe-cli/issues/2083)
  - Removed the following exported classes:
    - AbstractAuthHandler
    - AbstractCommandYargs
    - AbstractHelpGenerator
    - AbstractHelpGeneratorFactory
    - CommandPreparer
    - CommandProcessor
    - CommandUtils
    - CommandYargs
    - CompressionUtils
    - ConfigAutoStore
    - ConfigurationLoader
    - ConfigurationValidator
    - DefinitionTreeResolver
    - FailedCommandHandler
    - GroupCommandYargs
    - HelpConstants
    - HelpGeneratorFactory
    - ImperativeReject
    - LoggerConfigBuilder
    - LoggerUtils
    - RestStandAloneUtils
    - SharedOptions
    - SyntaxValidator
    - WebHelpManager
    - YargsConfigurer
    - YargsDefiner
  - Removed the following exported interfaces:
    - ICommandHandlerResponseChecker
    - ICommandHandlerResponseValidator
    - ICommandValidatorError
    - ICommandValidatorResponse
    - IConstructor
    - IHelpGenerator
    - IHelpGeneratorFactory
    - IYargsParms
    - IYargsResponse
  - Deprecated the following classes:
    - Operation
    - Operations

## `8.0.0-next.202406111728`

- Enhancement: Added `BufferBuilder` utility class to provide convenient way of downloading to a stream that can be read as a buffer. [#2167](https://github.com/zowe/zowe-cli/pull/2167)
- BugFix: Fixed error in REST client that when using stream could cause small data sets to download with incomplete contents. [#744](https://github.com/zowe/zowe-cli/issues/744)
- BugFix: Updated `micromatch` dependency for technical currency. [#2167](https://github.com/zowe/zowe-cli/pull/2167)

## `8.0.0-next.202406061600`

- BugFix: Updated `braces` dependency for technical currency. [#2158](https://github.com/zowe/zowe-cli/pull/2158)

## `8.0.0-next.202405241520`

- BugFix: Modified command output to show appropriate error message given available ImperativeError properties. [#1897](https://github.com/zowe/zowe-cli/issues/1897)
- Patch: Modify error text in SyntaxValidator.invalidOptionError. [#2138](https://github.com/zowe/zowe-cli/issues/2138)

## `8.0.0-next.202405211929`

- BugFix: Fixed error "Only one instance of the Imperative Event Emitter is allowed" when running system tests. [#2146](https://github.com/zowe/zowe-cli/issues/2146)

## `8.0.0-next.202405151329`

- Enhancement: Add client-side event handling capabilities. [#1987](https://github.com/zowe/zowe-cli/issues/1987)

## `8.0.0-next.202405061946`

- Enhancement: Consolidated the Zowe client log files into the same directory. [#2116](https://github.com/zowe/zowe-cli/issues/2116)
- Deprecated: The `IO.FILE_DELIM` constant. Use `path.posix.sep` instead or `path.sep` for better cross-platform support.
- Deprecated: The `LoggerConfigBuilder.DEFAULT_LOG_DIR` and `LoggerConfigBuilder.DEFAULT_LOG_FILE_DIR` constants. Use `LoggerConfigBuilder.DEFAULT_LOGS_DIR` instead.

## `8.0.0-next.202405031808`

- BugFix: Restore the previous precedence of token over password in AbstractRestClient [#2109](https://github.com/zowe/zowe-cli/issues/2109)

## `8.0.0-next.202404301428`

- Enhancement: Add informative messages before prompting for connection property values in the CLI callback function getValuesBack.

## `8.0.0-next.202404191414`

- Enhancement: Added a new class named ConvertV1Profiles to enable other apps to better convert V1 profiles into a current Zowe config file.
  - Refactored logic from convert-profiles.handler and ConfigBuilder.convert into ConvertV1Profiles.convert.
  - Removed ConfigBuilder.convert.
  - Replaced IConfigConvertResult with IConvertV1Profiles (which contains IConvertV1ProfResult).
  - Renamed class V1ProfileConversion (formerly known as ProfileIO) to V1ProfileRead for consistency.
    - Marked class V1ProfileRead as @internal.

## `8.0.0-next.202403272026`

- BugFix: Resolved technical currency by updating `markdown-it` dependency. [#2107](https://github.com/zowe/zowe-cli/pull/2107)

## `8.0.0-next.202403251613`

- BugFix: Fixed issue where the `ProfileInfo.addProfileTypeToSchema` function did not update the global schema if a project-level configuration was detected. [#2086](https://github.com/zowe/zowe-cli/issues/2086)
- BugFix: Updated debugging output for technical currency. [#2100](https://github.com/zowe/zowe-cli/pull/2100)

## `8.0.0-next.202403141949`

- LTS Breaking: Modified the @zowe/imperative SDK [#1703](https://github.com/zowe/zowe-cli/issues/1703)
  - Renamed class ProfileIO to V1ProfileConversion.
    - Removed the following obsolete V1 profile functions:
      - createProfileDirs
      - deleteProfile
      - exists
      - writeMetaFile
      - writeProfile
    - Removed the following obsolete V1 profile constant:
      - MAX_YAML_DEPTH
    - Changed fileToProfileName from public to private
  - Removed deprecated function ConfigProfiles.expandPath
    - Use ConfigProfiles.getProfilePathFromName
  - Removed deprecated function ProcessUtils.execAndCheckOutput
    - Use ExecUtils.spawnAndGetOutput

## `8.0.0-next.202403132009`

- Enhancement: Prompt for user/password on SSH commands when a token is stored in the config. [#2081](https://github.com/zowe/zowe-cli/pull/2081)

## `8.0.0-next.202403061549`

- V3 Breaking: Changed prompting logic to prompt for port if port provided is 0 [#2075](https://github.com/zowe/zowe-cli/issues/2075)
- BugFix: Fixed issue with peerDep warnings showing when a plug-in is installed and the version ranges satisfy the semver requirements. [#2067](https://github.com/zowe/zowe-cli/pull/2067)

## `8.0.0-next.202403041352`

- BugFix: Updated engine to Node 18.12.0. [#2074](https://github.com/zowe/zowe-cli/pull/2074)
- BugFix: Removed `profileVersion` from the response given by `--show-inputs-only` to fix [#1689](https://github.com/zowe/zowe-cli/issues/1689). Extended that change to the `config report-env` command, where similar soon-to-be obsolete v1 considerations occur.
- BugFix: Changed text displayed for configuration from "V2" to "TeamConfig" [#2019](https://github.com/zowe/zowe-cli/issues/2019)
- BugFix: Eliminated a Node Version Manager (NVM) GUI popup dialog which NVM now displays during the `zowe config report-env` command by removing the NVM version number from our report.
- Enhancement: Replaced the term "Team configuration" with "Zowe client configuration" in the `zowe config report-env` command.

- LTS Breaking: [#1703](https://github.com/zowe/zowe-cli/issues/1703)

  - Removed the following obsolete V1 profile interfaces:

    - @zowe/cli-test-utils

      - ISetupEnvironmentParms.createOldProfiles

    - @zowe/imperative
      - ICliLoadProfile
      - ICliLoadAllProfiles
      - ICommandLoadProfile
      - ICommandProfileTypeConfiguration.createProfileExamples
      - ICommandProfileTypeConfiguration.createProfileFromArgumentsHandler
      - ICommandProfileTypeConfiguration.updateProfileExamples
      - ICommandProfileTypeConfiguration.updateProfileFromArgumentsHandler
      - IDeleteProfile
      - ILoadAllProfiles
      - ILoadProfile
      - IProfileDeleted
      - IProfileManager.loadCounter
      - IProfileManagerFactory
      - IProfileSaved
      - IProfileValidated
      - ISaveProfile
      - ISaveProfileFromCliArgs
      - ISetDefaultProfile
      - IUpdateProfile
      - IUpdateProfileFromCliArgs
      - IValidateProfile
      - IValidateProfileForCLI
      - IValidateProfileWithSchema

  - Removed the following obsolete V1 profile classes/functions:

    - @zowe/core-for-zowe-sdk

      - File ProfileUtils.ts, which includes these functions:
        - getDefaultProfile
        - getZoweDir - moved to ProfileInfo.getZoweDir

    - @zowe/cli-test-utils

      - TempTestProfiles.forceOldProfiles
      - TestUtils.stripProfileDeprecationMessages

    - @zowe/imperative

      - AbstractProfileManager
        - Any remaining functions consolidated into CliProfileManager
      - AbstractProfileManagerFactory
      - BasicProfileManager
        - Any remaining functions consolidated into CliProfileManager
      - BasicProfileManagerFactory
      - CliProfileManager
        - clearDefault
        - configurations
        - constructFullProfilePath
        - delete
        - deleteProfile
        - deleteProfileFromDisk
        - getAllProfileNames
        - getDefaultProfileName
        - isProfileEmpty
        - load
        - loadAll
        - loadCounter
        - loadDependencies
        - loadFailed
        - loadProfile
        - loadSpecificProfile
        - locateExistingProfile
        - managerParameters
        - mergeProfiles
        - META_FILE_SUFFIX
        - PROFILE_EXTENSION
        - profileRootDirectory
        - profileTypeSchema
        - save
        - saveProfile
        - setDefault
        - update
        - updateProfile
        - validate
        - validateProfile
        - validateProfileAgainstSchema
        - validateProfileObject
        - validateRequiredDependenciesAreSpecified
      - CommandProfiles
        - getMeta
        - getAll
      - ImperativeProfileManagerFactory
      - ProfileInfo.usingTeamConfig
        - To detect if a team config exists, use ProfileInfo.getTeamConfig().exists
        - To detect if only V1 profiles exist, use ProfileInfo.onlyV1ProfilesExist

    - @zowe/zos-uss-for-zowe-sdk
      - SshBaseHandler
        - Removed the unused, protected property ‘mSshProfile’

  - Removed the following obsolete V1 profile constants:

    - @zowe/imperative
      - CoreMessages class
        - createProfileCommandSummary
        - createProfileDisableDefaultsDesc
        - createProfileOptionDesc
        - createProfileOptionOverwriteDesc
        - createProfilesCommandDesc
        - createProfilesCommandSummary
        - deleteProfileActionDesc
        - deleteProfileCommandDesc
        - deleteProfileDepsDesc
        - deleteProfileExample
        - deleteProfileForceOptionDesc
        - deleteProfileNameDesc
        - deleteProfilesCommandDesc
        - deleteProfilesCommandSummary
        - detailProfileCommandDesc
        - listGroupWithOnlyProfileCommandSummary
        - listGroupWithOnlyProfileDefaultDesc
        - listGroupWithOnlyProfilesDefinition
        - listGroupWithOnlyProfileSetDesc
        - listGroupWithOnlyProfilesSummary
        - listProfileCommandDesc
        - listProfileCommandSummary
        - listProfileExample
        - listProfileExampleShowContents
        - listProfileLoadedModulesOptionDesc
        - listProfilesFoundMessage
        - listProfilesNotFoundMessage
        - listProfileVerboseOptionDesc
        - locateProfilesDesc
        - overroteProfileMessage
        - profileCreatedSuccessfully
        - profileCreatedSuccessfullyAndPath
        - profileCreateErrorDetails
        - profileCreateErrorHeader
        - profileDeletedSuccessfully
        - profileDeleteErrorDetails
        - profileDeleteErrorHeader
        - profileDesc
        - profileLoadError
        - profileNotDeletedMessage
        - profileReviewMessage
        - profileUpdatedSuccessfullyAndPath
        - selectProfileNameDesc
        - setGroupWithOnlyProfilesCommandDesc
        - setGroupWithOnlyProfilesListDesc
        - setGroupWithOnlyProfilesSummary
        - setProfileActionDesc
        - setProfileActionSummary
        - setProfileExample
        - setProfileOptionDesc
        - showDependenciesCommandDesc
        - unableToCreateProfile
        - unableToDeleteProfile
        - unableToFindProfile
        - unableToLoadRequestedProfilesError
        - unexpectedProfileCreationError
        - unexpectedProfileLoadError
        - unexpectedProfilesLoadError
        - unexpectedProfileUpdateError
        - updateProfileActionDesc
        - updateProfileCommandDesc
        - updateProfileCommandSummary
        - validateProfileCommandDesc
        - validateProfileCommandSummary
        - validateProfileGroupDesc
        - validateProfileNameDesc
        - validateProfileOptionDesc
      - ProfilesConstants class
        - DEPRECATE_TO_CONFIG_EDIT
        - DEPRECATE_TO_CONFIG_INIT
        - DEPRECATE_TO_CONFIG_LIST
        - DEPRECATE_TO_CONFIG_SET
        - PROFILES_COMMAND_TYPE_KEY

  - Annotated the following items as @internal:
    - @zowe/imperative
      - CommandProfileLoader
      - ImperativeApi.profileManager
      - ProfileValidator

## `8.0.0-next.202402271901`

- BugFix: Fixed chalk functionality that was broken due to the use of the removed `.enabled` property. [#2071](https://github.com/zowe/zowe-cli/issues/2071)

## `8.0.0-next.202402261705`

- LTS Breaking: Updated `ICommandArguments` and `IHandlerParameters` to accept strings or numbers per Yargs changes. [#2069](https://github.com/zowe/zowe-cli/pull/2069)
- BugFix: Correct the examples displayed by the `--help-examples` command. [#1865](https://github.com/zowe/zowe-cli/issues/1865) and [#1715](https://github.com/zowe/zowe-cli/issues/1715)
- BugFix: Updated additional dependencies for technical currency. [#2061](https://github.com/zowe/zowe-cli/pull/2061)
- BugFix: Updated engine to Node 16.7.0. [#2061](https://github.com/zowe/zowe-cli/pull/2061)

## `8.0.0-next.202402221834`

- Enhancement: Added multiple APIs to the `ProfileInfo` class to help manage schemas between client applications. [#2012](https://github.com/zowe/zowe-cli/issues/2012)

## `8.0.0-next.202402211923`

- BugFix: Updated dependencies for technical currency. [#2057](https://github.com/zowe/zowe-cli/pull/2057)

## `8.0.0-next.202402132108`

- LTS Breaking: Added Zowe release version output for `--version` [#2028](https://github.com/zowe/zowe-cli/issues/2028)
- Enhancement: Added `name-only` alias to `root` on `config list` command [#1797](https://github.com/zowe/zowe-cli/issues/1797)
- BugFix: Resolved technical currency by updating `socks` transitive dependency

## `8.0.0-next.202401191954`

- LTS Breaking: Removed the following:
  - All 'profiles' commands, since they only worked with now-obsolete V1 profiles.
  - BasicProfileManager.initialize function
  - These interfaces:
    - IProfileManagerInit
    - IProfileInitialized

## `8.0.0-next.202401081937`

- BugFix: Fixed error message shown for null option definition to include details about which command caused the error. [#2002](https://github.com/zowe/zowe-cli/issues/2002)

## `8.0.0-next.202401031939`

- Enhancement: Revised help text for consistency [#1756](https://github.com/zowe/zowe-cli/issues/1756)

## `8.0.0-next.202311291643`

- LTS Breaking: Removed check for `ZOWE_EDITOR` environment variable in `ProcessUtils.openInEditor` [#1867](https://github.com/zowe/zowe-cli/issues/1867)

## `8.0.0-next.202311282012`

- LTS Breaking: Unpinned dependency versions to allow for patch/minor version updates for dependencies [#1968](https://github.com/zowe/zowe-cli/issues/1968)

## `8.0.0-next.202311141903`

- LTS Breaking: Removed the following previously deprecated items:
  - `flattenCommandTreeWithAliases()` -- Use `CommandUtils.flattenCommandTree()` instead
  - `AbstractAuthHandler.getPromptParams()` -- Use `getAuthHandlerApi()` instead
  - `BaseAuthHandler.getPromptParams()` -- Use `getAuthHandlerApi()` instead
  - `promptForInput()` -- Use the asynchronous method `readPrompt()` instead
  - `promptWithTimeout()` -- Use `readPrompt` instead which supports more options
  - `Imperative.envVariablePrefix` -- Use `ImperativeConfig.instance.envVariablePrefix` instead
  - `pluginHealthCheck()` -- Plugins that want to perform a health check can
    specify the `pluginLifeCycle` property to load a class from the plugin.
    The plugin can implement the `postInstall()` function of that class to perform
    a health check, or any other desired operation.
  - `IProfOpts.requireKeytar` -- removing the default implementation of `require("keytar")` from the caller app's node_modules folders

## `8.0.0-next.202311141517`

- LTS Breaking: Replaced the previously deprecated function AbstractCommandYargs.getBrightYargsResponse - use AbstractCommandYargs.getZoweYargsResponse

## `8.0.0-next.202311132045`

- Major: First major version bump for V3

## `5.27.1`

- BugFix: Updated `dataobject-parser` dependency for technical currency. [#2262](https://github.com/zowe/zowe-cli/pull/2262)
- BugFix: Updated `fs-extra` and `jsonfile` dependencies for technical currency. [#2264](https://github.com/zowe/zowe-cli/pull/2264)

## `5.27.0`

- BugFix: Modified `showMsgWhenDeprecated` function to allow an empty string as a parameter when no replacement is available for the deprecated command. When no replacement is available an alternative message will be printed. [#2041](https://github.com/zowe/zowe-cli/issues/2041)
- BugFix: Resolved bug that resulted in user not being prompted for a key passphrase if it is located in the secure credential array of the ssh profile. [#1770](https://github.com/zowe/zowe-cli/issues/1770)

## `5.26.3`

- BugFix: Fixed issue in local web help with highlighted sidebar item getting out of sync. [#2215](https://github.com/zowe/zowe-cli/pull/2215)
- BugFix: Updated web help dependencies for technical currency. [#2215](https://github.com/zowe/zowe-cli/pull/2215)

## `5.26.2`

- BugFix: Refactored code to reduce the use of deprecated functions to prepare for upcoming Node.js 22 support. [#2191](https://github.com/zowe/zowe-cli/issues/2191)
- BugFix: Fixed error in REST client when making requests with session type of `SessConstants.AUTH_TYPE_NONE`. [#2219](https://github.com/zowe/zowe-cli/issues/2219)

## `5.26.1`

- BugFix: Fixed missing export for `Proxy` class in Imperative package. [#2205](https://github.com/zowe/zowe-cli/pull/2205)

## `5.26.0`

- Enhancement: Updated `ProfileInfo.updateProperty` function to support updating properties in typeless profiles. [#2196](https://github.com/zowe/zowe-cli/issues/2196)

## `5.25.0`

- Enhancement: Added `ProfileInfo.profileManagerWillLoad` function to verify the credential manager can load. [#2111](https://github.com/zowe/zowe-cli/issues/2111)
- Enhancement: Added support for proxy servers using a proxy http agent. Supports the usage of the environment variables HTTP_PROXY, HTTPS_PROXY (not case sensitive).
  - If any of these environment variables is set and depending how the Zowe session is configured for http or https, the REST client instantiates an appropriate http agent.
  - If the z/OS system uses self-signed certificates then the proxy server must be configured to accept them.
  - If the proxy server itself is configured with self-signed certificates then the user needs to either import these certificates on their workstation, use rejectUnauthorized in their Zowe profile, or use the (not recommended) nodejs variable NODE_TLS_REJECT_UNAUTHORIZED=0.
  - Zowe also looks for the environment variable NO_PROXY. These work with a simple comma separated list of hostnames that need to match with the hostname of the Zowe profile.

## `5.24.0`

- Enhancement: Added `BufferBuilder` utility class to provide convenient way of downloading to a stream that can be read as a buffer. [#2167](https://github.com/zowe/zowe-cli/pull/2167)
- BugFix: Fixed error in REST client that when using stream could cause small data sets to download with incomplete contents. [#744](https://github.com/zowe/zowe-cli/issues/744)
- BugFix: Updated `micromatch` dependency for technical currency. [#2167](https://github.com/zowe/zowe-cli/pull/2167)

## `5.23.4`

- BugFix: Updated `braces` dependency for technical currency. [#2157](https://github.com/zowe/zowe-cli/pull/2157)

## `5.23.3`

- BugFix: Modified error text in SyntaxValidator.invalidOptionError. [#2138](https://github.com/zowe/zowe-cli/issues/2138)

## `5.23.2`

- BugFix: Updated error text for invalid command options so that allowable values are displayed as strings instead of regular expressions when possible. [#1863](https://github.com/zowe/zowe-cli/issues/1863)
- BugFix: Fixed issue where the `ConfigSecure.securePropsForProfile` function did not list secure properties outside the active config layer. [zowe-explorer-vscode#2633](https://github.com/zowe/zowe-explorer-vscode/issues/2633)

## `5.23.1`

- BugFix: Restore the previous precedence of token over password in AbstractRestClient [#2109](https://github.com/zowe/zowe-cli/issues/2109)

## `5.23.0`

- Enhancement: Prompt for user/password on SSH commands when a token is stored in the config. [#2081](https://github.com/zowe/zowe-cli/pull/2081)

## `5.22.7`

- BugFix: Resolved technical currency by updating `markdown-it` dependency. [#2106](https://github.com/zowe/zowe-cli/pull/2106)

## `5.22.6`

- BugFix: Updated debugging output for technical currency. [#2098](https://github.com/zowe/zowe-cli/pull/2098)

## `5.22.5`

- BugFix: Fixed issue where the `ProfileInfo.addProfileTypeToSchema` function did not update the global schema if a project-level configuration was detected. [#2086](https://github.com/zowe/zowe-cli/issues/2086)

## `5.22.4`

- BugFix: Fixed race condition in `config convert-profiles` command that may fail to delete secure values for old profiles

## `5.22.3`

- BugFix: Resolved issue in `ProfileInfo` where schema comparisons fail, specifically when comparing the cached schema against a command-based schema during registration.

## `5.22.2`

- BugFix: Resolved technical currency by updating `socks` transitive dependency

## `5.22.0`

- BugFix: Updated `mustache` and `jsonschema` dependencies for technical currency.
- Enhancement: Added multiple APIs to the `ProfileInfo` class to help manage schemas between client applications. [#2012](https://github.com/zowe/zowe-cli/issues/2012)

## `5.21.0`

- Enhancement: Hid the progress bar if `CI` environment variable is set, or if `FORCE_COLOR` environment variable is set to `0`. [#1845](https://github.com/zowe/zowe-cli/issues/1845)
- BugFix: Fixed issue where secure property names could be returned for the wrong profile. [zowe-explorer#2633](https://github.com/zowe/vscode-extension-for-zowe/issues/2633)

## `5.20.2`

- BugFix: Fixed issue when a property is not found in `ProfileInfo.updateProperty({forceUpdate: true})`. [zowe-explorer#2493](https://github.com/zowe/vscode-extension-for-zowe/issues/2493)

## `5.20.1`

- BugFix: Fixed error message shown for null option definition to include details about which command caused the error. [#2002](https://github.com/zowe/zowe-cli/issues/2002)

## `5.19.0`

- Enhancement: Deprecated function AbstractCommandYargs.getBrightYargsResponse in favor of AbstractCommandYargs.getZoweYargsResponse
- Enhancement: Deprecated the 'bright' command as an alias for the 'zowe' command. The 'bright' command will be removed in Zowe V3.

## `5.18.4`

- BugFix: Removed out of date `Perf-Timing` performance timing package.

## `5.18.3`

- BugFix: Fix for `AbstactRestClient` failing to return when streaming a large dataset or USS file [#1805](https://github.com/zowe/zowe-cli/issues/1805), [#1813](https://github.com/zowe/zowe-cli/issues/1813), and [#1824](https://github.com/zowe/zowe-cli/issues/1824)

## `5.18.2`

- BugFix: Fixed normalization on stream chunk boundaries [#1815](https://github.com/zowe/zowe-cli/issues/1815)

## `5.18.1`

- BugFix: Fixed merging of profile properties in `ProfileInfo.createSession`. [#1008](https://github.com/zowe/imperative/issues/1008)

## `5.18.0`

- Enhancement: Replaced use of `node-keytar` with the new `keyring` module from `@zowe/secrets-for-zowe-sdk`. [zowe-cli#1622](https://github.com/zowe/zowe-cli/issues/1622)

## `5.17.0`

- Enhancement: Added `inSchema` property for ProfileInfo to indicate if argument is a known schema argument [#899](https://github.com/zowe/imperative/issues/899)

## `5.16.0`

- Enhancement: Handled unique cookie identifier in the form of dynamic token types. [#996](https://github.com/zowe/imperative/pull/996)
- Enhancement: Added a new utility method to `ImperativeExpect` to match regular expressions. [#996](https://github.com/zowe/imperative/pull/996)
- Enhancement: Added support for multiple login operations in a single `config secure` command execution. [#996](https://github.com/zowe/imperative/pull/996)
- BugFix: Allowed for multiple `auth logout` operations. [#996](https://github.com/zowe/imperative/pull/996)
- BugFix: Prevented `auto-init` from sending two `login` requests to the server. [#996](https://github.com/zowe/imperative/pull/996)

## `5.15.1`

- BugFix: Enabled NextVerFeatures.useV3ErrFormat() to form the right environment variable name even if Imperative.init() has not been called.

## `5.15.0`

- Enhancement: Enabled users to display errors in a more user-friendly format with the ZOWE_V3_ERR_FORMAT environment variable. [zowe-cli#935](https://github.com/zowe/zowe-cli/issues/935)

## `5.14.2`

- BugFix: Handle logic for if a null command handler is provided

## `5.14.1`

- BugFix: Fixed a logic error in the `config list` command that caused unwanted behavior when a positional and `--locations` were both passed in.

## `5.14.0`

- Enhancement: Added the function IO.giveAccessOnlyToOwner to restrict access to only the currently running user ID.
- Enhancement: Enable command arguments to change `{$Prefix}_EDITOR`. Updating IDiffOptions
  to include names for the files that are to be compared. Updating IO.getDefaultTextEditor() for different os versions. Updating return value types for `CliUtils.readPrompt`. Changes made to support recent zowe cli work:
  [zowe-cli#1672](https://github.com/zowe/zowe-cli/pull/1672)

## `5.13.2`

- BugFix: Reduced load time by searching for command definitions with `fast-glob` instead of `glob`.

## `5.13.1`

- BugFix: Removed validation of the deprecated pluginHealthCheck property. [#980](https://github.com/zowe/imperative/issues/980)

## `5.13.0`

- Enhancement: Alters TextUtils behavior slightly to enable daemon color support without TTY

## `5.12.0`

- Enhancement: Added `--prune` option to `zowe config secure` command to delete unused properties. [#547](https://github.com/zowe/imperative/issues/547)

## `5.11.1`

- BugFix: Fixed the `login` and `logout` handlers, fixing the `li` and `lo` aliases.

## `5.11.0`

- Enhancement: Added `credMgrOverride` property to `IProfOpts` interface that can be used to override credential manager in the ProfileInfo API. [zowe-cli#1632](https://github.com/zowe/zowe-cli/issues/1632)
- Deprecated: The `requireKeytar` property on the `IProfOpts` interface. Use the `credMgrOverride` property instead and pass the callback that requires Keytar to `ProfileCredentials.defaultCredMgrWithKeytar`.

## `5.10.0`

- Enhancement: Added AbstractPluginLifeCycle to enable plugins to write their own postInstall and preUninstall functions, which will be automatically called by the 'zowe plugins" install and uninstall commands.

- Enhancement: Added pluginLifeCycle property to IImperativeConfig to enable a plugin to specify the path name to its own module which implements the AbstractPluginLifeCycle class.

- Enhancement: Added a list of known credential manager overrides to imperative. When a credential manager cannot be loaded, a list of valid credential managers will be displayed in an error message.

- Enhancement: Added a CredentialManagerOverride class containing utility functions to replace the default CLI credential manager or restore the default CLI credential manager. Plugins which implement a credential manager override can call these utilities from their AbstractPluginLifeCycle functions.

- Enhancement: Added documentation [Overriding_the_default_credential_manager](https://github.com/zowe/imperative/blob/master/doc/Plugin%20Architecture/Overriding_the_default_credential_manager.md) describing the techniques for overriding the default CLI credential manager with a plugin.

## `5.9.3`

- BugFix: Fixed broken plugin install command for Windows when file has a space in the name

## `5.9.2`

- BugFix: Fixed plugin install error not displayed correctly. [#954](https://github.com/zowe/imperative/issues/954)

## `5.9.1`

- BugFix: Fixed environment file not applying to daemon client environment variables

## `5.9.0`

- Enhancement: Adds `~/.<cli_name>.env.json` file to provide environment variables to the Imperative framework during Imperative initialization
  - Allows sites without environment variable access to specify process specific environment variables
  - Changes require daemon reload to take effect
  - SDK method is available as part of `EnvFileUtils` export

## `5.8.3`

- BugFix: Fixed `--help-examples` option failing on command groups. [zowe-cli#1617](https://github.com/zowe/zowe-cli/issues/1617)

## `5.8.2`

- BugFix: Fixed npm not found on `zowe plugins install` when using daemon mode in Windows. [zowe-cli#1615](https://github.com/zowe/zowe-cli/issues/1615)

## `5.8.1`

- BugFix: Fixed web help not showing top-level options like `--version` for the "zowe" command. [#927](https://github.com/zowe/imperative/issues/927)
- BugFix: Removed `--help-examples` option from CLI help for commands since it only applies to groups. [#928](https://github.com/zowe/imperative/issues/928)

## `5.8.0`

- Enhancement: Add `ProfileInfo.removeKnownProperty`, a convenience method for removing properties in addition to `ProfileInfo.updateKnownProperty`. [#917](https://github.com/zowe/imperative/issues/917)
- Enhancement: Allow type `IProfArgValue` to be of type `undefined` to support removing properties more easily. [#917](https://github.com/zowe/imperative/issues/917)

## `5.7.7`

- BugFix: Fixed `IO.writeFileAsync` method throwing uncatchable errors. [#896](https://github.com/zowe/imperative/issues/896)

## `5.7.6`

- BugFix: Fixed a logic error where chained command handlers would cause plugin validation to fail [#320](https://github.com/zowe/imperative/issues/320)

## `5.7.5`

- BugFix: Fixed ProfileInfo API failing to load schema for v1 profile when schema exists but no profiles of that type exist. [#645](https://github.com/zowe/imperative/issues/645)
- BugFix: Updated return type of `ProfileInfo.getDefaultProfile` method to indicate that it returns null when no profile exists for the specified type.

## `5.7.4`

- BugFix: Exported the IAuthHandlerApi from imperative package [#839](https://github.com/zowe/imperative/issues/839)

## `5.7.3`

- BugFix: Exported `AppSettings` for cli and other apps to use [#840](https://github.com/zowe/imperative/issues/840)

## `5.7.2`

- BugFix: Added validation for null/undefined command definitions [#868](https://github.com/zowe/imperative/issues/868)

## `5.7.1`

- BugFix: Updated plugins `--login` command option to behave as expected when running in an NPM 9 environment
- BugFix: Cleaned up uses of execSync in Imperative where it makes sense to do so.

## `5.7.0`

- Enhancement: Add `zowe config report-env` command to show a diagnostic report of the CLI's working environment.

## `5.6.0`

- Extend zowe plugins verbs to show information for a plugin's first steps [#1325](https://github.com/zowe/zowe-cli/issues/1325)

## `5.5.4`

- BugFix: Updated `glob` and `js-yaml` dependencies for technical currency.

## `5.5.3`

- BugFix: Updated `diff2html` and `npm-package-arg` dependencies for technical currency.
- BugFix: Fixed inconsistent behavior of Config API introduced in the last version. It now skips loading project config layers when project directory is `false` instead of an empty string.

## `5.5.2`

- BugFix: Updated `Config.search` API to skip loading project config layers when project directory is an empty string. [#883](https://github.com/zowe/imperative/issues/883)

## `5.5.1`

- BugFix: Prevented base profile secure-property lookup on the global layer when there is not default base profile. [#881](https://github.com/zowe/imperative/issues/881)

## `5.5.0`

- Enhancement: Added ZOWE_CLI_PLUGINS_DIR environment variable to override location where plugins are installed. [zowe/zowe-cli#1483](https://github.com/zowe/zowe-cli/issues/1483)
- BugFix: Fixed exception when non-string passed to ImperativeExpect.toBeDefinedAndNonBlank(). [#856](https://github.com/zowe/imperative/issues/856)

## `5.4.3`

- BugFix: Removed periods in command example descriptions so descriptions look syntactically correct. [#795](https://github.com/zowe/imperative/issues/795)
- BugFix: Improved performance of ProfileInfo API to load large team config files. [zowe/vscode-extension-for-zowe#1911](https://github.com/zowe/vscode-extension-for-zowe/issues/1911)
- BugFix: Fixed dot-separated words incorrectly rendered as links in the web help. [#869](https://github.com/zowe/imperative/issues/869)

## `5.4.2`

- BugFix: Web-diff template directory included in files section of package.json file.

## `5.4.1`

- BugFix: Changed the default log level of `Console` class from "debug" to "warn". In Zowe v2 the `Logger` class was changed to have a default log level of "warn" but we missed updating the `Console` class to make it behave consistently. If you want a different log level, you can change it after initializing the console like this: `console.level = "info";` [zowe/zowe-cli#511](https://github.com/zowe/zowe-cli/issues/511)

## `5.4.0`

- Enhancement: Added Diff utility features for getting differences between two files and open diffs in browser. Also added web diff generator for creating web diff dir at the cli home.

## `5.3.8`

- BugFix: Introduced examples for setting default profiles in `zowe config set` Examples section. [#1428](https://github.com/zowe/zowe-cli/issues/1428)

## `5.3.7`

- BugFix: Fixed error when installing plug-ins that do not define profiles. [#859](https://github.com/zowe/imperative/issues/859)

## `5.3.6`

- BugFix: Removed some extraneous dependencies. [#477](https://github.com/zowe/imperative/issues/477)

## `5.3.5`

- BugFix: Fixed `DefaultHelpGenerator` unable to find module "ansi-colors" when Imperative is imported.

## `5.3.4`

- BugFix: Added ANSI escape codes trimming for the Web Help. [#704](https://github.com/zowe/imperative/issues/704)
- BugFix: Fixed `AbstractRestClient` not converting LF line endings to CRLF for every line when downloading large files on Windows. [zowe/zowe-cli#1458](https://github.com/zowe/zowe-cli/issues/1458)
- BugFix: Fixed `zowe --version --rfj` including a trailing newline in the version field. [#842](https://github.com/zowe/imperative/issues/842)
- BugFix: Fixed `--response-format-json` option not supported by some commands in daemon mode. [#843](https://github.com/zowe/imperative/issues/843)

## `5.3.3`

- Expose the isSecured functionality from the ProfilesCredentials [#549](https://github.com/zowe/imperative/issues/549)
- Allow the ConfigAutoStore to store plain-text properties that are defined as secure in the schema (e.g. user, password) [zowe/vscode-extension-for-zowe#1804](https://github.com/zowe/vscode-extension-for-zowe/issues/1804)

## `5.3.2`

- BugFix: Fixed `ProfileInfo.readProfilesFromDisk` failing when team config files and old-school profile directory do not exist.
- BugFix: Fixed `ProfileInfo.updateProperty` not updating properties that are newly present after reloading team config.
- BugFix: Fixed ProfileInfo API not detecting secure credential manager after profiles have been reloaded.
- **Note:** If you are developing an SDK that uses the ProfileInfo API, use the method `ProfileInfo.getTeamConfig` instead of `ImperativeConfig.instance.config` which may contain outdated config or be undefined.

## `5.3.1`

- BugFix: Fixed `config init` saving empty string values to config file when prompt was skipped.
- BugFix: Fixed `ConfigLayers.read` skipping load of secure property values.
- BugFix: Improved performance of `ConfigLayers.activate` by skipping config reload if the active layer directory has not changed.
- BugFix: Removed `async` keyword from `ConfigLayers.read` and `ConfigLayers.write` methods since they do not contain asynchronous code.

## `5.3.0`

- Enhancement: Added environmental variable support to the ProfileInfo APIs by defaulting `homeDir` to `cliHome`. [zowe/vscode-extension-for-zowe#1777](https://github.com/zowe/vscode-extension-for-zowe/issues/1777)
- BugFix: Updated `cli-table3` dependency for performance improvements.
- BugFix: Fixed `config init` not replacing empty values with prompted for values in team config. [#821](https://github.com/zowe/imperative/issues/821)

## `5.2.2`

- BugFix: Fixed `config secure` not respecting the `rejectUnauthorized` property in team config. [#813](https://github.com/zowe/imperative/issues/813)
- BugFix: Fixed `config import` not respecting the `rejectUnauthorized` property in team config. [#816](https://github.com/zowe/imperative/issues/816)

## `5.2.1`

- BugFix: Fixed issue where `config auto-init` may fail to create project config when global config already exists. [#810](https://github.com/zowe/imperative/issues/810)

## `5.2.0`

- Enhancement: Adds the ability for CLIs and Plug-ins to override some of the prompting logic if an alternate property is set.
- BugFix: Fixed `osLoc` information returning project level paths instead of the global layer. [#805](https://github.com/zowe/imperative/pull/805)
- BugFix: Fixed `autoStore` not being checked by `updateKnownProperty`. [#806](https://github.com/zowe/imperative/pull/806)
- BugFix: Fixed `plugins uninstall` command failing when there is a space in the install path.

## `5.1.0`

- Enhancement: Introduced flag `--show-inputs-only` to show the inputs of the command
  that would be used if a command were executed.
- Enhancement: Added dark theme to web help that is automatically used when system-wide dark mode is enabled.
- BugFix: Fixed ProfileInfo API `argTeamConfigLoc` not recognizing secure fields in multi-layer operations. [#800](https://github.com/zowe/imperative/pull/800)
- BugFix: Fixed ProfileInfo API `updateKnownProperty` possibly storing information in the wrong location due to optional osLoc information. [#800](https://github.com/zowe/imperative/pull/800)

## `5.0.2`

- BugFix: Fixed a bug where, upon trying to create a V1 profile containing no secure properties, if the credential manager cannot access the credential vault, an error would be thrown.

## `5.0.1`

- BugFix: Fixed ProfileInfo API targeting default base profile instead of the operating layer's base profile. [#791](https://github.com/zowe/imperative/issues/791)

## `5.0.0`

- Major: Introduced Team Profiles, Daemon mode, and more. See the prerelease items below for more details.

## `5.0.0-next.202204142147`

- BugFix: Fixed missing `osLoc` information from `ProfileInfo.getAllProfiles()`. [#771](https://github.com/zowe/imperative/issues/771)
- BugFix: Fixed updateKnownProperty saving to the active layer instead of the layer of the desired profile.
- Enhancement: Added the ability to exclude the home directory from `ProfileInfo.getAllProfiles()`. [#787](https://github.com/zowe/imperative/issues/771)

## `5.0.0-next.202204131728`

- BugFix: Fixed `autoStore` property not being merged properly between team config layers.

## `5.0.0-next.202204111131`

- BugFix: Updated `moment` dependency.

## `5.0.0-next.202204081605`

- BugFix: Fixed `config set` command not respecting the property type defined in the schema. [#772](https://github.com/zowe/imperative/issues/772)

## `5.0.0-next.202204051515`

- Enhancement: Added support for profile name aliases in team config so that `--zosmf-profile lpar1` falls back to profile "zosmf_lpar1" if "lpar1" does not exist.
- BugFix: Reworded potentially misleading output of `config convert-profiles` command mentioning obsolete plug-ins.
- BugFix: Made `--dry-run` and `--prompt` options mutually exclusive on `config init` command.
- **Next Breaking**: The team config API method `config.api.profiles.get` now returns `null` if a profile doesn't exist unless `mustExist` is false. [#518](https://github.com/zowe/imperative/issues/518)
- BugFix: Added the ability to read option values from aliases. Enhanced backward compatibility with V1 profiles. [#770](https://github.com/zowe/imperative/issues/770)

## `5.0.0-next.202203311701`

- BugFix: Allowed `ProfileCredentials.isSecured` to be insecure on teamConfig based on existing secure fields. [#762](https://github.com/zowe/imperative/issues/762)

## `5.0.0-next.202203231534`

- Enhancement: Added JSON property autocompletion to `secure` array in team config files. [zowe/zowe-cli#1187](https://github.com/zowe/zowe-cli/issues/1187)
- BugFix: Fixed incorrect description for untyped profiles in team config files. [zowe/zowe-cli#1303](https://github.com/zowe/zowe-cli/issues/1303)
- **Next Breaking**: Schema files created or updated with the above changes are not backward compatible with older versions of Imperative.

## `5.20.0`

- Enhancement: Added the ability to `forceUpdate` a property using the `ProfileInfo.updateProperty` method. [zowe-explorer#2493](https://github.com/zowe/vscode-extension-for-zowe/issues/2493)

## `5.0.0-next.202203222132`

- BugFix: Reverted unintentional breaking change that prevented `DefaultCredentialManager` from finding Keytar outside of calling CLI's node_modules folder.

## `5.0.0-next.202203211501`

- Enhancement: Enhanced secure ProfileInfo APIs with user-defined secure properties. [#739](https://github.com/zowe/imperative/issues/739)
- Enhancement: Introduced `updateKnownProperty` which will update a given property in most cases and `resolve(false)` otherwise.
- Enhancement: Introduced `updateProperty` which takes care of special cases where the property is not found.
- Enhancement: Allowed adding and removing properties from the ProfileInfo class.
- Enhancement: Allowed properties to be stored securely from the ProfileInfo class. `v2 profiles only`
- BugFix: Removed user-defined secure properties if `getSecureValues: false`. [#738](https://github.com/zowe/imperative/issues/738)
- BugFix: Removed strict requirement of `IHandlerParameter` from the `ConfigAutoStore` class by implementing helper methods.
- BugFix: Allowed `private loadSchema` function to return the corresponding schema for a user config. [#758](https://github.com/zowe/imperative/issues/758)

## `5.0.0-next.202203181826`

- BugFix: Fixed a bug where the `<APP>_EDITOR` environment variable was not being respected in a graphical environment [zowe/zowe-cli#1335](https://github.com/zowe/zowe-cli/issues/1335)
- BugFix: Fixed AbstractRestClient returning compressed data in `causeErrors` property for streamed responses. [#753](https://github.com/zowe/imperative/issues/753)

## `5.0.0-next.202203091934`

- Enhancement: Added prompt for base profile host property to `zowe config init`. [zowe/zowe-cli#1219](https://github.com/zowe/zowe-cli/issues/1219)
- **Next Breaking**
  - The `getSecureValue` callback property has been renamed to `getValueBack` on the `IConfigBuilderOpts` interface.
  - If your plug-in defines profile properties with `includeInTemplate` and `secure` both true, the `config init` command no longer prompts for their values.

## `5.0.0-next.202203072228`

- BugFix: Removed extra space in help text following option name [#745](https://github.com/zowe/imperative/issues/745).
- BugFix: Fixed Ctrl+C (SIGINT) response to CLI prompts throwing an error rather than exiting silently.

## `5.0.0-next.202202232039`

- Enhancement: Added `stdin` property to `IHandlerParameters` which defaults to `process.stdin` and can be overridden with another readable stream in daemon mode.
  - This may be a breaking change for unit tests that mock the `IHandlerParameters` interface since a required property has been added.
- **Next Breaking**: Replaced `IYargsContext` interface with `IDaemonContext` and renamed `yargsContext` property of `ImperativeConfig.instance` to `daemonContext`. A context object is no longer supplied to `yargs` since it gets parsed as CLI arguments which is undesired behavior.

## `5.0.0-next.202202111730`

- **Next Breaking**: Changed the default behavior of `Config.save` and `ConfigSecure.save` APIs to save only the active config layer. [#732](https://github.com/zowe/imperative/issues/732)

## `5.0.0-next.202202111433`

- Enhancement: Convert previously used profile property names into V2-compliant property names during the `zowe config convert-profiles` command. Conversions are: hostname -> host, username -> user, pass -> password.

## `5.0.0-next.202201311918`

- BugFix: Fixed useful debugging information missing from error message when Keytar module fails to load.

## `5.0.0-next.202201102100`

- BugFix: Fixed ZOWE_CLI_HOME environment variable not respected by team config in daemon mode. [zowe/zowe-cli#1240](https://github.com/zowe/zowe-cli/issues/1240)

## `5.0.0-next.202201071721`

- Enhancement: Replaced hidden `--dcd` option used by CommandProcessor in daemon mode with IDaemonResponse object.
- **Next Breaking**
  - Changed the "args" type on the `Imperative.parse` method to allow a string array.
  - Restructured the IDaemonResponse interface to provide information to CommandProcessor.

## `5.0.0-next.202201061509`

- Enhancement: Added `overwrite` option for `zowe config init` command to overwrite config files instead of merging new changes. [#1036](https://github.com/zowe/zowe-cli/issues/1036)

## `5.0.0-next.202201051456`

- BugFix: Fixed inconsistent error message when invalid CLI command is run in daemon mode. [zowe/zowe-cli#1081](https://github.com/zowe/zowe-cli/issues/1081)

## `5.0.0-next.202112221912`

- Enhancement: Added `delete` option to `config convert-profiles` command.

## `5.0.0-next.202112201553`

- BugFix: Fixed config auto-store may store secure properties in plain text if secure array is outside of subprofile in team config. [#709](https://github.com/zowe/imperative/issues/709)

## `5.0.0-next.202112171553`

- Enhancement: Added `config convert-profiles` command that converts v1 profiles to team config. [zowe/zowe-cli#896](https://github.com/zowe/zowe-cli/issues/896)
- Enhancement: Added `config edit` command that opens config JSON file in default text editor. [zowe/zowe-cli#1072](https://github.com/zowe/zowe-cli/issues/1072)

## `5.0.0-next.202112151934`

- BugFix: Removed `@internal` methods from type declarations so they don't appear in IntelliSense. [#679](https://github.com/zowe/imperative/issues/679)
- BugFix: Made the `ProfileInfo.initSessCfg` method public for easier instantiation of classes that extend AbstractSession.
- Deprecated: All methods in the `IHandlerParameters.profiles` class. Use the `ConfigProfiles` API for team config instead.

## `5.0.0-next.202112132158`

- Enhancement: Added an environment variable to control whether or not sensitive data will be masked in the console output.<br/>
  This behavior excludes any TRACE level logs for both, Imperative.log and AppName.log.<br/>
  This behavior also excludes properties defined as secure by the plugin developers.<br/>
  If the schema definition is not found, we will exclude the following properties: user, password, tokenValue, and keyPassphrase.<br/>
  More information: [zowe/zowe-cli #1106](https://github.com/zowe/zowe-cli/issues/1106)

## `5.0.0-next.202112101814`

- BugFix: Fixed daemon mode not loading secure properties in team config. [zowe/zowe-cli#1232](https://github.com/zowe/zowe-cli/issues/1232)

## `5.0.0-next.202112021611`

- BugFix: Fixed `config import` and `config init` behaving incorrectly when config JSON exists in higher level directory. [zowe/zowe-cli#1218](https://github.com/zowe/zowe-cli/issues/1218)
- BugFix: Fixed `config import` command not failing when positional argument "location" is missing.

## `5.0.0-next.202112012301`

- Enhancement: Changed CLI prompt input to be hidden for properties designated as secure in team config. [zowe/zowe-cli#1106](https://github.com/zowe/zowe-cli/issues/1106)
- BugFix: Improved error message when Keytar module fails to load. [#27](https://github.com/zowe/imperative/issues/27)
- **Next Breaking**
  - Removed the `ConfigProfiles.load` API method. Use the methods `ConfigLayers.find` and `ConfigSecure.securePropsForProfile` instead. [#568](https://github.com/zowe/imperative/issues/568)

## `5.0.0-next.202111301806`

- Enhancement: Added a utility function to get basic system architecture and platform info

## `5.0.0-next.202111292021`

- **Next Breaking**: Use JSON-based communication protocol between imperative daemon server and client.

## `5.0.0-next.202111192150`

- BugFix: Changed credentials to be stored securely by default for v1 profiles to be consistent with the experience for v2 profiles. [zowe/zowe-cli#1128](https://github.com/zowe/zowe-cli/issues/1128)
- **Next Breaking**
  - Removed the `credentialServiceName` property from ImperativeConfig. The default credential manager uses the `name` property instead.

## `5.0.0-next.202111101806`

- Enhancement: Added `dry-run` option for `zowe config init` command to preview changes instead of saving them to disk. [#1037](https://github.com/zowe/zowe-cli/issues/1037)
- Bugfix: Fix crashing issue related to reloading the config when `--dcd` option is specified [#943](https://github.com/zowe/zowe-cli/issues/943) [#1190](https://github.com/zowe/zowe-cli/issues/1190)

## `5.0.0-next.202111032034`

- Enhancement: Added `autoStore` property to config JSON files which defaults to true. When this property is enabled and the CLI prompts you to enter connection info, the values you enter will be saved to disk (or credential vault if they are secure) for future use. [zowe/zowe-cli#923](https://github.com/zowe/zowe-cli/issues/923)
- **Next Breaking**
  - Changed the default behavior of `Config.set` so that it no longer coerces string values to other types unless the `parseString` option is true.

## `5.0.0-next.202110201735`

- **LTS Breaking**
  - Changed the return value of the public `PluginManagementFacility.requirePluginModuleCallback` function
- BugFix: Updated the profiles list as soon as the plugin is installed.

## `5.0.0-next.202110191937`

- **Next Breaking**: Added the new, required, abstract method 'displayAutoInitChanges' to the 'BaseAutoInitHandler' class.

## `5.0.0-next.202110071645`

- Enhancement: Added `config update-schemas [--depth <value>]` command. [zowe/zowe-cli#1059](https://github.com/zowe/zowe-cli/issues/1059)
- Enhancement: Added the ability to update the global schema file when installing a new plugin. [zowe/zowe-cli#1059](https://github.com/zowe/zowe-cli/issues/1059)
- **Next Breaking**
  - Renamed public static function ConfigSchemas.loadProfileSchemas to ConfigSchemas.loadSchema

## `5.0.0-next.202110011948`

- **LTS Breaking**: Changed default log level from DEBUG to WARN for Imperative logger and app logger to reduce the volume of logs written to disk. [#634](https://github.com/zowe/imperative/issues/634)

## `5.0.0-next.202109281439`

- Enhancement: Added `config import` command that imports team config files from a local path or web URL. [#1083](https://github.com/zowe/zowe-cli/issues/1083)
- Enhancement: Added Help Doc examples for the `zowe config` group of commands. [#1061](https://github.com/zowe/zowe-cli/issues/1061)

## `5.0.0-next.202109031503`

- Enhancement: Log in to authentication service to obtain token value instead of prompting for it in `config secure` command.

## `5.0.0-next.202108181618`

- **LTS Breaking**: Make `fail-on-error` option true by default on `zowe plugins validate` command.

## `5.0.0-next.202108121732`

- Enhancement: Flattened the default profiles structure created by the `config init` command.
- **Next Breaking**: Split up authToken property in team config into tokenType and tokenValue properties to be consistent with Zowe v1 profiles.

## `5.0.0-next.202108062025`

- BugFix: Export all Config related interfaces.

## `5.0.0-next.202107122104`

- BugFix: Fixed secure credentials not being stored by the `config auto-init` command.

## `5.0.0-next.202107092101`

- Enhancement: Adds the `config auto-init` base handler and command builder, allowing a CLI to build a configuration auto-initialization command and handler
- Enhancement: Adds the optional `configAutoInitCommandConfig` interface to the IImperativeConfig interface, allowing for an auto-init command to be generated if a CLI supports it
- Enhancement: Better support for comments in JSON
- Bugfix: Revert schema changes related to additionalProperties. Re-enable IntelliSense when editing zowe.config.json files
- **Next Breaking**
  - Changed the schema paths and updated schema version

## `5.0.0-next.202106221817`

- **Next Breaking**
  - Replaced --user with --user-config on all config command groups due to conflict with --user option during config auto-initialization
  - Replaced --global with --global-config on all config command groups for consistency

## `5.0.0-next.202106212048`

- Enhancement: A new interface (IApimlSvcAttrs) was added. A property (apimlConnLookup) of that interface type was added to IImperativeConfig to enable plugins to tie themselves to an APIML service. Zowe-CLI can then ask APIML for the configuration data for the plugin to connect to that service.

## `5.0.0-next.202106041929`

- **LTS Breaking**: Removed the following previously deprecated items:
  - ICliLoadProfile.ICliILoadProfile -- use ICliLoadProfile.ICliLoadProfile
  - IImperativeErrorParms.suppressReport -- has not been used since 10/17/2018
  - IImperativeConfig.pluginBaseCliVersion -- has not been used since version 1.0.1
  - AbstractRestClient.performRest -- use AbstractRestClient.request
  - AbstractSession.HTTP_PROTOCOL -- use SessConstants.HTTP_PROTOCOL
  - AbstractSession.HTTPS_PROTOCOL -- use SessConstants.HTTPS_PROTOCOL
  - AbstractSession.TYPE_NONE -- use SessConstants.AUTH_TYPE_NONE
  - AbstractSession.TYPE_BASIC -- use SessConstants.AUTH_TYPE_BASIC
  - AbstractSession.TYPE_BEARER -- use SessConstants.AUTH_TYPE_BEARER
  - AbstractSession.TYPE_TOKEN -- use SessConstants.AUTH_TYPE_TOKEN

## `5.0.0-next.202104262004`

- Enhancement: Remove message about NPM peer dep warnings that no longer applies to npm@7.
- **LTS Breaking**: Imperative no longer requires plug-ins to include CLI package as a peer dependency. It is recommended that CLI plug-ins remove their peer dependency on @zowe/cli for improved compatibility with npm@7. This is a breaking change for plug-ins, as older versions of Imperative will fail to install a plug-in that lacks the CLI peer dependency.

## `5.0.0-next.202104140156`

- BugFix: Allow SCS to load new securely stored credentials. [#984](https://github.com/zowe/zowe-cli/issues/984)

## `5.0.0-next.202104071400`

- Enhancement: Add the ProfileInfo API to provide the following functionality:
  - Read configuration from disk.
  - Transparently read either a new team configuration or old style profiles.
  - Resolve order of precedence for profile argument values.
  - Provide information to enable callers to prompt for missing profile arguments.
  - Retain the location in which a profile or argument was found.
  - Automatically initialize CredentialManager, including an option to specify a custom keytar module.
  - Provide a means to postpone the loading of secure arguments until specifically requested by the calling app to delay loading sensitive data until it is needed.
  - Provide access to the lower-level Config API to fully manipulate the team configuration file.

## `5.0.0-next.202103111923`

- Enhancement: Allow custom directory to be specified for project config in `Config.load` method. [#544](https://github.com/zowe/imperative/issues/544)
- BugFix: Fixed Config object not exported at top level. [#543](https://github.com/zowe/imperative/issues/543)

## `5.0.0-next.202101292016`

- BugFix: Fixed error when Imperative APIs are called and "config" property of ImperativeConfig is not initialized. [#533](https://github.com/zowe/imperative/issues/533)

## `5.0.0-next.202101281717`

- Enhancement: Added new config API intended to replace the profiles API, and new "config" command group to manage config JSON files. The new API makes it easier for users to create, share, and switch between profile configurations.
- Deprecated: The "profiles" command group for managing global profiles in "{cliHome}/profiles". Use the new "config" command group instead.
- **LTS Breaking**: Removed "config" command group for managing app settings in "{cliHome}/imperative/settings.json". If app settings already exist they are still loaded for backwards compatibility. For storing app settings use the new config API instead.
- Enhancement: Added support for secure credential storage without any plug-ins required. Include the "keytar" package as a dependency in your CLI to make use of it.
- Enhancement: Added `deprecatedReplacement` property to `ICommandDefinition` to deprecate a command.

## `5.0.0-next.202010301408`

- Enhancement: Allow hidden options.

## `5.0.0-next.202010161240`

- Enhancement: Allow process exit code to be passed to daemon clients.

## `5.0.0-next.202009251501`

- Enhancement: add support for CLIs that want to run as a persistent process (daemon mode).

## `4.18.3`

- BugFix: Removed `moment` dependency.

## `4.18.2`

- BugFix: Updated `moment` dependency.

## `4.18.1`

- BugFix: Fixed AbstractRestClient returning compressed data in `causeErrors` property for streamed responses. [#753](https://github.com/zowe/imperative/issues/753)

## `4.18.0`

- Enhancement: Sorted output of `plugins list` command in alphabetical order to make it easier to read. [#489](https://github.com/zowe/imperative/issues/489)
- Enhancement: Added `--short` option to `plugins list` command to abbreviate its output. [#743](https://github.com/zowe/imperative/issues/743)
- BugFix: Fixed single character options rendered in help with double dash instead of single dash. [#638](https://github.com/zowe/imperative/issues/638)

## `4.17.6`

- BugFix: Fixed an error where, in certain situations, the web help displays data for another command with the same name. [#728](https://github.com/zowe/imperative/issues/728)
- BugFix: Fixed web help wrongly escaping characters inside code blocks. [#730](https://github.com/zowe/imperative/issues/730)

## `4.17.5`

- BugFix: Updated log4js and nanoid for improved security.

## `4.17.4`

- BugFix: Fixed --hw not adding new lines when `\n` is present in the text. [#715](https://github.com/zowe/imperative/issues/715)

## `4.17.3`

- BugFix: Fixed AbstractRestClient silently failing to decompress last chunk of gzip-compressed binary data that is truncated.

## `4.17.2`

- BugFix: Updated prettyjson and cli-table3 in order to lockdown the `colors` package. [#719](https://github.com/zowe/imperative/issues/719)
- BugFix: Updated markdown-it to address a vulnerability. [Snyk Report](https://security.snyk.io/vuln/SNYK-JS-MARKDOWNIT-2331914)

## `4.17.1`

- BugFix: Fixed an issue where plugin install and uninstall did not work with NPM version 8. [#683](https://github.com/zowe/imperative/issues/683)

## `4.17.0`

- Enhancement: Export the Imperative Command Tree on the data object of the `zowe --ac` command when `--rfj` is specified.

## `4.16.2`

- BugFix: Reverts hiding the cert-key-file path so users can see what path was specified and check if the file exists

## `4.16.1`

- BugFix: Updated dependencies to resolve problems with the ansi-regex package

## `4.16.0`

- Enhancement: Implemented the ability to authenticate using client certificates in PEM format.

## `4.15.1`

- Bugfix: Updated js-yaml to resolve a potential security issue

## `4.15.0`

- Enhancement: Improved command suggestions for mistyped commands, add aliases to command suggestions

## `4.14.0`

- Enhancement: The `plugins validate` command returns an error code when plugins have errors if the new `--fail-on-error` option is specified. Also added `--fail-on-warning` option to return with an error code when plugins have warnings. [#463](https://github.com/zowe/imperative/issues/463)
- BugFix: Fixed regression where characters are not correctly escaped in web help causing extra slashes ("\") to appear. [#644](https://github.com/zowe/imperative/issues/644)

## `4.13.4`

- BugFix: Added missing periods at the end of command group descriptions for consistency. [#55](https://github.com/zowe/imperative/issues/55)

## `4.13.3`

- Performance: Improved the way that HTTP response chunks are saved, reducing time complexity from O(n<sup>2</sup>) to O(n). This dramatically improves performance for larger requests. [#618](https://github.com/zowe/imperative/pull/618)

## `4.13.2`

- BugFix: Fixed web help examples description typo at line 440 in `packages/cmd/src/CommandPreparer.ts`. [#612](https://github.com/zowe/imperative/issues/612)
- BugFix: Fixed Markdown special characters not being escaped in web help for descriptions of positional options and examples. [#620](https://github.com/zowe/imperative/issues/620)
- BugFix: Fixed subgroups not being displayed under their own heading in web help. [#323](https://github.com/zowe/imperative/issues/323)

## `4.13.1`

- BugFix: Fixed active command tree item not updating in web help when scrolling. [#425](https://github.com/zowe/imperative/issues/425)
- BugFix: Fixed main page of web help not staying scrolled to top of page when loaded. [#525](https://github.com/zowe/imperative/issues/525)

## `4.13.0`

- Enhancement: Added headers[] option to TextUtils.getTable(). [#369](https://github.com/zowe/imperative/issues/369)
- BugFix: Print a subset of the `stdout` and `stderr` buffers when calling `mProgressApi`'s `endBar()` to prevent duplication of output.
- Bugfix: Replaced `this` with `ImperativeConfig.instance` in `ImperativeConfig.getCallerFile()`. [#5](https://github.com/zowe/imperative/issues/5)

## `4.12.0`

- Enhancement: Added decompression support for REST responses with Content-Encoding `gzip`, `deflate`, or `br`. [#318](https://github.com/zowe/imperative/issues/318)

## `4.11.2`

- BugFix: Added `Protocol` to the Error Details coming from the `AbstractRestClient`. [#539](https://github.com/zowe/imperative/issues/539)

## `4.11.1`

- BugFix: Fixed vulnerabilities by replacing marked with markdown-it and sanitize-html.
- BugFix: Fixed plugin install failing to install package from private registry.

## `4.11.0`

- Enhancement: Fixed plugin install commands which were broken in npm@7. [#457](https://github.com/zowe/imperative/issues/457)
- BugFix: Fixed incorrect formatting of code blocks in web help. [#535](https://github.com/zowe/imperative/issues/535)

## `4.10.2`

- BugFix: Fixed vulnerabilities by updating marked

## `4.10.1`

- BugFix: Fixed an issue when `TypeError` has been raised by `Logger.getCallerFileAndLineTag()` when there was not filename for a stack frame. [#449](https://github.com/zowe/imperative/issues/449)

## `4.10.0`

- Enhancement: Added an `arrayAllowDuplicate` option to the `ICommandOptionDefinition` interface. By default, the option value is set to `true` and duplicate values are allowed in an array. Specify `false` if you want Imperative to throw an error for duplicate array values. [#437](https://github.com/zowe/imperative/issues/437)

## `4.9.0`

- BugFix: Updated `opener` dependency due to command injection vulnerability on Windows - [GHSL-2020-145](https://securitylab.github.com/advisories/GHSL-2020-145-domenic-opener)
- Enhancement: Expose `trim` parameter from `wrap-ansi` within `TextUtils.wordWrap()`

## `4.8.1`

- BugFix: Fixed an issue with `ConnectionPropsForSessCfg` where the user would be prompted for user/password even if a token was present. [#436](https://github.com/zowe/imperative/pull/436)

## `4.8.0`

- Enhancement: Added the SSO Callback function, which allows applications to call their own functions while validating session properties (i.e. host, port, user, password, token, etc...). The callback option is named `getValuesBack`. [#422](https://github.com/zowe/imperative/issues/422)

## `4.7.6`

- Enhancement: Added support for dynamically generated cookie names. Updated `AbstractSession.storeCookie()` to process cookie names that are not fully known at build-time. [#431](https://github.com/zowe/imperative/pull/431)

## `4.7.5`

- BugFix: Added support for creating an array with `allowableValues`. Previously, array type options could fail in the Syntax Validator. [#428](https://github.com/zowe/imperative/issues/428)

## `4.7.4`

- Fix update profile API storing secure fields incorrectly when called without CLI args

## `4.7.3`

- Fix web help failing to load in Internet Explorer 11
- Fix `--help-web` not working on macOS when DISPLAY environment variable is undefined
- Change type of `ISession.tokenType` to "string" (for compatiblity with versions older than 4.7.0).

## `4.7.2`

- Hide sensitive session properties (user, password, and token value) in log file. Since 4.7.0, only password was hidden.

## `4.7.1`

- Don't load token value into Session object if user or password are supplied

## `4.7.0`

- Add the --dd flag to profile creation to allow the profile to be created without the default values specified for that profile.
- Use a token for authentication if a token is present in the underlying REST session object.
- Added a new ConnectionPropsForSessCfg.addPropsOrPrompt function that places credentials (including a possible token) into a session configuration object.
  - Plugins must use this function to create their sessions to gain the features of automatic token-handling and prompting for missing connection options.
  - Connection information is obtained from the command line, environment variables, a service profile, a base profile, or from an option's default value in a service profile's definition, in that order.
  - If key connection information is not supplied to any cor Zowe command, the command will prompt for:
    - host
    - port
    - user
    - and password
  - Any prompt will timeout after 30 seconds so that it will not hang an automated script.
- Add base profiles, a new type of profile which can store values shared between profiles of other types.
  - The properties that are currently recognized in a base profile are:
    - host
    - port
    - user
    - password
    - rejectUnauthorized
    - tokenType
    - tokenValue
  - To use base profiles in an Imperative-based CLI, define a `baseProfile` schema on your Imperative configuration object.
  - If the `baseProfile` schema is defined, base profile support will be added to any command that uses profiles.
- Due to new options (like tokenValue) help text will change. Plugin developers may have to update any mismatched snapshots in their automated tests.
- Updated the version of TypeScript from 3.7.4 to 3.8.0.
- Updated the version of TSLint from 5.x to 6.1.2.
- Add login and logout commands to get and delete/invalidate tokens
  - Add showToken flag to display token only, and not save it to the user profile
  - Add ability to create a user profile on login if no profile of that type existed previously

## `4.6.4`

- Fix optional secure fields not deleted when overwriting a profile

## `4.6.3`

- Update log4js to improve Webpack compatibility for extenders

## `4.6.2`

- Fix vulnerabilities by updating yargs

## `4.6.1`

- Update perf-timing version

## `4.6.0`

- Add Bearer token in rest Session

## `4.5.6`

- Fix allowable values not exactly matching input

## `4.5.5`

- Fix absence of default value text when falsy values are used.

## `4.5.4`

- Patched vulnerabilities.

## `4.5.3`

- Fixed alignment of output from `zowe plugins list` command.

## `4.5.2`

- Fix failure to load secure profile fields that are optional when no value is found. Thanks @tjohnsonBCM
- Don't load secure profile fields when deleting profile. Thanks @tjohnsonBCM
- Deprecate the interface `ICliILoadProfile`. Use `ICliLoadProfile` instead.

## `4.5.1`

- Check that password is defined when `AbstractSession` uses auth. Thanks @apsychogirl
- Expose `IRestOptions` type in the API. Thanks @apsychogirl

## `4.5.0`

- Add `request` function to `AbstractRestClient` that returns REST client object in response. Thanks @Alexandru-Dimitru
- Deprecate the method `AbstractRestClient.performRest`. Use `AbstractRestClient.request` instead.

## `4.0.0`

- Support `prompt*` as a value for any CLI option to enable interactive prompting.

## `3.0.0`

- Rename package from "@brightside/imperative" to "@zowe/imperative".
- Change name of config option "credential-manager" to "CredentialManager".<|MERGE_RESOLUTION|>--- conflicted
+++ resolved
@@ -2,15 +2,15 @@
 
 All notable changes to the Imperative package will be documented in this file.
 
-<<<<<<< HEAD
+
 ## Recent Changes
 
 - BugFix: Resolved an issue where base profiles in a team configuration file were overwritten when a user configuration file did not include a base profile. [#2383](https://github.com/zowe/zowe-cli/pull/2383)
-=======
+
 ## `8.10.0`
 
 - BugFix: Modified location of Proxy-Authorization header to be located in the agent instead of the request. [#2389](https://github.com/zowe/zowe-cli/issues/2389)
->>>>>>> 9220a102
+
 
 ## `8.8.3`
 
