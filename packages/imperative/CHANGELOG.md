--- conflicted
+++ resolved
@@ -2,16 +2,15 @@
 
 All notable changes to the Imperative package will be documented in this file.
 
-<<<<<<< HEAD
 ## Recent Changes
 
 - Enhancement: Allows for profile specification on `zowe config secure` command to allow for exclusively prompting for a single profile's secure values. [#1890] https://github.com/zowe/zowe-cli/issues/1890
-=======
+
 ## `8.0.0-next.202409191615`
 
 - Update: Final prerelease
 - Update: See `5.27.1` for details
->>>>>>> 856e4423
+
 
 ## `8.0.0-next.202408301809`
 
