--- conflicted
+++ resolved
@@ -4,12 +4,10 @@
 
 ## `8.0.0-next.202407021516`
 
-<<<<<<< HEAD
 - BugFix: Resolved bug that resulted in each plugin to have identical public registries regardless of actual installation location/reference
 - BugFix: Resolved bug that resulted in every plugin to have the same registry as the first if multiple were installed in the same command
-=======
 - BugFix: Updated dependencies for technical currency [#2188](https://github.com/zowe/zowe-cli/pull/2188)
->>>>>>> f43757a0
+
 - Update: See `5.25.0` for details
 
 ## `8.0.0-next.202406201950`
