# Change Log

All notable changes to the Imperative package will be documented in this file.

<<<<<<< HEAD
## Recent Changes

- Enhancement: Consolidated the Zowe client log files into the same directory. [#2116](https://github.com/zowe/zowe-cli/issues/2116)
- Deprecated: The `IO.FILE_DELIM` constant. Use `path.posix.sep` instead or `path.sep` for better cross-platform support.
- Deprecated: The `LoggerConfigBuilder.DEFAULT_LOG_DIR` and `LoggerConfigBuilder.DEFAULT_LOG_FILE_DIR` constants. Use `LoggerConfigBuilder.DEFAULT_LOGS_DIR` instead.
=======
## `8.0.0-next.202405031808`

- BugFix: Restore the previous precedence of token over password in AbstractRestClient [#2109](https://github.com/zowe/zowe-cli/issues/2109)
>>>>>>> d9303141

## `8.0.0-next.202404301428`

- Enhancement: Add informative messages before prompting for connection property values in the CLI callback function getValuesBack.

## `8.0.0-next.202404191414`

- Enhancement: Added a new class named ConvertV1Profiles to enable other apps to better convert V1 profiles into a current Zowe config file.
  - Refactored logic from convert-profiles.handler and ConfigBuilder.convert into ConvertV1Profiles.convert.
  - Removed ConfigBuilder.convert.
  - Replaced IConfigConvertResult with IConvertV1Profiles (which contains IConvertV1ProfResult).
  - Renamed class V1ProfileConversion (formerly known as ProfileIO) to V1ProfileRead for consistency.
    - Marked class V1ProfileRead as @internal.

## `8.0.0-next.202403272026`

- BugFix: Resolved technical currency by updating `markdown-it` dependency. [#2107](https://github.com/zowe/zowe-cli/pull/2107)

## `8.0.0-next.202403251613`

- BugFix: Fixed issue where the `ProfileInfo.addProfileTypeToSchema` function did not update the global schema if a project-level configuration was detected. [#2086](https://github.com/zowe/zowe-cli/issues/2086)
- BugFix: Updated debugging output for technical currency. [#2100](https://github.com/zowe/zowe-cli/pull/2100)

## `8.0.0-next.202403141949`
- LTS Breaking: Modified the @zowe/imperative SDK [#1703](https://github.com/zowe/zowe-cli/issues/1703)
  - Renamed class ProfileIO to V1ProfileConversion.
    - Removed the following obsolete V1 profile functions:
      - createProfileDirs
      - deleteProfile
      - exists
      - writeMetaFile
      - writeProfile
    - Removed the following obsolete V1 profile constant:
      - MAX_YAML_DEPTH
    - Changed fileToProfileName from public to private
  - Removed deprecated function ConfigProfiles.expandPath
    - Use ConfigProfiles.getProfilePathFromName
  - Removed deprecated function ProcessUtils.execAndCheckOutput
    - Use ExecUtils.spawnAndGetOutput

## `8.0.0-next.202403132009`

- Enhancement: Prompt for user/password on SSH commands when a token is stored in the config. [#2081](https://github.com/zowe/zowe-cli/pull/2081)

## `8.0.0-next.202403061549`

- V3 Breaking: Changed prompting logic to prompt for port if port provided is 0 [#2075](https://github.com/zowe/zowe-cli/issues/2075)
- BugFix: Fixed issue with peerDep warnings showing when a plug-in is installed and the version ranges satisfy the semver requirements. [#2067](https://github.com/zowe/zowe-cli/pull/2067)

## `8.0.0-next.202403041352`

- BugFix: Updated engine to Node 18.12.0. [#2074](https://github.com/zowe/zowe-cli/pull/2074)
- BugFix: Removed `profileVersion` from the response given by `--show-inputs-only` to fix [#1689](https://github.com/zowe/zowe-cli/issues/1689). Extended that change to the `config report-env` command, where similar soon-to-be obsolete v1 considerations occur.
- BugFix: Changed text displayed for configuration from "V2" to "TeamConfig" [#2019](https://github.com/zowe/zowe-cli/issues/2019)
- BugFix: Eliminated a Node Version Manager (NVM) GUI popup dialog which NVM now displays during the `zowe config report-env` command by removing the NVM version number from our report.
- Enhancement: Replaced the term "Team configuration" with "Zowe client configuration" in the `zowe config report-env` command.

- LTS Breaking: [#1703](https://github.com/zowe/zowe-cli/issues/1703)
  - Removed the following obsolete V1 profile interfaces:
    - @zowe/cli-test-utils
      - ISetupEnvironmentParms.createOldProfiles

    - @zowe/imperative
      - ICliLoadProfile
      - ICliLoadAllProfiles
      - ICommandLoadProfile
      - ICommandProfileTypeConfiguration.createProfileExamples
      - ICommandProfileTypeConfiguration.createProfileFromArgumentsHandler
      - ICommandProfileTypeConfiguration.updateProfileExamples
      - ICommandProfileTypeConfiguration.updateProfileFromArgumentsHandler
      - IDeleteProfile
      - ILoadAllProfiles
      - ILoadProfile
      - IProfileDeleted
      - IProfileManager.loadCounter
      - IProfileManagerFactory
      - IProfileSaved
      - IProfileValidated
      - ISaveProfile
      - ISaveProfileFromCliArgs
      - ISetDefaultProfile
      - IUpdateProfile
      - IUpdateProfileFromCliArgs
      - IValidateProfile
      - IValidateProfileForCLI
      - IValidateProfileWithSchema

  - Removed the following obsolete V1 profile classes/functions:
    - @zowe/core-for-zowe-sdk
      - File ProfileUtils.ts, which includes these functions:
        - getDefaultProfile
        - getZoweDir - moved to ProfileInfo.getZoweDir

    - @zowe/cli-test-utils
      - TempTestProfiles.forceOldProfiles
      - TestUtils.stripProfileDeprecationMessages

    - @zowe/imperative
      - AbstractProfileManager
        - Any remaining functions consolidated into CliProfileManager
      - AbstractProfileManagerFactory
      - BasicProfileManager
        - Any remaining functions consolidated into CliProfileManager
      - BasicProfileManagerFactory
      - CliProfileManager
        - clearDefault
        - configurations
        - constructFullProfilePath
        - delete
        - deleteProfile
        - deleteProfileFromDisk
        - getAllProfileNames
        - getDefaultProfileName
        - isProfileEmpty
        - load
        - loadAll
        - loadCounter
        - loadDependencies
        - loadFailed
        - loadProfile
        - loadSpecificProfile
        - locateExistingProfile
        - managerParameters
        - mergeProfiles
        - META_FILE_SUFFIX
        - PROFILE_EXTENSION
        - profileRootDirectory
        - profileTypeSchema
        - save
        - saveProfile
        - setDefault
        - update
        - updateProfile
        - validate
        - validateProfile
        - validateProfileAgainstSchema
        - validateProfileObject
        - validateRequiredDependenciesAreSpecified
      - CommandProfiles
        - getMeta
        - getAll
      - ImperativeProfileManagerFactory
      - ProfileInfo.usingTeamConfig
        - To detect if a team config exists, use ProfileInfo.getTeamConfig().exists
        - To detect if only V1 profiles exist, use ProfileInfo.onlyV1ProfilesExist

    - @zowe/zos-uss-for-zowe-sdk
        - SshBaseHandler
            - Removed the unused, protected property ‘mSshProfile’

  - Removed the following obsolete V1 profile constants:
    - @zowe/imperative
      - CoreMessages class
        - createProfileCommandSummary
        - createProfileDisableDefaultsDesc
        - createProfileOptionDesc
        - createProfileOptionOverwriteDesc
        - createProfilesCommandDesc
        - createProfilesCommandSummary
        - deleteProfileActionDesc
        - deleteProfileCommandDesc
        - deleteProfileDepsDesc
        - deleteProfileExample
        - deleteProfileForceOptionDesc
        - deleteProfileNameDesc
        - deleteProfilesCommandDesc
        - deleteProfilesCommandSummary
        - detailProfileCommandDesc
        - listGroupWithOnlyProfileCommandSummary
        - listGroupWithOnlyProfileDefaultDesc
        - listGroupWithOnlyProfilesDefinition
        - listGroupWithOnlyProfileSetDesc
        - listGroupWithOnlyProfilesSummary
        - listProfileCommandDesc
        - listProfileCommandSummary
        - listProfileExample
        - listProfileExampleShowContents
        - listProfileLoadedModulesOptionDesc
        - listProfilesFoundMessage
        - listProfilesNotFoundMessage
        - listProfileVerboseOptionDesc
        - locateProfilesDesc
        - overroteProfileMessage
        - profileCreatedSuccessfully
        - profileCreatedSuccessfullyAndPath
        - profileCreateErrorDetails
        - profileCreateErrorHeader
        - profileDeletedSuccessfully
        - profileDeleteErrorDetails
        - profileDeleteErrorHeader
        - profileDesc
        - profileLoadError
        - profileNotDeletedMessage
        - profileReviewMessage
        - profileUpdatedSuccessfullyAndPath
        - selectProfileNameDesc
        - setGroupWithOnlyProfilesCommandDesc
        - setGroupWithOnlyProfilesListDesc
        - setGroupWithOnlyProfilesSummary
        - setProfileActionDesc
        - setProfileActionSummary
        - setProfileExample
        - setProfileOptionDesc
        - showDependenciesCommandDesc
        - unableToCreateProfile
        - unableToDeleteProfile
        - unableToFindProfile
        - unableToLoadRequestedProfilesError
        - unexpectedProfileCreationError
        - unexpectedProfileLoadError
        - unexpectedProfilesLoadError
        - unexpectedProfileUpdateError
        - updateProfileActionDesc
        - updateProfileCommandDesc
        - updateProfileCommandSummary
        - validateProfileCommandDesc
        - validateProfileCommandSummary
        - validateProfileGroupDesc
        - validateProfileNameDesc
        - validateProfileOptionDesc
      - ProfilesConstants class
        - DEPRECATE_TO_CONFIG_EDIT
        - DEPRECATE_TO_CONFIG_INIT
        - DEPRECATE_TO_CONFIG_LIST
        - DEPRECATE_TO_CONFIG_SET
        - PROFILES_COMMAND_TYPE_KEY

  - Annotated the following items as @internal:
    - @zowe/imperative
      - CommandProfileLoader
      - ImperativeApi.profileManager
      - ProfileValidator

## `8.0.0-next.202402271901`

- BugFix: Fixed chalk functionality that was broken due to the use of the removed `.enabled` property. [#2071](https://github.com/zowe/zowe-cli/issues/2071)

## `8.0.0-next.202402261705`

- LTS Breaking: Updated `ICommandArguments` and `IHandlerParameters` to accept strings or numbers per Yargs changes. [#2069](https://github.com/zowe/zowe-cli/pull/2069)
- BugFix: Correct the examples displayed by the `--help-examples` command. [#1865](https://github.com/zowe/zowe-cli/issues/1865) and [#1715](https://github.com/zowe/zowe-cli/issues/1715)
- BugFix: Updated additional dependencies for technical currency. [#2061](https://github.com/zowe/zowe-cli/pull/2061)
- BugFix: Updated engine to Node 16.7.0. [#2061](https://github.com/zowe/zowe-cli/pull/2061)

## `8.0.0-next.202402221834`

- Enhancement: Added multiple APIs to the `ProfileInfo` class to help manage schemas between client applications. [#2012](https://github.com/zowe/zowe-cli/issues/2012)

## `8.0.0-next.202402211923`

- BugFix: Updated dependencies for technical currency. [#2057](https://github.com/zowe/zowe-cli/pull/2057)

## `8.0.0-next.202402132108`

- LTS Breaking: Added Zowe release version output for `--version` [#2028](https://github.com/zowe/zowe-cli/issues/2028)
- Enhancement: Added `name-only` alias to `root` on `config list` command [#1797](https://github.com/zowe/zowe-cli/issues/1797)
- BugFix: Resolved technical currency by updating `socks` transitive dependency


## `8.0.0-next.202401191954`

- LTS Breaking: Removed the following:
  - All 'profiles' commands, since they only worked with now-obsolete V1 profiles.
  - BasicProfileManager.initialize function
  - These interfaces:
    - IProfileManagerInit
    - IProfileInitialized

## `8.0.0-next.202401081937`

- BugFix: Fixed error message shown for null option definition to include details about which command caused the error. [#2002](https://github.com/zowe/zowe-cli/issues/2002)

## `8.0.0-next.202401031939`

- Enhancement: Revised help text for consistency [#1756](https://github.com/zowe/zowe-cli/issues/1756)

## `8.0.0-next.202311291643`

- LTS Breaking: Removed check for `ZOWE_EDITOR` environment variable in `ProcessUtils.openInEditor` [#1867](https://github.com/zowe/zowe-cli/issues/1867)

## `8.0.0-next.202311282012`

- LTS Breaking: Unpinned dependency versions to allow for patch/minor version updates for dependencies [#1968](https://github.com/zowe/zowe-cli/issues/1968)

## `8.0.0-next.202311141903`

- LTS Breaking: Removed the following previously deprecated items:
  - `flattenCommandTreeWithAliases()` -- Use `CommandUtils.flattenCommandTree()` instead
  - `AbstractAuthHandler.getPromptParams()` -- Use `getAuthHandlerApi()` instead
  - `BaseAuthHandler.getPromptParams()` -- Use `getAuthHandlerApi()` instead
  - `promptForInput()` -- Use the asynchronous method `readPrompt()` instead
  - `promptWithTimeout()` -- Use `readPrompt` instead which supports more options
  - `Imperative.envVariablePrefix` -- Use `ImperativeConfig.instance.envVariablePrefix` instead
  - `pluginHealthCheck()` -- Plugins that want to perform a health check can
    specify the `pluginLifeCycle` property to load a class from the plugin.
    The plugin can implement the `postInstall()` function of that class to perform
    a health check, or any other desired operation.
  - `IProfOpts.requireKeytar` -- removing the default implementation of `require("keytar")` from the caller app's node_modules folders

## `8.0.0-next.202311141517`

- LTS Breaking: Replaced the previously deprecated function AbstractCommandYargs.getBrightYargsResponse - use AbstractCommandYargs.getZoweYargsResponse

## `8.0.0-next.202311132045`

- Major: First major version bump for V3

## `5.23.0`

- Enhancement: Prompt for user/password on SSH commands when a token is stored in the config. [#2081](https://github.com/zowe/zowe-cli/pull/2081)

## `5.22.7`

- BugFix: Resolved technical currency by updating `markdown-it` dependency. [#2106](https://github.com/zowe/zowe-cli/pull/2106)

## `5.22.6`

- BugFix: Updated debugging output for technical currency. [#2098](https://github.com/zowe/zowe-cli/pull/2098)

## `5.22.5`

- BugFix: Fixed issue where the `ProfileInfo.addProfileTypeToSchema` function did not update the global schema if a project-level configuration was detected. [#2086](https://github.com/zowe/zowe-cli/issues/2086)

## `5.22.4`

- BugFix: Fixed race condition in `config convert-profiles` command that may fail to delete secure values for old profiles

## `5.22.3`

- BugFix: Resolved issue in `ProfileInfo` where schema comparisons fail, specifically when comparing the cached schema against a command-based schema during registration.

## `5.22.2`

- BugFix: Resolved technical currency by updating `socks` transitive dependency

## `5.22.0`

- BugFix: Updated `mustache` and `jsonschema` dependencies for technical currency.
- Enhancement: Added multiple APIs to the `ProfileInfo` class to help manage schemas between client applications. [#2012](https://github.com/zowe/zowe-cli/issues/2012)

## `5.21.0`

- Enhancement: Hid the progress bar if `CI` environment variable is set, or if `FORCE_COLOR` environment variable is set to `0`. [#1845](https://github.com/zowe/zowe-cli/issues/1845)
- BugFix: Fixed issue where secure property names could be returned for the wrong profile. [zowe-explorer#2633](https://github.com/zowe/vscode-extension-for-zowe/issues/2633)

## `5.20.2`

- BugFix: Fixed issue when a property is not found in `ProfileInfo.updateProperty({forceUpdate: true})`. [zowe-explorer#2493](https://github.com/zowe/vscode-extension-for-zowe/issues/2493)

## `5.20.1`

- BugFix: Fixed error message shown for null option definition to include details about which command caused the error. [#2002](https://github.com/zowe/zowe-cli/issues/2002)

## `5.19.0`

- Enhancement: Deprecated function AbstractCommandYargs.getBrightYargsResponse in favor of AbstractCommandYargs.getZoweYargsResponse
- Enhancement: Deprecated the 'bright' command as an alias for the 'zowe' command. The 'bright' command will be removed in Zowe V3.

## `5.18.4`

- BugFix: Removed out of date `Perf-Timing` performance timing package.

## `5.18.3`

- BugFix: Fix for `AbstactRestClient` failing to return when streaming a large dataset or USS file [#1805](https://github.com/zowe/zowe-cli/issues/1805), [#1813](https://github.com/zowe/zowe-cli/issues/1813), and [#1824](https://github.com/zowe/zowe-cli/issues/1824)

## `5.18.2`

- BugFix: Fixed normalization on stream chunk boundaries [#1815](https://github.com/zowe/zowe-cli/issues/1815)

## `5.18.1`

- BugFix: Fixed merging of profile properties in `ProfileInfo.createSession`. [#1008](https://github.com/zowe/imperative/issues/1008)

## `5.18.0`

- Enhancement: Replaced use of `node-keytar` with the new `keyring` module from `@zowe/secrets-for-zowe-sdk`. [zowe-cli#1622](https://github.com/zowe/zowe-cli/issues/1622)

## `5.17.0`

- Enhancement: Added `inSchema` property for ProfileInfo to indicate if argument is a known schema argument [#899](https://github.com/zowe/imperative/issues/899)

## `5.16.0`

- Enhancement: Handled unique cookie identifier in the form of dynamic token types. [#996](https://github.com/zowe/imperative/pull/996)
- Enhancement: Added a new utility method to `ImperativeExpect` to match regular expressions. [#996](https://github.com/zowe/imperative/pull/996)
- Enhancement: Added support for multiple login operations in a single `config secure` command execution. [#996](https://github.com/zowe/imperative/pull/996)
- BugFix: Allowed for multiple `auth logout` operations. [#996](https://github.com/zowe/imperative/pull/996)
- BugFix: Prevented `auto-init` from sending two `login` requests to the server. [#996](https://github.com/zowe/imperative/pull/996)

## `5.15.1`

- BugFix: Enabled NextVerFeatures.useV3ErrFormat() to form the right environment variable name even if Imperative.init() has not been called.

## `5.15.0`

- Enhancement: Enabled users to display errors in a more user-friendly format with the ZOWE_V3_ERR_FORMAT environment variable. [zowe-cli#935](https://github.com/zowe/zowe-cli/issues/935)

## `5.14.2`

- BugFix: Handle logic for if a null command handler is provided

## `5.14.1`

- BugFix: Fixed a logic error in the `config list` command that caused unwanted behavior when a positional and `--locations` were both passed in.

## `5.14.0`

- Enhancement: Added the function IO.giveAccessOnlyToOwner to restrict access to only the currently running user ID.
- Enhancement: Enable command arguments to change `{$Prefix}_EDITOR`. Updating IDiffOptions
to include names for the files that are to be compared. Updating IO.getDefaultTextEditor() for different os versions. Updating return value types for `CliUtils.readPrompt`. Changes made to support recent zowe cli work:
[zowe-cli#1672](https://github.com/zowe/zowe-cli/pull/1672)

## `5.13.2`

- BugFix: Reduced load time by searching for command definitions with `fast-glob` instead of `glob`.

## `5.13.1`

- BugFix: Removed validation of the deprecated pluginHealthCheck property. [#980](https://github.com/zowe/imperative/issues/980)

## `5.13.0`

- Enhancement: Alters TextUtils behavior slightly to enable daemon color support without TTY

## `5.12.0`

- Enhancement: Added `--prune` option to `zowe config secure` command to delete unused properties. [#547](https://github.com/zowe/imperative/issues/547)

## `5.11.1`

- BugFix: Fixed the `login` and `logout` handlers, fixing the `li` and `lo` aliases.

## `5.11.0`

- Enhancement: Added `credMgrOverride` property to `IProfOpts` interface that can be used to override credential manager in the ProfileInfo API. [zowe-cli#1632](https://github.com/zowe/zowe-cli/issues/1632)
- Deprecated: The `requireKeytar` property on the `IProfOpts` interface. Use the `credMgrOverride` property instead and pass the callback that requires Keytar to `ProfileCredentials.defaultCredMgrWithKeytar`.

## `5.10.0`

- Enhancement: Added AbstractPluginLifeCycle to enable plugins to write their own postInstall and preUninstall functions, which will be automatically called by the 'zowe plugins" install and uninstall commands.

- Enhancement: Added pluginLifeCycle property to IImperativeConfig to enable a plugin to specify the path name to its own module which implements the AbstractPluginLifeCycle class.

- Enhancement: Added a list of known credential manager overrides to imperative. When a credential manager cannot be loaded, a list of valid credential managers will be displayed in an error message.

- Enhancement: Added a CredentialManagerOverride class containing utility functions to replace the default CLI credential manager or restore the default CLI credential manager. Plugins which implement a credential manager override can call these utilities from their AbstractPluginLifeCycle functions.

- Enhancement: Added documentation [Overriding_the_default_credential_manager](https://github.com/zowe/imperative/blob/master/doc/Plugin%20Architecture/Overriding_the_default_credential_manager.md) describing the techniques for overriding the default CLI credential manager with a plugin.

## `5.9.3`

- BugFix: Fixed broken plugin install command for Windows when file has a space in the name

## `5.9.2`

- BugFix: Fixed plugin install error not displayed correctly. [#954](https://github.com/zowe/imperative/issues/954)

## `5.9.1`

- BugFix: Fixed environment file not applying to daemon client environment variables

## `5.9.0`

- Enhancement: Adds `~/.<cli_name>.env.json` file to provide environment variables to the Imperative framework during Imperative initialization
  - Allows sites without environment variable access to specify process specific environment variables
  - Changes require daemon reload to take effect
  - SDK method is available as part of `EnvFileUtils` export

## `5.8.3`

- BugFix: Fixed `--help-examples` option failing on command groups. [zowe-cli#1617](https://github.com/zowe/zowe-cli/issues/1617)

## `5.8.2`

- BugFix: Fixed npm not found on `zowe plugins install` when using daemon mode in Windows. [zowe-cli#1615](https://github.com/zowe/zowe-cli/issues/1615)

## `5.8.1`

- BugFix: Fixed web help not showing top-level options like `--version` for the "zowe" command. [#927](https://github.com/zowe/imperative/issues/927)
- BugFix: Removed `--help-examples` option from CLI help for commands since it only applies to groups. [#928](https://github.com/zowe/imperative/issues/928)

## `5.8.0`

- Enhancement: Add `ProfileInfo.removeKnownProperty`, a convenience method for removing properties in addition to `ProfileInfo.updateKnownProperty`. [#917](https://github.com/zowe/imperative/issues/917)
- Enhancement: Allow type `IProfArgValue` to be of type `undefined` to support removing properties more easily. [#917](https://github.com/zowe/imperative/issues/917)

## `5.7.7`

- BugFix: Fixed `IO.writeFileAsync` method throwing uncatchable errors. [#896](https://github.com/zowe/imperative/issues/896)

## `5.7.6`

- BugFix: Fixed a logic error where chained command handlers would cause plugin validation to fail [#320](https://github.com/zowe/imperative/issues/320)

## `5.7.5`

- BugFix: Fixed ProfileInfo API failing to load schema for v1 profile when schema exists but no profiles of that type exist. [#645](https://github.com/zowe/imperative/issues/645)
- BugFix: Updated return type of `ProfileInfo.getDefaultProfile` method to indicate that it returns null when no profile exists for the specified type.

## `5.7.4`

- BugFix: Exported the IAuthHandlerApi from imperative package [#839](https://github.com/zowe/imperative/issues/839)

## `5.7.3`

- BugFix: Exported `AppSettings` for cli and other apps to use [#840](https://github.com/zowe/imperative/issues/840)

## `5.7.2`

- BugFix: Added validation for null/undefined command definitions [#868](https://github.com/zowe/imperative/issues/868)

## `5.7.1`

- BugFix: Updated plugins `--login` command option to behave as expected when running in an NPM 9 environment
- BugFix: Cleaned up uses of execSync in Imperative where it makes sense to do so.

## `5.7.0`

- Enhancement: Add `zowe config report-env` command to show a diagnostic report of the CLI's working environment.

## `5.6.0`

- Extend zowe plugins verbs to show information for a plugin's first steps [#1325](https://github.com/zowe/zowe-cli/issues/1325)

## `5.5.4`

- BugFix: Updated `glob` and `js-yaml` dependencies for technical currency.

## `5.5.3`

- BugFix: Updated `diff2html` and `npm-package-arg` dependencies for technical currency.
- BugFix: Fixed inconsistent behavior of Config API introduced in the last version. It now skips loading project config layers when project directory is `false` instead of an empty string.

## `5.5.2`

- BugFix: Updated `Config.search` API to skip loading project config layers when project directory is an empty string. [#883](https://github.com/zowe/imperative/issues/883)

## `5.5.1`

- BugFix: Prevented base profile secure-property lookup on the global layer when there is not default base profile. [#881](https://github.com/zowe/imperative/issues/881)

## `5.5.0`

- Enhancement: Added ZOWE_CLI_PLUGINS_DIR environment variable to override location where plugins are installed. [zowe/zowe-cli#1483](https://github.com/zowe/zowe-cli/issues/1483)
- BugFix: Fixed exception when non-string passed to ImperativeExpect.toBeDefinedAndNonBlank(). [#856](https://github.com/zowe/imperative/issues/856)

## `5.4.3`

- BugFix: Removed periods in command example descriptions so descriptions look syntactically correct. [#795](https://github.com/zowe/imperative/issues/795)
- BugFix: Improved performance of ProfileInfo API to load large team config files. [zowe/vscode-extension-for-zowe#1911](https://github.com/zowe/vscode-extension-for-zowe/issues/1911)
- BugFix: Fixed dot-separated words incorrectly rendered as links in the web help. [#869](https://github.com/zowe/imperative/issues/869)

## `5.4.2`

- BugFix: Web-diff template directory included in files section of package.json file.

## `5.4.1`

- BugFix: Changed the default log level of `Console` class from "debug" to "warn". In Zowe v2 the `Logger` class was changed to have a default log level of "warn" but we missed updating the `Console` class to make it behave consistently. If you want a different log level, you can change it after initializing the console like this: `console.level = "info";` [zowe/zowe-cli#511](https://github.com/zowe/zowe-cli/issues/511)

## `5.4.0`

- Enhancement: Added Diff utility features for getting differences between two files and open diffs in browser. Also added web diff generator for creating web diff dir at the cli home.

## `5.3.8`

- BugFix: Introduced examples for setting default profiles in `zowe config set` Examples section. [#1428](https://github.com/zowe/zowe-cli/issues/1428)

## `5.3.7`

- BugFix: Fixed error when installing plug-ins that do not define profiles. [#859](https://github.com/zowe/imperative/issues/859)

## `5.3.6`

- BugFix: Removed some extraneous dependencies. [#477](https://github.com/zowe/imperative/issues/477)

## `5.3.5`

- BugFix: Fixed `DefaultHelpGenerator` unable to find module "ansi-colors" when Imperative is imported.

## `5.3.4`

- BugFix: Added ANSI escape codes trimming for the Web Help. [#704](https://github.com/zowe/imperative/issues/704)
- BugFix: Fixed `AbstractRestClient` not converting LF line endings to CRLF for every line when downloading large files on Windows. [zowe/zowe-cli#1458](https://github.com/zowe/zowe-cli/issues/1458)
- BugFix: Fixed `zowe --version --rfj` including a trailing newline in the version field. [#842](https://github.com/zowe/imperative/issues/842)
- BugFix: Fixed `--response-format-json` option not supported by some commands in daemon mode. [#843](https://github.com/zowe/imperative/issues/843)

## `5.3.3`

- Expose the isSecured functionality from the ProfilesCredentials [#549](https://github.com/zowe/imperative/issues/549)
- Allow the ConfigAutoStore to store plain-text properties that are defined as secure in the schema (e.g. user, password) [zowe/vscode-extension-for-zowe#1804](https://github.com/zowe/vscode-extension-for-zowe/issues/1804)

## `5.3.2`

- BugFix: Fixed `ProfileInfo.readProfilesFromDisk` failing when team config files and old-school profile directory do not exist.
- BugFix: Fixed `ProfileInfo.updateProperty` not updating properties that are newly present after reloading team config.
- BugFix: Fixed ProfileInfo API not detecting secure credential manager after profiles have been reloaded.
- **Note:** If you are developing an SDK that uses the ProfileInfo API, use the method `ProfileInfo.getTeamConfig` instead of `ImperativeConfig.instance.config` which may contain outdated config or be undefined.

## `5.3.1`

- BugFix: Fixed `config init` saving empty string values to config file when prompt was skipped.
- BugFix: Fixed `ConfigLayers.read` skipping load of secure property values.
- BugFix: Improved performance of `ConfigLayers.activate` by skipping config reload if the active layer directory has not changed.
- BugFix: Removed `async` keyword from `ConfigLayers.read` and `ConfigLayers.write` methods since they do not contain asynchronous code.

## `5.3.0`

- Enhancement: Added environmental variable support to the ProfileInfo APIs by defaulting `homeDir` to `cliHome`. [zowe/vscode-extension-for-zowe#1777](https://github.com/zowe/vscode-extension-for-zowe/issues/1777)
- BugFix: Updated `cli-table3` dependency for performance improvements.
- BugFix: Fixed `config init` not replacing empty values with prompted for values in team config. [#821](https://github.com/zowe/imperative/issues/821)

## `5.2.2`

- BugFix: Fixed `config secure` not respecting the `rejectUnauthorized` property in team config. [#813](https://github.com/zowe/imperative/issues/813)
- BugFix: Fixed `config import` not respecting the `rejectUnauthorized` property in team config. [#816](https://github.com/zowe/imperative/issues/816)

## `5.2.1`

- BugFix: Fixed issue where `config auto-init` may fail to create project config when global config already exists. [#810](https://github.com/zowe/imperative/issues/810)

## `5.2.0`

- Enhancement: Adds the ability for CLIs and Plug-ins to override some of the prompting logic if an alternate property is set.
- BugFix: Fixed `osLoc` information returning project level paths instead of the global layer. [#805](https://github.com/zowe/imperative/pull/805)
- BugFix: Fixed `autoStore` not being checked by `updateKnownProperty`. [#806](https://github.com/zowe/imperative/pull/806)
- BugFix: Fixed `plugins uninstall` command failing when there is a space in the install path.

## `5.1.0`

- Enhancement: Introduced flag `--show-inputs-only` to show the inputs of the command
that would be used if a command were executed.
- Enhancement: Added dark theme to web help that is automatically used when system-wide dark mode is enabled.
- BugFix: Fixed ProfileInfo API `argTeamConfigLoc` not recognizing secure fields in multi-layer operations. [#800](https://github.com/zowe/imperative/pull/800)
- BugFix: Fixed ProfileInfo API `updateKnownProperty` possibly storing information in the wrong location due to optional osLoc information. [#800](https://github.com/zowe/imperative/pull/800)

## `5.0.2`

- BugFix: Fixed a bug where, upon trying to create a V1 profile containing no secure properties, if the credential manager cannot access the credential vault, an error would be thrown.

## `5.0.1`

- BugFix: Fixed ProfileInfo API targeting default base profile instead of the operating layer's base profile. [#791](https://github.com/zowe/imperative/issues/791)

## `5.0.0`

- Major: Introduced Team Profiles, Daemon mode, and more. See the prerelease items below for more details.

## `5.0.0-next.202204142147`

- BugFix: Fixed missing `osLoc` information from `ProfileInfo.getAllProfiles()`. [#771](https://github.com/zowe/imperative/issues/771)
- BugFix: Fixed updateKnownProperty saving to the active layer instead of the layer of the desired profile.
- Enhancement: Added the ability to exclude the home directory from `ProfileInfo.getAllProfiles()`. [#787](https://github.com/zowe/imperative/issues/771)

## `5.0.0-next.202204131728`

- BugFix: Fixed `autoStore` property not being merged properly between team config layers.

## `5.0.0-next.202204111131`

- BugFix: Updated `moment` dependency.

## `5.0.0-next.202204081605`

- BugFix: Fixed `config set` command not respecting the property type defined in the schema. [#772](https://github.com/zowe/imperative/issues/772)

## `5.0.0-next.202204051515`

- Enhancement: Added support for profile name aliases in team config so that `--zosmf-profile lpar1` falls back to profile "zosmf_lpar1" if "lpar1" does not exist.
- BugFix: Reworded potentially misleading output of `config convert-profiles` command mentioning obsolete plug-ins.
- BugFix: Made `--dry-run` and `--prompt` options mutually exclusive on `config init` command.
- **Next Breaking**: The team config API method `config.api.profiles.get` now returns `null` if a profile doesn't exist unless `mustExist` is false. [#518](https://github.com/zowe/imperative/issues/518)
- BugFix: Added the ability to read option values from aliases. Enhanced backward compatibility with V1 profiles. [#770](https://github.com/zowe/imperative/issues/770)

## `5.0.0-next.202203311701`

- BugFix: Allowed `ProfileCredentials.isSecured` to be insecure on teamConfig based on existing secure fields. [#762](https://github.com/zowe/imperative/issues/762)

## `5.0.0-next.202203231534`

- Enhancement: Added JSON property autocompletion to `secure` array in team config files. [zowe/zowe-cli#1187](https://github.com/zowe/zowe-cli/issues/1187)
- BugFix: Fixed incorrect description for untyped profiles in team config files. [zowe/zowe-cli#1303](https://github.com/zowe/zowe-cli/issues/1303)
- **Next Breaking**: Schema files created or updated with the above changes are not backward compatible with older versions of Imperative.

## `5.20.0`

- Enhancement: Added the ability to `forceUpdate` a property using the `ProfileInfo.updateProperty` method. [zowe-explorer#2493](https://github.com/zowe/vscode-extension-for-zowe/issues/2493)

## `5.0.0-next.202203222132`

- BugFix: Reverted unintentional breaking change that prevented `DefaultCredentialManager` from finding Keytar outside of calling CLI's node_modules folder.

## `5.0.0-next.202203211501`

- Enhancement: Enhanced secure ProfileInfo APIs with user-defined secure properties. [#739](https://github.com/zowe/imperative/issues/739)
- Enhancement: Introduced `updateKnownProperty` which will update a given property in most cases and `resolve(false)` otherwise.
- Enhancement: Introduced `updateProperty` which takes care of special cases where the property is not found.
- Enhancement: Allowed adding and removing properties from the ProfileInfo class.
- Enhancement: Allowed properties to be stored securely from the ProfileInfo class. `v2 profiles only`
- BugFix: Removed user-defined secure properties if `getSecureValues: false`. [#738](https://github.com/zowe/imperative/issues/738)
- BugFix: Removed strict requirement of `IHandlerParameter` from the `ConfigAutoStore` class by implementing helper methods.
- BugFix: Allowed `private loadSchema` function to return the corresponding schema for a user config. [#758](https://github.com/zowe/imperative/issues/758)

## `5.0.0-next.202203181826`

- BugFix: Fixed a bug where the `<APP>_EDITOR` environment variable was not being respected in a graphical environment [zowe/zowe-cli#1335](https://github.com/zowe/zowe-cli/issues/1335)
- BugFix: Fixed AbstractRestClient returning compressed data in `causeErrors` property for streamed responses. [#753](https://github.com/zowe/imperative/issues/753)

## `5.0.0-next.202203091934`

- Enhancement: Added prompt for base profile host property to `zowe config init`. [zowe/zowe-cli#1219](https://github.com/zowe/zowe-cli/issues/1219)
- **Next Breaking**
  - The `getSecureValue` callback property has been renamed to `getValueBack` on the `IConfigBuilderOpts` interface.
  - If your plug-in defines profile properties with `includeInTemplate` and `secure` both true, the `config init` command no longer prompts for their values.

## `5.0.0-next.202203072228`

- BugFix: Removed extra space in help text following option name [#745](https://github.com/zowe/imperative/issues/745).
- BugFix: Fixed Ctrl+C (SIGINT) response to CLI prompts throwing an error rather than exiting silently.

## `5.0.0-next.202202232039`

- Enhancement: Added `stdin` property to `IHandlerParameters` which defaults to `process.stdin` and can be overridden with another readable stream in daemon mode.
  - This may be a breaking change for unit tests that mock the `IHandlerParameters` interface since a required property has been added.
- **Next Breaking**: Replaced `IYargsContext` interface with `IDaemonContext` and renamed `yargsContext` property of `ImperativeConfig.instance` to `daemonContext`. A context object is no longer supplied to `yargs` since it gets parsed as CLI arguments which is undesired behavior.

## `5.0.0-next.202202111730`

- **Next Breaking**: Changed the default behavior of `Config.save` and `ConfigSecure.save` APIs to save only the active config layer. [#732](https://github.com/zowe/imperative/issues/732)

## `5.0.0-next.202202111433`

- Enhancement: Convert previously used profile property names into V2-compliant property names during the `zowe config convert-profiles` command. Conversions are: hostname -> host, username -> user, pass -> password.

## `5.0.0-next.202201311918`

- BugFix: Fixed useful debugging information missing from error message when Keytar module fails to load.

## `5.0.0-next.202201102100`

- BugFix: Fixed ZOWE_CLI_HOME environment variable not respected by team config in daemon mode. [zowe/zowe-cli#1240](https://github.com/zowe/zowe-cli/issues/1240)

## `5.0.0-next.202201071721`

- Enhancement: Replaced hidden `--dcd` option used by CommandProcessor in daemon mode with IDaemonResponse object.
- **Next Breaking**
    - Changed the "args" type on the `Imperative.parse` method to allow a string array.
    - Restructured the IDaemonResponse interface to provide information to CommandProcessor.

## `5.0.0-next.202201061509`

- Enhancement: Added `overwrite` option for `zowe config init` command to overwrite config files instead of merging new changes. [#1036](https://github.com/zowe/zowe-cli/issues/1036)

## `5.0.0-next.202201051456`

- BugFix: Fixed inconsistent error message when invalid CLI command is run in daemon mode. [zowe/zowe-cli#1081](https://github.com/zowe/zowe-cli/issues/1081)

## `5.0.0-next.202112221912`

- Enhancement: Added `delete` option to `config convert-profiles` command.

## `5.0.0-next.202112201553`

- BugFix: Fixed config auto-store may store secure properties in plain text if secure array is outside of subprofile in team config. [#709](https://github.com/zowe/imperative/issues/709)

## `5.0.0-next.202112171553`

- Enhancement: Added `config convert-profiles` command that converts v1 profiles to team config. [zowe/zowe-cli#896](https://github.com/zowe/zowe-cli/issues/896)
- Enhancement: Added `config edit` command that opens config JSON file in default text editor. [zowe/zowe-cli#1072](https://github.com/zowe/zowe-cli/issues/1072)

## `5.0.0-next.202112151934`

- BugFix: Removed `@internal` methods from type declarations so they don't appear in IntelliSense. [#679](https://github.com/zowe/imperative/issues/679)
- BugFix: Made the `ProfileInfo.initSessCfg` method public for easier instantiation of classes that extend AbstractSession.
- Deprecated: All methods in the `IHandlerParameters.profiles` class. Use the `ConfigProfiles` API for team config instead.

## `5.0.0-next.202112132158`

- Enhancement: Added an environment variable to control whether or not sensitive data will be masked in the console output.<br/>
    This behavior excludes any TRACE level logs for both, Imperative.log and AppName.log.<br/>
    This behavior also excludes properties defined as secure by the plugin developers.<br/>
    If the schema definition is not found, we will exclude the following properties: user, password, tokenValue, and keyPassphrase.<br/>
    More information: [zowe/zowe-cli #1106](https://github.com/zowe/zowe-cli/issues/1106)

## `5.0.0-next.202112101814`

- BugFix: Fixed daemon mode not loading secure properties in team config. [zowe/zowe-cli#1232](https://github.com/zowe/zowe-cli/issues/1232)

## `5.0.0-next.202112021611`

- BugFix: Fixed `config import` and `config init` behaving incorrectly when config JSON exists in higher level directory. [zowe/zowe-cli#1218](https://github.com/zowe/zowe-cli/issues/1218)
- BugFix: Fixed `config import` command not failing when positional argument "location" is missing.

## `5.0.0-next.202112012301`

- Enhancement: Changed CLI prompt input to be hidden for properties designated as secure in team config. [zowe/zowe-cli#1106](https://github.com/zowe/zowe-cli/issues/1106)
- BugFix: Improved error message when Keytar module fails to load. [#27](https://github.com/zowe/imperative/issues/27)
- **Next Breaking**
    - Removed the `ConfigProfiles.load` API method. Use the methods `ConfigLayers.find` and `ConfigSecure.securePropsForProfile` instead. [#568](https://github.com/zowe/imperative/issues/568)

## `5.0.0-next.202111301806`

- Enhancement: Added a utility function to get basic system architecture and platform info

## `5.0.0-next.202111292021`

- **Next Breaking**: Use JSON-based communication protocol between imperative daemon server and client.

## `5.0.0-next.202111192150`

- BugFix: Changed credentials to be stored securely by default for v1 profiles to be consistent with the experience for v2 profiles. [zowe/zowe-cli#1128](https://github.com/zowe/zowe-cli/issues/1128)
- **Next Breaking**
    - Removed the `credentialServiceName` property from ImperativeConfig. The default credential manager uses the `name` property instead.

## `5.0.0-next.202111101806`

- Enhancement: Added `dry-run` option for `zowe config init` command to preview changes instead of saving them to disk. [#1037](https://github.com/zowe/zowe-cli/issues/1037)
- Bugfix: Fix crashing issue related to reloading the config when `--dcd` option is specified [#943](https://github.com/zowe/zowe-cli/issues/943) [#1190](https://github.com/zowe/zowe-cli/issues/1190)

## `5.0.0-next.202111032034`

- Enhancement: Added `autoStore` property to config JSON files which defaults to true. When this property is enabled and the CLI prompts you to enter connection info, the values you enter will be saved to disk (or credential vault if they are secure) for future use. [zowe/zowe-cli#923](https://github.com/zowe/zowe-cli/issues/923)
- **Next Breaking**
    - Changed the default behavior of `Config.set` so that it no longer coerces string values to other types unless the `parseString` option is true.

## `5.0.0-next.202110201735`

- **LTS Breaking**
    - Changed the return value of the public `PluginManagementFacility.requirePluginModuleCallback` function
- BugFix: Updated the profiles list as soon as the plugin is installed.

## `5.0.0-next.202110191937`

- **Next Breaking**: Added the new, required, abstract method 'displayAutoInitChanges' to the 'BaseAutoInitHandler' class.

## `5.0.0-next.202110071645`

- Enhancement: Added `config update-schemas [--depth <value>]` command. [zowe/zowe-cli#1059](https://github.com/zowe/zowe-cli/issues/1059)
- Enhancement: Added the ability to update the global schema file when installing a new plugin. [zowe/zowe-cli#1059](https://github.com/zowe/zowe-cli/issues/1059)
- **Next Breaking**
    - Renamed public static function ConfigSchemas.loadProfileSchemas to ConfigSchemas.loadSchema

## `5.0.0-next.202110011948`

- **LTS Breaking**: Changed default log level from DEBUG to WARN for Imperative logger and app logger to reduce the volume of logs written to disk. [#634](https://github.com/zowe/imperative/issues/634)

## `5.0.0-next.202109281439`

- Enhancement: Added `config import` command that imports team config files from a local path or web URL. [#1083](https://github.com/zowe/zowe-cli/issues/1083)
- Enhancement: Added Help Doc examples for the `zowe config` group of commands. [#1061](https://github.com/zowe/zowe-cli/issues/1061)

## `5.0.0-next.202109031503`

- Enhancement: Log in to authentication service to obtain token value instead of prompting for it in `config secure` command.

## `5.0.0-next.202108181618`

- **LTS Breaking**: Make `fail-on-error` option true by default on `zowe plugins validate` command.

## `5.0.0-next.202108121732`

- Enhancement: Flattened the default profiles structure created by the `config init` command.
- **Next Breaking**: Split up authToken property in team config into tokenType and tokenValue properties to be consistent with Zowe v1 profiles.

## `5.0.0-next.202108062025`

- BugFix: Export all Config related interfaces.

## `5.0.0-next.202107122104`

- BugFix: Fixed secure credentials not being stored by the `config auto-init` command.

## `5.0.0-next.202107092101`

- Enhancement: Adds the `config auto-init` base handler and command builder, allowing a CLI to build a configuration auto-initialization command and handler
- Enhancement: Adds the optional `configAutoInitCommandConfig` interface to the IImperativeConfig interface, allowing for an auto-init command to be generated if a CLI supports it
- Enhancement: Better support for comments in JSON
- Bugfix: Revert schema changes related to additionalProperties. Re-enable IntelliSense when editing zowe.config.json files
- **Next Breaking**
    - Changed the schema paths and updated schema version

## `5.0.0-next.202106221817`

- **Next Breaking**
    - Replaced --user with --user-config on all config command groups due to conflict with --user option during config auto-initialization
    - Replaced --global with --global-config on all config command groups for consistency

## `5.0.0-next.202106212048`

- Enhancement: A new interface (IApimlSvcAttrs) was added. A property (apimlConnLookup) of that interface type was added to IImperativeConfig to enable plugins to tie themselves to an APIML service. Zowe-CLI can then ask APIML for the configuration data for the plugin to connect to that service.

## `5.0.0-next.202106041929`

- **LTS Breaking**: Removed the following previously deprecated items:
    - ICliLoadProfile.ICliILoadProfile -- use ICliLoadProfile.ICliLoadProfile
    - IImperativeErrorParms.suppressReport -- has not been used since 10/17/2018
    - IImperativeConfig.pluginBaseCliVersion -- has not been used since version 1.0.1
    - AbstractRestClient.performRest -- use AbstractRestClient.request
    - AbstractSession.HTTP_PROTOCOL -- use SessConstants.HTTP_PROTOCOL
    - AbstractSession.HTTPS_PROTOCOL -- use SessConstants.HTTPS_PROTOCOL
    - AbstractSession.TYPE_NONE -- use SessConstants.AUTH_TYPE_NONE
    - AbstractSession.TYPE_BASIC -- use SessConstants.AUTH_TYPE_BASIC
    - AbstractSession.TYPE_BEARER -- use SessConstants.AUTH_TYPE_BEARER
    - AbstractSession.TYPE_TOKEN -- use SessConstants.AUTH_TYPE_TOKEN

## `5.0.0-next.202104262004`

- Enhancement: Remove message about NPM peer dep warnings that no longer applies to npm@7.
- **LTS Breaking**: Imperative no longer requires plug-ins to include CLI package as a peer dependency. It is recommended that CLI plug-ins remove their peer dependency on @zowe/cli for improved compatibility with npm@7. This is a breaking change for plug-ins, as older versions of Imperative will fail to install a plug-in that lacks the CLI peer dependency.

## `5.0.0-next.202104140156`

- BugFix: Allow SCS to load new securely stored credentials. [#984](https://github.com/zowe/zowe-cli/issues/984)

## `5.0.0-next.202104071400`

- Enhancement: Add the ProfileInfo API to provide the following functionality:
    - Read configuration from disk.
    - Transparently read either a new team configuration or old style profiles.
    - Resolve order of precedence for profile argument values.
    - Provide information to enable callers to prompt for missing profile arguments.
    - Retain the location in which a profile or argument was found.
    - Automatically initialize CredentialManager, including an option to specify a custom keytar module.
    - Provide a means to postpone the loading of secure arguments until specifically requested by the calling app to delay loading sensitive data until it is needed.
    - Provide access to the lower-level Config API to fully manipulate the team configuration file.

## `5.0.0-next.202103111923`

- Enhancement: Allow custom directory to be specified for project config in `Config.load` method. [#544](https://github.com/zowe/imperative/issues/544)
- BugFix: Fixed Config object not exported at top level. [#543](https://github.com/zowe/imperative/issues/543)

## `5.0.0-next.202101292016`

- BugFix: Fixed error when Imperative APIs are called and "config" property of ImperativeConfig is not initialized. [#533](https://github.com/zowe/imperative/issues/533)

## `5.0.0-next.202101281717`

- Enhancement: Added new config API intended to replace the profiles API, and new "config" command group to manage config JSON files. The new API makes it easier for users to create, share, and switch between profile configurations.
- Deprecated: The "profiles" command group for managing global profiles in "{cliHome}/profiles". Use the new "config" command group instead.
- **LTS Breaking**: Removed "config" command group for managing app settings in "{cliHome}/imperative/settings.json". If app settings already exist they are still loaded for backwards compatibility. For storing app settings use the new config API instead.
- Enhancement: Added support for secure credential storage without any plug-ins required. Include the "keytar" package as a dependency in your CLI to make use of it.
- Enhancement: Added `deprecatedReplacement` property to `ICommandDefinition` to deprecate a command.

## `5.0.0-next.202010301408`

- Enhancement: Allow hidden options.

## `5.0.0-next.202010161240`

- Enhancement:  Allow process exit code to be passed to daemon clients.

## `5.0.0-next.202009251501`

- Enhancement: add support for CLIs that want to run as a persistent process (daemon mode).

## `4.18.3`

- BugFix: Removed `moment` dependency.

## `4.18.2`

- BugFix: Updated `moment` dependency.

## `4.18.1`

- BugFix: Fixed AbstractRestClient returning compressed data in `causeErrors` property for streamed responses. [#753](https://github.com/zowe/imperative/issues/753)

## `4.18.0`

- Enhancement: Sorted output of `plugins list` command in alphabetical order to make it easier to read. [#489](https://github.com/zowe/imperative/issues/489)
- Enhancement: Added `--short` option to `plugins list` command to abbreviate its output. [#743](https://github.com/zowe/imperative/issues/743)
- BugFix: Fixed single character options rendered in help with double dash instead of single dash. [#638](https://github.com/zowe/imperative/issues/638)

## `4.17.6`

- BugFix: Fixed an error where, in certain situations, the web help displays data for another command with the same name. [#728](https://github.com/zowe/imperative/issues/728)
- BugFix: Fixed web help wrongly escaping characters inside code blocks. [#730](https://github.com/zowe/imperative/issues/730)

## `4.17.5`

- BugFix: Updated log4js and nanoid for improved security.

## `4.17.4`

- BugFix: Fixed --hw not adding new lines when `\n` is present in the text. [#715](https://github.com/zowe/imperative/issues/715)

## `4.17.3`

- BugFix: Fixed AbstractRestClient silently failing to decompress last chunk of gzip-compressed binary data that is truncated.

## `4.17.2`

- BugFix: Updated prettyjson and cli-table3 in order to lockdown the `colors` package. [#719](https://github.com/zowe/imperative/issues/719)
- BugFix: Updated markdown-it to address a vulnerability. [Snyk Report](https://security.snyk.io/vuln/SNYK-JS-MARKDOWNIT-2331914)

## `4.17.1`

- BugFix: Fixed an issue where plugin install and uninstall did not work with NPM version 8. [#683](https://github.com/zowe/imperative/issues/683)

## `4.17.0`

- Enhancement: Export the Imperative Command Tree on the data object of the `zowe --ac` command when `--rfj` is specified.

## `4.16.2`

- BugFix: Reverts hiding the cert-key-file path so users can see what path was specified and check if the file exists

## `4.16.1`

- BugFix: Updated dependencies to resolve problems with the ansi-regex package

## `4.16.0`

- Enhancement: Implemented the ability to authenticate using client certificates in PEM format.

## `4.15.1`

- Bugfix: Updated js-yaml to resolve a potential security issue

## `4.15.0`

- Enhancement: Improved command suggestions for mistyped commands, add aliases to command suggestions

## `4.14.0`

- Enhancement: The `plugins validate` command returns an error code when plugins have errors if the new `--fail-on-error` option is specified. Also added `--fail-on-warning` option to return with an error code when plugins have warnings. [#463](https://github.com/zowe/imperative/issues/463)
- BugFix: Fixed regression where characters are not correctly escaped in web help causing extra slashes ("\") to appear. [#644](https://github.com/zowe/imperative/issues/644)

## `4.13.4`

- BugFix: Added missing periods at the end of command group descriptions for consistency. [#55](https://github.com/zowe/imperative/issues/55)

## `4.13.3`

- Performance: Improved the way that HTTP response chunks are saved, reducing time complexity from O(n<sup>2</sup>) to O(n). This dramatically improves performance for larger requests. [#618](https://github.com/zowe/imperative/pull/618)

## `4.13.2`

- BugFix: Fixed web help examples description typo at line 440 in `packages/cmd/src/CommandPreparer.ts`. [#612](https://github.com/zowe/imperative/issues/612)
- BugFix: Fixed Markdown special characters not being escaped in web help for descriptions of positional options and examples. [#620](https://github.com/zowe/imperative/issues/620)
- BugFix: Fixed subgroups not being displayed under their own heading in web help. [#323](https://github.com/zowe/imperative/issues/323)

## `4.13.1`

- BugFix: Fixed active command tree item not updating in web help when scrolling. [#425](https://github.com/zowe/imperative/issues/425)
- BugFix: Fixed main page of web help not staying scrolled to top of page when loaded. [#525](https://github.com/zowe/imperative/issues/525)

## `4.13.0`

- Enhancement: Added headers[] option to TextUtils.getTable(). [#369](https://github.com/zowe/imperative/issues/369)
- BugFix: Print a subset of the `stdout` and `stderr` buffers when calling `mProgressApi`'s `endBar()` to prevent duplication of output.
- Bugfix: Replaced `this` with `ImperativeConfig.instance` in `ImperativeConfig.getCallerFile()`. [#5](https://github.com/zowe/imperative/issues/5)

## `4.12.0`

- Enhancement: Added decompression support for REST responses with Content-Encoding `gzip`, `deflate`, or `br`. [#318](https://github.com/zowe/imperative/issues/318)

## `4.11.2`

- BugFix: Added `Protocol` to the Error Details coming from the `AbstractRestClient`. [#539](https://github.com/zowe/imperative/issues/539)

## `4.11.1`

- BugFix: Fixed vulnerabilities by replacing marked with markdown-it and sanitize-html.
- BugFix: Fixed plugin install failing to install package from private registry.

## `4.11.0`

- Enhancement: Fixed plugin install commands which were broken in npm@7. [#457](https://github.com/zowe/imperative/issues/457)
- BugFix: Fixed incorrect formatting of code blocks in web help. [#535](https://github.com/zowe/imperative/issues/535)

## `4.10.2`

- BugFix: Fixed vulnerabilities by updating marked

## `4.10.1`

- BugFix: Fixed an issue when `TypeError` has been raised by `Logger.getCallerFileAndLineTag()` when there was not filename for a stack frame. [#449](https://github.com/zowe/imperative/issues/449)

## `4.10.0`

- Enhancement: Added an `arrayAllowDuplicate` option to the `ICommandOptionDefinition` interface. By default, the option value is set to `true` and duplicate values are allowed in an array. Specify `false` if you want Imperative to throw an error for duplicate array values. [#437](https://github.com/zowe/imperative/issues/437)

## `4.9.0`

- BugFix: Updated `opener` dependency due to command injection vulnerability on Windows - [GHSL-2020-145](https://securitylab.github.com/advisories/GHSL-2020-145-domenic-opener)
- Enhancement: Expose `trim` parameter from `wrap-ansi` within `TextUtils.wordWrap()`

## `4.8.1`

- BugFix: Fixed an issue with `ConnectionPropsForSessCfg` where the user would be prompted for user/password even if a token was present. [#436](https://github.com/zowe/imperative/pull/436)

## `4.8.0`

- Enhancement: Added the SSO Callback function, which allows applications to call their own functions while validating session properties (i.e. host, port, user, password, token, etc...). The callback option is named `getValuesBack`. [#422](https://github.com/zowe/imperative/issues/422)

## `4.7.6`

- Enhancement: Added support for dynamically generated cookie names. Updated `AbstractSession.storeCookie()` to process cookie names that are not fully known at build-time. [#431](https://github.com/zowe/imperative/pull/431)

## `4.7.5`

- BugFix: Added support for creating an array with `allowableValues`. Previously, array type options could fail in the Syntax Validator. [#428](https://github.com/zowe/imperative/issues/428)

## `4.7.4`

- Fix update profile API storing secure fields incorrectly when called without CLI args

## `4.7.3`

- Fix web help failing to load in Internet Explorer 11
- Fix `--help-web` not working on macOS when DISPLAY environment variable is undefined
- Change type of `ISession.tokenType` to "string" (for compatiblity with versions older than 4.7.0).

## `4.7.2`

- Hide sensitive session properties (user, password, and token value) in log file. Since 4.7.0, only password was hidden.

## `4.7.1`

- Don't load token value into Session object if user or password are supplied

## `4.7.0`

- Add the --dd flag to profile creation to allow the profile to be created without the default values specified for that profile.
- Use a token for authentication if a token is present in the underlying REST session object.
- Added a new ConnectionPropsForSessCfg.addPropsOrPrompt function that places credentials (including a possible token) into a session configuration object.
    - Plugins must use this function to create their sessions to gain the features of automatic token-handling and prompting for missing connection options.
    - Connection information is obtained from the command line, environment variables, a service profile, a base profile, or from an option's default value in a service profile's definition, in that order.
    - If key connection information is not supplied to any cor Zowe command, the command will prompt for:
        -  host
        -  port
        -  user
        -  and password
    - Any prompt will timeout after 30 seconds so that it will not hang an automated script.
- Add base profiles, a new type of profile which can store values shared between profiles of other types.
    - The properties that are currently recognized in a base profile are:
        - host
        - port
        - user
        - password
        - rejectUnauthorized
        - tokenType
        - tokenValue
    - To use base profiles in an Imperative-based CLI, define a `baseProfile` schema on your Imperative configuration object.
    - If the `baseProfile` schema is defined, base profile support will be added to any command that uses profiles.
- Due to new options (like tokenValue) help text will change. Plugin developers may have to update any mismatched snapshots in their automated tests.
- Updated the version of TypeScript from 3.7.4 to 3.8.0.
- Updated the version of TSLint from 5.x to 6.1.2.
- Add login and logout commands to get and delete/invalidate tokens
  - Add showToken flag to display token only, and not save it to the user profile
  - Add ability to create a user profile on login if no profile of that type existed previously

## `4.6.4`

- Fix optional secure fields not deleted when overwriting a profile

## `4.6.3`

- Update log4js to improve Webpack compatibility for extenders

## `4.6.2`

- Fix vulnerabilities by updating yargs

## `4.6.1`

- Update perf-timing version

## `4.6.0`

- Add Bearer token in rest Session

## `4.5.6`

- Fix allowable values not exactly matching input

## `4.5.5`

- Fix absence of default value text when falsy values are used.

## `4.5.4`

- Patched vulnerabilities.

## `4.5.3`

- Fixed alignment of output from `zowe plugins list` command.

## `4.5.2`

- Fix failure to load secure profile fields that are optional when no value is found. Thanks @tjohnsonBCM
- Don't load secure profile fields when deleting profile. Thanks @tjohnsonBCM
- Deprecate the interface `ICliILoadProfile`. Use `ICliLoadProfile` instead.

## `4.5.1`

- Check that password is defined when `AbstractSession` uses auth. Thanks @apsychogirl
- Expose `IRestOptions` type in the API. Thanks @apsychogirl

## `4.5.0`

- Add `request` function to `AbstractRestClient` that returns REST client object in response. Thanks @Alexandru-Dimitru
- Deprecate the method `AbstractRestClient.performRest`. Use `AbstractRestClient.request` instead.

## `4.0.0`

- Support `prompt*` as a value for any CLI option to enable interactive prompting.

## `3.0.0`

- Rename package from "@brightside/imperative" to "@zowe/imperative".
- Change name of config option "credential-manager" to "CredentialManager".<|MERGE_RESOLUTION|>--- conflicted
+++ resolved
@@ -2,17 +2,15 @@
 
 All notable changes to the Imperative package will be documented in this file.
 
-<<<<<<< HEAD
 ## Recent Changes
 
 - Enhancement: Consolidated the Zowe client log files into the same directory. [#2116](https://github.com/zowe/zowe-cli/issues/2116)
 - Deprecated: The `IO.FILE_DELIM` constant. Use `path.posix.sep` instead or `path.sep` for better cross-platform support.
 - Deprecated: The `LoggerConfigBuilder.DEFAULT_LOG_DIR` and `LoggerConfigBuilder.DEFAULT_LOG_FILE_DIR` constants. Use `LoggerConfigBuilder.DEFAULT_LOGS_DIR` instead.
-=======
+
 ## `8.0.0-next.202405031808`
 
 - BugFix: Restore the previous precedence of token over password in AbstractRestClient [#2109](https://github.com/zowe/zowe-cli/issues/2109)
->>>>>>> d9303141
 
 ## `8.0.0-next.202404301428`
 
