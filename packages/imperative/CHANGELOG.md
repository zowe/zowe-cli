# Change Log

All notable changes to the Imperative package will be documented in this file.

<<<<<<< HEAD
## Recent Changes

- BugFix: Modified showMsgWhenDeprecated() to allow an empty string as a paramter when no replacement is availible for deprecated command to print an alternative message. [#2041](https://github.com/zowe/zowe-cli/issues/2041)
=======
## `5.26.3`

- BugFix: Fixed issue in local web help with highlighted sidebar item getting out of sync. [#2215](https://github.com/zowe/zowe-cli/pull/2215)
- BugFix: Updated web help dependencies for technical currency. [#2215](https://github.com/zowe/zowe-cli/pull/2215)
>>>>>>> f72e87e4

## `5.26.2`

- BugFix: Refactored code to reduce the use of deprecated functions to prepare for upcoming Node.js 22 support. [#2191](https://github.com/zowe/zowe-cli/issues/2191)
- BugFix: Fixed error in REST client when making requests with session type of `SessConstants.AUTH_TYPE_NONE`. [#2219](https://github.com/zowe/zowe-cli/issues/2219)

## `5.26.1`

- BugFix: Fixed missing export for `Proxy` class in Imperative package. [#2205](https://github.com/zowe/zowe-cli/pull/2205)

## `5.26.0`

- Enhancement: Updated `ProfileInfo.updateProperty` function to support updating properties in typeless profiles. [#2196](https://github.com/zowe/zowe-cli/issues/2196)

## `5.25.0`

- Enhancement: Added `ProfileInfo.profileManagerWillLoad` function to verify the credential manager can load. [#2111](https://github.com/zowe/zowe-cli/issues/2111)
- Enhancement: Added support for proxy servers using a proxy http agent. Supports the usage of the environment variables HTTP_PROXY, HTTPS_PROXY (not case sensitive).
  - If any of these environment variables is set and depending how the Zowe session is configured for http or https, the REST client instantiates an appropriate http agent.
  - If the z/OS system uses self-signed certificates then the proxy server must be configured to accept them.
  - If the proxy server itself is configured with self-signed certificates then the user needs to either import these certificates on their workstation, use rejectUnauthorized in their Zowe profile, or use the (not recommended) nodejs variable NODE_TLS_REJECT_UNAUTHORIZED=0.
  - Zowe also looks for the environment variable NO_PROXY. These work with a simple comma separated list of hostnames that need to match with the hostname of the Zowe profile.

## `5.24.0`

- Enhancement: Added `BufferBuilder` utility class to provide convenient way of downloading to a stream that can be read as a buffer. [#2167](https://github.com/zowe/zowe-cli/pull/2167)
- BugFix: Fixed error in REST client that when using stream could cause small data sets to download with incomplete contents. [#744](https://github.com/zowe/zowe-cli/issues/744)
- BugFix: Updated `micromatch` dependency for technical currency. [#2167](https://github.com/zowe/zowe-cli/pull/2167)

## `5.23.4`

- BugFix: Updated `braces` dependency for technical currency. [#2157](https://github.com/zowe/zowe-cli/pull/2157)

## `5.23.3`

- BugFix: Modified error text in SyntaxValidator.invalidOptionError. [#2138](https://github.com/zowe/zowe-cli/issues/2138)

## `5.23.2`

- BugFix: Updated error text for invalid command options so that allowable values are displayed as strings instead of regular expressions when possible. [#1863](https://github.com/zowe/zowe-cli/issues/1863)
- BugFix: Fixed issue where the `ConfigSecure.securePropsForProfile` function did not list secure properties outside the active config layer. [zowe-explorer-vscode#2633](https://github.com/zowe/zowe-explorer-vscode/issues/2633)

## `5.23.1`

- BugFix: Restore the previous precedence of token over password in AbstractRestClient [#2109](https://github.com/zowe/zowe-cli/issues/2109)

## `5.23.0`

- Enhancement: Prompt for user/password on SSH commands when a token is stored in the config. [#2081](https://github.com/zowe/zowe-cli/pull/2081)

## `5.22.7`

- BugFix: Resolved technical currency by updating `markdown-it` dependency. [#2106](https://github.com/zowe/zowe-cli/pull/2106)

## `5.22.6`

- BugFix: Updated debugging output for technical currency. [#2098](https://github.com/zowe/zowe-cli/pull/2098)

## `5.22.5`

- BugFix: Fixed issue where the `ProfileInfo.addProfileTypeToSchema` function did not update the global schema if a project-level configuration was detected. [#2086](https://github.com/zowe/zowe-cli/issues/2086)

## `5.22.4`

- BugFix: Fixed race condition in `config convert-profiles` command that may fail to delete secure values for old profiles

## `5.22.3`

- BugFix: Resolved issue in `ProfileInfo` where schema comparisons fail, specifically when comparing the cached schema against a command-based schema during registration.

## `5.22.2`

- BugFix: Resolved technical currency by updating `socks` transitive dependency

## `5.22.0`

- BugFix: Updated `mustache` and `jsonschema` dependencies for technical currency.
- Enhancement: Added multiple APIs to the `ProfileInfo` class to help manage schemas between client applications. [#2012](https://github.com/zowe/zowe-cli/issues/2012)

## `5.21.0`

- Enhancement: Hid the progress bar if `CI` environment variable is set, or if `FORCE_COLOR` environment variable is set to `0`. [#1845](https://github.com/zowe/zowe-cli/issues/1845)
- BugFix: Fixed issue where secure property names could be returned for the wrong profile. [zowe-explorer#2633](https://github.com/zowe/vscode-extension-for-zowe/issues/2633)

## `5.20.2`

- BugFix: Fixed issue when a property is not found in `ProfileInfo.updateProperty({forceUpdate: true})`. [zowe-explorer#2493](https://github.com/zowe/vscode-extension-for-zowe/issues/2493)

## `5.20.1`

- BugFix: Fixed error message shown for null option definition to include details about which command caused the error. [#2002](https://github.com/zowe/zowe-cli/issues/2002)

## `5.19.0`

- Enhancement: Deprecated function AbstractCommandYargs.getBrightYargsResponse in favor of AbstractCommandYargs.getZoweYargsResponse
- Enhancement: Deprecated the 'bright' command as an alias for the 'zowe' command. The 'bright' command will be removed in Zowe V3.

## `5.18.4`

- BugFix: Removed out of date `Perf-Timing` performance timing package.

## `5.18.3`

- BugFix: Fix for `AbstactRestClient` failing to return when streaming a large dataset or USS file [#1805](https://github.com/zowe/zowe-cli/issues/1805), [#1813](https://github.com/zowe/zowe-cli/issues/1813), and [#1824](https://github.com/zowe/zowe-cli/issues/1824)

## `5.18.2`

- BugFix: Fixed normalization on stream chunk boundaries [#1815](https://github.com/zowe/zowe-cli/issues/1815)

## `5.18.1`

- BugFix: Fixed merging of profile properties in `ProfileInfo.createSession`. [#1008](https://github.com/zowe/imperative/issues/1008)

## `5.18.0`

- Enhancement: Replaced use of `node-keytar` with the new `keyring` module from `@zowe/secrets-for-zowe-sdk`. [zowe-cli#1622](https://github.com/zowe/zowe-cli/issues/1622)

## `5.17.0`

- Enhancement: Added `inSchema` property for ProfileInfo to indicate if argument is a known schema argument [#899](https://github.com/zowe/imperative/issues/899)

## `5.16.0`

- Enhancement: Handled unique cookie identifier in the form of dynamic token types. [#996](https://github.com/zowe/imperative/pull/996)
- Enhancement: Added a new utility method to `ImperativeExpect` to match regular expressions. [#996](https://github.com/zowe/imperative/pull/996)
- Enhancement: Added support for multiple login operations in a single `config secure` command execution. [#996](https://github.com/zowe/imperative/pull/996)
- BugFix: Allowed for multiple `auth logout` operations. [#996](https://github.com/zowe/imperative/pull/996)
- BugFix: Prevented `auto-init` from sending two `login` requests to the server. [#996](https://github.com/zowe/imperative/pull/996)

## `5.15.1`

- BugFix: Enabled NextVerFeatures.useV3ErrFormat() to form the right environment variable name even if Imperative.init() has not been called.

## `5.15.0`

- Enhancement: Enabled users to display errors in a more user-friendly format with the ZOWE_V3_ERR_FORMAT environment variable. [zowe-cli#935](https://github.com/zowe/zowe-cli/issues/935)

## `5.14.2`

- BugFix: Handle logic for if a null command handler is provided

## `5.14.1`

- BugFix: Fixed a logic error in the `config list` command that caused unwanted behavior when a positional and `--locations` were both passed in.

## `5.14.0`

- Enhancement: Added the function IO.giveAccessOnlyToOwner to restrict access to only the currently running user ID.
- Enhancement: Enable command arguments to change `{$Prefix}_EDITOR`. Updating IDiffOptions
to include names for the files that are to be compared. Updating IO.getDefaultTextEditor() for different os versions. Updating return value types for `CliUtils.readPrompt`. Changes made to support recent zowe cli work:
[zowe-cli#1672](https://github.com/zowe/zowe-cli/pull/1672)

## `5.13.2`

- BugFix: Reduced load time by searching for command definitions with `fast-glob` instead of `glob`.

## `5.13.1`

- BugFix: Removed validation of the deprecated pluginHealthCheck property. [#980](https://github.com/zowe/imperative/issues/980)

## `5.13.0`

- Enhancement: Alters TextUtils behavior slightly to enable daemon color support without TTY

## `5.12.0`

- Enhancement: Added `--prune` option to `zowe config secure` command to delete unused properties. [#547](https://github.com/zowe/imperative/issues/547)

## `5.11.1`

- BugFix: Fixed the `login` and `logout` handlers, fixing the `li` and `lo` aliases.

## `5.11.0`

- Enhancement: Added `credMgrOverride` property to `IProfOpts` interface that can be used to override credential manager in the ProfileInfo API. [zowe-cli#1632](https://github.com/zowe/zowe-cli/issues/1632)
- Deprecated: The `requireKeytar` property on the `IProfOpts` interface. Use the `credMgrOverride` property instead and pass the callback that requires Keytar to `ProfileCredentials.defaultCredMgrWithKeytar`.

## `5.10.0`

- Enhancement: Added AbstractPluginLifeCycle to enable plugins to write their own postInstall and preUninstall functions, which will be automatically called by the 'zowe plugins" install and uninstall commands.

- Enhancement: Added pluginLifeCycle property to IImperativeConfig to enable a plugin to specify the path name to its own module which implements the AbstractPluginLifeCycle class.

- Enhancement: Added a list of known credential manager overrides to imperative. When a credential manager cannot be loaded, a list of valid credential managers will be displayed in an error message.

- Enhancement: Added a CredentialManagerOverride class containing utility functions to replace the default CLI credential manager or restore the default CLI credential manager. Plugins which implement a credential manager override can call these utilities from their AbstractPluginLifeCycle functions.

- Enhancement: Added documentation [Overriding_the_default_credential_manager](https://github.com/zowe/imperative/blob/master/doc/Plugin%20Architecture/Overriding_the_default_credential_manager.md) describing the techniques for overriding the default CLI credential manager with a plugin.

## `5.9.3`

- BugFix: Fixed broken plugin install command for Windows when file has a space in the name

## `5.9.2`

- BugFix: Fixed plugin install error not displayed correctly. [#954](https://github.com/zowe/imperative/issues/954)

## `5.9.1`

- BugFix: Fixed environment file not applying to daemon client environment variables

## `5.9.0`

- Enhancement: Adds `~/.<cli_name>.env.json` file to provide environment variables to the Imperative framework during Imperative initialization
  - Allows sites without environment variable access to specify process specific environment variables
  - Changes require daemon reload to take effect
  - SDK method is available as part of `EnvFileUtils` export

## `5.8.3`

- BugFix: Fixed `--help-examples` option failing on command groups. [zowe-cli#1617](https://github.com/zowe/zowe-cli/issues/1617)

## `5.8.2`

- BugFix: Fixed npm not found on `zowe plugins install` when using daemon mode in Windows. [zowe-cli#1615](https://github.com/zowe/zowe-cli/issues/1615)

## `5.8.1`

- BugFix: Fixed web help not showing top-level options like `--version` for the "zowe" command. [#927](https://github.com/zowe/imperative/issues/927)
- BugFix: Removed `--help-examples` option from CLI help for commands since it only applies to groups. [#928](https://github.com/zowe/imperative/issues/928)

## `5.8.0`

- Enhancement: Add `ProfileInfo.removeKnownProperty`, a convenience method for removing properties in addition to `ProfileInfo.updateKnownProperty`. [#917](https://github.com/zowe/imperative/issues/917)
- Enhancement: Allow type `IProfArgValue` to be of type `undefined` to support removing properties more easily. [#917](https://github.com/zowe/imperative/issues/917)

## `5.7.7`

- BugFix: Fixed `IO.writeFileAsync` method throwing uncatchable errors. [#896](https://github.com/zowe/imperative/issues/896)

## `5.7.6`

- BugFix: Fixed a logic error where chained command handlers would cause plugin validation to fail [#320](https://github.com/zowe/imperative/issues/320)

## `5.7.5`

- BugFix: Fixed ProfileInfo API failing to load schema for v1 profile when schema exists but no profiles of that type exist. [#645](https://github.com/zowe/imperative/issues/645)
- BugFix: Updated return type of `ProfileInfo.getDefaultProfile` method to indicate that it returns null when no profile exists for the specified type.

## `5.7.4`

- BugFix: Exported the IAuthHandlerApi from imperative package [#839](https://github.com/zowe/imperative/issues/839)

## `5.7.3`

- BugFix: Exported `AppSettings` for cli and other apps to use [#840](https://github.com/zowe/imperative/issues/840)

## `5.7.2`

- BugFix: Added validation for null/undefined command definitions [#868](https://github.com/zowe/imperative/issues/868)

## `5.7.1`

- BugFix: Updated plugins `--login` command option to behave as expected when running in an NPM 9 environment
- BugFix: Cleaned up uses of execSync in Imperative where it makes sense to do so.

## `5.7.0`

- Enhancement: Add `zowe config report-env` command to show a diagnostic report of the CLI's working environment.

## `5.6.0`

- Extend zowe plugins verbs to show information for a plugin's first steps [#1325](https://github.com/zowe/zowe-cli/issues/1325)

## `5.5.4`

- BugFix: Updated `glob` and `js-yaml` dependencies for technical currency.

## `5.5.3`

- BugFix: Updated `diff2html` and `npm-package-arg` dependencies for technical currency.
- BugFix: Fixed inconsistent behavior of Config API introduced in the last version. It now skips loading project config layers when project directory is `false` instead of an empty string.

## `5.5.2`

- BugFix: Updated `Config.search` API to skip loading project config layers when project directory is an empty string. [#883](https://github.com/zowe/imperative/issues/883)

## `5.5.1`

- BugFix: Prevented base profile secure-property lookup on the global layer when there is not default base profile. [#881](https://github.com/zowe/imperative/issues/881)

## `5.5.0`

- Enhancement: Added ZOWE_CLI_PLUGINS_DIR environment variable to override location where plugins are installed. [zowe/zowe-cli#1483](https://github.com/zowe/zowe-cli/issues/1483)
- BugFix: Fixed exception when non-string passed to ImperativeExpect.toBeDefinedAndNonBlank(). [#856](https://github.com/zowe/imperative/issues/856)

## `5.4.3`

- BugFix: Removed periods in command example descriptions so descriptions look syntactically correct. [#795](https://github.com/zowe/imperative/issues/795)
- BugFix: Improved performance of ProfileInfo API to load large team config files. [zowe/vscode-extension-for-zowe#1911](https://github.com/zowe/vscode-extension-for-zowe/issues/1911)
- BugFix: Fixed dot-separated words incorrectly rendered as links in the web help. [#869](https://github.com/zowe/imperative/issues/869)

## `5.4.2`

- BugFix: Web-diff template directory included in files section of package.json file.

## `5.4.1`

- BugFix: Changed the default log level of `Console` class from "debug" to "warn". In Zowe v2 the `Logger` class was changed to have a default log level of "warn" but we missed updating the `Console` class to make it behave consistently. If you want a different log level, you can change it after initializing the console like this: `console.level = "info";` [zowe/zowe-cli#511](https://github.com/zowe/zowe-cli/issues/511)

## `5.4.0`

- Enhancement: Added Diff utility features for getting differences between two files and open diffs in browser. Also added web diff generator for creating web diff dir at the cli home.

## `5.3.8`

- BugFix: Introduced examples for setting default profiles in `zowe config set` Examples section. [#1428](https://github.com/zowe/zowe-cli/issues/1428)

## `5.3.7`

- BugFix: Fixed error when installing plug-ins that do not define profiles. [#859](https://github.com/zowe/imperative/issues/859)

## `5.3.6`

- BugFix: Removed some extraneous dependencies. [#477](https://github.com/zowe/imperative/issues/477)

## `5.3.5`

- BugFix: Fixed `DefaultHelpGenerator` unable to find module "ansi-colors" when Imperative is imported.

## `5.3.4`

- BugFix: Added ANSI escape codes trimming for the Web Help. [#704](https://github.com/zowe/imperative/issues/704)
- BugFix: Fixed `AbstractRestClient` not converting LF line endings to CRLF for every line when downloading large files on Windows. [zowe/zowe-cli#1458](https://github.com/zowe/zowe-cli/issues/1458)
- BugFix: Fixed `zowe --version --rfj` including a trailing newline in the version field. [#842](https://github.com/zowe/imperative/issues/842)
- BugFix: Fixed `--response-format-json` option not supported by some commands in daemon mode. [#843](https://github.com/zowe/imperative/issues/843)

## `5.3.3`

- Expose the isSecured functionality from the ProfilesCredentials [#549](https://github.com/zowe/imperative/issues/549)
- Allow the ConfigAutoStore to store plain-text properties that are defined as secure in the schema (e.g. user, password) [zowe/vscode-extension-for-zowe#1804](https://github.com/zowe/vscode-extension-for-zowe/issues/1804)

## `5.3.2`

- BugFix: Fixed `ProfileInfo.readProfilesFromDisk` failing when team config files and old-school profile directory do not exist.
- BugFix: Fixed `ProfileInfo.updateProperty` not updating properties that are newly present after reloading team config.
- BugFix: Fixed ProfileInfo API not detecting secure credential manager after profiles have been reloaded.
- **Note:** If you are developing an SDK that uses the ProfileInfo API, use the method `ProfileInfo.getTeamConfig` instead of `ImperativeConfig.instance.config` which may contain outdated config or be undefined.

## `5.3.1`

- BugFix: Fixed `config init` saving empty string values to config file when prompt was skipped.
- BugFix: Fixed `ConfigLayers.read` skipping load of secure property values.
- BugFix: Improved performance of `ConfigLayers.activate` by skipping config reload if the active layer directory has not changed.
- BugFix: Removed `async` keyword from `ConfigLayers.read` and `ConfigLayers.write` methods since they do not contain asynchronous code.

## `5.3.0`

- Enhancement: Added environmental variable support to the ProfileInfo APIs by defaulting `homeDir` to `cliHome`. [zowe/vscode-extension-for-zowe#1777](https://github.com/zowe/vscode-extension-for-zowe/issues/1777)
- BugFix: Updated `cli-table3` dependency for performance improvements.
- BugFix: Fixed `config init` not replacing empty values with prompted for values in team config. [#821](https://github.com/zowe/imperative/issues/821)

## `5.2.2`

- BugFix: Fixed `config secure` not respecting the `rejectUnauthorized` property in team config. [#813](https://github.com/zowe/imperative/issues/813)
- BugFix: Fixed `config import` not respecting the `rejectUnauthorized` property in team config. [#816](https://github.com/zowe/imperative/issues/816)

## `5.2.1`

- BugFix: Fixed issue where `config auto-init` may fail to create project config when global config already exists. [#810](https://github.com/zowe/imperative/issues/810)

## `5.2.0`

- Enhancement: Adds the ability for CLIs and Plug-ins to override some of the prompting logic if an alternate property is set.
- BugFix: Fixed `osLoc` information returning project level paths instead of the global layer. [#805](https://github.com/zowe/imperative/pull/805)
- BugFix: Fixed `autoStore` not being checked by `updateKnownProperty`. [#806](https://github.com/zowe/imperative/pull/806)
- BugFix: Fixed `plugins uninstall` command failing when there is a space in the install path.

## `5.1.0`

- Enhancement: Introduced flag `--show-inputs-only` to show the inputs of the command
that would be used if a command were executed.
- Enhancement: Added dark theme to web help that is automatically used when system-wide dark mode is enabled.
- BugFix: Fixed ProfileInfo API `argTeamConfigLoc` not recognizing secure fields in multi-layer operations. [#800](https://github.com/zowe/imperative/pull/800)
- BugFix: Fixed ProfileInfo API `updateKnownProperty` possibly storing information in the wrong location due to optional osLoc information. [#800](https://github.com/zowe/imperative/pull/800)

## `5.0.2`

- BugFix: Fixed a bug where, upon trying to create a V1 profile containing no secure properties, if the credential manager cannot access the credential vault, an error would be thrown.

## `5.0.1`

- BugFix: Fixed ProfileInfo API targeting default base profile instead of the operating layer's base profile. [#791](https://github.com/zowe/imperative/issues/791)

## `5.0.0`

- Major: Introduced Team Profiles, Daemon mode, and more. See the prerelease items below for more details.

## `5.0.0-next.202204142147`

- BugFix: Fixed missing `osLoc` information from `ProfileInfo.getAllProfiles()`. [#771](https://github.com/zowe/imperative/issues/771)
- BugFix: Fixed updateKnownProperty saving to the active layer instead of the layer of the desired profile.
- Enhancement: Added the ability to exclude the home directory from `ProfileInfo.getAllProfiles()`. [#787](https://github.com/zowe/imperative/issues/771)

## `5.0.0-next.202204131728`

- BugFix: Fixed `autoStore` property not being merged properly between team config layers.

## `5.0.0-next.202204111131`

- BugFix: Updated `moment` dependency.

## `5.0.0-next.202204081605`

- BugFix: Fixed `config set` command not respecting the property type defined in the schema. [#772](https://github.com/zowe/imperative/issues/772)

## `5.0.0-next.202204051515`

- Enhancement: Added support for profile name aliases in team config so that `--zosmf-profile lpar1` falls back to profile "zosmf_lpar1" if "lpar1" does not exist.
- BugFix: Reworded potentially misleading output of `config convert-profiles` command mentioning obsolete plug-ins.
- BugFix: Made `--dry-run` and `--prompt` options mutually exclusive on `config init` command.
- **Next Breaking**: The team config API method `config.api.profiles.get` now returns `null` if a profile doesn't exist unless `mustExist` is false. [#518](https://github.com/zowe/imperative/issues/518)
- BugFix: Added the ability to read option values from aliases. Enhanced backward compatibility with V1 profiles. [#770](https://github.com/zowe/imperative/issues/770)

## `5.0.0-next.202203311701`

- BugFix: Allowed `ProfileCredentials.isSecured` to be insecure on teamConfig based on existing secure fields. [#762](https://github.com/zowe/imperative/issues/762)

## `5.0.0-next.202203231534`

- Enhancement: Added JSON property autocompletion to `secure` array in team config files. [zowe/zowe-cli#1187](https://github.com/zowe/zowe-cli/issues/1187)
- BugFix: Fixed incorrect description for untyped profiles in team config files. [zowe/zowe-cli#1303](https://github.com/zowe/zowe-cli/issues/1303)
- **Next Breaking**: Schema files created or updated with the above changes are not backward compatible with older versions of Imperative.

## `5.20.0`

- Enhancement: Added the ability to `forceUpdate` a property using the `ProfileInfo.updateProperty` method. [zowe-explorer#2493](https://github.com/zowe/vscode-extension-for-zowe/issues/2493)

## `5.0.0-next.202203222132`

- BugFix: Reverted unintentional breaking change that prevented `DefaultCredentialManager` from finding Keytar outside of calling CLI's node_modules folder.

## `5.0.0-next.202203211501`

- Enhancement: Enhanced secure ProfileInfo APIs with user-defined secure properties. [#739](https://github.com/zowe/imperative/issues/739)
- Enhancement: Introduced `updateKnownProperty` which will update a given property in most cases and `resolve(false)` otherwise.
- Enhancement: Introduced `updateProperty` which takes care of special cases where the property is not found.
- Enhancement: Allowed adding and removing properties from the ProfileInfo class.
- Enhancement: Allowed properties to be stored securely from the ProfileInfo class. `v2 profiles only`
- BugFix: Removed user-defined secure properties if `getSecureValues: false`. [#738](https://github.com/zowe/imperative/issues/738)
- BugFix: Removed strict requirement of `IHandlerParameter` from the `ConfigAutoStore` class by implementing helper methods.
- BugFix: Allowed `private loadSchema` function to return the corresponding schema for a user config. [#758](https://github.com/zowe/imperative/issues/758)

## `5.0.0-next.202203181826`

- BugFix: Fixed a bug where the `<APP>_EDITOR` environment variable was not being respected in a graphical environment [zowe/zowe-cli#1335](https://github.com/zowe/zowe-cli/issues/1335)
- BugFix: Fixed AbstractRestClient returning compressed data in `causeErrors` property for streamed responses. [#753](https://github.com/zowe/imperative/issues/753)

## `5.0.0-next.202203091934`

- Enhancement: Added prompt for base profile host property to `zowe config init`. [zowe/zowe-cli#1219](https://github.com/zowe/zowe-cli/issues/1219)
- **Next Breaking**
  - The `getSecureValue` callback property has been renamed to `getValueBack` on the `IConfigBuilderOpts` interface.
  - If your plug-in defines profile properties with `includeInTemplate` and `secure` both true, the `config init` command no longer prompts for their values.

## `5.0.0-next.202203072228`

- BugFix: Removed extra space in help text following option name [#745](https://github.com/zowe/imperative/issues/745).
- BugFix: Fixed Ctrl+C (SIGINT) response to CLI prompts throwing an error rather than exiting silently.

## `5.0.0-next.202202232039`

- Enhancement: Added `stdin` property to `IHandlerParameters` which defaults to `process.stdin` and can be overridden with another readable stream in daemon mode.
  - This may be a breaking change for unit tests that mock the `IHandlerParameters` interface since a required property has been added.
- **Next Breaking**: Replaced `IYargsContext` interface with `IDaemonContext` and renamed `yargsContext` property of `ImperativeConfig.instance` to `daemonContext`. A context object is no longer supplied to `yargs` since it gets parsed as CLI arguments which is undesired behavior.

## `5.0.0-next.202202111730`

- **Next Breaking**: Changed the default behavior of `Config.save` and `ConfigSecure.save` APIs to save only the active config layer. [#732](https://github.com/zowe/imperative/issues/732)

## `5.0.0-next.202202111433`

- Enhancement: Convert previously used profile property names into V2-compliant property names during the `zowe config convert-profiles` command. Conversions are: hostname -> host, username -> user, pass -> password.

## `5.0.0-next.202201311918`

- BugFix: Fixed useful debugging information missing from error message when Keytar module fails to load.

## `5.0.0-next.202201102100`

- BugFix: Fixed ZOWE_CLI_HOME environment variable not respected by team config in daemon mode. [zowe/zowe-cli#1240](https://github.com/zowe/zowe-cli/issues/1240)

## `5.0.0-next.202201071721`

- Enhancement: Replaced hidden `--dcd` option used by CommandProcessor in daemon mode with IDaemonResponse object.
- **Next Breaking**
    - Changed the "args" type on the `Imperative.parse` method to allow a string array.
    - Restructured the IDaemonResponse interface to provide information to CommandProcessor.

## `5.0.0-next.202201061509`

- Enhancement: Added `overwrite` option for `zowe config init` command to overwrite config files instead of merging new changes. [#1036](https://github.com/zowe/zowe-cli/issues/1036)

## `5.0.0-next.202201051456`

- BugFix: Fixed inconsistent error message when invalid CLI command is run in daemon mode. [zowe/zowe-cli#1081](https://github.com/zowe/zowe-cli/issues/1081)

## `5.0.0-next.202112221912`

- Enhancement: Added `delete` option to `config convert-profiles` command.

## `5.0.0-next.202112201553`

- BugFix: Fixed config auto-store may store secure properties in plain text if secure array is outside of subprofile in team config. [#709](https://github.com/zowe/imperative/issues/709)

## `5.0.0-next.202112171553`

- Enhancement: Added `config convert-profiles` command that converts v1 profiles to team config. [zowe/zowe-cli#896](https://github.com/zowe/zowe-cli/issues/896)
- Enhancement: Added `config edit` command that opens config JSON file in default text editor. [zowe/zowe-cli#1072](https://github.com/zowe/zowe-cli/issues/1072)

## `5.0.0-next.202112151934`

- BugFix: Removed `@internal` methods from type declarations so they don't appear in IntelliSense. [#679](https://github.com/zowe/imperative/issues/679)
- BugFix: Made the `ProfileInfo.initSessCfg` method public for easier instantiation of classes that extend AbstractSession.
- Deprecated: All methods in the `IHandlerParameters.profiles` class. Use the `ConfigProfiles` API for team config instead.

## `5.0.0-next.202112132158`

- Enhancement: Added an environment variable to control whether or not sensitive data will be masked in the console output.<br/>
    This behavior excludes any TRACE level logs for both, Imperative.log and AppName.log.<br/>
    This behavior also excludes properties defined as secure by the plugin developers.<br/>
    If the schema definition is not found, we will exclude the following properties: user, password, tokenValue, and keyPassphrase.<br/>
    More information: [zowe/zowe-cli #1106](https://github.com/zowe/zowe-cli/issues/1106)

## `5.0.0-next.202112101814`

- BugFix: Fixed daemon mode not loading secure properties in team config. [zowe/zowe-cli#1232](https://github.com/zowe/zowe-cli/issues/1232)

## `5.0.0-next.202112021611`

- BugFix: Fixed `config import` and `config init` behaving incorrectly when config JSON exists in higher level directory. [zowe/zowe-cli#1218](https://github.com/zowe/zowe-cli/issues/1218)
- BugFix: Fixed `config import` command not failing when positional argument "location" is missing.

## `5.0.0-next.202112012301`

- Enhancement: Changed CLI prompt input to be hidden for properties designated as secure in team config. [zowe/zowe-cli#1106](https://github.com/zowe/zowe-cli/issues/1106)
- BugFix: Improved error message when Keytar module fails to load. [#27](https://github.com/zowe/imperative/issues/27)
- **Next Breaking**
    - Removed the `ConfigProfiles.load` API method. Use the methods `ConfigLayers.find` and `ConfigSecure.securePropsForProfile` instead. [#568](https://github.com/zowe/imperative/issues/568)

## `5.0.0-next.202111301806`

- Enhancement: Added a utility function to get basic system architecture and platform info

## `5.0.0-next.202111292021`

- **Next Breaking**: Use JSON-based communication protocol between imperative daemon server and client.

## `5.0.0-next.202111192150`

- BugFix: Changed credentials to be stored securely by default for v1 profiles to be consistent with the experience for v2 profiles. [zowe/zowe-cli#1128](https://github.com/zowe/zowe-cli/issues/1128)
- **Next Breaking**
    - Removed the `credentialServiceName` property from ImperativeConfig. The default credential manager uses the `name` property instead.

## `5.0.0-next.202111101806`

- Enhancement: Added `dry-run` option for `zowe config init` command to preview changes instead of saving them to disk. [#1037](https://github.com/zowe/zowe-cli/issues/1037)
- Bugfix: Fix crashing issue related to reloading the config when `--dcd` option is specified [#943](https://github.com/zowe/zowe-cli/issues/943) [#1190](https://github.com/zowe/zowe-cli/issues/1190)

## `5.0.0-next.202111032034`

- Enhancement: Added `autoStore` property to config JSON files which defaults to true. When this property is enabled and the CLI prompts you to enter connection info, the values you enter will be saved to disk (or credential vault if they are secure) for future use. [zowe/zowe-cli#923](https://github.com/zowe/zowe-cli/issues/923)
- **Next Breaking**
    - Changed the default behavior of `Config.set` so that it no longer coerces string values to other types unless the `parseString` option is true.

## `5.0.0-next.202110201735`

- **LTS Breaking**
    - Changed the return value of the public `PluginManagementFacility.requirePluginModuleCallback` function
- BugFix: Updated the profiles list as soon as the plugin is installed.

## `5.0.0-next.202110191937`

- **Next Breaking**: Added the new, required, abstract method 'displayAutoInitChanges' to the 'BaseAutoInitHandler' class.

## `5.0.0-next.202110071645`

- Enhancement: Added `config update-schemas [--depth <value>]` command. [zowe/zowe-cli#1059](https://github.com/zowe/zowe-cli/issues/1059)
- Enhancement: Added the ability to update the global schema file when installing a new plugin. [zowe/zowe-cli#1059](https://github.com/zowe/zowe-cli/issues/1059)
- **Next Breaking**
    - Renamed public static function ConfigSchemas.loadProfileSchemas to ConfigSchemas.loadSchema

## `5.0.0-next.202110011948`

- **LTS Breaking**: Changed default log level from DEBUG to WARN for Imperative logger and app logger to reduce the volume of logs written to disk. [#634](https://github.com/zowe/imperative/issues/634)

## `5.0.0-next.202109281439`

- Enhancement: Added `config import` command that imports team config files from a local path or web URL. [#1083](https://github.com/zowe/zowe-cli/issues/1083)
- Enhancement: Added Help Doc examples for the `zowe config` group of commands. [#1061](https://github.com/zowe/zowe-cli/issues/1061)

## `5.0.0-next.202109031503`

- Enhancement: Log in to authentication service to obtain token value instead of prompting for it in `config secure` command.

## `5.0.0-next.202108181618`

- **LTS Breaking**: Make `fail-on-error` option true by default on `zowe plugins validate` command.

## `5.0.0-next.202108121732`

- Enhancement: Flattened the default profiles structure created by the `config init` command.
- **Next Breaking**: Split up authToken property in team config into tokenType and tokenValue properties to be consistent with Zowe v1 profiles.

## `5.0.0-next.202108062025`

- BugFix: Export all Config related interfaces.

## `5.0.0-next.202107122104`

- BugFix: Fixed secure credentials not being stored by the `config auto-init` command.

## `5.0.0-next.202107092101`

- Enhancement: Adds the `config auto-init` base handler and command builder, allowing a CLI to build a configuration auto-initialization command and handler
- Enhancement: Adds the optional `configAutoInitCommandConfig` interface to the IImperativeConfig interface, allowing for an auto-init command to be generated if a CLI supports it
- Enhancement: Better support for comments in JSON
- Bugfix: Revert schema changes related to additionalProperties. Re-enable IntelliSense when editing zowe.config.json files
- **Next Breaking**
    - Changed the schema paths and updated schema version

## `5.0.0-next.202106221817`

- **Next Breaking**
    - Replaced --user with --user-config on all config command groups due to conflict with --user option during config auto-initialization
    - Replaced --global with --global-config on all config command groups for consistency

## `5.0.0-next.202106212048`

- Enhancement: A new interface (IApimlSvcAttrs) was added. A property (apimlConnLookup) of that interface type was added to IImperativeConfig to enable plugins to tie themselves to an APIML service. Zowe-CLI can then ask APIML for the configuration data for the plugin to connect to that service.

## `5.0.0-next.202106041929`

- **LTS Breaking**: Removed the following previously deprecated items:
    - ICliLoadProfile.ICliILoadProfile -- use ICliLoadProfile.ICliLoadProfile
    - IImperativeErrorParms.suppressReport -- has not been used since 10/17/2018
    - IImperativeConfig.pluginBaseCliVersion -- has not been used since version 1.0.1
    - AbstractRestClient.performRest -- use AbstractRestClient.request
    - AbstractSession.HTTP_PROTOCOL -- use SessConstants.HTTP_PROTOCOL
    - AbstractSession.HTTPS_PROTOCOL -- use SessConstants.HTTPS_PROTOCOL
    - AbstractSession.TYPE_NONE -- use SessConstants.AUTH_TYPE_NONE
    - AbstractSession.TYPE_BASIC -- use SessConstants.AUTH_TYPE_BASIC
    - AbstractSession.TYPE_BEARER -- use SessConstants.AUTH_TYPE_BEARER
    - AbstractSession.TYPE_TOKEN -- use SessConstants.AUTH_TYPE_TOKEN

## `5.0.0-next.202104262004`

- Enhancement: Remove message about NPM peer dep warnings that no longer applies to npm@7.
- **LTS Breaking**: Imperative no longer requires plug-ins to include CLI package as a peer dependency. It is recommended that CLI plug-ins remove their peer dependency on @zowe/cli for improved compatibility with npm@7. This is a breaking change for plug-ins, as older versions of Imperative will fail to install a plug-in that lacks the CLI peer dependency.

## `5.0.0-next.202104140156`

- BugFix: Allow SCS to load new securely stored credentials. [#984](https://github.com/zowe/zowe-cli/issues/984)

## `5.0.0-next.202104071400`

- Enhancement: Add the ProfileInfo API to provide the following functionality:
    - Read configuration from disk.
    - Transparently read either a new team configuration or old style profiles.
    - Resolve order of precedence for profile argument values.
    - Provide information to enable callers to prompt for missing profile arguments.
    - Retain the location in which a profile or argument was found.
    - Automatically initialize CredentialManager, including an option to specify a custom keytar module.
    - Provide a means to postpone the loading of secure arguments until specifically requested by the calling app to delay loading sensitive data until it is needed.
    - Provide access to the lower-level Config API to fully manipulate the team configuration file.

## `5.0.0-next.202103111923`

- Enhancement: Allow custom directory to be specified for project config in `Config.load` method. [#544](https://github.com/zowe/imperative/issues/544)
- BugFix: Fixed Config object not exported at top level. [#543](https://github.com/zowe/imperative/issues/543)

## `5.0.0-next.202101292016`

- BugFix: Fixed error when Imperative APIs are called and "config" property of ImperativeConfig is not initialized. [#533](https://github.com/zowe/imperative/issues/533)

## `5.0.0-next.202101281717`

- Enhancement: Added new config API intended to replace the profiles API, and new "config" command group to manage config JSON files. The new API makes it easier for users to create, share, and switch between profile configurations.
- Deprecated: The "profiles" command group for managing global profiles in "{cliHome}/profiles". Use the new "config" command group instead.
- **LTS Breaking**: Removed "config" command group for managing app settings in "{cliHome}/imperative/settings.json". If app settings already exist they are still loaded for backwards compatibility. For storing app settings use the new config API instead.
- Enhancement: Added support for secure credential storage without any plug-ins required. Include the "keytar" package as a dependency in your CLI to make use of it.
- Enhancement: Added `deprecatedReplacement` property to `ICommandDefinition` to deprecate a command.

## `5.0.0-next.202010301408`

- Enhancement: Allow hidden options.

## `5.0.0-next.202010161240`

- Enhancement:  Allow process exit code to be passed to daemon clients.

## `5.0.0-next.202009251501`

- Enhancement: add support for CLIs that want to run as a persistent process (daemon mode).

## `4.18.3`

- BugFix: Removed `moment` dependency.

## `4.18.2`

- BugFix: Updated `moment` dependency.

## `4.18.1`

- BugFix: Fixed AbstractRestClient returning compressed data in `causeErrors` property for streamed responses. [#753](https://github.com/zowe/imperative/issues/753)

## `4.18.0`

- Enhancement: Sorted output of `plugins list` command in alphabetical order to make it easier to read. [#489](https://github.com/zowe/imperative/issues/489)
- Enhancement: Added `--short` option to `plugins list` command to abbreviate its output. [#743](https://github.com/zowe/imperative/issues/743)
- BugFix: Fixed single character options rendered in help with double dash instead of single dash. [#638](https://github.com/zowe/imperative/issues/638)

## `4.17.6`

- BugFix: Fixed an error where, in certain situations, the web help displays data for another command with the same name. [#728](https://github.com/zowe/imperative/issues/728)
- BugFix: Fixed web help wrongly escaping characters inside code blocks. [#730](https://github.com/zowe/imperative/issues/730)

## `4.17.5`

- BugFix: Updated log4js and nanoid for improved security.

## `4.17.4`

- BugFix: Fixed --hw not adding new lines when `\n` is present in the text. [#715](https://github.com/zowe/imperative/issues/715)

## `4.17.3`

- BugFix: Fixed AbstractRestClient silently failing to decompress last chunk of gzip-compressed binary data that is truncated.

## `4.17.2`

- BugFix: Updated prettyjson and cli-table3 in order to lockdown the `colors` package. [#719](https://github.com/zowe/imperative/issues/719)
- BugFix: Updated markdown-it to address a vulnerability. [Snyk Report](https://security.snyk.io/vuln/SNYK-JS-MARKDOWNIT-2331914)

## `4.17.1`

- BugFix: Fixed an issue where plugin install and uninstall did not work with NPM version 8. [#683](https://github.com/zowe/imperative/issues/683)

## `4.17.0`

- Enhancement: Export the Imperative Command Tree on the data object of the `zowe --ac` command when `--rfj` is specified.

## `4.16.2`

- BugFix: Reverts hiding the cert-key-file path so users can see what path was specified and check if the file exists

## `4.16.1`

- BugFix: Updated dependencies to resolve problems with the ansi-regex package

## `4.16.0`

- Enhancement: Implemented the ability to authenticate using client certificates in PEM format.

## `4.15.1`

- Bugfix: Updated js-yaml to resolve a potential security issue

## `4.15.0`

- Enhancement: Improved command suggestions for mistyped commands, add aliases to command suggestions

## `4.14.0`

- Enhancement: The `plugins validate` command returns an error code when plugins have errors if the new `--fail-on-error` option is specified. Also added `--fail-on-warning` option to return with an error code when plugins have warnings. [#463](https://github.com/zowe/imperative/issues/463)
- BugFix: Fixed regression where characters are not correctly escaped in web help causing extra slashes ("\") to appear. [#644](https://github.com/zowe/imperative/issues/644)

## `4.13.4`

- BugFix: Added missing periods at the end of command group descriptions for consistency. [#55](https://github.com/zowe/imperative/issues/55)

## `4.13.3`

- Performance: Improved the way that HTTP response chunks are saved, reducing time complexity from O(n<sup>2</sup>) to O(n). This dramatically improves performance for larger requests. [#618](https://github.com/zowe/imperative/pull/618)

## `4.13.2`

- BugFix: Fixed web help examples description typo at line 440 in `packages/cmd/src/CommandPreparer.ts`. [#612](https://github.com/zowe/imperative/issues/612)
- BugFix: Fixed Markdown special characters not being escaped in web help for descriptions of positional options and examples. [#620](https://github.com/zowe/imperative/issues/620)
- BugFix: Fixed subgroups not being displayed under their own heading in web help. [#323](https://github.com/zowe/imperative/issues/323)

## `4.13.1`

- BugFix: Fixed active command tree item not updating in web help when scrolling. [#425](https://github.com/zowe/imperative/issues/425)
- BugFix: Fixed main page of web help not staying scrolled to top of page when loaded. [#525](https://github.com/zowe/imperative/issues/525)

## `4.13.0`

- Enhancement: Added headers[] option to TextUtils.getTable(). [#369](https://github.com/zowe/imperative/issues/369)
- BugFix: Print a subset of the `stdout` and `stderr` buffers when calling `mProgressApi`'s `endBar()` to prevent duplication of output.
- Bugfix: Replaced `this` with `ImperativeConfig.instance` in `ImperativeConfig.getCallerFile()`. [#5](https://github.com/zowe/imperative/issues/5)

## `4.12.0`

- Enhancement: Added decompression support for REST responses with Content-Encoding `gzip`, `deflate`, or `br`. [#318](https://github.com/zowe/imperative/issues/318)

## `4.11.2`

- BugFix: Added `Protocol` to the Error Details coming from the `AbstractRestClient`. [#539](https://github.com/zowe/imperative/issues/539)

## `4.11.1`

- BugFix: Fixed vulnerabilities by replacing marked with markdown-it and sanitize-html.
- BugFix: Fixed plugin install failing to install package from private registry.

## `4.11.0`

- Enhancement: Fixed plugin install commands which were broken in npm@7. [#457](https://github.com/zowe/imperative/issues/457)
- BugFix: Fixed incorrect formatting of code blocks in web help. [#535](https://github.com/zowe/imperative/issues/535)

## `4.10.2`

- BugFix: Fixed vulnerabilities by updating marked

## `4.10.1`

- BugFix: Fixed an issue when `TypeError` has been raised by `Logger.getCallerFileAndLineTag()` when there was not filename for a stack frame. [#449](https://github.com/zowe/imperative/issues/449)

## `4.10.0`

- Enhancement: Added an `arrayAllowDuplicate` option to the `ICommandOptionDefinition` interface. By default, the option value is set to `true` and duplicate values are allowed in an array. Specify `false` if you want Imperative to throw an error for duplicate array values. [#437](https://github.com/zowe/imperative/issues/437)

## `4.9.0`

- BugFix: Updated `opener` dependency due to command injection vulnerability on Windows - [GHSL-2020-145](https://securitylab.github.com/advisories/GHSL-2020-145-domenic-opener)
- Enhancement: Expose `trim` parameter from `wrap-ansi` within `TextUtils.wordWrap()`

## `4.8.1`

- BugFix: Fixed an issue with `ConnectionPropsForSessCfg` where the user would be prompted for user/password even if a token was present. [#436](https://github.com/zowe/imperative/pull/436)

## `4.8.0`

- Enhancement: Added the SSO Callback function, which allows applications to call their own functions while validating session properties (i.e. host, port, user, password, token, etc...). The callback option is named `getValuesBack`. [#422](https://github.com/zowe/imperative/issues/422)

## `4.7.6`

- Enhancement: Added support for dynamically generated cookie names. Updated `AbstractSession.storeCookie()` to process cookie names that are not fully known at build-time. [#431](https://github.com/zowe/imperative/pull/431)

## `4.7.5`

- BugFix: Added support for creating an array with `allowableValues`. Previously, array type options could fail in the Syntax Validator. [#428](https://github.com/zowe/imperative/issues/428)

## `4.7.4`

- Fix update profile API storing secure fields incorrectly when called without CLI args

## `4.7.3`

- Fix web help failing to load in Internet Explorer 11
- Fix `--help-web` not working on macOS when DISPLAY environment variable is undefined
- Change type of `ISession.tokenType` to "string" (for compatiblity with versions older than 4.7.0).

## `4.7.2`

- Hide sensitive session properties (user, password, and token value) in log file. Since 4.7.0, only password was hidden.

## `4.7.1`

- Don't load token value into Session object if user or password are supplied

## `4.7.0`

- Add the --dd flag to profile creation to allow the profile to be created without the default values specified for that profile.
- Use a token for authentication if a token is present in the underlying REST session object.
- Added a new ConnectionPropsForSessCfg.addPropsOrPrompt function that places credentials (including a possible token) into a session configuration object.
    - Plugins must use this function to create their sessions to gain the features of automatic token-handling and prompting for missing connection options.
    - Connection information is obtained from the command line, environment variables, a service profile, a base profile, or from an option's default value in a service profile's definition, in that order.
    - If key connection information is not supplied to any cor Zowe command, the command will prompt for:
        -  host
        -  port
        -  user
        -  and password
    - Any prompt will timeout after 30 seconds so that it will not hang an automated script.
- Add base profiles, a new type of profile which can store values shared between profiles of other types.
    - The properties that are currently recognized in a base profile are:
        - host
        - port
        - user
        - password
        - rejectUnauthorized
        - tokenType
        - tokenValue
    - To use base profiles in an Imperative-based CLI, define a `baseProfile` schema on your Imperative configuration object.
    - If the `baseProfile` schema is defined, base profile support will be added to any command that uses profiles.
- Due to new options (like tokenValue) help text will change. Plugin developers may have to update any mismatched snapshots in their automated tests.
- Updated the version of TypeScript from 3.7.4 to 3.8.0.
- Updated the version of TSLint from 5.x to 6.1.2.
- Add login and logout commands to get and delete/invalidate tokens
  - Add showToken flag to display token only, and not save it to the user profile
  - Add ability to create a user profile on login if no profile of that type existed previously

## `4.6.4`

- Fix optional secure fields not deleted when overwriting a profile

## `4.6.3`

- Update log4js to improve Webpack compatibility for extenders

## `4.6.2`

- Fix vulnerabilities by updating yargs

## `4.6.1`

- Update perf-timing version

## `4.6.0`

- Add Bearer token in rest Session

## `4.5.6`

- Fix allowable values not exactly matching input

## `4.5.5`

- Fix absence of default value text when falsy values are used.

## `4.5.4`

- Patched vulnerabilities.

## `4.5.3`

- Fixed alignment of output from `zowe plugins list` command.

## `4.5.2`

- Fix failure to load secure profile fields that are optional when no value is found. Thanks @tjohnsonBCM
- Don't load secure profile fields when deleting profile. Thanks @tjohnsonBCM
- Deprecate the interface `ICliILoadProfile`. Use `ICliLoadProfile` instead.

## `4.5.1`

- Check that password is defined when `AbstractSession` uses auth. Thanks @apsychogirl
- Expose `IRestOptions` type in the API. Thanks @apsychogirl

## `4.5.0`

- Add `request` function to `AbstractRestClient` that returns REST client object in response. Thanks @Alexandru-Dimitru
- Deprecate the method `AbstractRestClient.performRest`. Use `AbstractRestClient.request` instead.

## `4.0.0`

- Support `prompt*` as a value for any CLI option to enable interactive prompting.

## `3.0.0`

- Rename package from "@brightside/imperative" to "@zowe/imperative".
- Change name of config option "credential-manager" to "CredentialManager".<|MERGE_RESOLUTION|>--- conflicted
+++ resolved
@@ -2,16 +2,15 @@
 
 All notable changes to the Imperative package will be documented in this file.
 
-<<<<<<< HEAD
+
 ## Recent Changes
 
 - BugFix: Modified showMsgWhenDeprecated() to allow an empty string as a paramter when no replacement is availible for deprecated command to print an alternative message. [#2041](https://github.com/zowe/zowe-cli/issues/2041)
-=======
+
 ## `5.26.3`
 
 - BugFix: Fixed issue in local web help with highlighted sidebar item getting out of sync. [#2215](https://github.com/zowe/zowe-cli/pull/2215)
 - BugFix: Updated web help dependencies for technical currency. [#2215](https://github.com/zowe/zowe-cli/pull/2215)
->>>>>>> f72e87e4
 
 ## `5.26.2`
 
