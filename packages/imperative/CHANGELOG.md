# Change Log

All notable changes to the Imperative package will be documented in this file.

<<<<<<< HEAD
## `8.0.0-next.202408131445`

- Update: See `5.26.2` for details

## `8.0.0-next.202408092029`

- BugFix: Resolved bug that resulted in user not being prompted for a key passphrase if it is located in the secure credential array of the ssh profile. [#1770](https://github.com/zowe/zowe-cli/issues/1770)

## `8.0.0-next.202407262216`

- Update: See `5.26.1` for details

## `8.0.0-next.202407232256`

- Enhancement: Allowed boolean value (`false`) to be provided to the Credential Manager related function. [zowe-explorer-vscode#2622](https://github.com/zowe/zowe-explorer-vscode/issues/2622)
- Update: See `5.26.0` for details

## `8.0.0-next.202407181904`

- Enhancement: Added the function ConfigUtils.formGlobOrProjProfileNm and modified the function ConfigBuilder.build so that the 'zowe config init' command now generates a base profile name of 'global_base' or 'project_base', depending on whether a global or project configuration file is being generated. Related to Zowe Explorer issue https://github.com/zowe/zowe-explorer-vscode/issues/2682.

## `8.0.0-next.202407181255`

- BugFix: Resolved bug that resulted in each plug-in to have identical public registries regardless of actual installation location/reference. [#2189](https://github.com/zowe/zowe-cli/pull/2189)
- BugFix: Resolved bug that resulted in every plug-in to have the same registry location field as the first if multiple plugins were installed in the same command. [#2189](https://github.com/zowe/zowe-cli/pull/2189)

## `8.0.0-next.202407112150`

- Enhancement: Add client-side custom-event handling capabilities. [#2136](https://github.com/zowe/zowe-cli/pull/2136)
- Next-Breaking: Refactored the Imperative Event Emitter class. [#2136](https://github.com/zowe/zowe-cli/pull/2136)
  - Removed the `ImperativeEventEmitter` class.
  - Added an `EventProcessor` class to handle event listening and emitting.
  - Added an `EventOperator` class to handle creation and deletion of `EventProcessors`.
  - Added an `EventUtils` class to contain all common utility methods for the Client Event Handling capabilities.
  - Added `IEmitter`, `IWatcher`, and `IEmitterAndWatcher` interfaces to expose what application developers should see.

## `8.0.0-next.202407051717`

- BugFix: V3 Breaking: Modified the ConvertV1Profiles.convert API to accept a new ProfileInfo option and initialize components sufficiently to enable VSCode apps to convert V1 profiles. [#2170](https://github.com/zowe/zowe-cli/issues/2170)

## `8.0.0-next.202407021516`

- BugFix: Updated dependencies for technical currency [#2188](https://github.com/zowe/zowe-cli/pull/2188)
- Update: See `5.25.0` for details

## `8.0.0-next.202406201950`

- Enhancement: Added `ProfileInfo.profileManagerWillLoad` function to verify the credential manager can load. [#2111](https://github.com/zowe/zowe-cli/issues/2111)

## `8.0.0-next.202406111958`

- LTS Breaking: Modified the @zowe/imperative SDK [#2083](https://github.com/zowe/zowe-cli/issues/2083)
  - Removed the following exported classes:
    - AbstractAuthHandler
    - AbstractCommandYargs
    - AbstractHelpGenerator
    - AbstractHelpGeneratorFactory
    - CommandPreparer
    - CommandProcessor
    - CommandUtils
    - CommandYargs
    - CompressionUtils
    - ConfigAutoStore
    - ConfigurationLoader
    - ConfigurationValidator
    - DefinitionTreeResolver
    - FailedCommandHandler
    - GroupCommandYargs
    - HelpConstants
    - HelpGeneratorFactory
    - ImperativeReject
    - LoggerConfigBuilder
    - LoggerUtils
    - RestStandAloneUtils
    - SharedOptions
    - SyntaxValidator
    - WebHelpManager
    - YargsConfigurer
    - YargsDefiner
  - Removed the following exported interfaces:
    - ICommandHandlerResponseChecker
    - ICommandHandlerResponseValidator
    - ICommandValidatorError
    - ICommandValidatorResponse
    - IConstructor
    - IHelpGenerator
    - IHelpGeneratorFactory
    - IYargsParms
    - IYargsResponse
  - Deprecated the following classes:
    - Operation
    - Operations

## `8.0.0-next.202406111728`

- Enhancement: Added `BufferBuilder` utility class to provide convenient way of downloading to a stream that can be read as a buffer. [#2167](https://github.com/zowe/zowe-cli/pull/2167)
- BugFix: Fixed error in REST client that when using stream could cause small data sets to download with incomplete contents. [#744](https://github.com/zowe/zowe-cli/issues/744)
- BugFix: Updated `micromatch` dependency for technical currency. [#2167](https://github.com/zowe/zowe-cli/pull/2167)

## `8.0.0-next.202406061600`

- BugFix: Updated `braces` dependency for technical currency. [#2158](https://github.com/zowe/zowe-cli/pull/2158)

## `8.0.0-next.202405241520`

- BugFix: Modified command output to show appropriate error message given available ImperativeError properties. [#1897](https://github.com/zowe/zowe-cli/issues/1897)
- Patch: Modify error text in SyntaxValidator.invalidOptionError. [#2138](https://github.com/zowe/zowe-cli/issues/2138)

## `8.0.0-next.202405211929`

- BugFix: Fixed error "Only one instance of the Imperative Event Emitter is allowed" when running system tests. [#2146](https://github.com/zowe/zowe-cli/issues/2146)

## `8.0.0-next.202405151329`

- Enhancement: Add client-side event handling capabilities. [#1987](https://github.com/zowe/zowe-cli/issues/1987)

## `8.0.0-next.202405061946`

- Enhancement: Consolidated the Zowe client log files into the same directory. [#2116](https://github.com/zowe/zowe-cli/issues/2116)
- Deprecated: The `IO.FILE_DELIM` constant. Use `path.posix.sep` instead or `path.sep` for better cross-platform support.
- Deprecated: The `LoggerConfigBuilder.DEFAULT_LOG_DIR` and `LoggerConfigBuilder.DEFAULT_LOG_FILE_DIR` constants. Use `LoggerConfigBuilder.DEFAULT_LOGS_DIR` instead.

## `8.0.0-next.202405031808`

- BugFix: Restore the previous precedence of token over password in AbstractRestClient [#2109](https://github.com/zowe/zowe-cli/issues/2109)

## `8.0.0-next.202404301428`

- Enhancement: Add informative messages before prompting for connection property values in the CLI callback function getValuesBack.

## `8.0.0-next.202404191414`

- Enhancement: Added a new class named ConvertV1Profiles to enable other apps to better convert V1 profiles into a current Zowe config file.
  - Refactored logic from convert-profiles.handler and ConfigBuilder.convert into ConvertV1Profiles.convert.
  - Removed ConfigBuilder.convert.
  - Replaced IConfigConvertResult with IConvertV1Profiles (which contains IConvertV1ProfResult).
  - Renamed class V1ProfileConversion (formerly known as ProfileIO) to V1ProfileRead for consistency.
    - Marked class V1ProfileRead as @internal.

## `8.0.0-next.202403272026`

- BugFix: Resolved technical currency by updating `markdown-it` dependency. [#2107](https://github.com/zowe/zowe-cli/pull/2107)

## `8.0.0-next.202403251613`

- BugFix: Fixed issue where the `ProfileInfo.addProfileTypeToSchema` function did not update the global schema if a project-level configuration was detected. [#2086](https://github.com/zowe/zowe-cli/issues/2086)
- BugFix: Updated debugging output for technical currency. [#2100](https://github.com/zowe/zowe-cli/pull/2100)

## `8.0.0-next.202403141949`
- LTS Breaking: Modified the @zowe/imperative SDK [#1703](https://github.com/zowe/zowe-cli/issues/1703)
  - Renamed class ProfileIO to V1ProfileConversion.
    - Removed the following obsolete V1 profile functions:
      - createProfileDirs
      - deleteProfile
      - exists
      - writeMetaFile
      - writeProfile
    - Removed the following obsolete V1 profile constant:
      - MAX_YAML_DEPTH
    - Changed fileToProfileName from public to private
  - Removed deprecated function ConfigProfiles.expandPath
    - Use ConfigProfiles.getProfilePathFromName
  - Removed deprecated function ProcessUtils.execAndCheckOutput
    - Use ExecUtils.spawnAndGetOutput

## `8.0.0-next.202403132009`

- Enhancement: Prompt for user/password on SSH commands when a token is stored in the config. [#2081](https://github.com/zowe/zowe-cli/pull/2081)

## `8.0.0-next.202403061549`

- V3 Breaking: Changed prompting logic to prompt for port if port provided is 0 [#2075](https://github.com/zowe/zowe-cli/issues/2075)
- BugFix: Fixed issue with peerDep warnings showing when a plug-in is installed and the version ranges satisfy the semver requirements. [#2067](https://github.com/zowe/zowe-cli/pull/2067)

## `8.0.0-next.202403041352`

- BugFix: Updated engine to Node 18.12.0. [#2074](https://github.com/zowe/zowe-cli/pull/2074)
- BugFix: Removed `profileVersion` from the response given by `--show-inputs-only` to fix [#1689](https://github.com/zowe/zowe-cli/issues/1689). Extended that change to the `config report-env` command, where similar soon-to-be obsolete v1 considerations occur.
- BugFix: Changed text displayed for configuration from "V2" to "TeamConfig" [#2019](https://github.com/zowe/zowe-cli/issues/2019)
- BugFix: Eliminated a Node Version Manager (NVM) GUI popup dialog which NVM now displays during the `zowe config report-env` command by removing the NVM version number from our report.
- Enhancement: Replaced the term "Team configuration" with "Zowe client configuration" in the `zowe config report-env` command.

- LTS Breaking: [#1703](https://github.com/zowe/zowe-cli/issues/1703)
  - Removed the following obsolete V1 profile interfaces:
    - @zowe/cli-test-utils
      - ISetupEnvironmentParms.createOldProfiles

    - @zowe/imperative
      - ICliLoadProfile
      - ICliLoadAllProfiles
      - ICommandLoadProfile
      - ICommandProfileTypeConfiguration.createProfileExamples
      - ICommandProfileTypeConfiguration.createProfileFromArgumentsHandler
      - ICommandProfileTypeConfiguration.updateProfileExamples
      - ICommandProfileTypeConfiguration.updateProfileFromArgumentsHandler
      - IDeleteProfile
      - ILoadAllProfiles
      - ILoadProfile
      - IProfileDeleted
      - IProfileManager.loadCounter
      - IProfileManagerFactory
      - IProfileSaved
      - IProfileValidated
      - ISaveProfile
      - ISaveProfileFromCliArgs
      - ISetDefaultProfile
      - IUpdateProfile
      - IUpdateProfileFromCliArgs
      - IValidateProfile
      - IValidateProfileForCLI
      - IValidateProfileWithSchema

  - Removed the following obsolete V1 profile classes/functions:
    - @zowe/core-for-zowe-sdk
      - File ProfileUtils.ts, which includes these functions:
        - getDefaultProfile
        - getZoweDir - moved to ProfileInfo.getZoweDir

    - @zowe/cli-test-utils
      - TempTestProfiles.forceOldProfiles
      - TestUtils.stripProfileDeprecationMessages

    - @zowe/imperative
      - AbstractProfileManager
        - Any remaining functions consolidated into CliProfileManager
      - AbstractProfileManagerFactory
      - BasicProfileManager
        - Any remaining functions consolidated into CliProfileManager
      - BasicProfileManagerFactory
      - CliProfileManager
        - clearDefault
        - configurations
        - constructFullProfilePath
        - delete
        - deleteProfile
        - deleteProfileFromDisk
        - getAllProfileNames
        - getDefaultProfileName
        - isProfileEmpty
        - load
        - loadAll
        - loadCounter
        - loadDependencies
        - loadFailed
        - loadProfile
        - loadSpecificProfile
        - locateExistingProfile
        - managerParameters
        - mergeProfiles
        - META_FILE_SUFFIX
        - PROFILE_EXTENSION
        - profileRootDirectory
        - profileTypeSchema
        - save
        - saveProfile
        - setDefault
        - update
        - updateProfile
        - validate
        - validateProfile
        - validateProfileAgainstSchema
        - validateProfileObject
        - validateRequiredDependenciesAreSpecified
      - CommandProfiles
        - getMeta
        - getAll
      - ImperativeProfileManagerFactory
      - ProfileInfo.usingTeamConfig
        - To detect if a team config exists, use ProfileInfo.getTeamConfig().exists
        - To detect if only V1 profiles exist, use ProfileInfo.onlyV1ProfilesExist

    - @zowe/zos-uss-for-zowe-sdk
        - SshBaseHandler
            - Removed the unused, protected property ‘mSshProfile’

  - Removed the following obsolete V1 profile constants:
    - @zowe/imperative
      - CoreMessages class
        - createProfileCommandSummary
        - createProfileDisableDefaultsDesc
        - createProfileOptionDesc
        - createProfileOptionOverwriteDesc
        - createProfilesCommandDesc
        - createProfilesCommandSummary
        - deleteProfileActionDesc
        - deleteProfileCommandDesc
        - deleteProfileDepsDesc
        - deleteProfileExample
        - deleteProfileForceOptionDesc
        - deleteProfileNameDesc
        - deleteProfilesCommandDesc
        - deleteProfilesCommandSummary
        - detailProfileCommandDesc
        - listGroupWithOnlyProfileCommandSummary
        - listGroupWithOnlyProfileDefaultDesc
        - listGroupWithOnlyProfilesDefinition
        - listGroupWithOnlyProfileSetDesc
        - listGroupWithOnlyProfilesSummary
        - listProfileCommandDesc
        - listProfileCommandSummary
        - listProfileExample
        - listProfileExampleShowContents
        - listProfileLoadedModulesOptionDesc
        - listProfilesFoundMessage
        - listProfilesNotFoundMessage
        - listProfileVerboseOptionDesc
        - locateProfilesDesc
        - overroteProfileMessage
        - profileCreatedSuccessfully
        - profileCreatedSuccessfullyAndPath
        - profileCreateErrorDetails
        - profileCreateErrorHeader
        - profileDeletedSuccessfully
        - profileDeleteErrorDetails
        - profileDeleteErrorHeader
        - profileDesc
        - profileLoadError
        - profileNotDeletedMessage
        - profileReviewMessage
        - profileUpdatedSuccessfullyAndPath
        - selectProfileNameDesc
        - setGroupWithOnlyProfilesCommandDesc
        - setGroupWithOnlyProfilesListDesc
        - setGroupWithOnlyProfilesSummary
        - setProfileActionDesc
        - setProfileActionSummary
        - setProfileExample
        - setProfileOptionDesc
        - showDependenciesCommandDesc
        - unableToCreateProfile
        - unableToDeleteProfile
        - unableToFindProfile
        - unableToLoadRequestedProfilesError
        - unexpectedProfileCreationError
        - unexpectedProfileLoadError
        - unexpectedProfilesLoadError
        - unexpectedProfileUpdateError
        - updateProfileActionDesc
        - updateProfileCommandDesc
        - updateProfileCommandSummary
        - validateProfileCommandDesc
        - validateProfileCommandSummary
        - validateProfileGroupDesc
        - validateProfileNameDesc
        - validateProfileOptionDesc
      - ProfilesConstants class
        - DEPRECATE_TO_CONFIG_EDIT
        - DEPRECATE_TO_CONFIG_INIT
        - DEPRECATE_TO_CONFIG_LIST
        - DEPRECATE_TO_CONFIG_SET
        - PROFILES_COMMAND_TYPE_KEY

  - Annotated the following items as @internal:
    - @zowe/imperative
      - CommandProfileLoader
      - ImperativeApi.profileManager
      - ProfileValidator

## `8.0.0-next.202402271901`

- BugFix: Fixed chalk functionality that was broken due to the use of the removed `.enabled` property. [#2071](https://github.com/zowe/zowe-cli/issues/2071)

## `8.0.0-next.202402261705`

- LTS Breaking: Updated `ICommandArguments` and `IHandlerParameters` to accept strings or numbers per Yargs changes. [#2069](https://github.com/zowe/zowe-cli/pull/2069)
- BugFix: Correct the examples displayed by the `--help-examples` command. [#1865](https://github.com/zowe/zowe-cli/issues/1865) and [#1715](https://github.com/zowe/zowe-cli/issues/1715)
- BugFix: Updated additional dependencies for technical currency. [#2061](https://github.com/zowe/zowe-cli/pull/2061)
- BugFix: Updated engine to Node 16.7.0. [#2061](https://github.com/zowe/zowe-cli/pull/2061)

## `8.0.0-next.202402221834`

- Enhancement: Added multiple APIs to the `ProfileInfo` class to help manage schemas between client applications. [#2012](https://github.com/zowe/zowe-cli/issues/2012)

## `8.0.0-next.202402211923`

- BugFix: Updated dependencies for technical currency. [#2057](https://github.com/zowe/zowe-cli/pull/2057)

## `8.0.0-next.202402132108`

- LTS Breaking: Added Zowe release version output for `--version` [#2028](https://github.com/zowe/zowe-cli/issues/2028)
- Enhancement: Added `name-only` alias to `root` on `config list` command [#1797](https://github.com/zowe/zowe-cli/issues/1797)
- BugFix: Resolved technical currency by updating `socks` transitive dependency


## `8.0.0-next.202401191954`

- LTS Breaking: Removed the following:
  - All 'profiles' commands, since they only worked with now-obsolete V1 profiles.
  - BasicProfileManager.initialize function
  - These interfaces:
    - IProfileManagerInit
    - IProfileInitialized

## `8.0.0-next.202401081937`

- BugFix: Fixed error message shown for null option definition to include details about which command caused the error. [#2002](https://github.com/zowe/zowe-cli/issues/2002)

## `8.0.0-next.202401031939`

- Enhancement: Revised help text for consistency [#1756](https://github.com/zowe/zowe-cli/issues/1756)

## `8.0.0-next.202311291643`

- LTS Breaking: Removed check for `ZOWE_EDITOR` environment variable in `ProcessUtils.openInEditor` [#1867](https://github.com/zowe/zowe-cli/issues/1867)

## `8.0.0-next.202311282012`

- LTS Breaking: Unpinned dependency versions to allow for patch/minor version updates for dependencies [#1968](https://github.com/zowe/zowe-cli/issues/1968)

## `8.0.0-next.202311141903`

- LTS Breaking: Removed the following previously deprecated items:
  - `flattenCommandTreeWithAliases()` -- Use `CommandUtils.flattenCommandTree()` instead
  - `AbstractAuthHandler.getPromptParams()` -- Use `getAuthHandlerApi()` instead
  - `BaseAuthHandler.getPromptParams()` -- Use `getAuthHandlerApi()` instead
  - `promptForInput()` -- Use the asynchronous method `readPrompt()` instead
  - `promptWithTimeout()` -- Use `readPrompt` instead which supports more options
  - `Imperative.envVariablePrefix` -- Use `ImperativeConfig.instance.envVariablePrefix` instead
  - `pluginHealthCheck()` -- Plugins that want to perform a health check can
    specify the `pluginLifeCycle` property to load a class from the plugin.
    The plugin can implement the `postInstall()` function of that class to perform
    a health check, or any other desired operation.
  - `IProfOpts.requireKeytar` -- removing the default implementation of `require("keytar")` from the caller app's node_modules folders

## `8.0.0-next.202311141517`

- LTS Breaking: Replaced the previously deprecated function AbstractCommandYargs.getBrightYargsResponse - use AbstractCommandYargs.getZoweYargsResponse

## `8.0.0-next.202311132045`

- Major: First major version bump for V3
=======

## `5.27.0`

- BugFix: Modified `showMsgWhenDeprecated` function to allow an empty string as a parameter when no replacement is available for the deprecated command. When no replacement is available an alternative message will be printed. [#2041](https://github.com/zowe/zowe-cli/issues/2041)
- BugFix: Resolved bug that resulted in user not being prompted for a key passphrase if it is located in the secure credential array of the ssh profile. [#1770](https://github.com/zowe/zowe-cli/issues/1770)

## `5.26.3`

- BugFix: Fixed issue in local web help with highlighted sidebar item getting out of sync. [#2215](https://github.com/zowe/zowe-cli/pull/2215)
- BugFix: Updated web help dependencies for technical currency. [#2215](https://github.com/zowe/zowe-cli/pull/2215)
>>>>>>> 9e78a2df

## `5.26.2`

- BugFix: Refactored code to reduce the use of deprecated functions to prepare for upcoming Node.js 22 support. [#2191](https://github.com/zowe/zowe-cli/issues/2191)
- BugFix: Fixed error in REST client when making requests with session type of `SessConstants.AUTH_TYPE_NONE`. [#2219](https://github.com/zowe/zowe-cli/issues/2219)

## `5.26.1`

- BugFix: Fixed missing export for `Proxy` class in Imperative package. [#2205](https://github.com/zowe/zowe-cli/pull/2205)

## `5.26.0`

- Enhancement: Updated `ProfileInfo.updateProperty` function to support updating properties in typeless profiles. [#2196](https://github.com/zowe/zowe-cli/issues/2196)

## `5.25.0`

- Enhancement: Added `ProfileInfo.profileManagerWillLoad` function to verify the credential manager can load. [#2111](https://github.com/zowe/zowe-cli/issues/2111)
- Enhancement: Added support for proxy servers using a proxy http agent. Supports the usage of the environment variables HTTP_PROXY, HTTPS_PROXY (not case sensitive).
  - If any of these environment variables is set and depending how the Zowe session is configured for http or https, the REST client instantiates an appropriate http agent.
  - If the z/OS system uses self-signed certificates then the proxy server must be configured to accept them.
  - If the proxy server itself is configured with self-signed certificates then the user needs to either import these certificates on their workstation, use rejectUnauthorized in their Zowe profile, or use the (not recommended) nodejs variable NODE_TLS_REJECT_UNAUTHORIZED=0.
  - Zowe also looks for the environment variable NO_PROXY. These work with a simple comma separated list of hostnames that need to match with the hostname of the Zowe profile.

## `5.24.0`

- Enhancement: Added `BufferBuilder` utility class to provide convenient way of downloading to a stream that can be read as a buffer. [#2167](https://github.com/zowe/zowe-cli/pull/2167)
- BugFix: Fixed error in REST client that when using stream could cause small data sets to download with incomplete contents. [#744](https://github.com/zowe/zowe-cli/issues/744)
- BugFix: Updated `micromatch` dependency for technical currency. [#2167](https://github.com/zowe/zowe-cli/pull/2167)

## `5.23.4`

- BugFix: Updated `braces` dependency for technical currency. [#2157](https://github.com/zowe/zowe-cli/pull/2157)

## `5.23.3`

- BugFix: Modified error text in SyntaxValidator.invalidOptionError. [#2138](https://github.com/zowe/zowe-cli/issues/2138)

## `5.23.2`

- BugFix: Updated error text for invalid command options so that allowable values are displayed as strings instead of regular expressions when possible. [#1863](https://github.com/zowe/zowe-cli/issues/1863)
- BugFix: Fixed issue where the `ConfigSecure.securePropsForProfile` function did not list secure properties outside the active config layer. [zowe-explorer-vscode#2633](https://github.com/zowe/zowe-explorer-vscode/issues/2633)

## `5.23.1`

- BugFix: Restore the previous precedence of token over password in AbstractRestClient [#2109](https://github.com/zowe/zowe-cli/issues/2109)

## `5.23.0`

- Enhancement: Prompt for user/password on SSH commands when a token is stored in the config. [#2081](https://github.com/zowe/zowe-cli/pull/2081)

## `5.22.7`

- BugFix: Resolved technical currency by updating `markdown-it` dependency. [#2106](https://github.com/zowe/zowe-cli/pull/2106)

## `5.22.6`

- BugFix: Updated debugging output for technical currency. [#2098](https://github.com/zowe/zowe-cli/pull/2098)

## `5.22.5`

- BugFix: Fixed issue where the `ProfileInfo.addProfileTypeToSchema` function did not update the global schema if a project-level configuration was detected. [#2086](https://github.com/zowe/zowe-cli/issues/2086)

## `5.22.4`

- BugFix: Fixed race condition in `config convert-profiles` command that may fail to delete secure values for old profiles

## `5.22.3`

- BugFix: Resolved issue in `ProfileInfo` where schema comparisons fail, specifically when comparing the cached schema against a command-based schema during registration.

## `5.22.2`

- BugFix: Resolved technical currency by updating `socks` transitive dependency

## `5.22.0`

- BugFix: Updated `mustache` and `jsonschema` dependencies for technical currency.
- Enhancement: Added multiple APIs to the `ProfileInfo` class to help manage schemas between client applications. [#2012](https://github.com/zowe/zowe-cli/issues/2012)

## `5.21.0`

- Enhancement: Hid the progress bar if `CI` environment variable is set, or if `FORCE_COLOR` environment variable is set to `0`. [#1845](https://github.com/zowe/zowe-cli/issues/1845)
- BugFix: Fixed issue where secure property names could be returned for the wrong profile. [zowe-explorer#2633](https://github.com/zowe/vscode-extension-for-zowe/issues/2633)

## `5.20.2`

- BugFix: Fixed issue when a property is not found in `ProfileInfo.updateProperty({forceUpdate: true})`. [zowe-explorer#2493](https://github.com/zowe/vscode-extension-for-zowe/issues/2493)

## `5.20.1`

- BugFix: Fixed error message shown for null option definition to include details about which command caused the error. [#2002](https://github.com/zowe/zowe-cli/issues/2002)

## `5.19.0`

- Enhancement: Deprecated function AbstractCommandYargs.getBrightYargsResponse in favor of AbstractCommandYargs.getZoweYargsResponse
- Enhancement: Deprecated the 'bright' command as an alias for the 'zowe' command. The 'bright' command will be removed in Zowe V3.

## `5.18.4`

- BugFix: Removed out of date `Perf-Timing` performance timing package.

## `5.18.3`

- BugFix: Fix for `AbstactRestClient` failing to return when streaming a large dataset or USS file [#1805](https://github.com/zowe/zowe-cli/issues/1805), [#1813](https://github.com/zowe/zowe-cli/issues/1813), and [#1824](https://github.com/zowe/zowe-cli/issues/1824)

## `5.18.2`

- BugFix: Fixed normalization on stream chunk boundaries [#1815](https://github.com/zowe/zowe-cli/issues/1815)

## `5.18.1`

- BugFix: Fixed merging of profile properties in `ProfileInfo.createSession`. [#1008](https://github.com/zowe/imperative/issues/1008)

## `5.18.0`

- Enhancement: Replaced use of `node-keytar` with the new `keyring` module from `@zowe/secrets-for-zowe-sdk`. [zowe-cli#1622](https://github.com/zowe/zowe-cli/issues/1622)

## `5.17.0`

- Enhancement: Added `inSchema` property for ProfileInfo to indicate if argument is a known schema argument [#899](https://github.com/zowe/imperative/issues/899)

## `5.16.0`

- Enhancement: Handled unique cookie identifier in the form of dynamic token types. [#996](https://github.com/zowe/imperative/pull/996)
- Enhancement: Added a new utility method to `ImperativeExpect` to match regular expressions. [#996](https://github.com/zowe/imperative/pull/996)
- Enhancement: Added support for multiple login operations in a single `config secure` command execution. [#996](https://github.com/zowe/imperative/pull/996)
- BugFix: Allowed for multiple `auth logout` operations. [#996](https://github.com/zowe/imperative/pull/996)
- BugFix: Prevented `auto-init` from sending two `login` requests to the server. [#996](https://github.com/zowe/imperative/pull/996)

## `5.15.1`

- BugFix: Enabled NextVerFeatures.useV3ErrFormat() to form the right environment variable name even if Imperative.init() has not been called.

## `5.15.0`

- Enhancement: Enabled users to display errors in a more user-friendly format with the ZOWE_V3_ERR_FORMAT environment variable. [zowe-cli#935](https://github.com/zowe/zowe-cli/issues/935)

## `5.14.2`

- BugFix: Handle logic for if a null command handler is provided

## `5.14.1`

- BugFix: Fixed a logic error in the `config list` command that caused unwanted behavior when a positional and `--locations` were both passed in.

## `5.14.0`

- Enhancement: Added the function IO.giveAccessOnlyToOwner to restrict access to only the currently running user ID.
- Enhancement: Enable command arguments to change `{$Prefix}_EDITOR`. Updating IDiffOptions
to include names for the files that are to be compared. Updating IO.getDefaultTextEditor() for different os versions. Updating return value types for `CliUtils.readPrompt`. Changes made to support recent zowe cli work:
[zowe-cli#1672](https://github.com/zowe/zowe-cli/pull/1672)

## `5.13.2`

- BugFix: Reduced load time by searching for command definitions with `fast-glob` instead of `glob`.

## `5.13.1`

- BugFix: Removed validation of the deprecated pluginHealthCheck property. [#980](https://github.com/zowe/imperative/issues/980)

## `5.13.0`

- Enhancement: Alters TextUtils behavior slightly to enable daemon color support without TTY

## `5.12.0`

- Enhancement: Added `--prune` option to `zowe config secure` command to delete unused properties. [#547](https://github.com/zowe/imperative/issues/547)

## `5.11.1`

- BugFix: Fixed the `login` and `logout` handlers, fixing the `li` and `lo` aliases.

## `5.11.0`

- Enhancement: Added `credMgrOverride` property to `IProfOpts` interface that can be used to override credential manager in the ProfileInfo API. [zowe-cli#1632](https://github.com/zowe/zowe-cli/issues/1632)
- Deprecated: The `requireKeytar` property on the `IProfOpts` interface. Use the `credMgrOverride` property instead and pass the callback that requires Keytar to `ProfileCredentials.defaultCredMgrWithKeytar`.

## `5.10.0`

- Enhancement: Added AbstractPluginLifeCycle to enable plugins to write their own postInstall and preUninstall functions, which will be automatically called by the 'zowe plugins" install and uninstall commands.

- Enhancement: Added pluginLifeCycle property to IImperativeConfig to enable a plugin to specify the path name to its own module which implements the AbstractPluginLifeCycle class.

- Enhancement: Added a list of known credential manager overrides to imperative. When a credential manager cannot be loaded, a list of valid credential managers will be displayed in an error message.

- Enhancement: Added a CredentialManagerOverride class containing utility functions to replace the default CLI credential manager or restore the default CLI credential manager. Plugins which implement a credential manager override can call these utilities from their AbstractPluginLifeCycle functions.

- Enhancement: Added documentation [Overriding_the_default_credential_manager](https://github.com/zowe/imperative/blob/master/doc/Plugin%20Architecture/Overriding_the_default_credential_manager.md) describing the techniques for overriding the default CLI credential manager with a plugin.

## `5.9.3`

- BugFix: Fixed broken plugin install command for Windows when file has a space in the name

## `5.9.2`

- BugFix: Fixed plugin install error not displayed correctly. [#954](https://github.com/zowe/imperative/issues/954)

## `5.9.1`

- BugFix: Fixed environment file not applying to daemon client environment variables

## `5.9.0`

- Enhancement: Adds `~/.<cli_name>.env.json` file to provide environment variables to the Imperative framework during Imperative initialization
  - Allows sites without environment variable access to specify process specific environment variables
  - Changes require daemon reload to take effect
  - SDK method is available as part of `EnvFileUtils` export

## `5.8.3`

- BugFix: Fixed `--help-examples` option failing on command groups. [zowe-cli#1617](https://github.com/zowe/zowe-cli/issues/1617)

## `5.8.2`

- BugFix: Fixed npm not found on `zowe plugins install` when using daemon mode in Windows. [zowe-cli#1615](https://github.com/zowe/zowe-cli/issues/1615)

## `5.8.1`

- BugFix: Fixed web help not showing top-level options like `--version` for the "zowe" command. [#927](https://github.com/zowe/imperative/issues/927)
- BugFix: Removed `--help-examples` option from CLI help for commands since it only applies to groups. [#928](https://github.com/zowe/imperative/issues/928)

## `5.8.0`

- Enhancement: Add `ProfileInfo.removeKnownProperty`, a convenience method for removing properties in addition to `ProfileInfo.updateKnownProperty`. [#917](https://github.com/zowe/imperative/issues/917)
- Enhancement: Allow type `IProfArgValue` to be of type `undefined` to support removing properties more easily. [#917](https://github.com/zowe/imperative/issues/917)

## `5.7.7`

- BugFix: Fixed `IO.writeFileAsync` method throwing uncatchable errors. [#896](https://github.com/zowe/imperative/issues/896)

## `5.7.6`

- BugFix: Fixed a logic error where chained command handlers would cause plugin validation to fail [#320](https://github.com/zowe/imperative/issues/320)

## `5.7.5`

- BugFix: Fixed ProfileInfo API failing to load schema for v1 profile when schema exists but no profiles of that type exist. [#645](https://github.com/zowe/imperative/issues/645)
- BugFix: Updated return type of `ProfileInfo.getDefaultProfile` method to indicate that it returns null when no profile exists for the specified type.

## `5.7.4`

- BugFix: Exported the IAuthHandlerApi from imperative package [#839](https://github.com/zowe/imperative/issues/839)

## `5.7.3`

- BugFix: Exported `AppSettings` for cli and other apps to use [#840](https://github.com/zowe/imperative/issues/840)

## `5.7.2`

- BugFix: Added validation for null/undefined command definitions [#868](https://github.com/zowe/imperative/issues/868)

## `5.7.1`

- BugFix: Updated plugins `--login` command option to behave as expected when running in an NPM 9 environment
- BugFix: Cleaned up uses of execSync in Imperative where it makes sense to do so.

## `5.7.0`

- Enhancement: Add `zowe config report-env` command to show a diagnostic report of the CLI's working environment.

## `5.6.0`

- Extend zowe plugins verbs to show information for a plugin's first steps [#1325](https://github.com/zowe/zowe-cli/issues/1325)

## `5.5.4`

- BugFix: Updated `glob` and `js-yaml` dependencies for technical currency.

## `5.5.3`

- BugFix: Updated `diff2html` and `npm-package-arg` dependencies for technical currency.
- BugFix: Fixed inconsistent behavior of Config API introduced in the last version. It now skips loading project config layers when project directory is `false` instead of an empty string.

## `5.5.2`

- BugFix: Updated `Config.search` API to skip loading project config layers when project directory is an empty string. [#883](https://github.com/zowe/imperative/issues/883)

## `5.5.1`

- BugFix: Prevented base profile secure-property lookup on the global layer when there is not default base profile. [#881](https://github.com/zowe/imperative/issues/881)

## `5.5.0`

- Enhancement: Added ZOWE_CLI_PLUGINS_DIR environment variable to override location where plugins are installed. [zowe/zowe-cli#1483](https://github.com/zowe/zowe-cli/issues/1483)
- BugFix: Fixed exception when non-string passed to ImperativeExpect.toBeDefinedAndNonBlank(). [#856](https://github.com/zowe/imperative/issues/856)

## `5.4.3`

- BugFix: Removed periods in command example descriptions so descriptions look syntactically correct. [#795](https://github.com/zowe/imperative/issues/795)
- BugFix: Improved performance of ProfileInfo API to load large team config files. [zowe/vscode-extension-for-zowe#1911](https://github.com/zowe/vscode-extension-for-zowe/issues/1911)
- BugFix: Fixed dot-separated words incorrectly rendered as links in the web help. [#869](https://github.com/zowe/imperative/issues/869)

## `5.4.2`

- BugFix: Web-diff template directory included in files section of package.json file.

## `5.4.1`

- BugFix: Changed the default log level of `Console` class from "debug" to "warn". In Zowe v2 the `Logger` class was changed to have a default log level of "warn" but we missed updating the `Console` class to make it behave consistently. If you want a different log level, you can change it after initializing the console like this: `console.level = "info";` [zowe/zowe-cli#511](https://github.com/zowe/zowe-cli/issues/511)

## `5.4.0`

- Enhancement: Added Diff utility features for getting differences between two files and open diffs in browser. Also added web diff generator for creating web diff dir at the cli home.

## `5.3.8`

- BugFix: Introduced examples for setting default profiles in `zowe config set` Examples section. [#1428](https://github.com/zowe/zowe-cli/issues/1428)

## `5.3.7`

- BugFix: Fixed error when installing plug-ins that do not define profiles. [#859](https://github.com/zowe/imperative/issues/859)

## `5.3.6`

- BugFix: Removed some extraneous dependencies. [#477](https://github.com/zowe/imperative/issues/477)

## `5.3.5`

- BugFix: Fixed `DefaultHelpGenerator` unable to find module "ansi-colors" when Imperative is imported.

## `5.3.4`

- BugFix: Added ANSI escape codes trimming for the Web Help. [#704](https://github.com/zowe/imperative/issues/704)
- BugFix: Fixed `AbstractRestClient` not converting LF line endings to CRLF for every line when downloading large files on Windows. [zowe/zowe-cli#1458](https://github.com/zowe/zowe-cli/issues/1458)
- BugFix: Fixed `zowe --version --rfj` including a trailing newline in the version field. [#842](https://github.com/zowe/imperative/issues/842)
- BugFix: Fixed `--response-format-json` option not supported by some commands in daemon mode. [#843](https://github.com/zowe/imperative/issues/843)

## `5.3.3`

- Expose the isSecured functionality from the ProfilesCredentials [#549](https://github.com/zowe/imperative/issues/549)
- Allow the ConfigAutoStore to store plain-text properties that are defined as secure in the schema (e.g. user, password) [zowe/vscode-extension-for-zowe#1804](https://github.com/zowe/vscode-extension-for-zowe/issues/1804)

## `5.3.2`

- BugFix: Fixed `ProfileInfo.readProfilesFromDisk` failing when team config files and old-school profile directory do not exist.
- BugFix: Fixed `ProfileInfo.updateProperty` not updating properties that are newly present after reloading team config.
- BugFix: Fixed ProfileInfo API not detecting secure credential manager after profiles have been reloaded.
- **Note:** If you are developing an SDK that uses the ProfileInfo API, use the method `ProfileInfo.getTeamConfig` instead of `ImperativeConfig.instance.config` which may contain outdated config or be undefined.

## `5.3.1`

- BugFix: Fixed `config init` saving empty string values to config file when prompt was skipped.
- BugFix: Fixed `ConfigLayers.read` skipping load of secure property values.
- BugFix: Improved performance of `ConfigLayers.activate` by skipping config reload if the active layer directory has not changed.
- BugFix: Removed `async` keyword from `ConfigLayers.read` and `ConfigLayers.write` methods since they do not contain asynchronous code.

## `5.3.0`

- Enhancement: Added environmental variable support to the ProfileInfo APIs by defaulting `homeDir` to `cliHome`. [zowe/vscode-extension-for-zowe#1777](https://github.com/zowe/vscode-extension-for-zowe/issues/1777)
- BugFix: Updated `cli-table3` dependency for performance improvements.
- BugFix: Fixed `config init` not replacing empty values with prompted for values in team config. [#821](https://github.com/zowe/imperative/issues/821)

## `5.2.2`

- BugFix: Fixed `config secure` not respecting the `rejectUnauthorized` property in team config. [#813](https://github.com/zowe/imperative/issues/813)
- BugFix: Fixed `config import` not respecting the `rejectUnauthorized` property in team config. [#816](https://github.com/zowe/imperative/issues/816)

## `5.2.1`

- BugFix: Fixed issue where `config auto-init` may fail to create project config when global config already exists. [#810](https://github.com/zowe/imperative/issues/810)

## `5.2.0`

- Enhancement: Adds the ability for CLIs and Plug-ins to override some of the prompting logic if an alternate property is set.
- BugFix: Fixed `osLoc` information returning project level paths instead of the global layer. [#805](https://github.com/zowe/imperative/pull/805)
- BugFix: Fixed `autoStore` not being checked by `updateKnownProperty`. [#806](https://github.com/zowe/imperative/pull/806)
- BugFix: Fixed `plugins uninstall` command failing when there is a space in the install path.

## `5.1.0`

- Enhancement: Introduced flag `--show-inputs-only` to show the inputs of the command
that would be used if a command were executed.
- Enhancement: Added dark theme to web help that is automatically used when system-wide dark mode is enabled.
- BugFix: Fixed ProfileInfo API `argTeamConfigLoc` not recognizing secure fields in multi-layer operations. [#800](https://github.com/zowe/imperative/pull/800)
- BugFix: Fixed ProfileInfo API `updateKnownProperty` possibly storing information in the wrong location due to optional osLoc information. [#800](https://github.com/zowe/imperative/pull/800)

## `5.0.2`

- BugFix: Fixed a bug where, upon trying to create a V1 profile containing no secure properties, if the credential manager cannot access the credential vault, an error would be thrown.

## `5.0.1`

- BugFix: Fixed ProfileInfo API targeting default base profile instead of the operating layer's base profile. [#791](https://github.com/zowe/imperative/issues/791)

## `5.0.0`

- Major: Introduced Team Profiles, Daemon mode, and more. See the prerelease items below for more details.

## `5.0.0-next.202204142147`

- BugFix: Fixed missing `osLoc` information from `ProfileInfo.getAllProfiles()`. [#771](https://github.com/zowe/imperative/issues/771)
- BugFix: Fixed updateKnownProperty saving to the active layer instead of the layer of the desired profile.
- Enhancement: Added the ability to exclude the home directory from `ProfileInfo.getAllProfiles()`. [#787](https://github.com/zowe/imperative/issues/771)

## `5.0.0-next.202204131728`

- BugFix: Fixed `autoStore` property not being merged properly between team config layers.

## `5.0.0-next.202204111131`

- BugFix: Updated `moment` dependency.

## `5.0.0-next.202204081605`

- BugFix: Fixed `config set` command not respecting the property type defined in the schema. [#772](https://github.com/zowe/imperative/issues/772)

## `5.0.0-next.202204051515`

- Enhancement: Added support for profile name aliases in team config so that `--zosmf-profile lpar1` falls back to profile "zosmf_lpar1" if "lpar1" does not exist.
- BugFix: Reworded potentially misleading output of `config convert-profiles` command mentioning obsolete plug-ins.
- BugFix: Made `--dry-run` and `--prompt` options mutually exclusive on `config init` command.
- **Next Breaking**: The team config API method `config.api.profiles.get` now returns `null` if a profile doesn't exist unless `mustExist` is false. [#518](https://github.com/zowe/imperative/issues/518)
- BugFix: Added the ability to read option values from aliases. Enhanced backward compatibility with V1 profiles. [#770](https://github.com/zowe/imperative/issues/770)

## `5.0.0-next.202203311701`

- BugFix: Allowed `ProfileCredentials.isSecured` to be insecure on teamConfig based on existing secure fields. [#762](https://github.com/zowe/imperative/issues/762)

## `5.0.0-next.202203231534`

- Enhancement: Added JSON property autocompletion to `secure` array in team config files. [zowe/zowe-cli#1187](https://github.com/zowe/zowe-cli/issues/1187)
- BugFix: Fixed incorrect description for untyped profiles in team config files. [zowe/zowe-cli#1303](https://github.com/zowe/zowe-cli/issues/1303)
- **Next Breaking**: Schema files created or updated with the above changes are not backward compatible with older versions of Imperative.

## `5.20.0`

- Enhancement: Added the ability to `forceUpdate` a property using the `ProfileInfo.updateProperty` method. [zowe-explorer#2493](https://github.com/zowe/vscode-extension-for-zowe/issues/2493)

## `5.0.0-next.202203222132`

- BugFix: Reverted unintentional breaking change that prevented `DefaultCredentialManager` from finding Keytar outside of calling CLI's node_modules folder.

## `5.0.0-next.202203211501`

- Enhancement: Enhanced secure ProfileInfo APIs with user-defined secure properties. [#739](https://github.com/zowe/imperative/issues/739)
- Enhancement: Introduced `updateKnownProperty` which will update a given property in most cases and `resolve(false)` otherwise.
- Enhancement: Introduced `updateProperty` which takes care of special cases where the property is not found.
- Enhancement: Allowed adding and removing properties from the ProfileInfo class.
- Enhancement: Allowed properties to be stored securely from the ProfileInfo class. `v2 profiles only`
- BugFix: Removed user-defined secure properties if `getSecureValues: false`. [#738](https://github.com/zowe/imperative/issues/738)
- BugFix: Removed strict requirement of `IHandlerParameter` from the `ConfigAutoStore` class by implementing helper methods.
- BugFix: Allowed `private loadSchema` function to return the corresponding schema for a user config. [#758](https://github.com/zowe/imperative/issues/758)

## `5.0.0-next.202203181826`

- BugFix: Fixed a bug where the `<APP>_EDITOR` environment variable was not being respected in a graphical environment [zowe/zowe-cli#1335](https://github.com/zowe/zowe-cli/issues/1335)
- BugFix: Fixed AbstractRestClient returning compressed data in `causeErrors` property for streamed responses. [#753](https://github.com/zowe/imperative/issues/753)

## `5.0.0-next.202203091934`

- Enhancement: Added prompt for base profile host property to `zowe config init`. [zowe/zowe-cli#1219](https://github.com/zowe/zowe-cli/issues/1219)
- **Next Breaking**
  - The `getSecureValue` callback property has been renamed to `getValueBack` on the `IConfigBuilderOpts` interface.
  - If your plug-in defines profile properties with `includeInTemplate` and `secure` both true, the `config init` command no longer prompts for their values.

## `5.0.0-next.202203072228`

- BugFix: Removed extra space in help text following option name [#745](https://github.com/zowe/imperative/issues/745).
- BugFix: Fixed Ctrl+C (SIGINT) response to CLI prompts throwing an error rather than exiting silently.

## `5.0.0-next.202202232039`

- Enhancement: Added `stdin` property to `IHandlerParameters` which defaults to `process.stdin` and can be overridden with another readable stream in daemon mode.
  - This may be a breaking change for unit tests that mock the `IHandlerParameters` interface since a required property has been added.
- **Next Breaking**: Replaced `IYargsContext` interface with `IDaemonContext` and renamed `yargsContext` property of `ImperativeConfig.instance` to `daemonContext`. A context object is no longer supplied to `yargs` since it gets parsed as CLI arguments which is undesired behavior.

## `5.0.0-next.202202111730`

- **Next Breaking**: Changed the default behavior of `Config.save` and `ConfigSecure.save` APIs to save only the active config layer. [#732](https://github.com/zowe/imperative/issues/732)

## `5.0.0-next.202202111433`

- Enhancement: Convert previously used profile property names into V2-compliant property names during the `zowe config convert-profiles` command. Conversions are: hostname -> host, username -> user, pass -> password.

## `5.0.0-next.202201311918`

- BugFix: Fixed useful debugging information missing from error message when Keytar module fails to load.

## `5.0.0-next.202201102100`

- BugFix: Fixed ZOWE_CLI_HOME environment variable not respected by team config in daemon mode. [zowe/zowe-cli#1240](https://github.com/zowe/zowe-cli/issues/1240)

## `5.0.0-next.202201071721`

- Enhancement: Replaced hidden `--dcd` option used by CommandProcessor in daemon mode with IDaemonResponse object.
- **Next Breaking**
    - Changed the "args" type on the `Imperative.parse` method to allow a string array.
    - Restructured the IDaemonResponse interface to provide information to CommandProcessor.

## `5.0.0-next.202201061509`

- Enhancement: Added `overwrite` option for `zowe config init` command to overwrite config files instead of merging new changes. [#1036](https://github.com/zowe/zowe-cli/issues/1036)

## `5.0.0-next.202201051456`

- BugFix: Fixed inconsistent error message when invalid CLI command is run in daemon mode. [zowe/zowe-cli#1081](https://github.com/zowe/zowe-cli/issues/1081)

## `5.0.0-next.202112221912`

- Enhancement: Added `delete` option to `config convert-profiles` command.

## `5.0.0-next.202112201553`

- BugFix: Fixed config auto-store may store secure properties in plain text if secure array is outside of subprofile in team config. [#709](https://github.com/zowe/imperative/issues/709)

## `5.0.0-next.202112171553`

- Enhancement: Added `config convert-profiles` command that converts v1 profiles to team config. [zowe/zowe-cli#896](https://github.com/zowe/zowe-cli/issues/896)
- Enhancement: Added `config edit` command that opens config JSON file in default text editor. [zowe/zowe-cli#1072](https://github.com/zowe/zowe-cli/issues/1072)

## `5.0.0-next.202112151934`

- BugFix: Removed `@internal` methods from type declarations so they don't appear in IntelliSense. [#679](https://github.com/zowe/imperative/issues/679)
- BugFix: Made the `ProfileInfo.initSessCfg` method public for easier instantiation of classes that extend AbstractSession.
- Deprecated: All methods in the `IHandlerParameters.profiles` class. Use the `ConfigProfiles` API for team config instead.

## `5.0.0-next.202112132158`

- Enhancement: Added an environment variable to control whether or not sensitive data will be masked in the console output.<br/>
    This behavior excludes any TRACE level logs for both, Imperative.log and AppName.log.<br/>
    This behavior also excludes properties defined as secure by the plugin developers.<br/>
    If the schema definition is not found, we will exclude the following properties: user, password, tokenValue, and keyPassphrase.<br/>
    More information: [zowe/zowe-cli #1106](https://github.com/zowe/zowe-cli/issues/1106)

## `5.0.0-next.202112101814`

- BugFix: Fixed daemon mode not loading secure properties in team config. [zowe/zowe-cli#1232](https://github.com/zowe/zowe-cli/issues/1232)

## `5.0.0-next.202112021611`

- BugFix: Fixed `config import` and `config init` behaving incorrectly when config JSON exists in higher level directory. [zowe/zowe-cli#1218](https://github.com/zowe/zowe-cli/issues/1218)
- BugFix: Fixed `config import` command not failing when positional argument "location" is missing.

## `5.0.0-next.202112012301`

- Enhancement: Changed CLI prompt input to be hidden for properties designated as secure in team config. [zowe/zowe-cli#1106](https://github.com/zowe/zowe-cli/issues/1106)
- BugFix: Improved error message when Keytar module fails to load. [#27](https://github.com/zowe/imperative/issues/27)
- **Next Breaking**
    - Removed the `ConfigProfiles.load` API method. Use the methods `ConfigLayers.find` and `ConfigSecure.securePropsForProfile` instead. [#568](https://github.com/zowe/imperative/issues/568)

## `5.0.0-next.202111301806`

- Enhancement: Added a utility function to get basic system architecture and platform info

## `5.0.0-next.202111292021`

- **Next Breaking**: Use JSON-based communication protocol between imperative daemon server and client.

## `5.0.0-next.202111192150`

- BugFix: Changed credentials to be stored securely by default for v1 profiles to be consistent with the experience for v2 profiles. [zowe/zowe-cli#1128](https://github.com/zowe/zowe-cli/issues/1128)
- **Next Breaking**
    - Removed the `credentialServiceName` property from ImperativeConfig. The default credential manager uses the `name` property instead.

## `5.0.0-next.202111101806`

- Enhancement: Added `dry-run` option for `zowe config init` command to preview changes instead of saving them to disk. [#1037](https://github.com/zowe/zowe-cli/issues/1037)
- Bugfix: Fix crashing issue related to reloading the config when `--dcd` option is specified [#943](https://github.com/zowe/zowe-cli/issues/943) [#1190](https://github.com/zowe/zowe-cli/issues/1190)

## `5.0.0-next.202111032034`

- Enhancement: Added `autoStore` property to config JSON files which defaults to true. When this property is enabled and the CLI prompts you to enter connection info, the values you enter will be saved to disk (or credential vault if they are secure) for future use. [zowe/zowe-cli#923](https://github.com/zowe/zowe-cli/issues/923)
- **Next Breaking**
    - Changed the default behavior of `Config.set` so that it no longer coerces string values to other types unless the `parseString` option is true.

## `5.0.0-next.202110201735`

- **LTS Breaking**
    - Changed the return value of the public `PluginManagementFacility.requirePluginModuleCallback` function
- BugFix: Updated the profiles list as soon as the plugin is installed.

## `5.0.0-next.202110191937`

- **Next Breaking**: Added the new, required, abstract method 'displayAutoInitChanges' to the 'BaseAutoInitHandler' class.

## `5.0.0-next.202110071645`

- Enhancement: Added `config update-schemas [--depth <value>]` command. [zowe/zowe-cli#1059](https://github.com/zowe/zowe-cli/issues/1059)
- Enhancement: Added the ability to update the global schema file when installing a new plugin. [zowe/zowe-cli#1059](https://github.com/zowe/zowe-cli/issues/1059)
- **Next Breaking**
    - Renamed public static function ConfigSchemas.loadProfileSchemas to ConfigSchemas.loadSchema

## `5.0.0-next.202110011948`

- **LTS Breaking**: Changed default log level from DEBUG to WARN for Imperative logger and app logger to reduce the volume of logs written to disk. [#634](https://github.com/zowe/imperative/issues/634)

## `5.0.0-next.202109281439`

- Enhancement: Added `config import` command that imports team config files from a local path or web URL. [#1083](https://github.com/zowe/zowe-cli/issues/1083)
- Enhancement: Added Help Doc examples for the `zowe config` group of commands. [#1061](https://github.com/zowe/zowe-cli/issues/1061)

## `5.0.0-next.202109031503`

- Enhancement: Log in to authentication service to obtain token value instead of prompting for it in `config secure` command.

## `5.0.0-next.202108181618`

- **LTS Breaking**: Make `fail-on-error` option true by default on `zowe plugins validate` command.

## `5.0.0-next.202108121732`

- Enhancement: Flattened the default profiles structure created by the `config init` command.
- **Next Breaking**: Split up authToken property in team config into tokenType and tokenValue properties to be consistent with Zowe v1 profiles.

## `5.0.0-next.202108062025`

- BugFix: Export all Config related interfaces.

## `5.0.0-next.202107122104`

- BugFix: Fixed secure credentials not being stored by the `config auto-init` command.

## `5.0.0-next.202107092101`

- Enhancement: Adds the `config auto-init` base handler and command builder, allowing a CLI to build a configuration auto-initialization command and handler
- Enhancement: Adds the optional `configAutoInitCommandConfig` interface to the IImperativeConfig interface, allowing for an auto-init command to be generated if a CLI supports it
- Enhancement: Better support for comments in JSON
- Bugfix: Revert schema changes related to additionalProperties. Re-enable IntelliSense when editing zowe.config.json files
- **Next Breaking**
    - Changed the schema paths and updated schema version

## `5.0.0-next.202106221817`

- **Next Breaking**
    - Replaced --user with --user-config on all config command groups due to conflict with --user option during config auto-initialization
    - Replaced --global with --global-config on all config command groups for consistency

## `5.0.0-next.202106212048`

- Enhancement: A new interface (IApimlSvcAttrs) was added. A property (apimlConnLookup) of that interface type was added to IImperativeConfig to enable plugins to tie themselves to an APIML service. Zowe-CLI can then ask APIML for the configuration data for the plugin to connect to that service.

## `5.0.0-next.202106041929`

- **LTS Breaking**: Removed the following previously deprecated items:
    - ICliLoadProfile.ICliILoadProfile -- use ICliLoadProfile.ICliLoadProfile
    - IImperativeErrorParms.suppressReport -- has not been used since 10/17/2018
    - IImperativeConfig.pluginBaseCliVersion -- has not been used since version 1.0.1
    - AbstractRestClient.performRest -- use AbstractRestClient.request
    - AbstractSession.HTTP_PROTOCOL -- use SessConstants.HTTP_PROTOCOL
    - AbstractSession.HTTPS_PROTOCOL -- use SessConstants.HTTPS_PROTOCOL
    - AbstractSession.TYPE_NONE -- use SessConstants.AUTH_TYPE_NONE
    - AbstractSession.TYPE_BASIC -- use SessConstants.AUTH_TYPE_BASIC
    - AbstractSession.TYPE_BEARER -- use SessConstants.AUTH_TYPE_BEARER
    - AbstractSession.TYPE_TOKEN -- use SessConstants.AUTH_TYPE_TOKEN

## `5.0.0-next.202104262004`

- Enhancement: Remove message about NPM peer dep warnings that no longer applies to npm@7.
- **LTS Breaking**: Imperative no longer requires plug-ins to include CLI package as a peer dependency. It is recommended that CLI plug-ins remove their peer dependency on @zowe/cli for improved compatibility with npm@7. This is a breaking change for plug-ins, as older versions of Imperative will fail to install a plug-in that lacks the CLI peer dependency.

## `5.0.0-next.202104140156`

- BugFix: Allow SCS to load new securely stored credentials. [#984](https://github.com/zowe/zowe-cli/issues/984)

## `5.0.0-next.202104071400`

- Enhancement: Add the ProfileInfo API to provide the following functionality:
    - Read configuration from disk.
    - Transparently read either a new team configuration or old style profiles.
    - Resolve order of precedence for profile argument values.
    - Provide information to enable callers to prompt for missing profile arguments.
    - Retain the location in which a profile or argument was found.
    - Automatically initialize CredentialManager, including an option to specify a custom keytar module.
    - Provide a means to postpone the loading of secure arguments until specifically requested by the calling app to delay loading sensitive data until it is needed.
    - Provide access to the lower-level Config API to fully manipulate the team configuration file.

## `5.0.0-next.202103111923`

- Enhancement: Allow custom directory to be specified for project config in `Config.load` method. [#544](https://github.com/zowe/imperative/issues/544)
- BugFix: Fixed Config object not exported at top level. [#543](https://github.com/zowe/imperative/issues/543)

## `5.0.0-next.202101292016`

- BugFix: Fixed error when Imperative APIs are called and "config" property of ImperativeConfig is not initialized. [#533](https://github.com/zowe/imperative/issues/533)

## `5.0.0-next.202101281717`

- Enhancement: Added new config API intended to replace the profiles API, and new "config" command group to manage config JSON files. The new API makes it easier for users to create, share, and switch between profile configurations.
- Deprecated: The "profiles" command group for managing global profiles in "{cliHome}/profiles". Use the new "config" command group instead.
- **LTS Breaking**: Removed "config" command group for managing app settings in "{cliHome}/imperative/settings.json". If app settings already exist they are still loaded for backwards compatibility. For storing app settings use the new config API instead.
- Enhancement: Added support for secure credential storage without any plug-ins required. Include the "keytar" package as a dependency in your CLI to make use of it.
- Enhancement: Added `deprecatedReplacement` property to `ICommandDefinition` to deprecate a command.

## `5.0.0-next.202010301408`

- Enhancement: Allow hidden options.

## `5.0.0-next.202010161240`

- Enhancement:  Allow process exit code to be passed to daemon clients.

## `5.0.0-next.202009251501`

- Enhancement: add support for CLIs that want to run as a persistent process (daemon mode).

## `4.18.3`

- BugFix: Removed `moment` dependency.

## `4.18.2`

- BugFix: Updated `moment` dependency.

## `4.18.1`

- BugFix: Fixed AbstractRestClient returning compressed data in `causeErrors` property for streamed responses. [#753](https://github.com/zowe/imperative/issues/753)

## `4.18.0`

- Enhancement: Sorted output of `plugins list` command in alphabetical order to make it easier to read. [#489](https://github.com/zowe/imperative/issues/489)
- Enhancement: Added `--short` option to `plugins list` command to abbreviate its output. [#743](https://github.com/zowe/imperative/issues/743)
- BugFix: Fixed single character options rendered in help with double dash instead of single dash. [#638](https://github.com/zowe/imperative/issues/638)

## `4.17.6`

- BugFix: Fixed an error where, in certain situations, the web help displays data for another command with the same name. [#728](https://github.com/zowe/imperative/issues/728)
- BugFix: Fixed web help wrongly escaping characters inside code blocks. [#730](https://github.com/zowe/imperative/issues/730)

## `4.17.5`

- BugFix: Updated log4js and nanoid for improved security.

## `4.17.4`

- BugFix: Fixed --hw not adding new lines when `\n` is present in the text. [#715](https://github.com/zowe/imperative/issues/715)

## `4.17.3`

- BugFix: Fixed AbstractRestClient silently failing to decompress last chunk of gzip-compressed binary data that is truncated.

## `4.17.2`

- BugFix: Updated prettyjson and cli-table3 in order to lockdown the `colors` package. [#719](https://github.com/zowe/imperative/issues/719)
- BugFix: Updated markdown-it to address a vulnerability. [Snyk Report](https://security.snyk.io/vuln/SNYK-JS-MARKDOWNIT-2331914)

## `4.17.1`

- BugFix: Fixed an issue where plugin install and uninstall did not work with NPM version 8. [#683](https://github.com/zowe/imperative/issues/683)

## `4.17.0`

- Enhancement: Export the Imperative Command Tree on the data object of the `zowe --ac` command when `--rfj` is specified.

## `4.16.2`

- BugFix: Reverts hiding the cert-key-file path so users can see what path was specified and check if the file exists

## `4.16.1`

- BugFix: Updated dependencies to resolve problems with the ansi-regex package

## `4.16.0`

- Enhancement: Implemented the ability to authenticate using client certificates in PEM format.

## `4.15.1`

- Bugfix: Updated js-yaml to resolve a potential security issue

## `4.15.0`

- Enhancement: Improved command suggestions for mistyped commands, add aliases to command suggestions

## `4.14.0`

- Enhancement: The `plugins validate` command returns an error code when plugins have errors if the new `--fail-on-error` option is specified. Also added `--fail-on-warning` option to return with an error code when plugins have warnings. [#463](https://github.com/zowe/imperative/issues/463)
- BugFix: Fixed regression where characters are not correctly escaped in web help causing extra slashes ("\") to appear. [#644](https://github.com/zowe/imperative/issues/644)

## `4.13.4`

- BugFix: Added missing periods at the end of command group descriptions for consistency. [#55](https://github.com/zowe/imperative/issues/55)

## `4.13.3`

- Performance: Improved the way that HTTP response chunks are saved, reducing time complexity from O(n<sup>2</sup>) to O(n). This dramatically improves performance for larger requests. [#618](https://github.com/zowe/imperative/pull/618)

## `4.13.2`

- BugFix: Fixed web help examples description typo at line 440 in `packages/cmd/src/CommandPreparer.ts`. [#612](https://github.com/zowe/imperative/issues/612)
- BugFix: Fixed Markdown special characters not being escaped in web help for descriptions of positional options and examples. [#620](https://github.com/zowe/imperative/issues/620)
- BugFix: Fixed subgroups not being displayed under their own heading in web help. [#323](https://github.com/zowe/imperative/issues/323)

## `4.13.1`

- BugFix: Fixed active command tree item not updating in web help when scrolling. [#425](https://github.com/zowe/imperative/issues/425)
- BugFix: Fixed main page of web help not staying scrolled to top of page when loaded. [#525](https://github.com/zowe/imperative/issues/525)

## `4.13.0`

- Enhancement: Added headers[] option to TextUtils.getTable(). [#369](https://github.com/zowe/imperative/issues/369)
- BugFix: Print a subset of the `stdout` and `stderr` buffers when calling `mProgressApi`'s `endBar()` to prevent duplication of output.
- Bugfix: Replaced `this` with `ImperativeConfig.instance` in `ImperativeConfig.getCallerFile()`. [#5](https://github.com/zowe/imperative/issues/5)

## `4.12.0`

- Enhancement: Added decompression support for REST responses with Content-Encoding `gzip`, `deflate`, or `br`. [#318](https://github.com/zowe/imperative/issues/318)

## `4.11.2`

- BugFix: Added `Protocol` to the Error Details coming from the `AbstractRestClient`. [#539](https://github.com/zowe/imperative/issues/539)

## `4.11.1`

- BugFix: Fixed vulnerabilities by replacing marked with markdown-it and sanitize-html.
- BugFix: Fixed plugin install failing to install package from private registry.

## `4.11.0`

- Enhancement: Fixed plugin install commands which were broken in npm@7. [#457](https://github.com/zowe/imperative/issues/457)
- BugFix: Fixed incorrect formatting of code blocks in web help. [#535](https://github.com/zowe/imperative/issues/535)

## `4.10.2`

- BugFix: Fixed vulnerabilities by updating marked

## `4.10.1`

- BugFix: Fixed an issue when `TypeError` has been raised by `Logger.getCallerFileAndLineTag()` when there was not filename for a stack frame. [#449](https://github.com/zowe/imperative/issues/449)

## `4.10.0`

- Enhancement: Added an `arrayAllowDuplicate` option to the `ICommandOptionDefinition` interface. By default, the option value is set to `true` and duplicate values are allowed in an array. Specify `false` if you want Imperative to throw an error for duplicate array values. [#437](https://github.com/zowe/imperative/issues/437)

## `4.9.0`

- BugFix: Updated `opener` dependency due to command injection vulnerability on Windows - [GHSL-2020-145](https://securitylab.github.com/advisories/GHSL-2020-145-domenic-opener)
- Enhancement: Expose `trim` parameter from `wrap-ansi` within `TextUtils.wordWrap()`

## `4.8.1`

- BugFix: Fixed an issue with `ConnectionPropsForSessCfg` where the user would be prompted for user/password even if a token was present. [#436](https://github.com/zowe/imperative/pull/436)

## `4.8.0`

- Enhancement: Added the SSO Callback function, which allows applications to call their own functions while validating session properties (i.e. host, port, user, password, token, etc...). The callback option is named `getValuesBack`. [#422](https://github.com/zowe/imperative/issues/422)

## `4.7.6`

- Enhancement: Added support for dynamically generated cookie names. Updated `AbstractSession.storeCookie()` to process cookie names that are not fully known at build-time. [#431](https://github.com/zowe/imperative/pull/431)

## `4.7.5`

- BugFix: Added support for creating an array with `allowableValues`. Previously, array type options could fail in the Syntax Validator. [#428](https://github.com/zowe/imperative/issues/428)

## `4.7.4`

- Fix update profile API storing secure fields incorrectly when called without CLI args

## `4.7.3`

- Fix web help failing to load in Internet Explorer 11
- Fix `--help-web` not working on macOS when DISPLAY environment variable is undefined
- Change type of `ISession.tokenType` to "string" (for compatiblity with versions older than 4.7.0).

## `4.7.2`

- Hide sensitive session properties (user, password, and token value) in log file. Since 4.7.0, only password was hidden.

## `4.7.1`

- Don't load token value into Session object if user or password are supplied

## `4.7.0`

- Add the --dd flag to profile creation to allow the profile to be created without the default values specified for that profile.
- Use a token for authentication if a token is present in the underlying REST session object.
- Added a new ConnectionPropsForSessCfg.addPropsOrPrompt function that places credentials (including a possible token) into a session configuration object.
    - Plugins must use this function to create their sessions to gain the features of automatic token-handling and prompting for missing connection options.
    - Connection information is obtained from the command line, environment variables, a service profile, a base profile, or from an option's default value in a service profile's definition, in that order.
    - If key connection information is not supplied to any cor Zowe command, the command will prompt for:
        -  host
        -  port
        -  user
        -  and password
    - Any prompt will timeout after 30 seconds so that it will not hang an automated script.
- Add base profiles, a new type of profile which can store values shared between profiles of other types.
    - The properties that are currently recognized in a base profile are:
        - host
        - port
        - user
        - password
        - rejectUnauthorized
        - tokenType
        - tokenValue
    - To use base profiles in an Imperative-based CLI, define a `baseProfile` schema on your Imperative configuration object.
    - If the `baseProfile` schema is defined, base profile support will be added to any command that uses profiles.
- Due to new options (like tokenValue) help text will change. Plugin developers may have to update any mismatched snapshots in their automated tests.
- Updated the version of TypeScript from 3.7.4 to 3.8.0.
- Updated the version of TSLint from 5.x to 6.1.2.
- Add login and logout commands to get and delete/invalidate tokens
  - Add showToken flag to display token only, and not save it to the user profile
  - Add ability to create a user profile on login if no profile of that type existed previously

## `4.6.4`

- Fix optional secure fields not deleted when overwriting a profile

## `4.6.3`

- Update log4js to improve Webpack compatibility for extenders

## `4.6.2`

- Fix vulnerabilities by updating yargs

## `4.6.1`

- Update perf-timing version

## `4.6.0`

- Add Bearer token in rest Session

## `4.5.6`

- Fix allowable values not exactly matching input

## `4.5.5`

- Fix absence of default value text when falsy values are used.

## `4.5.4`

- Patched vulnerabilities.

## `4.5.3`

- Fixed alignment of output from `zowe plugins list` command.

## `4.5.2`

- Fix failure to load secure profile fields that are optional when no value is found. Thanks @tjohnsonBCM
- Don't load secure profile fields when deleting profile. Thanks @tjohnsonBCM
- Deprecate the interface `ICliILoadProfile`. Use `ICliLoadProfile` instead.

## `4.5.1`

- Check that password is defined when `AbstractSession` uses auth. Thanks @apsychogirl
- Expose `IRestOptions` type in the API. Thanks @apsychogirl

## `4.5.0`

- Add `request` function to `AbstractRestClient` that returns REST client object in response. Thanks @Alexandru-Dimitru
- Deprecate the method `AbstractRestClient.performRest`. Use `AbstractRestClient.request` instead.

## `4.0.0`

- Support `prompt*` as a value for any CLI option to enable interactive prompting.

## `3.0.0`

- Rename package from "@brightside/imperative" to "@zowe/imperative".
- Change name of config option "credential-manager" to "CredentialManager".<|MERGE_RESOLUTION|>--- conflicted
+++ resolved
@@ -2,7 +2,6 @@
 
 All notable changes to the Imperative package will be documented in this file.
 
-<<<<<<< HEAD
 ## `8.0.0-next.202408131445`
 
 - Update: See `5.26.2` for details
@@ -434,7 +433,6 @@
 ## `8.0.0-next.202311132045`
 
 - Major: First major version bump for V3
-=======
 
 ## `5.27.0`
 
@@ -445,7 +443,6 @@
 
 - BugFix: Fixed issue in local web help with highlighted sidebar item getting out of sync. [#2215](https://github.com/zowe/zowe-cli/pull/2215)
 - BugFix: Updated web help dependencies for technical currency. [#2215](https://github.com/zowe/zowe-cli/pull/2215)
->>>>>>> 9e78a2df
 
 ## `5.26.2`
 
