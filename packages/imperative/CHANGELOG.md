# Change Log

All notable changes to the Imperative package will be documented in this file.

<<<<<<< HEAD
## Recent Changes

- Enhancement: Add client-side custom-event handling capabilities. [#2136](https://github.com/zowe/zowe-cli/pull/2136)
- Next-Breaking: Refactored the Imperative Event Emitter class. [#2136](https://github.com/zowe/zowe-cli/pull/2136)
  - Removed the `ImperativeEventEmitter` class.
  - Added an `EventProcessor` class to handle event listening and emitting.
  - Added an `EventOperator` class to handle creation and deletion of `EventProcessors`.
  - Added an `EventUtils` class to contain all common utility methods for the Client Event Handling capabilities.
  - Added `IEmitter`, `IWatcher`, and `IEmitterAndWatcher` interfaces to expose what application developers should see.
  
=======
## `8.0.0-next.202407051717`

- BugFix: V3 Breaking: Modified the ConvertV1Profiles.convert API to accept a new ProfileInfo option and initialize components sufficiently to enable VSCode apps to convert V1 profiles. [#2170](https://github.com/zowe/zowe-cli/issues/2170)

## `8.0.0-next.202407021516`

- BugFix: Updated dependencies for technical currency [#2188](https://github.com/zowe/zowe-cli/pull/2188)
- Update: See `5.25.0` for details

>>>>>>> 8a472620
## `8.0.0-next.202406201950`

- Enhancement: Added `ProfileInfo.profileManagerWillLoad` function to verify the credential manager can load. [#2111](https://github.com/zowe/zowe-cli/issues/2111)

## `8.0.0-next.202406111958`

- LTS Breaking: Modified the @zowe/imperative SDK [#2083](https://github.com/zowe/zowe-cli/issues/2083)
  - Removed the following exported classes:
    - AbstractAuthHandler
    - AbstractCommandYargs
    - AbstractHelpGenerator
    - AbstractHelpGeneratorFactory
    - CommandPreparer
    - CommandProcessor
    - CommandUtils
    - CommandYargs
    - CompressionUtils
    - ConfigAutoStore
    - ConfigurationLoader
    - ConfigurationValidator
    - DefinitionTreeResolver
    - FailedCommandHandler
    - GroupCommandYargs
    - HelpConstants
    - HelpGeneratorFactory
    - ImperativeReject
    - LoggerConfigBuilder
    - LoggerUtils
    - RestStandAloneUtils
    - SharedOptions
    - SyntaxValidator
    - WebHelpManager
    - YargsConfigurer
    - YargsDefiner
  - Removed the following exported interfaces:
    - ICommandHandlerResponseChecker
    - ICommandHandlerResponseValidator
    - ICommandValidatorError
    - ICommandValidatorResponse
    - IConstructor
    - IHelpGenerator
    - IHelpGeneratorFactory
    - IYargsParms
    - IYargsResponse
  - Deprecated the following classes:
    - Operation
    - Operations

## `8.0.0-next.202406111728`

- Enhancement: Added `BufferBuilder` utility class to provide convenient way of downloading to a stream that can be read as a buffer. [#2167](https://github.com/zowe/zowe-cli/pull/2167)
- BugFix: Fixed error in REST client that when using stream could cause small data sets to download with incomplete contents. [#744](https://github.com/zowe/zowe-cli/issues/744)
- BugFix: Updated `micromatch` dependency for technical currency. [#2167](https://github.com/zowe/zowe-cli/pull/2167)

## `8.0.0-next.202406061600`

- BugFix: Updated `braces` dependency for technical currency. [#2158](https://github.com/zowe/zowe-cli/pull/2158)

## `8.0.0-next.202405241520`

- BugFix: Modified command output to show appropriate error message given available ImperativeError properties. [#1897](https://github.com/zowe/zowe-cli/issues/1897)
- Patch: Modify error text in SyntaxValidator.invalidOptionError. [#2138](https://github.com/zowe/zowe-cli/issues/2138)

## `8.0.0-next.202405211929`

- BugFix: Fixed error "Only one instance of the Imperative Event Emitter is allowed" when running system tests. [#2146](https://github.com/zowe/zowe-cli/issues/2146)

## `8.0.0-next.202405151329`

- Enhancement: Add client-side event handling capabilities. [#1987](https://github.com/zowe/zowe-cli/issues/1987)

## `8.0.0-next.202405061946`

- Enhancement: Consolidated the Zowe client log files into the same directory. [#2116](https://github.com/zowe/zowe-cli/issues/2116)
- Deprecated: The `IO.FILE_DELIM` constant. Use `path.posix.sep` instead or `path.sep` for better cross-platform support.
- Deprecated: The `LoggerConfigBuilder.DEFAULT_LOG_DIR` and `LoggerConfigBuilder.DEFAULT_LOG_FILE_DIR` constants. Use `LoggerConfigBuilder.DEFAULT_LOGS_DIR` instead.

## `8.0.0-next.202405031808`

- BugFix: Restore the previous precedence of token over password in AbstractRestClient [#2109](https://github.com/zowe/zowe-cli/issues/2109)

## `8.0.0-next.202404301428`

- Enhancement: Add informative messages before prompting for connection property values in the CLI callback function getValuesBack.

## `8.0.0-next.202404191414`

- Enhancement: Added a new class named ConvertV1Profiles to enable other apps to better convert V1 profiles into a current Zowe config file.
  - Refactored logic from convert-profiles.handler and ConfigBuilder.convert into ConvertV1Profiles.convert.
  - Removed ConfigBuilder.convert.
  - Replaced IConfigConvertResult with IConvertV1Profiles (which contains IConvertV1ProfResult).
  - Renamed class V1ProfileConversion (formerly known as ProfileIO) to V1ProfileRead for consistency.
    - Marked class V1ProfileRead as @internal.

## `8.0.0-next.202403272026`

- BugFix: Resolved technical currency by updating `markdown-it` dependency. [#2107](https://github.com/zowe/zowe-cli/pull/2107)

## `8.0.0-next.202403251613`

- BugFix: Fixed issue where the `ProfileInfo.addProfileTypeToSchema` function did not update the global schema if a project-level configuration was detected. [#2086](https://github.com/zowe/zowe-cli/issues/2086)
- BugFix: Updated debugging output for technical currency. [#2100](https://github.com/zowe/zowe-cli/pull/2100)

## `8.0.0-next.202403141949`
- LTS Breaking: Modified the @zowe/imperative SDK [#1703](https://github.com/zowe/zowe-cli/issues/1703)
  - Renamed class ProfileIO to V1ProfileConversion.
    - Removed the following obsolete V1 profile functions:
      - createProfileDirs
      - deleteProfile
      - exists
      - writeMetaFile
      - writeProfile
    - Removed the following obsolete V1 profile constant:
      - MAX_YAML_DEPTH
    - Changed fileToProfileName from public to private
  - Removed deprecated function ConfigProfiles.expandPath
    - Use ConfigProfiles.getProfilePathFromName
  - Removed deprecated function ProcessUtils.execAndCheckOutput
    - Use ExecUtils.spawnAndGetOutput

## `8.0.0-next.202403132009`

- Enhancement: Prompt for user/password on SSH commands when a token is stored in the config. [#2081](https://github.com/zowe/zowe-cli/pull/2081)

## `8.0.0-next.202403061549`

- V3 Breaking: Changed prompting logic to prompt for port if port provided is 0 [#2075](https://github.com/zowe/zowe-cli/issues/2075)
- BugFix: Fixed issue with peerDep warnings showing when a plug-in is installed and the version ranges satisfy the semver requirements. [#2067](https://github.com/zowe/zowe-cli/pull/2067)

## `8.0.0-next.202403041352`

- BugFix: Updated engine to Node 18.12.0. [#2074](https://github.com/zowe/zowe-cli/pull/2074)
- BugFix: Removed `profileVersion` from the response given by `--show-inputs-only` to fix [#1689](https://github.com/zowe/zowe-cli/issues/1689). Extended that change to the `config report-env` command, where similar soon-to-be obsolete v1 considerations occur.
- BugFix: Changed text displayed for configuration from "V2" to "TeamConfig" [#2019](https://github.com/zowe/zowe-cli/issues/2019)
- BugFix: Eliminated a Node Version Manager (NVM) GUI popup dialog which NVM now displays during the `zowe config report-env` command by removing the NVM version number from our report.
- Enhancement: Replaced the term "Team configuration" with "Zowe client configuration" in the `zowe config report-env` command.

- LTS Breaking: [#1703](https://github.com/zowe/zowe-cli/issues/1703)
  - Removed the following obsolete V1 profile interfaces:
    - @zowe/cli-test-utils
      - ISetupEnvironmentParms.createOldProfiles

    - @zowe/imperative
      - ICliLoadProfile
      - ICliLoadAllProfiles
      - ICommandLoadProfile
      - ICommandProfileTypeConfiguration.createProfileExamples
      - ICommandProfileTypeConfiguration.createProfileFromArgumentsHandler
      - ICommandProfileTypeConfiguration.updateProfileExamples
      - ICommandProfileTypeConfiguration.updateProfileFromArgumentsHandler
      - IDeleteProfile
      - ILoadAllProfiles
      - ILoadProfile
      - IProfileDeleted
      - IProfileManager.loadCounter
      - IProfileManagerFactory
      - IProfileSaved
      - IProfileValidated
      - ISaveProfile
      - ISaveProfileFromCliArgs
      - ISetDefaultProfile
      - IUpdateProfile
      - IUpdateProfileFromCliArgs
      - IValidateProfile
      - IValidateProfileForCLI
      - IValidateProfileWithSchema

  - Removed the following obsolete V1 profile classes/functions:
    - @zowe/core-for-zowe-sdk
      - File ProfileUtils.ts, which includes these functions:
        - getDefaultProfile
        - getZoweDir - moved to ProfileInfo.getZoweDir

    - @zowe/cli-test-utils
      - TempTestProfiles.forceOldProfiles
      - TestUtils.stripProfileDeprecationMessages

    - @zowe/imperative
      - AbstractProfileManager
        - Any remaining functions consolidated into CliProfileManager
      - AbstractProfileManagerFactory
      - BasicProfileManager
        - Any remaining functions consolidated into CliProfileManager
      - BasicProfileManagerFactory
      - CliProfileManager
        - clearDefault
        - configurations
        - constructFullProfilePath
        - delete
        - deleteProfile
        - deleteProfileFromDisk
        - getAllProfileNames
        - getDefaultProfileName
        - isProfileEmpty
        - load
        - loadAll
        - loadCounter
        - loadDependencies
        - loadFailed
        - loadProfile
        - loadSpecificProfile
        - locateExistingProfile
        - managerParameters
        - mergeProfiles
        - META_FILE_SUFFIX
        - PROFILE_EXTENSION
        - profileRootDirectory
        - profileTypeSchema
        - save
        - saveProfile
        - setDefault
        - update
        - updateProfile
        - validate
        - validateProfile
        - validateProfileAgainstSchema
        - validateProfileObject
        - validateRequiredDependenciesAreSpecified
      - CommandProfiles
        - getMeta
        - getAll
      - ImperativeProfileManagerFactory
      - ProfileInfo.usingTeamConfig
        - To detect if a team config exists, use ProfileInfo.getTeamConfig().exists
        - To detect if only V1 profiles exist, use ProfileInfo.onlyV1ProfilesExist

    - @zowe/zos-uss-for-zowe-sdk
        - SshBaseHandler
            - Removed the unused, protected property ‘mSshProfile’

  - Removed the following obsolete V1 profile constants:
    - @zowe/imperative
      - CoreMessages class
        - createProfileCommandSummary
        - createProfileDisableDefaultsDesc
        - createProfileOptionDesc
        - createProfileOptionOverwriteDesc
        - createProfilesCommandDesc
        - createProfilesCommandSummary
        - deleteProfileActionDesc
        - deleteProfileCommandDesc
        - deleteProfileDepsDesc
        - deleteProfileExample
        - deleteProfileForceOptionDesc
        - deleteProfileNameDesc
        - deleteProfilesCommandDesc
        - deleteProfilesCommandSummary
        - detailProfileCommandDesc
        - listGroupWithOnlyProfileCommandSummary
        - listGroupWithOnlyProfileDefaultDesc
        - listGroupWithOnlyProfilesDefinition
        - listGroupWithOnlyProfileSetDesc
        - listGroupWithOnlyProfilesSummary
        - listProfileCommandDesc
        - listProfileCommandSummary
        - listProfileExample
        - listProfileExampleShowContents
        - listProfileLoadedModulesOptionDesc
        - listProfilesFoundMessage
        - listProfilesNotFoundMessage
        - listProfileVerboseOptionDesc
        - locateProfilesDesc
        - overroteProfileMessage
        - profileCreatedSuccessfully
        - profileCreatedSuccessfullyAndPath
        - profileCreateErrorDetails
        - profileCreateErrorHeader
        - profileDeletedSuccessfully
        - profileDeleteErrorDetails
        - profileDeleteErrorHeader
        - profileDesc
        - profileLoadError
        - profileNotDeletedMessage
        - profileReviewMessage
        - profileUpdatedSuccessfullyAndPath
        - selectProfileNameDesc
        - setGroupWithOnlyProfilesCommandDesc
        - setGroupWithOnlyProfilesListDesc
        - setGroupWithOnlyProfilesSummary
        - setProfileActionDesc
        - setProfileActionSummary
        - setProfileExample
        - setProfileOptionDesc
        - showDependenciesCommandDesc
        - unableToCreateProfile
        - unableToDeleteProfile
        - unableToFindProfile
        - unableToLoadRequestedProfilesError
        - unexpectedProfileCreationError
        - unexpectedProfileLoadError
        - unexpectedProfilesLoadError
        - unexpectedProfileUpdateError
        - updateProfileActionDesc
        - updateProfileCommandDesc
        - updateProfileCommandSummary
        - validateProfileCommandDesc
        - validateProfileCommandSummary
        - validateProfileGroupDesc
        - validateProfileNameDesc
        - validateProfileOptionDesc
      - ProfilesConstants class
        - DEPRECATE_TO_CONFIG_EDIT
        - DEPRECATE_TO_CONFIG_INIT
        - DEPRECATE_TO_CONFIG_LIST
        - DEPRECATE_TO_CONFIG_SET
        - PROFILES_COMMAND_TYPE_KEY

  - Annotated the following items as @internal:
    - @zowe/imperative
      - CommandProfileLoader
      - ImperativeApi.profileManager
      - ProfileValidator

## `8.0.0-next.202402271901`

- BugFix: Fixed chalk functionality that was broken due to the use of the removed `.enabled` property. [#2071](https://github.com/zowe/zowe-cli/issues/2071)

## `8.0.0-next.202402261705`

- LTS Breaking: Updated `ICommandArguments` and `IHandlerParameters` to accept strings or numbers per Yargs changes. [#2069](https://github.com/zowe/zowe-cli/pull/2069)
- BugFix: Correct the examples displayed by the `--help-examples` command. [#1865](https://github.com/zowe/zowe-cli/issues/1865) and [#1715](https://github.com/zowe/zowe-cli/issues/1715)
- BugFix: Updated additional dependencies for technical currency. [#2061](https://github.com/zowe/zowe-cli/pull/2061)
- BugFix: Updated engine to Node 16.7.0. [#2061](https://github.com/zowe/zowe-cli/pull/2061)

## `8.0.0-next.202402221834`

- Enhancement: Added multiple APIs to the `ProfileInfo` class to help manage schemas between client applications. [#2012](https://github.com/zowe/zowe-cli/issues/2012)

## `8.0.0-next.202402211923`

- BugFix: Updated dependencies for technical currency. [#2057](https://github.com/zowe/zowe-cli/pull/2057)

## `8.0.0-next.202402132108`

- LTS Breaking: Added Zowe release version output for `--version` [#2028](https://github.com/zowe/zowe-cli/issues/2028)
- Enhancement: Added `name-only` alias to `root` on `config list` command [#1797](https://github.com/zowe/zowe-cli/issues/1797)
- BugFix: Resolved technical currency by updating `socks` transitive dependency


## `8.0.0-next.202401191954`

- LTS Breaking: Removed the following:
  - All 'profiles' commands, since they only worked with now-obsolete V1 profiles.
  - BasicProfileManager.initialize function
  - These interfaces:
    - IProfileManagerInit
    - IProfileInitialized

## `8.0.0-next.202401081937`

- BugFix: Fixed error message shown for null option definition to include details about which command caused the error. [#2002](https://github.com/zowe/zowe-cli/issues/2002)

## `8.0.0-next.202401031939`

- Enhancement: Revised help text for consistency [#1756](https://github.com/zowe/zowe-cli/issues/1756)

## `8.0.0-next.202311291643`

- LTS Breaking: Removed check for `ZOWE_EDITOR` environment variable in `ProcessUtils.openInEditor` [#1867](https://github.com/zowe/zowe-cli/issues/1867)

## `8.0.0-next.202311282012`

- LTS Breaking: Unpinned dependency versions to allow for patch/minor version updates for dependencies [#1968](https://github.com/zowe/zowe-cli/issues/1968)

## `8.0.0-next.202311141903`

- LTS Breaking: Removed the following previously deprecated items:
  - `flattenCommandTreeWithAliases()` -- Use `CommandUtils.flattenCommandTree()` instead
  - `AbstractAuthHandler.getPromptParams()` -- Use `getAuthHandlerApi()` instead
  - `BaseAuthHandler.getPromptParams()` -- Use `getAuthHandlerApi()` instead
  - `promptForInput()` -- Use the asynchronous method `readPrompt()` instead
  - `promptWithTimeout()` -- Use `readPrompt` instead which supports more options
  - `Imperative.envVariablePrefix` -- Use `ImperativeConfig.instance.envVariablePrefix` instead
  - `pluginHealthCheck()` -- Plugins that want to perform a health check can
    specify the `pluginLifeCycle` property to load a class from the plugin.
    The plugin can implement the `postInstall()` function of that class to perform
    a health check, or any other desired operation.
  - `IProfOpts.requireKeytar` -- removing the default implementation of `require("keytar")` from the caller app's node_modules folders

## `8.0.0-next.202311141517`

- LTS Breaking: Replaced the previously deprecated function AbstractCommandYargs.getBrightYargsResponse - use AbstractCommandYargs.getZoweYargsResponse

## `8.0.0-next.202311132045`

- Major: First major version bump for V3

## `5.25.0`

- Enhancement: Added `ProfileInfo.profileManagerWillLoad` function to verify the credential manager can load. [#2111](https://github.com/zowe/zowe-cli/issues/2111)
- Enhancement: Added support for proxy servers using a proxy http agent. Supports the usage of the environment variables HTTP_PROXY, HTTPS_PROXY (not case sensitive).
  - If any of these environment variables is set and depending how the Zowe session is configured for http or https, the REST client instantiates an appropriate http agent.
  - If the z/OS system uses self-signed certificates then the proxy server must be configured to accept them.
  - If the proxy server itself is configured with self-signed certificates then the user needs to either import these certificates on their workstation, use rejectUnauthorized in their Zowe profile, or use the (not recommended) nodejs variable NODE_TLS_REJECT_UNAUTHORIZED=0.
  - Zowe also looks for the environment variable NO_PROXY. These work with a simple comma separated list of hostnames that need to match with the hostname of the Zowe profile.

## `5.24.0`

- Enhancement: Added `BufferBuilder` utility class to provide convenient way of downloading to a stream that can be read as a buffer. [#2167](https://github.com/zowe/zowe-cli/pull/2167)
- BugFix: Fixed error in REST client that when using stream could cause small data sets to download with incomplete contents. [#744](https://github.com/zowe/zowe-cli/issues/744)
- BugFix: Updated `micromatch` dependency for technical currency. [#2167](https://github.com/zowe/zowe-cli/pull/2167)

## `5.23.4`

- BugFix: Updated `braces` dependency for technical currency. [#2157](https://github.com/zowe/zowe-cli/pull/2157)

## `5.23.3`

- BugFix: Modified error text in SyntaxValidator.invalidOptionError. [#2138](https://github.com/zowe/zowe-cli/issues/2138)

## `5.23.2`

- BugFix: Updated error text for invalid command options so that allowable values are displayed as strings instead of regular expressions when possible. [#1863](https://github.com/zowe/zowe-cli/issues/1863)
- BugFix: Fixed issue where the `ConfigSecure.securePropsForProfile` function did not list secure properties outside the active config layer. [zowe-explorer-vscode#2633](https://github.com/zowe/zowe-explorer-vscode/issues/2633)

## `5.23.1`

- BugFix: Restore the previous precedence of token over password in AbstractRestClient [#2109](https://github.com/zowe/zowe-cli/issues/2109)

## `5.23.0`

- Enhancement: Prompt for user/password on SSH commands when a token is stored in the config. [#2081](https://github.com/zowe/zowe-cli/pull/2081)

## `5.22.7`

- BugFix: Resolved technical currency by updating `markdown-it` dependency. [#2106](https://github.com/zowe/zowe-cli/pull/2106)

## `5.22.6`

- BugFix: Updated debugging output for technical currency. [#2098](https://github.com/zowe/zowe-cli/pull/2098)

## `5.22.5`

- BugFix: Fixed issue where the `ProfileInfo.addProfileTypeToSchema` function did not update the global schema if a project-level configuration was detected. [#2086](https://github.com/zowe/zowe-cli/issues/2086)

## `5.22.4`

- BugFix: Fixed race condition in `config convert-profiles` command that may fail to delete secure values for old profiles

## `5.22.3`

- BugFix: Resolved issue in `ProfileInfo` where schema comparisons fail, specifically when comparing the cached schema against a command-based schema during registration.

## `5.22.2`

- BugFix: Resolved technical currency by updating `socks` transitive dependency

## `5.22.0`

- BugFix: Updated `mustache` and `jsonschema` dependencies for technical currency.
- Enhancement: Added multiple APIs to the `ProfileInfo` class to help manage schemas between client applications. [#2012](https://github.com/zowe/zowe-cli/issues/2012)

## `5.21.0`

- Enhancement: Hid the progress bar if `CI` environment variable is set, or if `FORCE_COLOR` environment variable is set to `0`. [#1845](https://github.com/zowe/zowe-cli/issues/1845)
- BugFix: Fixed issue where secure property names could be returned for the wrong profile. [zowe-explorer#2633](https://github.com/zowe/vscode-extension-for-zowe/issues/2633)

## `5.20.2`

- BugFix: Fixed issue when a property is not found in `ProfileInfo.updateProperty({forceUpdate: true})`. [zowe-explorer#2493](https://github.com/zowe/vscode-extension-for-zowe/issues/2493)

## `5.20.1`

- BugFix: Fixed error message shown for null option definition to include details about which command caused the error. [#2002](https://github.com/zowe/zowe-cli/issues/2002)

## `5.19.0`

- Enhancement: Deprecated function AbstractCommandYargs.getBrightYargsResponse in favor of AbstractCommandYargs.getZoweYargsResponse
- Enhancement: Deprecated the 'bright' command as an alias for the 'zowe' command. The 'bright' command will be removed in Zowe V3.

## `5.18.4`

- BugFix: Removed out of date `Perf-Timing` performance timing package.

## `5.18.3`

- BugFix: Fix for `AbstactRestClient` failing to return when streaming a large dataset or USS file [#1805](https://github.com/zowe/zowe-cli/issues/1805), [#1813](https://github.com/zowe/zowe-cli/issues/1813), and [#1824](https://github.com/zowe/zowe-cli/issues/1824)

## `5.18.2`

- BugFix: Fixed normalization on stream chunk boundaries [#1815](https://github.com/zowe/zowe-cli/issues/1815)

## `5.18.1`

- BugFix: Fixed merging of profile properties in `ProfileInfo.createSession`. [#1008](https://github.com/zowe/imperative/issues/1008)

## `5.18.0`

- Enhancement: Replaced use of `node-keytar` with the new `keyring` module from `@zowe/secrets-for-zowe-sdk`. [zowe-cli#1622](https://github.com/zowe/zowe-cli/issues/1622)

## `5.17.0`

- Enhancement: Added `inSchema` property for ProfileInfo to indicate if argument is a known schema argument [#899](https://github.com/zowe/imperative/issues/899)

## `5.16.0`

- Enhancement: Handled unique cookie identifier in the form of dynamic token types. [#996](https://github.com/zowe/imperative/pull/996)
- Enhancement: Added a new utility method to `ImperativeExpect` to match regular expressions. [#996](https://github.com/zowe/imperative/pull/996)
- Enhancement: Added support for multiple login operations in a single `config secure` command execution. [#996](https://github.com/zowe/imperative/pull/996)
- BugFix: Allowed for multiple `auth logout` operations. [#996](https://github.com/zowe/imperative/pull/996)
- BugFix: Prevented `auto-init` from sending two `login` requests to the server. [#996](https://github.com/zowe/imperative/pull/996)

## `5.15.1`

- BugFix: Enabled NextVerFeatures.useV3ErrFormat() to form the right environment variable name even if Imperative.init() has not been called.

## `5.15.0`

- Enhancement: Enabled users to display errors in a more user-friendly format with the ZOWE_V3_ERR_FORMAT environment variable. [zowe-cli#935](https://github.com/zowe/zowe-cli/issues/935)

## `5.14.2`

- BugFix: Handle logic for if a null command handler is provided

## `5.14.1`

- BugFix: Fixed a logic error in the `config list` command that caused unwanted behavior when a positional and `--locations` were both passed in.

## `5.14.0`

- Enhancement: Added the function IO.giveAccessOnlyToOwner to restrict access to only the currently running user ID.
- Enhancement: Enable command arguments to change `{$Prefix}_EDITOR`. Updating IDiffOptions
to include names for the files that are to be compared. Updating IO.getDefaultTextEditor() for different os versions. Updating return value types for `CliUtils.readPrompt`. Changes made to support recent zowe cli work:
[zowe-cli#1672](https://github.com/zowe/zowe-cli/pull/1672)

## `5.13.2`

- BugFix: Reduced load time by searching for command definitions with `fast-glob` instead of `glob`.

## `5.13.1`

- BugFix: Removed validation of the deprecated pluginHealthCheck property. [#980](https://github.com/zowe/imperative/issues/980)

## `5.13.0`

- Enhancement: Alters TextUtils behavior slightly to enable daemon color support without TTY

## `5.12.0`

- Enhancement: Added `--prune` option to `zowe config secure` command to delete unused properties. [#547](https://github.com/zowe/imperative/issues/547)

## `5.11.1`

- BugFix: Fixed the `login` and `logout` handlers, fixing the `li` and `lo` aliases.

## `5.11.0`

- Enhancement: Added `credMgrOverride` property to `IProfOpts` interface that can be used to override credential manager in the ProfileInfo API. [zowe-cli#1632](https://github.com/zowe/zowe-cli/issues/1632)
- Deprecated: The `requireKeytar` property on the `IProfOpts` interface. Use the `credMgrOverride` property instead and pass the callback that requires Keytar to `ProfileCredentials.defaultCredMgrWithKeytar`.

## `5.10.0`

- Enhancement: Added AbstractPluginLifeCycle to enable plugins to write their own postInstall and preUninstall functions, which will be automatically called by the 'zowe plugins" install and uninstall commands.

- Enhancement: Added pluginLifeCycle property to IImperativeConfig to enable a plugin to specify the path name to its own module which implements the AbstractPluginLifeCycle class.

- Enhancement: Added a list of known credential manager overrides to imperative. When a credential manager cannot be loaded, a list of valid credential managers will be displayed in an error message.

- Enhancement: Added a CredentialManagerOverride class containing utility functions to replace the default CLI credential manager or restore the default CLI credential manager. Plugins which implement a credential manager override can call these utilities from their AbstractPluginLifeCycle functions.

- Enhancement: Added documentation [Overriding_the_default_credential_manager](https://github.com/zowe/imperative/blob/master/doc/Plugin%20Architecture/Overriding_the_default_credential_manager.md) describing the techniques for overriding the default CLI credential manager with a plugin.

## `5.9.3`

- BugFix: Fixed broken plugin install command for Windows when file has a space in the name

## `5.9.2`

- BugFix: Fixed plugin install error not displayed correctly. [#954](https://github.com/zowe/imperative/issues/954)

## `5.9.1`

- BugFix: Fixed environment file not applying to daemon client environment variables

## `5.9.0`

- Enhancement: Adds `~/.<cli_name>.env.json` file to provide environment variables to the Imperative framework during Imperative initialization
  - Allows sites without environment variable access to specify process specific environment variables
  - Changes require daemon reload to take effect
  - SDK method is available as part of `EnvFileUtils` export

## `5.8.3`

- BugFix: Fixed `--help-examples` option failing on command groups. [zowe-cli#1617](https://github.com/zowe/zowe-cli/issues/1617)

## `5.8.2`

- BugFix: Fixed npm not found on `zowe plugins install` when using daemon mode in Windows. [zowe-cli#1615](https://github.com/zowe/zowe-cli/issues/1615)

## `5.8.1`

- BugFix: Fixed web help not showing top-level options like `--version` for the "zowe" command. [#927](https://github.com/zowe/imperative/issues/927)
- BugFix: Removed `--help-examples` option from CLI help for commands since it only applies to groups. [#928](https://github.com/zowe/imperative/issues/928)

## `5.8.0`

- Enhancement: Add `ProfileInfo.removeKnownProperty`, a convenience method for removing properties in addition to `ProfileInfo.updateKnownProperty`. [#917](https://github.com/zowe/imperative/issues/917)
- Enhancement: Allow type `IProfArgValue` to be of type `undefined` to support removing properties more easily. [#917](https://github.com/zowe/imperative/issues/917)

## `5.7.7`

- BugFix: Fixed `IO.writeFileAsync` method throwing uncatchable errors. [#896](https://github.com/zowe/imperative/issues/896)

## `5.7.6`

- BugFix: Fixed a logic error where chained command handlers would cause plugin validation to fail [#320](https://github.com/zowe/imperative/issues/320)

## `5.7.5`

- BugFix: Fixed ProfileInfo API failing to load schema for v1 profile when schema exists but no profiles of that type exist. [#645](https://github.com/zowe/imperative/issues/645)
- BugFix: Updated return type of `ProfileInfo.getDefaultProfile` method to indicate that it returns null when no profile exists for the specified type.

## `5.7.4`

- BugFix: Exported the IAuthHandlerApi from imperative package [#839](https://github.com/zowe/imperative/issues/839)

## `5.7.3`

- BugFix: Exported `AppSettings` for cli and other apps to use [#840](https://github.com/zowe/imperative/issues/840)

## `5.7.2`

- BugFix: Added validation for null/undefined command definitions [#868](https://github.com/zowe/imperative/issues/868)

## `5.7.1`

- BugFix: Updated plugins `--login` command option to behave as expected when running in an NPM 9 environment
- BugFix: Cleaned up uses of execSync in Imperative where it makes sense to do so.

## `5.7.0`

- Enhancement: Add `zowe config report-env` command to show a diagnostic report of the CLI's working environment.

## `5.6.0`

- Extend zowe plugins verbs to show information for a plugin's first steps [#1325](https://github.com/zowe/zowe-cli/issues/1325)

## `5.5.4`

- BugFix: Updated `glob` and `js-yaml` dependencies for technical currency.

## `5.5.3`

- BugFix: Updated `diff2html` and `npm-package-arg` dependencies for technical currency.
- BugFix: Fixed inconsistent behavior of Config API introduced in the last version. It now skips loading project config layers when project directory is `false` instead of an empty string.

## `5.5.2`

- BugFix: Updated `Config.search` API to skip loading project config layers when project directory is an empty string. [#883](https://github.com/zowe/imperative/issues/883)

## `5.5.1`

- BugFix: Prevented base profile secure-property lookup on the global layer when there is not default base profile. [#881](https://github.com/zowe/imperative/issues/881)

## `5.5.0`

- Enhancement: Added ZOWE_CLI_PLUGINS_DIR environment variable to override location where plugins are installed. [zowe/zowe-cli#1483](https://github.com/zowe/zowe-cli/issues/1483)
- BugFix: Fixed exception when non-string passed to ImperativeExpect.toBeDefinedAndNonBlank(). [#856](https://github.com/zowe/imperative/issues/856)

## `5.4.3`

- BugFix: Removed periods in command example descriptions so descriptions look syntactically correct. [#795](https://github.com/zowe/imperative/issues/795)
- BugFix: Improved performance of ProfileInfo API to load large team config files. [zowe/vscode-extension-for-zowe#1911](https://github.com/zowe/vscode-extension-for-zowe/issues/1911)
- BugFix: Fixed dot-separated words incorrectly rendered as links in the web help. [#869](https://github.com/zowe/imperative/issues/869)

## `5.4.2`

- BugFix: Web-diff template directory included in files section of package.json file.

## `5.4.1`

- BugFix: Changed the default log level of `Console` class from "debug" to "warn". In Zowe v2 the `Logger` class was changed to have a default log level of "warn" but we missed updating the `Console` class to make it behave consistently. If you want a different log level, you can change it after initializing the console like this: `console.level = "info";` [zowe/zowe-cli#511](https://github.com/zowe/zowe-cli/issues/511)

## `5.4.0`

- Enhancement: Added Diff utility features for getting differences between two files and open diffs in browser. Also added web diff generator for creating web diff dir at the cli home.

## `5.3.8`

- BugFix: Introduced examples for setting default profiles in `zowe config set` Examples section. [#1428](https://github.com/zowe/zowe-cli/issues/1428)

## `5.3.7`

- BugFix: Fixed error when installing plug-ins that do not define profiles. [#859](https://github.com/zowe/imperative/issues/859)

## `5.3.6`

- BugFix: Removed some extraneous dependencies. [#477](https://github.com/zowe/imperative/issues/477)

## `5.3.5`

- BugFix: Fixed `DefaultHelpGenerator` unable to find module "ansi-colors" when Imperative is imported.

## `5.3.4`

- BugFix: Added ANSI escape codes trimming for the Web Help. [#704](https://github.com/zowe/imperative/issues/704)
- BugFix: Fixed `AbstractRestClient` not converting LF line endings to CRLF for every line when downloading large files on Windows. [zowe/zowe-cli#1458](https://github.com/zowe/zowe-cli/issues/1458)
- BugFix: Fixed `zowe --version --rfj` including a trailing newline in the version field. [#842](https://github.com/zowe/imperative/issues/842)
- BugFix: Fixed `--response-format-json` option not supported by some commands in daemon mode. [#843](https://github.com/zowe/imperative/issues/843)

## `5.3.3`

- Expose the isSecured functionality from the ProfilesCredentials [#549](https://github.com/zowe/imperative/issues/549)
- Allow the ConfigAutoStore to store plain-text properties that are defined as secure in the schema (e.g. user, password) [zowe/vscode-extension-for-zowe#1804](https://github.com/zowe/vscode-extension-for-zowe/issues/1804)

## `5.3.2`

- BugFix: Fixed `ProfileInfo.readProfilesFromDisk` failing when team config files and old-school profile directory do not exist.
- BugFix: Fixed `ProfileInfo.updateProperty` not updating properties that are newly present after reloading team config.
- BugFix: Fixed ProfileInfo API not detecting secure credential manager after profiles have been reloaded.
- **Note:** If you are developing an SDK that uses the ProfileInfo API, use the method `ProfileInfo.getTeamConfig` instead of `ImperativeConfig.instance.config` which may contain outdated config or be undefined.

## `5.3.1`

- BugFix: Fixed `config init` saving empty string values to config file when prompt was skipped.
- BugFix: Fixed `ConfigLayers.read` skipping load of secure property values.
- BugFix: Improved performance of `ConfigLayers.activate` by skipping config reload if the active layer directory has not changed.
- BugFix: Removed `async` keyword from `ConfigLayers.read` and `ConfigLayers.write` methods since they do not contain asynchronous code.

## `5.3.0`

- Enhancement: Added environmental variable support to the ProfileInfo APIs by defaulting `homeDir` to `cliHome`. [zowe/vscode-extension-for-zowe#1777](https://github.com/zowe/vscode-extension-for-zowe/issues/1777)
- BugFix: Updated `cli-table3` dependency for performance improvements.
- BugFix: Fixed `config init` not replacing empty values with prompted for values in team config. [#821](https://github.com/zowe/imperative/issues/821)

## `5.2.2`

- BugFix: Fixed `config secure` not respecting the `rejectUnauthorized` property in team config. [#813](https://github.com/zowe/imperative/issues/813)
- BugFix: Fixed `config import` not respecting the `rejectUnauthorized` property in team config. [#816](https://github.com/zowe/imperative/issues/816)

## `5.2.1`

- BugFix: Fixed issue where `config auto-init` may fail to create project config when global config already exists. [#810](https://github.com/zowe/imperative/issues/810)

## `5.2.0`

- Enhancement: Adds the ability for CLIs and Plug-ins to override some of the prompting logic if an alternate property is set.
- BugFix: Fixed `osLoc` information returning project level paths instead of the global layer. [#805](https://github.com/zowe/imperative/pull/805)
- BugFix: Fixed `autoStore` not being checked by `updateKnownProperty`. [#806](https://github.com/zowe/imperative/pull/806)
- BugFix: Fixed `plugins uninstall` command failing when there is a space in the install path.

## `5.1.0`

- Enhancement: Introduced flag `--show-inputs-only` to show the inputs of the command
that would be used if a command were executed.
- Enhancement: Added dark theme to web help that is automatically used when system-wide dark mode is enabled.
- BugFix: Fixed ProfileInfo API `argTeamConfigLoc` not recognizing secure fields in multi-layer operations. [#800](https://github.com/zowe/imperative/pull/800)
- BugFix: Fixed ProfileInfo API `updateKnownProperty` possibly storing information in the wrong location due to optional osLoc information. [#800](https://github.com/zowe/imperative/pull/800)

## `5.0.2`

- BugFix: Fixed a bug where, upon trying to create a V1 profile containing no secure properties, if the credential manager cannot access the credential vault, an error would be thrown.

## `5.0.1`

- BugFix: Fixed ProfileInfo API targeting default base profile instead of the operating layer's base profile. [#791](https://github.com/zowe/imperative/issues/791)

## `5.0.0`

- Major: Introduced Team Profiles, Daemon mode, and more. See the prerelease items below for more details.

## `5.0.0-next.202204142147`

- BugFix: Fixed missing `osLoc` information from `ProfileInfo.getAllProfiles()`. [#771](https://github.com/zowe/imperative/issues/771)
- BugFix: Fixed updateKnownProperty saving to the active layer instead of the layer of the desired profile.
- Enhancement: Added the ability to exclude the home directory from `ProfileInfo.getAllProfiles()`. [#787](https://github.com/zowe/imperative/issues/771)

## `5.0.0-next.202204131728`

- BugFix: Fixed `autoStore` property not being merged properly between team config layers.

## `5.0.0-next.202204111131`

- BugFix: Updated `moment` dependency.

## `5.0.0-next.202204081605`

- BugFix: Fixed `config set` command not respecting the property type defined in the schema. [#772](https://github.com/zowe/imperative/issues/772)

## `5.0.0-next.202204051515`

- Enhancement: Added support for profile name aliases in team config so that `--zosmf-profile lpar1` falls back to profile "zosmf_lpar1" if "lpar1" does not exist.
- BugFix: Reworded potentially misleading output of `config convert-profiles` command mentioning obsolete plug-ins.
- BugFix: Made `--dry-run` and `--prompt` options mutually exclusive on `config init` command.
- **Next Breaking**: The team config API method `config.api.profiles.get` now returns `null` if a profile doesn't exist unless `mustExist` is false. [#518](https://github.com/zowe/imperative/issues/518)
- BugFix: Added the ability to read option values from aliases. Enhanced backward compatibility with V1 profiles. [#770](https://github.com/zowe/imperative/issues/770)

## `5.0.0-next.202203311701`

- BugFix: Allowed `ProfileCredentials.isSecured` to be insecure on teamConfig based on existing secure fields. [#762](https://github.com/zowe/imperative/issues/762)

## `5.0.0-next.202203231534`

- Enhancement: Added JSON property autocompletion to `secure` array in team config files. [zowe/zowe-cli#1187](https://github.com/zowe/zowe-cli/issues/1187)
- BugFix: Fixed incorrect description for untyped profiles in team config files. [zowe/zowe-cli#1303](https://github.com/zowe/zowe-cli/issues/1303)
- **Next Breaking**: Schema files created or updated with the above changes are not backward compatible with older versions of Imperative.

## `5.20.0`

- Enhancement: Added the ability to `forceUpdate` a property using the `ProfileInfo.updateProperty` method. [zowe-explorer#2493](https://github.com/zowe/vscode-extension-for-zowe/issues/2493)

## `5.0.0-next.202203222132`

- BugFix: Reverted unintentional breaking change that prevented `DefaultCredentialManager` from finding Keytar outside of calling CLI's node_modules folder.

## `5.0.0-next.202203211501`

- Enhancement: Enhanced secure ProfileInfo APIs with user-defined secure properties. [#739](https://github.com/zowe/imperative/issues/739)
- Enhancement: Introduced `updateKnownProperty` which will update a given property in most cases and `resolve(false)` otherwise.
- Enhancement: Introduced `updateProperty` which takes care of special cases where the property is not found.
- Enhancement: Allowed adding and removing properties from the ProfileInfo class.
- Enhancement: Allowed properties to be stored securely from the ProfileInfo class. `v2 profiles only`
- BugFix: Removed user-defined secure properties if `getSecureValues: false`. [#738](https://github.com/zowe/imperative/issues/738)
- BugFix: Removed strict requirement of `IHandlerParameter` from the `ConfigAutoStore` class by implementing helper methods.
- BugFix: Allowed `private loadSchema` function to return the corresponding schema for a user config. [#758](https://github.com/zowe/imperative/issues/758)

## `5.0.0-next.202203181826`

- BugFix: Fixed a bug where the `<APP>_EDITOR` environment variable was not being respected in a graphical environment [zowe/zowe-cli#1335](https://github.com/zowe/zowe-cli/issues/1335)
- BugFix: Fixed AbstractRestClient returning compressed data in `causeErrors` property for streamed responses. [#753](https://github.com/zowe/imperative/issues/753)

## `5.0.0-next.202203091934`

- Enhancement: Added prompt for base profile host property to `zowe config init`. [zowe/zowe-cli#1219](https://github.com/zowe/zowe-cli/issues/1219)
- **Next Breaking**
  - The `getSecureValue` callback property has been renamed to `getValueBack` on the `IConfigBuilderOpts` interface.
  - If your plug-in defines profile properties with `includeInTemplate` and `secure` both true, the `config init` command no longer prompts for their values.

## `5.0.0-next.202203072228`

- BugFix: Removed extra space in help text following option name [#745](https://github.com/zowe/imperative/issues/745).
- BugFix: Fixed Ctrl+C (SIGINT) response to CLI prompts throwing an error rather than exiting silently.

## `5.0.0-next.202202232039`

- Enhancement: Added `stdin` property to `IHandlerParameters` which defaults to `process.stdin` and can be overridden with another readable stream in daemon mode.
  - This may be a breaking change for unit tests that mock the `IHandlerParameters` interface since a required property has been added.
- **Next Breaking**: Replaced `IYargsContext` interface with `IDaemonContext` and renamed `yargsContext` property of `ImperativeConfig.instance` to `daemonContext`. A context object is no longer supplied to `yargs` since it gets parsed as CLI arguments which is undesired behavior.

## `5.0.0-next.202202111730`

- **Next Breaking**: Changed the default behavior of `Config.save` and `ConfigSecure.save` APIs to save only the active config layer. [#732](https://github.com/zowe/imperative/issues/732)

## `5.0.0-next.202202111433`

- Enhancement: Convert previously used profile property names into V2-compliant property names during the `zowe config convert-profiles` command. Conversions are: hostname -> host, username -> user, pass -> password.

## `5.0.0-next.202201311918`

- BugFix: Fixed useful debugging information missing from error message when Keytar module fails to load.

## `5.0.0-next.202201102100`

- BugFix: Fixed ZOWE_CLI_HOME environment variable not respected by team config in daemon mode. [zowe/zowe-cli#1240](https://github.com/zowe/zowe-cli/issues/1240)

## `5.0.0-next.202201071721`

- Enhancement: Replaced hidden `--dcd` option used by CommandProcessor in daemon mode with IDaemonResponse object.
- **Next Breaking**
    - Changed the "args" type on the `Imperative.parse` method to allow a string array.
    - Restructured the IDaemonResponse interface to provide information to CommandProcessor.

## `5.0.0-next.202201061509`

- Enhancement: Added `overwrite` option for `zowe config init` command to overwrite config files instead of merging new changes. [#1036](https://github.com/zowe/zowe-cli/issues/1036)

## `5.0.0-next.202201051456`

- BugFix: Fixed inconsistent error message when invalid CLI command is run in daemon mode. [zowe/zowe-cli#1081](https://github.com/zowe/zowe-cli/issues/1081)

## `5.0.0-next.202112221912`

- Enhancement: Added `delete` option to `config convert-profiles` command.

## `5.0.0-next.202112201553`

- BugFix: Fixed config auto-store may store secure properties in plain text if secure array is outside of subprofile in team config. [#709](https://github.com/zowe/imperative/issues/709)

## `5.0.0-next.202112171553`

- Enhancement: Added `config convert-profiles` command that converts v1 profiles to team config. [zowe/zowe-cli#896](https://github.com/zowe/zowe-cli/issues/896)
- Enhancement: Added `config edit` command that opens config JSON file in default text editor. [zowe/zowe-cli#1072](https://github.com/zowe/zowe-cli/issues/1072)

## `5.0.0-next.202112151934`

- BugFix: Removed `@internal` methods from type declarations so they don't appear in IntelliSense. [#679](https://github.com/zowe/imperative/issues/679)
- BugFix: Made the `ProfileInfo.initSessCfg` method public for easier instantiation of classes that extend AbstractSession.
- Deprecated: All methods in the `IHandlerParameters.profiles` class. Use the `ConfigProfiles` API for team config instead.

## `5.0.0-next.202112132158`

- Enhancement: Added an environment variable to control whether or not sensitive data will be masked in the console output.<br/>
    This behavior excludes any TRACE level logs for both, Imperative.log and AppName.log.<br/>
    This behavior also excludes properties defined as secure by the plugin developers.<br/>
    If the schema definition is not found, we will exclude the following properties: user, password, tokenValue, and keyPassphrase.<br/>
    More information: [zowe/zowe-cli #1106](https://github.com/zowe/zowe-cli/issues/1106)

## `5.0.0-next.202112101814`

- BugFix: Fixed daemon mode not loading secure properties in team config. [zowe/zowe-cli#1232](https://github.com/zowe/zowe-cli/issues/1232)

## `5.0.0-next.202112021611`

- BugFix: Fixed `config import` and `config init` behaving incorrectly when config JSON exists in higher level directory. [zowe/zowe-cli#1218](https://github.com/zowe/zowe-cli/issues/1218)
- BugFix: Fixed `config import` command not failing when positional argument "location" is missing.

## `5.0.0-next.202112012301`

- Enhancement: Changed CLI prompt input to be hidden for properties designated as secure in team config. [zowe/zowe-cli#1106](https://github.com/zowe/zowe-cli/issues/1106)
- BugFix: Improved error message when Keytar module fails to load. [#27](https://github.com/zowe/imperative/issues/27)
- **Next Breaking**
    - Removed the `ConfigProfiles.load` API method. Use the methods `ConfigLayers.find` and `ConfigSecure.securePropsForProfile` instead. [#568](https://github.com/zowe/imperative/issues/568)

## `5.0.0-next.202111301806`

- Enhancement: Added a utility function to get basic system architecture and platform info

## `5.0.0-next.202111292021`

- **Next Breaking**: Use JSON-based communication protocol between imperative daemon server and client.

## `5.0.0-next.202111192150`

- BugFix: Changed credentials to be stored securely by default for v1 profiles to be consistent with the experience for v2 profiles. [zowe/zowe-cli#1128](https://github.com/zowe/zowe-cli/issues/1128)
- **Next Breaking**
    - Removed the `credentialServiceName` property from ImperativeConfig. The default credential manager uses the `name` property instead.

## `5.0.0-next.202111101806`

- Enhancement: Added `dry-run` option for `zowe config init` command to preview changes instead of saving them to disk. [#1037](https://github.com/zowe/zowe-cli/issues/1037)
- Bugfix: Fix crashing issue related to reloading the config when `--dcd` option is specified [#943](https://github.com/zowe/zowe-cli/issues/943) [#1190](https://github.com/zowe/zowe-cli/issues/1190)

## `5.0.0-next.202111032034`

- Enhancement: Added `autoStore` property to config JSON files which defaults to true. When this property is enabled and the CLI prompts you to enter connection info, the values you enter will be saved to disk (or credential vault if they are secure) for future use. [zowe/zowe-cli#923](https://github.com/zowe/zowe-cli/issues/923)
- **Next Breaking**
    - Changed the default behavior of `Config.set` so that it no longer coerces string values to other types unless the `parseString` option is true.

## `5.0.0-next.202110201735`

- **LTS Breaking**
    - Changed the return value of the public `PluginManagementFacility.requirePluginModuleCallback` function
- BugFix: Updated the profiles list as soon as the plugin is installed.

## `5.0.0-next.202110191937`

- **Next Breaking**: Added the new, required, abstract method 'displayAutoInitChanges' to the 'BaseAutoInitHandler' class.

## `5.0.0-next.202110071645`

- Enhancement: Added `config update-schemas [--depth <value>]` command. [zowe/zowe-cli#1059](https://github.com/zowe/zowe-cli/issues/1059)
- Enhancement: Added the ability to update the global schema file when installing a new plugin. [zowe/zowe-cli#1059](https://github.com/zowe/zowe-cli/issues/1059)
- **Next Breaking**
    - Renamed public static function ConfigSchemas.loadProfileSchemas to ConfigSchemas.loadSchema

## `5.0.0-next.202110011948`

- **LTS Breaking**: Changed default log level from DEBUG to WARN for Imperative logger and app logger to reduce the volume of logs written to disk. [#634](https://github.com/zowe/imperative/issues/634)

## `5.0.0-next.202109281439`

- Enhancement: Added `config import` command that imports team config files from a local path or web URL. [#1083](https://github.com/zowe/zowe-cli/issues/1083)
- Enhancement: Added Help Doc examples for the `zowe config` group of commands. [#1061](https://github.com/zowe/zowe-cli/issues/1061)

## `5.0.0-next.202109031503`

- Enhancement: Log in to authentication service to obtain token value instead of prompting for it in `config secure` command.

## `5.0.0-next.202108181618`

- **LTS Breaking**: Make `fail-on-error` option true by default on `zowe plugins validate` command.

## `5.0.0-next.202108121732`

- Enhancement: Flattened the default profiles structure created by the `config init` command.
- **Next Breaking**: Split up authToken property in team config into tokenType and tokenValue properties to be consistent with Zowe v1 profiles.

## `5.0.0-next.202108062025`

- BugFix: Export all Config related interfaces.

## `5.0.0-next.202107122104`

- BugFix: Fixed secure credentials not being stored by the `config auto-init` command.

## `5.0.0-next.202107092101`

- Enhancement: Adds the `config auto-init` base handler and command builder, allowing a CLI to build a configuration auto-initialization command and handler
- Enhancement: Adds the optional `configAutoInitCommandConfig` interface to the IImperativeConfig interface, allowing for an auto-init command to be generated if a CLI supports it
- Enhancement: Better support for comments in JSON
- Bugfix: Revert schema changes related to additionalProperties. Re-enable IntelliSense when editing zowe.config.json files
- **Next Breaking**
    - Changed the schema paths and updated schema version

## `5.0.0-next.202106221817`

- **Next Breaking**
    - Replaced --user with --user-config on all config command groups due to conflict with --user option during config auto-initialization
    - Replaced --global with --global-config on all config command groups for consistency

## `5.0.0-next.202106212048`

- Enhancement: A new interface (IApimlSvcAttrs) was added. A property (apimlConnLookup) of that interface type was added to IImperativeConfig to enable plugins to tie themselves to an APIML service. Zowe-CLI can then ask APIML for the configuration data for the plugin to connect to that service.

## `5.0.0-next.202106041929`

- **LTS Breaking**: Removed the following previously deprecated items:
    - ICliLoadProfile.ICliILoadProfile -- use ICliLoadProfile.ICliLoadProfile
    - IImperativeErrorParms.suppressReport -- has not been used since 10/17/2018
    - IImperativeConfig.pluginBaseCliVersion -- has not been used since version 1.0.1
    - AbstractRestClient.performRest -- use AbstractRestClient.request
    - AbstractSession.HTTP_PROTOCOL -- use SessConstants.HTTP_PROTOCOL
    - AbstractSession.HTTPS_PROTOCOL -- use SessConstants.HTTPS_PROTOCOL
    - AbstractSession.TYPE_NONE -- use SessConstants.AUTH_TYPE_NONE
    - AbstractSession.TYPE_BASIC -- use SessConstants.AUTH_TYPE_BASIC
    - AbstractSession.TYPE_BEARER -- use SessConstants.AUTH_TYPE_BEARER
    - AbstractSession.TYPE_TOKEN -- use SessConstants.AUTH_TYPE_TOKEN

## `5.0.0-next.202104262004`

- Enhancement: Remove message about NPM peer dep warnings that no longer applies to npm@7.
- **LTS Breaking**: Imperative no longer requires plug-ins to include CLI package as a peer dependency. It is recommended that CLI plug-ins remove their peer dependency on @zowe/cli for improved compatibility with npm@7. This is a breaking change for plug-ins, as older versions of Imperative will fail to install a plug-in that lacks the CLI peer dependency.

## `5.0.0-next.202104140156`

- BugFix: Allow SCS to load new securely stored credentials. [#984](https://github.com/zowe/zowe-cli/issues/984)

## `5.0.0-next.202104071400`

- Enhancement: Add the ProfileInfo API to provide the following functionality:
    - Read configuration from disk.
    - Transparently read either a new team configuration or old style profiles.
    - Resolve order of precedence for profile argument values.
    - Provide information to enable callers to prompt for missing profile arguments.
    - Retain the location in which a profile or argument was found.
    - Automatically initialize CredentialManager, including an option to specify a custom keytar module.
    - Provide a means to postpone the loading of secure arguments until specifically requested by the calling app to delay loading sensitive data until it is needed.
    - Provide access to the lower-level Config API to fully manipulate the team configuration file.

## `5.0.0-next.202103111923`

- Enhancement: Allow custom directory to be specified for project config in `Config.load` method. [#544](https://github.com/zowe/imperative/issues/544)
- BugFix: Fixed Config object not exported at top level. [#543](https://github.com/zowe/imperative/issues/543)

## `5.0.0-next.202101292016`

- BugFix: Fixed error when Imperative APIs are called and "config" property of ImperativeConfig is not initialized. [#533](https://github.com/zowe/imperative/issues/533)

## `5.0.0-next.202101281717`

- Enhancement: Added new config API intended to replace the profiles API, and new "config" command group to manage config JSON files. The new API makes it easier for users to create, share, and switch between profile configurations.
- Deprecated: The "profiles" command group for managing global profiles in "{cliHome}/profiles". Use the new "config" command group instead.
- **LTS Breaking**: Removed "config" command group for managing app settings in "{cliHome}/imperative/settings.json". If app settings already exist they are still loaded for backwards compatibility. For storing app settings use the new config API instead.
- Enhancement: Added support for secure credential storage without any plug-ins required. Include the "keytar" package as a dependency in your CLI to make use of it.
- Enhancement: Added `deprecatedReplacement` property to `ICommandDefinition` to deprecate a command.

## `5.0.0-next.202010301408`

- Enhancement: Allow hidden options.

## `5.0.0-next.202010161240`

- Enhancement:  Allow process exit code to be passed to daemon clients.

## `5.0.0-next.202009251501`

- Enhancement: add support for CLIs that want to run as a persistent process (daemon mode).

## `4.18.3`

- BugFix: Removed `moment` dependency.

## `4.18.2`

- BugFix: Updated `moment` dependency.

## `4.18.1`

- BugFix: Fixed AbstractRestClient returning compressed data in `causeErrors` property for streamed responses. [#753](https://github.com/zowe/imperative/issues/753)

## `4.18.0`

- Enhancement: Sorted output of `plugins list` command in alphabetical order to make it easier to read. [#489](https://github.com/zowe/imperative/issues/489)
- Enhancement: Added `--short` option to `plugins list` command to abbreviate its output. [#743](https://github.com/zowe/imperative/issues/743)
- BugFix: Fixed single character options rendered in help with double dash instead of single dash. [#638](https://github.com/zowe/imperative/issues/638)

## `4.17.6`

- BugFix: Fixed an error where, in certain situations, the web help displays data for another command with the same name. [#728](https://github.com/zowe/imperative/issues/728)
- BugFix: Fixed web help wrongly escaping characters inside code blocks. [#730](https://github.com/zowe/imperative/issues/730)

## `4.17.5`

- BugFix: Updated log4js and nanoid for improved security.

## `4.17.4`

- BugFix: Fixed --hw not adding new lines when `\n` is present in the text. [#715](https://github.com/zowe/imperative/issues/715)

## `4.17.3`

- BugFix: Fixed AbstractRestClient silently failing to decompress last chunk of gzip-compressed binary data that is truncated.

## `4.17.2`

- BugFix: Updated prettyjson and cli-table3 in order to lockdown the `colors` package. [#719](https://github.com/zowe/imperative/issues/719)
- BugFix: Updated markdown-it to address a vulnerability. [Snyk Report](https://security.snyk.io/vuln/SNYK-JS-MARKDOWNIT-2331914)

## `4.17.1`

- BugFix: Fixed an issue where plugin install and uninstall did not work with NPM version 8. [#683](https://github.com/zowe/imperative/issues/683)

## `4.17.0`

- Enhancement: Export the Imperative Command Tree on the data object of the `zowe --ac` command when `--rfj` is specified.

## `4.16.2`

- BugFix: Reverts hiding the cert-key-file path so users can see what path was specified and check if the file exists

## `4.16.1`

- BugFix: Updated dependencies to resolve problems with the ansi-regex package

## `4.16.0`

- Enhancement: Implemented the ability to authenticate using client certificates in PEM format.

## `4.15.1`

- Bugfix: Updated js-yaml to resolve a potential security issue

## `4.15.0`

- Enhancement: Improved command suggestions for mistyped commands, add aliases to command suggestions

## `4.14.0`

- Enhancement: The `plugins validate` command returns an error code when plugins have errors if the new `--fail-on-error` option is specified. Also added `--fail-on-warning` option to return with an error code when plugins have warnings. [#463](https://github.com/zowe/imperative/issues/463)
- BugFix: Fixed regression where characters are not correctly escaped in web help causing extra slashes ("\") to appear. [#644](https://github.com/zowe/imperative/issues/644)

## `4.13.4`

- BugFix: Added missing periods at the end of command group descriptions for consistency. [#55](https://github.com/zowe/imperative/issues/55)

## `4.13.3`

- Performance: Improved the way that HTTP response chunks are saved, reducing time complexity from O(n<sup>2</sup>) to O(n). This dramatically improves performance for larger requests. [#618](https://github.com/zowe/imperative/pull/618)

## `4.13.2`

- BugFix: Fixed web help examples description typo at line 440 in `packages/cmd/src/CommandPreparer.ts`. [#612](https://github.com/zowe/imperative/issues/612)
- BugFix: Fixed Markdown special characters not being escaped in web help for descriptions of positional options and examples. [#620](https://github.com/zowe/imperative/issues/620)
- BugFix: Fixed subgroups not being displayed under their own heading in web help. [#323](https://github.com/zowe/imperative/issues/323)

## `4.13.1`

- BugFix: Fixed active command tree item not updating in web help when scrolling. [#425](https://github.com/zowe/imperative/issues/425)
- BugFix: Fixed main page of web help not staying scrolled to top of page when loaded. [#525](https://github.com/zowe/imperative/issues/525)

## `4.13.0`

- Enhancement: Added headers[] option to TextUtils.getTable(). [#369](https://github.com/zowe/imperative/issues/369)
- BugFix: Print a subset of the `stdout` and `stderr` buffers when calling `mProgressApi`'s `endBar()` to prevent duplication of output.
- Bugfix: Replaced `this` with `ImperativeConfig.instance` in `ImperativeConfig.getCallerFile()`. [#5](https://github.com/zowe/imperative/issues/5)

## `4.12.0`

- Enhancement: Added decompression support for REST responses with Content-Encoding `gzip`, `deflate`, or `br`. [#318](https://github.com/zowe/imperative/issues/318)

## `4.11.2`

- BugFix: Added `Protocol` to the Error Details coming from the `AbstractRestClient`. [#539](https://github.com/zowe/imperative/issues/539)

## `4.11.1`

- BugFix: Fixed vulnerabilities by replacing marked with markdown-it and sanitize-html.
- BugFix: Fixed plugin install failing to install package from private registry.

## `4.11.0`

- Enhancement: Fixed plugin install commands which were broken in npm@7. [#457](https://github.com/zowe/imperative/issues/457)
- BugFix: Fixed incorrect formatting of code blocks in web help. [#535](https://github.com/zowe/imperative/issues/535)

## `4.10.2`

- BugFix: Fixed vulnerabilities by updating marked

## `4.10.1`

- BugFix: Fixed an issue when `TypeError` has been raised by `Logger.getCallerFileAndLineTag()` when there was not filename for a stack frame. [#449](https://github.com/zowe/imperative/issues/449)

## `4.10.0`

- Enhancement: Added an `arrayAllowDuplicate` option to the `ICommandOptionDefinition` interface. By default, the option value is set to `true` and duplicate values are allowed in an array. Specify `false` if you want Imperative to throw an error for duplicate array values. [#437](https://github.com/zowe/imperative/issues/437)

## `4.9.0`

- BugFix: Updated `opener` dependency due to command injection vulnerability on Windows - [GHSL-2020-145](https://securitylab.github.com/advisories/GHSL-2020-145-domenic-opener)
- Enhancement: Expose `trim` parameter from `wrap-ansi` within `TextUtils.wordWrap()`

## `4.8.1`

- BugFix: Fixed an issue with `ConnectionPropsForSessCfg` where the user would be prompted for user/password even if a token was present. [#436](https://github.com/zowe/imperative/pull/436)

## `4.8.0`

- Enhancement: Added the SSO Callback function, which allows applications to call their own functions while validating session properties (i.e. host, port, user, password, token, etc...). The callback option is named `getValuesBack`. [#422](https://github.com/zowe/imperative/issues/422)

## `4.7.6`

- Enhancement: Added support for dynamically generated cookie names. Updated `AbstractSession.storeCookie()` to process cookie names that are not fully known at build-time. [#431](https://github.com/zowe/imperative/pull/431)

## `4.7.5`

- BugFix: Added support for creating an array with `allowableValues`. Previously, array type options could fail in the Syntax Validator. [#428](https://github.com/zowe/imperative/issues/428)

## `4.7.4`

- Fix update profile API storing secure fields incorrectly when called without CLI args

## `4.7.3`

- Fix web help failing to load in Internet Explorer 11
- Fix `--help-web` not working on macOS when DISPLAY environment variable is undefined
- Change type of `ISession.tokenType` to "string" (for compatiblity with versions older than 4.7.0).

## `4.7.2`

- Hide sensitive session properties (user, password, and token value) in log file. Since 4.7.0, only password was hidden.

## `4.7.1`

- Don't load token value into Session object if user or password are supplied

## `4.7.0`

- Add the --dd flag to profile creation to allow the profile to be created without the default values specified for that profile.
- Use a token for authentication if a token is present in the underlying REST session object.
- Added a new ConnectionPropsForSessCfg.addPropsOrPrompt function that places credentials (including a possible token) into a session configuration object.
    - Plugins must use this function to create their sessions to gain the features of automatic token-handling and prompting for missing connection options.
    - Connection information is obtained from the command line, environment variables, a service profile, a base profile, or from an option's default value in a service profile's definition, in that order.
    - If key connection information is not supplied to any cor Zowe command, the command will prompt for:
        -  host
        -  port
        -  user
        -  and password
    - Any prompt will timeout after 30 seconds so that it will not hang an automated script.
- Add base profiles, a new type of profile which can store values shared between profiles of other types.
    - The properties that are currently recognized in a base profile are:
        - host
        - port
        - user
        - password
        - rejectUnauthorized
        - tokenType
        - tokenValue
    - To use base profiles in an Imperative-based CLI, define a `baseProfile` schema on your Imperative configuration object.
    - If the `baseProfile` schema is defined, base profile support will be added to any command that uses profiles.
- Due to new options (like tokenValue) help text will change. Plugin developers may have to update any mismatched snapshots in their automated tests.
- Updated the version of TypeScript from 3.7.4 to 3.8.0.
- Updated the version of TSLint from 5.x to 6.1.2.
- Add login and logout commands to get and delete/invalidate tokens
  - Add showToken flag to display token only, and not save it to the user profile
  - Add ability to create a user profile on login if no profile of that type existed previously

## `4.6.4`

- Fix optional secure fields not deleted when overwriting a profile

## `4.6.3`

- Update log4js to improve Webpack compatibility for extenders

## `4.6.2`

- Fix vulnerabilities by updating yargs

## `4.6.1`

- Update perf-timing version

## `4.6.0`

- Add Bearer token in rest Session

## `4.5.6`

- Fix allowable values not exactly matching input

## `4.5.5`

- Fix absence of default value text when falsy values are used.

## `4.5.4`

- Patched vulnerabilities.

## `4.5.3`

- Fixed alignment of output from `zowe plugins list` command.

## `4.5.2`

- Fix failure to load secure profile fields that are optional when no value is found. Thanks @tjohnsonBCM
- Don't load secure profile fields when deleting profile. Thanks @tjohnsonBCM
- Deprecate the interface `ICliILoadProfile`. Use `ICliLoadProfile` instead.

## `4.5.1`

- Check that password is defined when `AbstractSession` uses auth. Thanks @apsychogirl
- Expose `IRestOptions` type in the API. Thanks @apsychogirl

## `4.5.0`

- Add `request` function to `AbstractRestClient` that returns REST client object in response. Thanks @Alexandru-Dimitru
- Deprecate the method `AbstractRestClient.performRest`. Use `AbstractRestClient.request` instead.

## `4.0.0`

- Support `prompt*` as a value for any CLI option to enable interactive prompting.

## `3.0.0`

- Rename package from "@brightside/imperative" to "@zowe/imperative".
- Change name of config option "credential-manager" to "CredentialManager".<|MERGE_RESOLUTION|>--- conflicted
+++ resolved
@@ -2,7 +2,6 @@
 
 All notable changes to the Imperative package will be documented in this file.
 
-<<<<<<< HEAD
 ## Recent Changes
 
 - Enhancement: Add client-side custom-event handling capabilities. [#2136](https://github.com/zowe/zowe-cli/pull/2136)
@@ -12,8 +11,7 @@
   - Added an `EventOperator` class to handle creation and deletion of `EventProcessors`.
   - Added an `EventUtils` class to contain all common utility methods for the Client Event Handling capabilities.
   - Added `IEmitter`, `IWatcher`, and `IEmitterAndWatcher` interfaces to expose what application developers should see.
-  
-=======
+
 ## `8.0.0-next.202407051717`
 
 - BugFix: V3 Breaking: Modified the ConvertV1Profiles.convert API to accept a new ProfileInfo option and initialize components sufficiently to enable VSCode apps to convert V1 profiles. [#2170](https://github.com/zowe/zowe-cli/issues/2170)
@@ -23,7 +21,6 @@
 - BugFix: Updated dependencies for technical currency [#2188](https://github.com/zowe/zowe-cli/pull/2188)
 - Update: See `5.25.0` for details
 
->>>>>>> 8a472620
 ## `8.0.0-next.202406201950`
 
 - Enhancement: Added `ProfileInfo.profileManagerWillLoad` function to verify the credential manager can load. [#2111](https://github.com/zowe/zowe-cli/issues/2111)
