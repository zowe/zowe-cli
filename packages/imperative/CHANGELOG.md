--- conflicted
+++ resolved
@@ -4,13 +4,9 @@
 
 ## Recent Changes
 
-<<<<<<< HEAD
 - Enhancement: Added a favicon to the Web Help that displays in browser tabs. [#801](https://github.com/zowe/zowe-cli/issues/801)
+- BugFix: When in daemon mode, the user would not see Imperative initialization errors, but now the errors are passed back to the user's terminal window. [#1875](https://github.com/zowe/zowe-cli/issues/1875).
 - Enhancement: Allowed instances of the `ProfileCredentials` class to check the user and non-user layers for secure fields. [#2460](https://github.com/zowe/zowe-cli/issues/2460)
-=======
-- BugFix: When in daemon mode, the user would not see Imperative initialization errors, but now the errors are passed back to the user's terminal window. [#1875](https://github.com/zowe/zowe-cli/issues/1875).
-- Enhancement: Added a favicon to the Web Help that displays in browser tabs. [#801] (https://github.com/zowe/zowe-cli/issues/801)
->>>>>>> d6e4f068
 
 ## `8.15.1`
 
