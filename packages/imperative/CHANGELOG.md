--- conflicted
+++ resolved
@@ -4,7 +4,6 @@
 
 ## Recent Changes
 
-<<<<<<< HEAD
 - LTS Breaking:
   - Removed the following obsolete V1 profile interfaces:
     - @zowe/imperative
@@ -128,9 +127,8 @@
         - validateProfileGroupDesc
         - validateProfileNameDesc
         - validateProfileOptionDesc
-=======
+
 - LTS Breaking: Added Zowe release version output for `--version` [#2028](https://github.com/zowe/zowe-cli/issues/2028)
->>>>>>> ece1d10c
 
 ## `8.0.0-next.202401191954`
 
