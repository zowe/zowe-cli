--- conflicted
+++ resolved
@@ -2,7 +2,6 @@
 
 All notable changes to the Imperative package will be documented in this file.
 
-<<<<<<< HEAD
 ## `8.0.0-next.202406201950`
 
 - Enhancement: Added `ProfileInfo.profileManagerWillLoad` function to verify the credential manager can load. [#2111](https://github.com/zowe/zowe-cli/issues/2111)
@@ -389,7 +388,7 @@
 ## `8.0.0-next.202311132045`
 
 - Major: First major version bump for V3
-=======
+
 ## `5.25.0`
 
 - Enhancement: Added `ProfileInfo.profileManagerWillLoad` function to verify the credential manager can load. [#2111](https://github.com/zowe/zowe-cli/issues/2111)
@@ -398,7 +397,6 @@
   - If the z/OS system uses self-signed certificates then the proxy server must be configured to accept them.
   - If the proxy server itself is configured with self-signed certificates then the user needs to either import these certificates on their workstation, use rejectUnauthorized in their Zowe profile, or use the (not recommended) nodejs variable NODE_TLS_REJECT_UNAUTHORIZED=0.
   - Zowe also looks for the environment variable NO_PROXY. These work with a simple comma separated list of hostnames that need to match with the hostname of the Zowe profile.
->>>>>>> 5cbf6afe
 
 ## `5.24.0`
 
