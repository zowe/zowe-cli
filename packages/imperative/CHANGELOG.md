--- conflicted
+++ resolved
@@ -2,11 +2,10 @@
 
 All notable changes to the Imperative package will be documented in this file.
 
-<<<<<<< HEAD
 ## Recent Changes
 
 - Enhancement: Add client-side event handling capabilities. [#1987](https://github.com/zowe/zowe-cli/pull/1987)
-=======
+
 ## `8.0.0-next.202405061946`
 
 - Enhancement: Consolidated the Zowe client log files into the same directory. [#2116](https://github.com/zowe/zowe-cli/issues/2116)
@@ -29,7 +28,6 @@
   - Replaced IConfigConvertResult with IConvertV1Profiles (which contains IConvertV1ProfResult).
   - Renamed class V1ProfileConversion (formerly known as ProfileIO) to V1ProfileRead for consistency.
     - Marked class V1ProfileRead as @internal.
->>>>>>> b9ece419
 
 ## `8.0.0-next.202403272026`
 
