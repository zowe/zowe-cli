# Change Log

All notable changes to the Imperative package will be documented in this file.

## Recent Changes

<<<<<<< HEAD
- BugFix: Removed out of date `Perf-Timing` performance timing package.
=======
- BugFix: Fix for `AbstactRestClient` failing to return when streaming a large dataset or USS file [#1805](https://github.com/zowe/zowe-cli/issues/1805), [#1813](https://github.com/zowe/zowe-cli/issues/1813), and [#1824](https://github.com/zowe/zowe-cli/issues/1824)
>>>>>>> 58a9b5b1

## `5.18.2`

- BugFix: Fixed normalization on stream chunk boundaries [#1815](https://github.com/zowe/zowe-cli/issues/1815)

## `5.18.1`

- BugFix: Fixed merging of profile properties in `ProfileInfo.createSession`. [#1008](https://github.com/zowe/imperative/issues/1008)

## `5.18.0`

- Enhancement: Replaced use of `node-keytar` with the new `keyring` module from `@zowe/secrets-for-zowe-sdk`. [zowe-cli#1622](https://github.com/zowe/zowe-cli/issues/1622)

## `5.17.0`

- Enhancement: Added `inSchema` property for ProfileInfo to indicate if argument is a known schema argument [#899](https://github.com/zowe/imperative/issues/899)

## `5.16.0`

- Enhancement: Handled unique cookie identifier in the form of dynamic token types. [#996](https://github.com/zowe/imperative/pull/996)
- Enhancement: Added a new utility method to `ImperativeExpect` to match regular expressions. [#996](https://github.com/zowe/imperative/pull/996)
- Enhancement: Added support for multiple login operations in a single `config secure` command execution. [#996](https://github.com/zowe/imperative/pull/996)
- BugFix: Allowed for multiple `auth logout` operations. [#996](https://github.com/zowe/imperative/pull/996)
- BugFix: Prevented `auto-init` from sending two `login` requests to the server. [#996](https://github.com/zowe/imperative/pull/996)

## `5.15.1`

- BugFix: Enabled NextVerFeatures.useV3ErrFormat() to form the right environment variable name even if Imperative.init() has not been called.

## `5.15.0`

- Enhancement: Enabled users to display errors in a more user-friendly format with the ZOWE_V3_ERR_FORMAT environment variable. [zowe-cli#935](https://github.com/zowe/zowe-cli/issues/935)

## `5.14.2`

- BugFix: Handle logic for if a null command handler is provided


## `5.14.1`

- BugFix: Fixed a logic error in the `config list` command that caused unwanted behavior when a positional and `--locations` were both passed in.

## `5.14.0`

- Enhancement: Added the function IO.giveAccessOnlyToOwner to restrict access to only the currently running user ID.
- Enhancement: Enable command arguments to change `{$Prefix}_EDITOR`. Updating IDiffOptions
to include names for the files that are to be compared. Updating IO.getDefaultTextEditor() for different os versions. Updating return value types for `CliUtils.readPrompt`. Changes made to support recent zowe cli work:
[zowe-cli#1672](https://github.com/zowe/zowe-cli/pull/1672)

## `5.13.2`

- BugFix: Reduced load time by searching for command definitions with `fast-glob` instead of `glob`.

## `5.13.1`

- BugFix: Removed validation of the deprecated pluginHealthCheck property. [#980](https://github.com/zowe/imperative/issues/980)

## `5.13.0`

- Enhancement: Alters TextUtils behavior slightly to enable daemon color support without TTY

## `5.12.0`

- Enhancement: Added `--prune` option to `zowe config secure` command to delete unused properties. [#547](https://github.com/zowe/imperative/issues/547)

## `5.11.1`

- BugFix: Fixed the `login` and `logout` handlers, fixing the `li` and `lo` aliases.

## `5.11.0`

- Enhancement: Added `credMgrOverride` property to `IProfOpts` interface that can be used to override credential manager in the ProfileInfo API. [zowe-cli#1632](https://github.com/zowe/zowe-cli/issues/1632)
- Deprecated: The `requireKeytar` property on the `IProfOpts` interface. Use the `credMgrOverride` property instead and pass the callback that requires Keytar to `ProfileCredentials.defaultCredMgrWithKeytar`.

## `5.10.0`

- Enhancement: Added AbstractPluginLifeCycle to enable plugins to write their own postInstall and preUninstall functions, which will be automatically called by the 'zowe plugins" install and uninstall commands.

- Enhancement: Added pluginLifeCycle property to IImperativeConfig to enable a plugin to specify the path name to its own module which implements the AbstractPluginLifeCycle class.

- Enhancement: Added a list of known credential manager overrides to imperative. When a credential manager cannot be loaded, a list of valid credential managers will be displayed in an error message.

- Enhancement: Added a CredentialManagerOverride class containing utility functions to replace the default CLI credential manager or restore the default CLI credential manager. Plugins which implement a credential manager override can call these utilities from their AbstractPluginLifeCycle functions.

- Enhancement: Added documentation [Overriding_the_default_credential_manager](https://github.com/zowe/imperative/blob/master/doc/Plugin%20Architecture/Overriding_the_default_credential_manager.md) describing the techniques for overriding the default CLI credential manager with a plugin.

## `5.9.3`

- BugFix: Fixed broken plugin install command for Windows when file has a space in the name

## `5.9.2`

- BugFix: Fixed plugin install error not displayed correctly. [#954](https://github.com/zowe/imperative/issues/954)

## `5.9.1`

- BugFix: Fixed environment file not applying to daemon client environment variables

## `5.9.0`

- Enhancement: Adds `~/.<cli_name>.env.json` file to provide environment variables to the Imperative framework during Imperative initialization
  - Allows sites without environment variable access to specify process specific environment variables
  - Changes require daemon reload to take effect
  - SDK method is available as part of `EnvFileUtils` export

## `5.8.3`

- BugFix: Fixed `--help-examples` option failing on command groups. [zowe-cli#1617](https://github.com/zowe/zowe-cli/issues/1617)

## `5.8.2`

- BugFix: Fixed npm not found on `zowe plugins install` when using daemon mode in Windows. [zowe-cli#1615](https://github.com/zowe/zowe-cli/issues/1615)

## `5.8.1`

- BugFix: Fixed web help not showing top-level options like `--version` for the "zowe" command. [#927](https://github.com/zowe/imperative/issues/927)
- BugFix: Removed `--help-examples` option from CLI help for commands since it only applies to groups. [#928](https://github.com/zowe/imperative/issues/928)

## `5.8.0`

- Enhancement: Add `ProfileInfo.removeKnownProperty`, a convenience method for removing properties in addition to `ProfileInfo.updateKnownProperty`. [#917](https://github.com/zowe/imperative/issues/917)
- Enhancement: Allow type `IProfArgValue` to be of type `undefined` to support removing properties more easily. [#917](https://github.com/zowe/imperative/issues/917)

## `5.7.7`

- BugFix: Fixed `IO.writeFileAsync` method throwing uncatchable errors. [#896](https://github.com/zowe/imperative/issues/896)

## `5.7.6`

- BugFix: Fixed a logic error where chained command handlers would cause plugin validation to fail [#320](https://github.com/zowe/imperative/issues/320)

## `5.7.5`

- BugFix: Fixed ProfileInfo API failing to load schema for v1 profile when schema exists but no profiles of that type exist. [#645](https://github.com/zowe/imperative/issues/645)
- BugFix: Updated return type of `ProfileInfo.getDefaultProfile` method to indicate that it returns null when no profile exists for the specified type.

## `5.7.4`

- BugFix: Exported the IAuthHandlerApi from imperative package [#839](https://github.com/zowe/imperative/issues/839)

## `5.7.3`

- BugFix: Exported `AppSettings` for cli and other apps to use [#840](https://github.com/zowe/imperative/issues/840)

## `5.7.2`

- BugFix: Added validation for null/undefined command definitions [#868](https://github.com/zowe/imperative/issues/868)

## `5.7.1`

- BugFix: Updated plugins `--login` command option to behave as expected when running in an NPM 9 environment
- BugFix: Cleaned up uses of execSync in Imperative where it makes sense to do so.

## `5.7.0`

- Enhancement: Add `zowe config report-env` command to show a diagnostic report of the CLI's working environment.

## `5.6.0`

- Extend zowe plugins verbs to show information for a plugin's first steps [#1325](https://github.com/zowe/zowe-cli/issues/1325)

## `5.5.4`

- BugFix: Updated `glob` and `js-yaml` dependencies for technical currency.

## `5.5.3`

- BugFix: Updated `diff2html` and `npm-package-arg` dependencies for technical currency.
- BugFix: Fixed inconsistent behavior of Config API introduced in the last version. It now skips loading project config layers when project directory is `false` instead of an empty string.

## `5.5.2`

- BugFix: Updated `Config.search` API to skip loading project config layers when project directory is an empty string. [#883](https://github.com/zowe/imperative/issues/883)

## `5.5.1`

- BugFix: Prevented base profile secure-property lookup on the global layer when there is not default base profile. [#881](https://github.com/zowe/imperative/issues/881)

## `5.5.0`

- Enhancement: Added ZOWE_CLI_PLUGINS_DIR environment variable to override location where plugins are installed. [zowe/zowe-cli#1483](https://github.com/zowe/zowe-cli/issues/1483)
- BugFix: Fixed exception when non-string passed to ImperativeExpect.toBeDefinedAndNonBlank(). [#856](https://github.com/zowe/imperative/issues/856)

## `5.4.3`

- BugFix: Removed periods in command example descriptions so descriptions look syntactically correct. [#795](https://github.com/zowe/imperative/issues/795)
- BugFix: Improved performance of ProfileInfo API to load large team config files. [zowe/vscode-extension-for-zowe#1911](https://github.com/zowe/vscode-extension-for-zowe/issues/1911)
- BugFix: Fixed dot-separated words incorrectly rendered as links in the web help. [#869](https://github.com/zowe/imperative/issues/869)

## `5.4.2`

- BugFix: Web-diff template directory included in files section of package.json file.

## `5.4.1`

- BugFix: Changed the default log level of `Console` class from "debug" to "warn". In Zowe v2 the `Logger` class was changed to have a default log level of "warn" but we missed updating the `Console` class to make it behave consistently. If you want a different log level, you can change it after initializing the console like this: `console.level = "info";` [zowe/zowe-cli#511](https://github.com/zowe/zowe-cli/issues/511)

## `5.4.0`

- Enhancement: Added Diff utility features for getting differences between two files and open diffs in browser. Also added web diff generator for creating web diff dir at the cli home.

## `5.3.8`

- BugFix: Introduced examples for setting default profiles in `zowe config set` Examples section. [#1428](https://github.com/zowe/zowe-cli/issues/1428)

## `5.3.7`

- BugFix: Fixed error when installing plug-ins that do not define profiles. [#859](https://github.com/zowe/imperative/issues/859)

## `5.3.6`

- BugFix: Removed some extraneous dependencies. [#477](https://github.com/zowe/imperative/issues/477)

## `5.3.5`

- BugFix: Fixed `DefaultHelpGenerator` unable to find module "ansi-colors" when Imperative is imported.

## `5.3.4`

- BugFix: Added ANSI escape codes trimming for the Web Help. [#704](https://github.com/zowe/imperative/issues/704)
- BugFix: Fixed `AbstractRestClient` not converting LF line endings to CRLF for every line when downloading large files on Windows. [zowe/zowe-cli#1458](https://github.com/zowe/zowe-cli/issues/1458)
- BugFix: Fixed `zowe --version --rfj` including a trailing newline in the version field. [#842](https://github.com/zowe/imperative/issues/842)
- BugFix: Fixed `--response-format-json` option not supported by some commands in daemon mode. [#843](https://github.com/zowe/imperative/issues/843)

## `5.3.3`

- Expose the isSecured functionality from the ProfilesCredentials [#549](https://github.com/zowe/imperative/issues/549)
- Allow the ConfigAutoStore to store plain-text properties that are defined as secure in the schema (e.g. user, password) [zowe/vscode-extension-for-zowe#1804](https://github.com/zowe/vscode-extension-for-zowe/issues/1804)

## `5.3.2`

- BugFix: Fixed `ProfileInfo.readProfilesFromDisk` failing when team config files and old-school profile directory do not exist.
- BugFix: Fixed `ProfileInfo.updateProperty` not updating properties that are newly present after reloading team config.
- BugFix: Fixed ProfileInfo API not detecting secure credential manager after profiles have been reloaded.
- **Note:** If you are developing an SDK that uses the ProfileInfo API, use the method `ProfileInfo.getTeamConfig` instead of `ImperativeConfig.instance.config` which may contain outdated config or be undefined.

## `5.3.1`

- BugFix: Fixed `config init` saving empty string values to config file when prompt was skipped.
- BugFix: Fixed `ConfigLayers.read` skipping load of secure property values.
- BugFix: Improved performance of `ConfigLayers.activate` by skipping config reload if the active layer directory has not changed.
- BugFix: Removed `async` keyword from `ConfigLayers.read` and `ConfigLayers.write` methods since they do not contain asynchronous code.

## `5.3.0`

- Enhancement: Added environmental variable support to the ProfileInfo APIs by defaulting `homeDir` to `cliHome`. [zowe/vscode-extension-for-zowe#1777](https://github.com/zowe/vscode-extension-for-zowe/issues/1777)
- BugFix: Updated `cli-table3` dependency for performance improvements.
- BugFix: Fixed `config init` not replacing empty values with prompted for values in team config. [#821](https://github.com/zowe/imperative/issues/821)

## `5.2.2`

- BugFix: Fixed `config secure` not respecting the `rejectUnauthorized` property in team config. [#813](https://github.com/zowe/imperative/issues/813)
- BugFix: Fixed `config import` not respecting the `rejectUnauthorized` property in team config. [#816](https://github.com/zowe/imperative/issues/816)

## `5.2.1`

- BugFix: Fixed issue where `config auto-init` may fail to create project config when global config already exists. [#810](https://github.com/zowe/imperative/issues/810)

## `5.2.0`

- Enhancement: Adds the ability for CLIs and Plug-ins to override some of the prompting logic if an alternate property is set.
- BugFix: Fixed `osLoc` information returning project level paths instead of the global layer. [#805](https://github.com/zowe/imperative/pull/805)
- BugFix: Fixed `autoStore` not being checked by `updateKnownProperty`. [#806](https://github.com/zowe/imperative/pull/806)
- BugFix: Fixed `plugins uninstall` command failing when there is a space in the install path.

## `5.1.0`

- Enhancement: Introduced flag `--show-inputs-only` to show the inputs of the command
that would be used if a command were executed.
- Enhancement: Added dark theme to web help that is automatically used when system-wide dark mode is enabled.
- BugFix: Fixed ProfileInfo API `argTeamConfigLoc` not recognizing secure fields in multi-layer operations. [#800](https://github.com/zowe/imperative/pull/800)
- BugFix: Fixed ProfileInfo API `updateKnownProperty` possibly storing information in the wrong location due to optional osLoc information. [#800](https://github.com/zowe/imperative/pull/800)

## `5.0.2`

- BugFix: Fixed a bug where, upon trying to create a V1 profile containing no secure properties, if the credential manager cannot access the credential vault, an error would be thrown.

## `5.0.1`

- BugFix: Fixed ProfileInfo API targeting default base profile instead of the operating layer's base profile. [#791](https://github.com/zowe/imperative/issues/791)

## `5.0.0`

- Major: Introduced Team Profiles, Daemon mode, and more. See the prerelease items below for more details.

## `5.0.0-next.202204142147`

- BugFix: Fixed missing `osLoc` information from `ProfileInfo.getAllProfiles()`. [#771](https://github.com/zowe/imperative/issues/771)
- BugFix: Fixed updateKnownProperty saving to the active layer instead of the layer of the desired profile.
- Enhancement: Added the ability to exclude the home directory from `ProfileInfo.getAllProfiles()`. [#787](https://github.com/zowe/imperative/issues/771)

## `5.0.0-next.202204131728`

- BugFix: Fixed `autoStore` property not being merged properly between team config layers.

## `5.0.0-next.202204111131`

- BugFix: Updated `moment` dependency.

## `5.0.0-next.202204081605`

- BugFix: Fixed `config set` command not respecting the property type defined in the schema. [#772](https://github.com/zowe/imperative/issues/772)

## `5.0.0-next.202204051515`

- Enhancement: Added support for profile name aliases in team config so that `--zosmf-profile lpar1` falls back to profile "zosmf_lpar1" if "lpar1" does not exist.
- BugFix: Reworded potentially misleading output of `config convert-profiles` command mentioning obsolete plug-ins.
- BugFix: Made `--dry-run` and `--prompt` options mutually exclusive on `config init` command.
- **Next Breaking**: The team config API method `config.api.profiles.get` now returns `null` if a profile doesn't exist unless `mustExist` is false. [#518](https://github.com/zowe/imperative/issues/518)
- BugFix: Added the ability to read option values from aliases. Enhanced backward compatibility with V1 profiles. [#770](https://github.com/zowe/imperative/issues/770)

## `5.0.0-next.202203311701`

- BugFix: Allowed `ProfileCredentials.isSecured` to be insecure on teamConfig based on existing secure fields. [#762](https://github.com/zowe/imperative/issues/762)

## `5.0.0-next.202203231534`

- Enhancement: Added JSON property autocompletion to `secure` array in team config files. [zowe/zowe-cli#1187](https://github.com/zowe/zowe-cli/issues/1187)
- BugFix: Fixed incorrect description for untyped profiles in team config files. [zowe/zowe-cli#1303](https://github.com/zowe/zowe-cli/issues/1303)
- **Next Breaking**: Schema files created or updated with the above changes are not backward compatible with older versions of Imperative.

## `5.0.0-next.202203222132`

- BugFix: Reverted unintentional breaking change that prevented `DefaultCredentialManager` from finding Keytar outside of calling CLI's node_modules folder.

## `5.0.0-next.202203211501`

- Enhancement: Enhanced secure ProfileInfo APIs with user-defined secure properties. [#739](https://github.com/zowe/imperative/issues/739)
- Enhancement: Introduced `updateKnownProperty` which will update a given property in most cases and `resolve(false)` otherwise.
- Enhancement: Introduced `updateProperty` which takes care of special cases where the property is not found.
- Enhancement: Allowed adding and removing properties from the ProfileInfo class.
- Enhancement: Allowed properties to be stored securely from the ProfileInfo class. `v2 profiles only`
- BugFix: Removed user-defined secure properties if `getSecureValues: false`. [#738](https://github.com/zowe/imperative/issues/738)
- BugFix: Removed strict requirement of `IHandlerParameter` from the `ConfigAutoStore` class by implementing helper methods.
- BugFix: Allowed `private loadSchema` function to return the corresponding schema for a user config. [#758](https://github.com/zowe/imperative/issues/758)

## `5.0.0-next.202203181826`

- BugFix: Fixed a bug where the `<APP>_EDITOR` environment variable was not being respected in a graphical environment [zowe/zowe-cli#1335](https://github.com/zowe/zowe-cli/issues/1335)
- BugFix: Fixed AbstractRestClient returning compressed data in `causeErrors` property for streamed responses. [#753](https://github.com/zowe/imperative/issues/753)

## `5.0.0-next.202203091934`

- Enhancement: Added prompt for base profile host property to `zowe config init`. [zowe/zowe-cli#1219](https://github.com/zowe/zowe-cli/issues/1219)
- **Next Breaking**
  - The `getSecureValue` callback property has been renamed to `getValueBack` on the `IConfigBuilderOpts` interface.
  - If your plug-in defines profile properties with `includeInTemplate` and `secure` both true, the `config init` command no longer prompts for their values.

## `5.0.0-next.202203072228`

- BugFix: Removed extra space in help text following option name [#745](https://github.com/zowe/imperative/issues/745).
- BugFix: Fixed Ctrl+C (SIGINT) response to CLI prompts throwing an error rather than exiting silently.

## `5.0.0-next.202202232039`

- Enhancement: Added `stdin` property to `IHandlerParameters` which defaults to `process.stdin` and can be overridden with another readable stream in daemon mode.
  - This may be a breaking change for unit tests that mock the `IHandlerParameters` interface since a required property has been added.
- **Next Breaking**: Replaced `IYargsContext` interface with `IDaemonContext` and renamed `yargsContext` property of `ImperativeConfig.instance` to `daemonContext`. A context object is no longer supplied to `yargs` since it gets parsed as CLI arguments which is undesired behavior.

## `5.0.0-next.202202111730`

- **Next Breaking**: Changed the default behavior of `Config.save` and `ConfigSecure.save` APIs to save only the active config layer. [#732](https://github.com/zowe/imperative/issues/732)

## `5.0.0-next.202202111433`

- Enhancement: Convert previously used profile property names into V2-compliant property names during the `zowe config convert-profiles` command. Conversions are: hostname -> host, username -> user, pass -> password.

## `5.0.0-next.202201311918`

- BugFix: Fixed useful debugging information missing from error message when Keytar module fails to load.

## `5.0.0-next.202201102100`

- BugFix: Fixed ZOWE_CLI_HOME environment variable not respected by team config in daemon mode. [zowe/zowe-cli#1240](https://github.com/zowe/zowe-cli/issues/1240)

## `5.0.0-next.202201071721`

- Enhancement: Replaced hidden `--dcd` option used by CommandProcessor in daemon mode with IDaemonResponse object.
- **Next Breaking**
    - Changed the "args" type on the `Imperative.parse` method to allow a string array.
    - Restructured the IDaemonResponse interface to provide information to CommandProcessor.

## `5.0.0-next.202201061509`

- Enhancement: Added `overwrite` option for `zowe config init` command to overwrite config files instead of merging new changes. [#1036](https://github.com/zowe/zowe-cli/issues/1036)

## `5.0.0-next.202201051456`

- BugFix: Fixed inconsistent error message when invalid CLI command is run in daemon mode. [zowe/zowe-cli#1081](https://github.com/zowe/zowe-cli/issues/1081)

## `5.0.0-next.202112221912`

- Enhancement: Added `delete` option to `config convert-profiles` command.

## `5.0.0-next.202112201553`

- BugFix: Fixed config auto-store may store secure properties in plain text if secure array is outside of subprofile in team config. [#709](https://github.com/zowe/imperative/issues/709)

## `5.0.0-next.202112171553`

- Enhancement: Added `config convert-profiles` command that converts v1 profiles to team config. [zowe/zowe-cli#896](https://github.com/zowe/zowe-cli/issues/896)
- Enhancement: Added `config edit` command that opens config JSON file in default text editor. [zowe/zowe-cli#1072](https://github.com/zowe/zowe-cli/issues/1072)

## `5.0.0-next.202112151934`

- BugFix: Removed `@internal` methods from type declarations so they don't appear in IntelliSense. [#679](https://github.com/zowe/imperative/issues/679)
- BugFix: Made the `ProfileInfo.initSessCfg` method public for easier instantiation of classes that extend AbstractSession.
- Deprecated: All methods in the `IHandlerParameters.profiles` class. Use the `ConfigProfiles` API for team config instead.

## `5.0.0-next.202112132158`

- Enhancement: Added an environment variable to control whether or not sensitive data will be masked in the console output.<br/>
    This behavior excludes any TRACE level logs for both, Imperative.log and AppName.log.<br/>
    This behavior also excludes properties defined as secure by the plugin developers.<br/>
    If the schema definition is not found, we will exclude the following properties: user, password, tokenValue, and keyPassphrase.<br/>
    More information: [zowe/zowe-cli #1106](https://github.com/zowe/zowe-cli/issues/1106)

## `5.0.0-next.202112101814`

- BugFix: Fixed daemon mode not loading secure properties in team config. [zowe/zowe-cli#1232](https://github.com/zowe/zowe-cli/issues/1232)

## `5.0.0-next.202112021611`

- BugFix: Fixed `config import` and `config init` behaving incorrectly when config JSON exists in higher level directory. [zowe/zowe-cli#1218](https://github.com/zowe/zowe-cli/issues/1218)
- BugFix: Fixed `config import` command not failing when positional argument "location" is missing.

## `5.0.0-next.202112012301`

- Enhancement: Changed CLI prompt input to be hidden for properties designated as secure in team config. [zowe/zowe-cli#1106](https://github.com/zowe/zowe-cli/issues/1106)
- BugFix: Improved error message when Keytar module fails to load. [#27](https://github.com/zowe/imperative/issues/27)
- **Next Breaking**
    - Removed the `ConfigProfiles.load` API method. Use the methods `ConfigLayers.find` and `ConfigSecure.securePropsForProfile` instead. [#568](https://github.com/zowe/imperative/issues/568)

## `5.0.0-next.202111301806`

- Enhancement: Added a utility function to get basic system architecture and platform info

## `5.0.0-next.202111292021`

- **Next Breaking**: Use JSON-based communication protocol between imperative daemon server and client.

## `5.0.0-next.202111192150`

- BugFix: Changed credentials to be stored securely by default for v1 profiles to be consistent with the experience for v2 profiles. [zowe/zowe-cli#1128](https://github.com/zowe/zowe-cli/issues/1128)
- **Next Breaking**
    - Removed the `credentialServiceName` property from ImperativeConfig. The default credential manager uses the `name` property instead.

## `5.0.0-next.202111101806`

- Enhancement: Added `dry-run` option for `zowe config init` command to preview changes instead of saving them to disk. [#1037](https://github.com/zowe/zowe-cli/issues/1037)
- Bugfix: Fix crashing issue related to reloading the config when `--dcd` option is specified [#943](https://github.com/zowe/zowe-cli/issues/943) [#1190](https://github.com/zowe/zowe-cli/issues/1190)

## `5.0.0-next.202111032034`

- Enhancement: Added `autoStore` property to config JSON files which defaults to true. When this property is enabled and the CLI prompts you to enter connection info, the values you enter will be saved to disk (or credential vault if they are secure) for future use. [zowe/zowe-cli#923](https://github.com/zowe/zowe-cli/issues/923)
- **Next Breaking**
    - Changed the default behavior of `Config.set` so that it no longer coerces string values to other types unless the `parseString` option is true.

## `5.0.0-next.202110201735`

- **LTS Breaking**
    - Changed the return value of the public `PluginManagementFacility.requirePluginModuleCallback` function
- BugFix: Updated the profiles list as soon as the plugin is installed.

## `5.0.0-next.202110191937`

- **Next Breaking**: Added the new, required, abstract method 'displayAutoInitChanges' to the 'BaseAutoInitHandler' class.

## `5.0.0-next.202110071645`

- Enhancement: Added `config update-schemas [--depth <value>]` command. [zowe/zowe-cli#1059](https://github.com/zowe/zowe-cli/issues/1059)
- Enhancement: Added the ability to update the global schema file when installing a new plugin. [zowe/zowe-cli#1059](https://github.com/zowe/zowe-cli/issues/1059)
- **Next Breaking**
    - Renamed public static function ConfigSchemas.loadProfileSchemas to ConfigSchemas.loadSchema

## `5.0.0-next.202110011948`

- **LTS Breaking**: Changed default log level from DEBUG to WARN for Imperative logger and app logger to reduce the volume of logs written to disk. [#634](https://github.com/zowe/imperative/issues/634)

## `5.0.0-next.202109281439`

- Enhancement: Added `config import` command that imports team config files from a local path or web URL. [#1083](https://github.com/zowe/zowe-cli/issues/1083)
- Enhancement: Added Help Doc examples for the `zowe config` group of commands. [#1061](https://github.com/zowe/zowe-cli/issues/1061)

## `5.0.0-next.202109031503`

- Enhancement: Log in to authentication service to obtain token value instead of prompting for it in `config secure` command.

## `5.0.0-next.202108181618`

- **LTS Breaking**: Make `fail-on-error` option true by default on `zowe plugins validate` command.

## `5.0.0-next.202108121732`

- Enhancement: Flattened the default profiles structure created by the `config init` command.
- **Next Breaking**: Split up authToken property in team config into tokenType and tokenValue properties to be consistent with Zowe v1 profiles.

## `5.0.0-next.202108062025`

- BugFix: Export all Config related interfaces.

## `5.0.0-next.202107122104`

- BugFix: Fixed secure credentials not being stored by the `config auto-init` command.

## `5.0.0-next.202107092101`

- Enhancement: Adds the `config auto-init` base handler and command builder, allowing a CLI to build a configuration auto-initialization command and handler
- Enhancement: Adds the optional `configAutoInitCommandConfig` interface to the IImperativeConfig interface, allowing for an auto-init command to be generated if a CLI supports it
- Enhancement: Better support for comments in JSON
- Bugfix: Revert schema changes related to additionalProperties. Re-enable IntelliSense when editing zowe.config.json files
- **Next Breaking**
    - Changed the schema paths and updated schema version

## `5.0.0-next.202106221817`

- **Next Breaking**
    - Replaced --user with --user-config on all config command groups due to conflict with --user option during config auto-initialization
    - Replaced --global with --global-config on all config command groups for consistency

## `5.0.0-next.202106212048`

- Enhancement: A new interface (IApimlSvcAttrs) was added. A property (apimlConnLookup) of that interface type was added to IImperativeConfig to enable plugins to tie themselves to an APIML service. Zowe-CLI can then ask APIML for the configuration data for the plugin to connect to that service.

## `5.0.0-next.202106041929`

- **LTS Breaking**: Removed the following previously deprecated items:
    - ICliLoadProfile.ICliILoadProfile -- use ICliLoadProfile.ICliLoadProfile
    - IImperativeErrorParms.suppressReport -- has not been used since 10/17/2018
    - IImperativeConfig.pluginBaseCliVersion -- has not been used since version 1.0.1
    - AbstractRestClient.performRest -- use AbstractRestClient.request
    - AbstractSession.HTTP_PROTOCOL -- use SessConstants.HTTP_PROTOCOL
    - AbstractSession.HTTPS_PROTOCOL -- use SessConstants.HTTPS_PROTOCOL
    - AbstractSession.TYPE_NONE -- use SessConstants.AUTH_TYPE_NONE
    - AbstractSession.TYPE_BASIC -- use SessConstants.AUTH_TYPE_BASIC
    - AbstractSession.TYPE_BEARER -- use SessConstants.AUTH_TYPE_BEARER
    - AbstractSession.TYPE_TOKEN -- use SessConstants.AUTH_TYPE_TOKEN

## `5.0.0-next.202104262004`

- Enhancement: Remove message about NPM peer dep warnings that no longer applies to npm@7.
- **LTS Breaking**: Imperative no longer requires plug-ins to include CLI package as a peer dependency. It is recommended that CLI plug-ins remove their peer dependency on @zowe/cli for improved compatibility with npm@7. This is a breaking change for plug-ins, as older versions of Imperative will fail to install a plug-in that lacks the CLI peer dependency.

## `5.0.0-next.202104140156`

- BugFix: Allow SCS to load new securely stored credentials. [#984](https://github.com/zowe/zowe-cli/issues/984)

## `5.0.0-next.202104071400`

- Enhancement: Add the ProfileInfo API to provide the following functionality:
    - Read configuration from disk.
    - Transparently read either a new team configuration or old style profiles.
    - Resolve order of precedence for profile argument values.
    - Provide information to enable callers to prompt for missing profile arguments.
    - Retain the location in which a profile or argument was found.
    - Automatically initialize CredentialManager, including an option to specify a custom keytar module.
    - Provide a means to postpone the loading of secure arguments until specifically requested by the calling app to delay loading sensitive data until it is needed.
    - Provide access to the lower-level Config API to fully manipulate the team configuration file.

## `5.0.0-next.202103111923`

- Enhancement: Allow custom directory to be specified for project config in `Config.load` method. [#544](https://github.com/zowe/imperative/issues/544)
- BugFix: Fixed Config object not exported at top level. [#543](https://github.com/zowe/imperative/issues/543)

## `5.0.0-next.202101292016`

- BugFix: Fixed error when Imperative APIs are called and "config" property of ImperativeConfig is not initialized. [#533](https://github.com/zowe/imperative/issues/533)

## `5.0.0-next.202101281717`

- Enhancement: Added new config API intended to replace the profiles API, and new "config" command group to manage config JSON files. The new API makes it easier for users to create, share, and switch between profile configurations.
- Deprecated: The "profiles" command group for managing global profiles in "{cliHome}/profiles". Use the new "config" command group instead.
- **LTS Breaking**: Removed "config" command group for managing app settings in "{cliHome}/imperative/settings.json". If app settings already exist they are still loaded for backwards compatibility. For storing app settings use the new config API instead.
- Enhancement: Added support for secure credential storage without any plug-ins required. Include the "keytar" package as a dependency in your CLI to make use of it.
- Enhancement: Added `deprecatedReplacement` property to `ICommandDefinition` to deprecate a command.

## `5.0.0-next.202010301408`

- Enhancement: Allow hidden options.

## `5.0.0-next.202010161240`

- Enhancement:  Allow process exit code to be passed to daemon clients.

## `5.0.0-next.202009251501`

- Enhancement: add support for CLIs that want to run as a persistent process (daemon mode).

## `4.18.3`

- BugFix: Removed `moment` dependency.

## `4.18.2`

- BugFix: Updated `moment` dependency.

## `4.18.1`

- BugFix: Fixed AbstractRestClient returning compressed data in `causeErrors` property for streamed responses. [#753](https://github.com/zowe/imperative/issues/753)

## `4.18.0`

- Enhancement: Sorted output of `plugins list` command in alphabetical order to make it easier to read. [#489](https://github.com/zowe/imperative/issues/489)
- Enhancement: Added `--short` option to `plugins list` command to abbreviate its output. [#743](https://github.com/zowe/imperative/issues/743)
- BugFix: Fixed single character options rendered in help with double dash instead of single dash. [#638](https://github.com/zowe/imperative/issues/638)

## `4.17.6`

- BugFix: Fixed an error where, in certain situations, the web help displays data for another command with the same name. [#728](https://github.com/zowe/imperative/issues/728)
- BugFix: Fixed web help wrongly escaping characters inside code blocks. [#730](https://github.com/zowe/imperative/issues/730)

## `4.17.5`

- BugFix: Updated log4js and nanoid for improved security.

## `4.17.4`

- BugFix: Fixed --hw not adding new lines when `\n` is present in the text. [#715](https://github.com/zowe/imperative/issues/715)

## `4.17.3`

- BugFix: Fixed AbstractRestClient silently failing to decompress last chunk of gzip-compressed binary data that is truncated.

## `4.17.2`

- BugFix: Updated prettyjson and cli-table3 in order to lockdown the `colors` package. [#719](https://github.com/zowe/imperative/issues/719)
- BugFix: Updated markdown-it to address a vulnerability. [Snyk Report](https://security.snyk.io/vuln/SNYK-JS-MARKDOWNIT-2331914)

## `4.17.1`

- BugFix: Fixed an issue where plugin install and uninstall did not work with NPM version 8. [#683](https://github.com/zowe/imperative/issues/683)

## `4.17.0`

- Enhancement: Export the Imperative Command Tree on the data object of the `zowe --ac` command when `--rfj` is specified.

## `4.16.2`

- BugFix: Reverts hiding the cert-key-file path so users can see what path was specified and check if the file exists

## `4.16.1`

- BugFix: Updated dependencies to resolve problems with the ansi-regex package

## `4.16.0`

- Enhancement: Implemented the ability to authenticate using client certificates in PEM format.

## `4.15.1`

- Bugfix: Updated js-yaml to resolve a potential security issue

## `4.15.0`

- Enhancement: Improved command suggestions for mistyped commands, add aliases to command suggestions

## `4.14.0`

- Enhancement: The `plugins validate` command returns an error code when plugins have errors if the new `--fail-on-error` option is specified. Also added `--fail-on-warning` option to return with an error code when plugins have warnings. [#463](https://github.com/zowe/imperative/issues/463)
- BugFix: Fixed regression where characters are not correctly escaped in web help causing extra slashes ("\") to appear. [#644](https://github.com/zowe/imperative/issues/644)

## `4.13.4`

- BugFix: Added missing periods at the end of command group descriptions for consistency. [#55](https://github.com/zowe/imperative/issues/55)

## `4.13.3`

- Performance: Improved the way that HTTP response chunks are saved, reducing time complexity from O(n<sup>2</sup>) to O(n). This dramatically improves performance for larger requests. [#618](https://github.com/zowe/imperative/pull/618)

## `4.13.2`

- BugFix: Fixed web help examples description typo at line 440 in `packages/cmd/src/CommandPreparer.ts`. [#612](https://github.com/zowe/imperative/issues/612)
- BugFix: Fixed Markdown special characters not being escaped in web help for descriptions of positional options and examples. [#620](https://github.com/zowe/imperative/issues/620)
- BugFix: Fixed subgroups not being displayed under their own heading in web help. [#323](https://github.com/zowe/imperative/issues/323)

## `4.13.1`

- BugFix: Fixed active command tree item not updating in web help when scrolling. [#425](https://github.com/zowe/imperative/issues/425)
- BugFix: Fixed main page of web help not staying scrolled to top of page when loaded. [#525](https://github.com/zowe/imperative/issues/525)

## `4.13.0`

- Enhancement: Added headers[] option to TextUtils.getTable(). [#369](https://github.com/zowe/imperative/issues/369)
- BugFix: Print a subset of the `stdout` and `stderr` buffers when calling `mProgressApi`'s `endBar()` to prevent duplication of output.
- Bugfix: Replaced `this` with `ImperativeConfig.instance` in `ImperativeConfig.getCallerFile()`. [#5](https://github.com/zowe/imperative/issues/5)

## `4.12.0`

- Enhancement: Added decompression support for REST responses with Content-Encoding `gzip`, `deflate`, or `br`. [#318](https://github.com/zowe/imperative/issues/318)

## `4.11.2`

- BugFix: Added `Protocol` to the Error Details coming from the `AbstractRestClient`. [#539](https://github.com/zowe/imperative/issues/539)

## `4.11.1`

- BugFix: Fixed vulnerabilities by replacing marked with markdown-it and sanitize-html.
- BugFix: Fixed plugin install failing to install package from private registry.

## `4.11.0`

- Enhancement: Fixed plugin install commands which were broken in npm@7. [#457](https://github.com/zowe/imperative/issues/457)
- BugFix: Fixed incorrect formatting of code blocks in web help. [#535](https://github.com/zowe/imperative/issues/535)

## `4.10.2`

- BugFix: Fixed vulnerabilities by updating marked

## `4.10.1`

- BugFix: Fixed an issue when `TypeError` has been raised by `Logger.getCallerFileAndLineTag()` when there was not filename for a stack frame. [#449](https://github.com/zowe/imperative/issues/449)

## `4.10.0`

- Enhancement: Added an `arrayAllowDuplicate` option to the `ICommandOptionDefinition` interface. By default, the option value is set to `true` and duplicate values are allowed in an array. Specify `false` if you want Imperative to throw an error for duplicate array values. [#437](https://github.com/zowe/imperative/issues/437)

## `4.9.0`

- BugFix: Updated `opener` dependency due to command injection vulnerability on Windows - [GHSL-2020-145](https://securitylab.github.com/advisories/GHSL-2020-145-domenic-opener)
- Enhancement: Expose `trim` parameter from `wrap-ansi` within `TextUtils.wordWrap()`

## `4.8.1`

- BugFix: Fixed an issue with `ConnectionPropsForSessCfg` where the user would be prompted for user/password even if a token was present. [#436](https://github.com/zowe/imperative/pull/436)

## `4.8.0`

- Enhancement: Added the SSO Callback function, which allows applications to call their own functions while validating session properties (i.e. host, port, user, password, token, etc...). The callback option is named `getValuesBack`. [#422](https://github.com/zowe/imperative/issues/422)

## `4.7.6`

- Enhancement: Added support for dynamically generated cookie names. Updated `AbstractSession.storeCookie()` to process cookie names that are not fully known at build-time. [#431](https://github.com/zowe/imperative/pull/431)

## `4.7.5`

- BugFix: Added support for creating an array with `allowableValues`. Previously, array type options could fail in the Syntax Validator. [#428](https://github.com/zowe/imperative/issues/428)

## `4.7.4`

- Fix update profile API storing secure fields incorrectly when called without CLI args

## `4.7.3`

- Fix web help failing to load in Internet Explorer 11
- Fix `--help-web` not working on macOS when DISPLAY environment variable is undefined
- Change type of `ISession.tokenType` to "string" (for compatiblity with versions older than 4.7.0).

## `4.7.2`

- Hide sensitive session properties (user, password, and token value) in log file. Since 4.7.0, only password was hidden.

## `4.7.1`

- Don't load token value into Session object if user or password are supplied

## `4.7.0`

- Add the --dd flag to profile creation to allow the profile to be created without the default values specified for that profile.
- Use a token for authentication if a token is present in the underlying REST session object.
- Added a new ConnectionPropsForSessCfg.addPropsOrPrompt function that places credentials (including a possible token) into a session configuration object.
    - Plugins must use this function to create their sessions to gain the features of automatic token-handling and prompting for missing connection options.
    - Connection information is obtained from the command line, environment variables, a service profile, a base profile, or from an option's default value in a service profile's definition, in that order.
    - If key connection information is not supplied to any cor Zowe command, the command will prompt for:
        -  host
        -  port
        -  user
        -  and password
    - Any prompt will timeout after 30 seconds so that it will not hang an automated script.
- Add base profiles, a new type of profile which can store values shared between profiles of other types.
    - The properties that are currently recognized in a base profile are:
        - host
        - port
        - user
        - password
        - rejectUnauthorized
        - tokenType
        - tokenValue
    - To use base profiles in an Imperative-based CLI, define a `baseProfile` schema on your Imperative configuration object.
    - If the `baseProfile` schema is defined, base profile support will be added to any command that uses profiles.
- Due to new options (like tokenValue) help text will change. Plugin developers may have to update any mismatched snapshots in their automated tests.
- Updated the version of TypeScript from 3.7.4 to 3.8.0.
- Updated the version of TSLint from 5.x to 6.1.2.
- Add login and logout commands to get and delete/invalidate tokens
  - Add showToken flag to display token only, and not save it to the user profile
  - Add ability to create a user profile on login if no profile of that type existed previously

## `4.6.4`

- Fix optional secure fields not deleted when overwriting a profile

## `4.6.3`

- Update log4js to improve Webpack compatibility for extenders

## `4.6.2`

- Fix vulnerabilities by updating yargs

## `4.6.1`

- Update perf-timing version

## `4.6.0`

- Add Bearer token in rest Session

## `4.5.6`

- Fix allowable values not exactly matching input

## `4.5.5`

- Fix absence of default value text when falsy values are used.

## `4.5.4`

- Patched vulnerabilities.

## `4.5.3`

- Fixed alignment of output from `zowe plugins list` command.

## `4.5.2`

- Fix failure to load secure profile fields that are optional when no value is found. Thanks @tjohnsonBCM
- Don't load secure profile fields when deleting profile. Thanks @tjohnsonBCM
- Deprecate the interface `ICliILoadProfile`. Use `ICliLoadProfile` instead.

## `4.5.1`

- Check that password is defined when `AbstractSession` uses auth. Thanks @apsychogirl
- Expose `IRestOptions` type in the API. Thanks @apsychogirl

## `4.5.0`

- Add `request` function to `AbstractRestClient` that returns REST client object in response. Thanks @Alexandru-Dimitru
- Deprecate the method `AbstractRestClient.performRest`. Use `AbstractRestClient.request` instead.

## `4.0.0`

- Support `prompt*` as a value for any CLI option to enable interactive prompting.

## `3.0.0`

- Rename package from "@brightside/imperative" to "@zowe/imperative".
- Change name of config option "credential-manager" to "CredentialManager".<|MERGE_RESOLUTION|>--- conflicted
+++ resolved
@@ -4,11 +4,8 @@
 
 ## Recent Changes
 
-<<<<<<< HEAD
 - BugFix: Removed out of date `Perf-Timing` performance timing package.
-=======
 - BugFix: Fix for `AbstactRestClient` failing to return when streaming a large dataset or USS file [#1805](https://github.com/zowe/zowe-cli/issues/1805), [#1813](https://github.com/zowe/zowe-cli/issues/1813), and [#1824](https://github.com/zowe/zowe-cli/issues/1824)
->>>>>>> 58a9b5b1
 
 ## `5.18.2`
 
