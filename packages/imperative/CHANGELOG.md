--- conflicted
+++ resolved
@@ -2,15 +2,13 @@
 
 All notable changes to the Imperative package will be documented in this file.
 
-<<<<<<< HEAD
 ## Recent Changes
 
 - BugFix: Enabled commands with either the `--help` or `--version` flags to still display their information despite any configuration file issues. [#2301](https://github.com/zowe/zowe-cli/pull/2301)
-=======
+
 ## `8.7.1`
 
 - BugFix: Deprecated `IO` functions `createDirsSync` and `mkdirp` due to code duplication. Please use `createDirSync` instead. [#2352](https://github.com/zowe/zowe-cli/pull/2352)
->>>>>>> ca530216
 
 ## `8.7.0`
 
