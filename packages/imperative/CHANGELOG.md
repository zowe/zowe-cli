# Change Log

All notable changes to the Imperative package will be documented in this file.

<<<<<<< HEAD
## `8.8.4`

- BugFix: Broken validation of positional arguments. [#2384](https://github.com/zowe/zowe-cli/pull/2384)
- Enhancement: Added a test to validate it . [#2384](https://github.com/zowe/zowe-cli/pull/2384)
=======

## `8.10.1`

- BugFix: Resolved an issue where base profiles in a team configuration file were overwritten when a user configuration file did not include a base profile. [#2383](https://github.com/zowe/zowe-cli/pull/2383)

## `8.10.0`

- BugFix: Modified location of Proxy-Authorization header to be located in the agent instead of the request. [#2389](https://github.com/zowe/zowe-cli/issues/2389)

>>>>>>> aa2d6e62

## `8.8.3`

- BugFix: Modified 8.8.2 bugfix to correct web help alias. [#2361](https://github.com/zowe/zowe-cli/pull/2361)
- BugFix: Resolved issue where special characters could be corrupted when downloading a large file. [#2366](https://github.com/zowe/zowe-cli/pull/2366)

## `8.8.2`

- BugFix: Fixed an issue where the Imperative Event Emitter could skip triggering event callbacks. [#2360](https://github.com/zowe/zowe-cli/pull/2360)
- BugFix: Enhanced [#2301](https://github.com/zowe/zowe-cli/pull/2301) to include "--help-web" commands to pass even if presence of a faulty configuration.

## `8.8.1`

- BugFix: Fixed an issue where the `ProfileInfo.profileManagerWillLoad` method failed if profiles were not yet read from disk. [#2284](https://github.com/zowe/zowe-cli/issues/2284)
- BugFix: Fixed an issue where the `ProfileInfo.onlyV1ProfilesExist` method could wrongly return true when V2 profiles exist. [#2311](https://github.com/zowe/zowe-cli/issues/2311)
  - Deprecated the static method `ProfileInfo.onlyV1ProfilesExist` and replaced it with an `onlyV1ProfilesExist` instance method on the `ProfileInfo` class.
- BugFix: Fixed an issue where the `ConvertV1Profiles.convert` method may create team configuration files in the wrong directory if the environment variable `ZOWE_CLI_HOME` is set. [#2312](https://github.com/zowe/zowe-cli/issues/2312)
- BugFix: Fixed an issue where the Imperative Event Emitter would fire event callbacks for the same app that triggered the event. [#2279](https://github.com/zowe/zowe-cli/issues/2279)
- BugFix: Fixed an issue where the `ProfileInfo.updateKnownProperty` method could rewrite team config file to disk without any changes when storing secure value. [#2324](https://github.com/zowe/zowe-cli/issues/2324)

## `8.8.0`

- BugFix: Enabled commands with either the `--help` or `--version` flags to still display their information despite any configuration file issues. [#2301](https://github.com/zowe/zowe-cli/pull/2301)

## `8.7.1`

- BugFix: Deprecated `IO` functions `createDirsSync` and `mkdirp` due to code duplication. Please use `createDirSync` instead. [#2352](https://github.com/zowe/zowe-cli/pull/2352)

## `8.7.0`

- Enhancement: Added optional `proxy` object to ISession interface for extenders to pass a ProxyVariables object that would override the environment variables if in place. [#2330](https://github.com/zowe/zowe-cli/pull/2330)

## `8.6.1`

- BugFix: Handled an HTTP 1.1 race condition where an SDK user may experience an ECONNRESET error if a session was reused on Node 20 and above due to HTTP Keep-Alive. [#2339](https://github.com/zowe/zowe-cli/pull/2339)

## `8.3.1`

- BugFix: Fixed an issue where the `plugins install` command could fail when installing a scoped package because scoped registry was used to fetch all dependencies. [#2317](https://github.com/zowe/zowe-cli/issues/2317)

## `8.2.0`

- Enhancement: Use the new SDK method `ConfigUtils.hasTokenExpired` to check whether a given JSON web token has expired. [#2298](https://github.com/zowe/zowe-cli/pull/2298)
- Enhancement: Use the new SDK method `ProfileInfo.hasTokenExpiredForProfile` to check whether the JSON web token has expired for a specified profile. [#2298](https://github.com/zowe/zowe-cli/pull/2298)

## `8.1.2`

- BugFix: Fixed issues flagged by Coverity [#2291](https://github.com/zowe/zowe-cli/pull/2291)
- BugFix: Fixed an issue where the default credential manager failed to load when using ESM or the Node.js REPL environment. [#2297](https://github.com/zowe/zowe-cli/pull/2297)

## `8.1.0`

- Enhancement: Added the ability to specify a profile with the `zowe config secure` command. This allows the user to prompt for the secure values of the specified profile. [#1890] https://github.com/zowe/zowe-cli/issues/1890

## `8.0.1`

- BugFix: Removed Secrets SDK requirement when Imperative is a bundled dependency. [#2276](https://github.com/zowe/zowe-cli/issues/2276)

## `8.0.0`

- MAJOR: v8.0.0 Release

## `8.0.0-next.202409191615`

- Update: Final prerelease
- Update: See `5.27.1` for details

## `8.0.0-next.202408301809`

- LTS Breaking: Removed the following obsolete V1 profile classes/functions:

  - `CliProfileManager`
  - `CliUtils.getOptValueFromProfiles`
  - `CommandProfiles`
  - `ProfileValidator`

  See [`8.0.0-next.202408271330`](#800-next202408271330) for replacements

- Next Breaking: Changed 2nd parameter of `CliUtils.getOptValuesFromConfig` method from type `ICommandDefinition` to `ICommandProfile`.
- Next Breaking: Renamed `ConfigSecure.secureFieldsForLayer` method to `securePropsForLayer`.

## `8.0.0-next.202408291544`

- Enhancement: Added a new SDK method (`ConfigSecure.secureFieldsForLayer`) to allow developers to get vault content in the context of the specified layer. [#2206](https://github.com/zowe/zowe-cli/issues/2206)
- Enhancement: Added a new SDK method (`ProfileInfo.secureFieldsWithDetails`) to allow developers to the more details regarding the securely stored properties. [#2206](https://github.com/zowe/zowe-cli/issues/2206)

## `8.0.0-next.202408271330`

- LTS Breaking: [#2231](https://github.com/zowe/zowe-cli/issues/2231)
  - Removed the obsolete V1 `profiles` property from `IHandlerParameters` interface - Use `IHandlerParameters.arguments` to access profile properties in a command handler
  - Deprecated the following obsolete V1 profile interfaces:
    - `IProfileTypeConfiguration.dependencies` - For team config, use nested profiles instead
    - `IProfileTypeConfiguration.validationPlanModule` - For team config, validate with JSON schema instead
  - Deprecated the following obsolete V1 profile classes/functions:
    - `CliProfileManager` - Use `ProfileInfo` class to manage team config profiles
    - `CliUtils.getOptValueFromProfiles` - Use `CliUtils.getOptValuesFromConfig` to load properties from team config
    - `CommandProfiles` - Use `ImperativeConfig.instance.config.api.profiles` to load profiles from team config
    - `ProfileValidator` - No direct replacement

## `8.0.0-next.202408231832`

- LTS Breaking: Fixed command parsing error where `string` typed options would be converted into `number`s if the value provided by the user consists only of numeric characters. [#1881](https://github.com/zowe/zowe-cli/issues/1881)
- LTS Breaking: Renamed `Proxy` class to `ProxySettings` to avoid name conflict with JS built-in `Proxy` object. [#2230](https://github.com/zowe/zowe-cli/issues/2230)

## `8.0.0-next.202408191401`

- Update: See `5.26.3` and `5.27.0` for details

## `8.0.0-next.202408131445`

- Update: See `5.26.2` for details

## `8.0.0-next.202408092029`

- BugFix: Resolved bug that resulted in user not being prompted for a key passphrase if it is located in the secure credential array of the ssh profile. [#1770](https://github.com/zowe/zowe-cli/issues/1770)

## `8.0.0-next.202407262216`

- Update: See `5.26.1` for details

## `8.0.0-next.202407232256`

- Enhancement: Allowed boolean value (`false`) to be provided to the Credential Manager related function. [zowe-explorer-vscode#2622](https://github.com/zowe/zowe-explorer-vscode/issues/2622)
- Update: See `5.26.0` for details

## `8.0.0-next.202407181904`

- Enhancement: Added the function ConfigUtils.formGlobOrProjProfileNm and modified the function ConfigBuilder.build so that the 'zowe config init' command now generates a base profile name of 'global_base' or 'project_base', depending on whether a global or project configuration file is being generated. Related to Zowe Explorer issue https://github.com/zowe/zowe-explorer-vscode/issues/2682.

## `8.0.0-next.202407181255`

- BugFix: Resolved bug that resulted in each plug-in to have identical public registries regardless of actual installation location/reference. [#2189](https://github.com/zowe/zowe-cli/pull/2189)
- BugFix: Resolved bug that resulted in every plug-in to have the same registry location field as the first if multiple plugins were installed in the same command. [#2189](https://github.com/zowe/zowe-cli/pull/2189)

## `8.0.0-next.202407112150`

- Enhancement: Add client-side custom-event handling capabilities. [#2136](https://github.com/zowe/zowe-cli/pull/2136)
- Next-Breaking: Refactored the Imperative Event Emitter class. [#2136](https://github.com/zowe/zowe-cli/pull/2136)
  - Removed the `ImperativeEventEmitter` class.
  - Added an `EventProcessor` class to handle event listening and emitting.
  - Added an `EventOperator` class to handle creation and deletion of `EventProcessors`.
  - Added an `EventUtils` class to contain all common utility methods for the Client Event Handling capabilities.
  - Added `IEmitter`, `IWatcher`, and `IEmitterAndWatcher` interfaces to expose what application developers should see.

## `8.0.0-next.202407051717`

- BugFix: V3 Breaking: Modified the ConvertV1Profiles.convert API to accept a new ProfileInfo option and initialize components sufficiently to enable VSCode apps to convert V1 profiles. [#2170](https://github.com/zowe/zowe-cli/issues/2170)

## `8.0.0-next.202407021516`

- BugFix: Updated dependencies for technical currency [#2188](https://github.com/zowe/zowe-cli/pull/2188)
- Update: See `5.25.0` for details

## `8.0.0-next.202406201950`

- Enhancement: Added `ProfileInfo.profileManagerWillLoad` function to verify the credential manager can load. [#2111](https://github.com/zowe/zowe-cli/issues/2111)

## `8.0.0-next.202406111958`

- LTS Breaking: Modified the @zowe/imperative SDK [#2083](https://github.com/zowe/zowe-cli/issues/2083)
  - Removed the following exported classes:
    - AbstractAuthHandler
    - AbstractCommandYargs
    - AbstractHelpGenerator
    - AbstractHelpGeneratorFactory
    - CommandPreparer
    - CommandProcessor
    - CommandUtils
    - CommandYargs
    - CompressionUtils
    - ConfigAutoStore
    - ConfigurationLoader
    - ConfigurationValidator
    - DefinitionTreeResolver
    - FailedCommandHandler
    - GroupCommandYargs
    - HelpConstants
    - HelpGeneratorFactory
    - ImperativeReject
    - LoggerConfigBuilder
    - LoggerUtils
    - RestStandAloneUtils
    - SharedOptions
    - SyntaxValidator
    - WebHelpManager
    - YargsConfigurer
    - YargsDefiner
  - Removed the following exported interfaces:
    - ICommandHandlerResponseChecker
    - ICommandHandlerResponseValidator
    - ICommandValidatorError
    - ICommandValidatorResponse
    - IConstructor
    - IHelpGenerator
    - IHelpGeneratorFactory
    - IYargsParms
    - IYargsResponse
  - Deprecated the following classes:
    - Operation
    - Operations

## `8.0.0-next.202406111728`

- Enhancement: Added `BufferBuilder` utility class to provide convenient way of downloading to a stream that can be read as a buffer. [#2167](https://github.com/zowe/zowe-cli/pull/2167)
- BugFix: Fixed error in REST client that when using stream could cause small data sets to download with incomplete contents. [#744](https://github.com/zowe/zowe-cli/issues/744)
- BugFix: Updated `micromatch` dependency for technical currency. [#2167](https://github.com/zowe/zowe-cli/pull/2167)

## `8.0.0-next.202406061600`

- BugFix: Updated `braces` dependency for technical currency. [#2158](https://github.com/zowe/zowe-cli/pull/2158)

## `8.0.0-next.202405241520`

- BugFix: Modified command output to show appropriate error message given available ImperativeError properties. [#1897](https://github.com/zowe/zowe-cli/issues/1897)
- Patch: Modify error text in SyntaxValidator.invalidOptionError. [#2138](https://github.com/zowe/zowe-cli/issues/2138)

## `8.0.0-next.202405211929`

- BugFix: Fixed error "Only one instance of the Imperative Event Emitter is allowed" when running system tests. [#2146](https://github.com/zowe/zowe-cli/issues/2146)

## `8.0.0-next.202405151329`

- Enhancement: Add client-side event handling capabilities. [#1987](https://github.com/zowe/zowe-cli/issues/1987)

## `8.0.0-next.202405061946`

- Enhancement: Consolidated the Zowe client log files into the same directory. [#2116](https://github.com/zowe/zowe-cli/issues/2116)
- Deprecated: The `IO.FILE_DELIM` constant. Use `path.posix.sep` instead or `path.sep` for better cross-platform support.
- Deprecated: The `LoggerConfigBuilder.DEFAULT_LOG_DIR` and `LoggerConfigBuilder.DEFAULT_LOG_FILE_DIR` constants. Use `LoggerConfigBuilder.DEFAULT_LOGS_DIR` instead.

## `8.0.0-next.202405031808`

- BugFix: Restore the previous precedence of token over password in AbstractRestClient [#2109](https://github.com/zowe/zowe-cli/issues/2109)

## `8.0.0-next.202404301428`

- Enhancement: Add informative messages before prompting for connection property values in the CLI callback function getValuesBack.

## `8.0.0-next.202404191414`

- Enhancement: Added a new class named ConvertV1Profiles to enable other apps to better convert V1 profiles into a current Zowe config file.
  - Refactored logic from convert-profiles.handler and ConfigBuilder.convert into ConvertV1Profiles.convert.
  - Removed ConfigBuilder.convert.
  - Replaced IConfigConvertResult with IConvertV1Profiles (which contains IConvertV1ProfResult).
  - Renamed class V1ProfileConversion (formerly known as ProfileIO) to V1ProfileRead for consistency.
    - Marked class V1ProfileRead as @internal.

## `8.0.0-next.202403272026`

- BugFix: Resolved technical currency by updating `markdown-it` dependency. [#2107](https://github.com/zowe/zowe-cli/pull/2107)

## `8.0.0-next.202403251613`

- BugFix: Fixed issue where the `ProfileInfo.addProfileTypeToSchema` function did not update the global schema if a project-level configuration was detected. [#2086](https://github.com/zowe/zowe-cli/issues/2086)
- BugFix: Updated debugging output for technical currency. [#2100](https://github.com/zowe/zowe-cli/pull/2100)

## `8.0.0-next.202403141949`

- LTS Breaking: Modified the @zowe/imperative SDK [#1703](https://github.com/zowe/zowe-cli/issues/1703)
  - Renamed class ProfileIO to V1ProfileConversion.
    - Removed the following obsolete V1 profile functions:
      - createProfileDirs
      - deleteProfile
      - exists
      - writeMetaFile
      - writeProfile
    - Removed the following obsolete V1 profile constant:
      - MAX_YAML_DEPTH
    - Changed fileToProfileName from public to private
  - Removed deprecated function ConfigProfiles.expandPath
    - Use ConfigProfiles.getProfilePathFromName
  - Removed deprecated function ProcessUtils.execAndCheckOutput
    - Use ExecUtils.spawnAndGetOutput

## `8.0.0-next.202403132009`

- Enhancement: Prompt for user/password on SSH commands when a token is stored in the config. [#2081](https://github.com/zowe/zowe-cli/pull/2081)

## `8.0.0-next.202403061549`

- V3 Breaking: Changed prompting logic to prompt for port if port provided is 0 [#2075](https://github.com/zowe/zowe-cli/issues/2075)
- BugFix: Fixed issue with peerDep warnings showing when a plug-in is installed and the version ranges satisfy the semver requirements. [#2067](https://github.com/zowe/zowe-cli/pull/2067)

## `8.0.0-next.202403041352`

- BugFix: Updated engine to Node 18.12.0. [#2074](https://github.com/zowe/zowe-cli/pull/2074)
- BugFix: Removed `profileVersion` from the response given by `--show-inputs-only` to fix [#1689](https://github.com/zowe/zowe-cli/issues/1689). Extended that change to the `config report-env` command, where similar soon-to-be obsolete v1 considerations occur.
- BugFix: Changed text displayed for configuration from "V2" to "TeamConfig" [#2019](https://github.com/zowe/zowe-cli/issues/2019)
- BugFix: Eliminated a Node Version Manager (NVM) GUI popup dialog which NVM now displays during the `zowe config report-env` command by removing the NVM version number from our report.
- Enhancement: Replaced the term "Team configuration" with "Zowe client configuration" in the `zowe config report-env` command.

- LTS Breaking: [#1703](https://github.com/zowe/zowe-cli/issues/1703)

  - Removed the following obsolete V1 profile interfaces:

    - @zowe/cli-test-utils

      - ISetupEnvironmentParms.createOldProfiles

    - @zowe/imperative
      - ICliLoadProfile
      - ICliLoadAllProfiles
      - ICommandLoadProfile
      - ICommandProfileTypeConfiguration.createProfileExamples
      - ICommandProfileTypeConfiguration.createProfileFromArgumentsHandler
      - ICommandProfileTypeConfiguration.updateProfileExamples
      - ICommandProfileTypeConfiguration.updateProfileFromArgumentsHandler
      - IDeleteProfile
      - ILoadAllProfiles
      - ILoadProfile
      - IProfileDeleted
      - IProfileManager.loadCounter
      - IProfileManagerFactory
      - IProfileSaved
      - IProfileValidated
      - ISaveProfile
      - ISaveProfileFromCliArgs
      - ISetDefaultProfile
      - IUpdateProfile
      - IUpdateProfileFromCliArgs
      - IValidateProfile
      - IValidateProfileForCLI
      - IValidateProfileWithSchema

  - Removed the following obsolete V1 profile classes/functions:

    - @zowe/core-for-zowe-sdk

      - File ProfileUtils.ts, which includes these functions:
        - getDefaultProfile
        - getZoweDir - moved to ProfileInfo.getZoweDir

    - @zowe/cli-test-utils

      - TempTestProfiles.forceOldProfiles
      - TestUtils.stripProfileDeprecationMessages

    - @zowe/imperative

      - AbstractProfileManager
        - Any remaining functions consolidated into CliProfileManager
      - AbstractProfileManagerFactory
      - BasicProfileManager
        - Any remaining functions consolidated into CliProfileManager
      - BasicProfileManagerFactory
      - CliProfileManager
        - clearDefault
        - configurations
        - constructFullProfilePath
        - delete
        - deleteProfile
        - deleteProfileFromDisk
        - getAllProfileNames
        - getDefaultProfileName
        - isProfileEmpty
        - load
        - loadAll
        - loadCounter
        - loadDependencies
        - loadFailed
        - loadProfile
        - loadSpecificProfile
        - locateExistingProfile
        - managerParameters
        - mergeProfiles
        - META_FILE_SUFFIX
        - PROFILE_EXTENSION
        - profileRootDirectory
        - profileTypeSchema
        - save
        - saveProfile
        - setDefault
        - update
        - updateProfile
        - validate
        - validateProfile
        - validateProfileAgainstSchema
        - validateProfileObject
        - validateRequiredDependenciesAreSpecified
      - CommandProfiles
        - getMeta
        - getAll
      - ImperativeProfileManagerFactory
      - ProfileInfo.usingTeamConfig
        - To detect if a team config exists, use ProfileInfo.getTeamConfig().exists
        - To detect if only V1 profiles exist, use ProfileInfo.onlyV1ProfilesExist

    - @zowe/zos-uss-for-zowe-sdk
      - SshBaseHandler
        - Removed the unused, protected property ‘mSshProfile’

  - Removed the following obsolete V1 profile constants:

    - @zowe/imperative
      - CoreMessages class
        - createProfileCommandSummary
        - createProfileDisableDefaultsDesc
        - createProfileOptionDesc
        - createProfileOptionOverwriteDesc
        - createProfilesCommandDesc
        - createProfilesCommandSummary
        - deleteProfileActionDesc
        - deleteProfileCommandDesc
        - deleteProfileDepsDesc
        - deleteProfileExample
        - deleteProfileForceOptionDesc
        - deleteProfileNameDesc
        - deleteProfilesCommandDesc
        - deleteProfilesCommandSummary
        - detailProfileCommandDesc
        - listGroupWithOnlyProfileCommandSummary
        - listGroupWithOnlyProfileDefaultDesc
        - listGroupWithOnlyProfilesDefinition
        - listGroupWithOnlyProfileSetDesc
        - listGroupWithOnlyProfilesSummary
        - listProfileCommandDesc
        - listProfileCommandSummary
        - listProfileExample
        - listProfileExampleShowContents
        - listProfileLoadedModulesOptionDesc
        - listProfilesFoundMessage
        - listProfilesNotFoundMessage
        - listProfileVerboseOptionDesc
        - locateProfilesDesc
        - overroteProfileMessage
        - profileCreatedSuccessfully
        - profileCreatedSuccessfullyAndPath
        - profileCreateErrorDetails
        - profileCreateErrorHeader
        - profileDeletedSuccessfully
        - profileDeleteErrorDetails
        - profileDeleteErrorHeader
        - profileDesc
        - profileLoadError
        - profileNotDeletedMessage
        - profileReviewMessage
        - profileUpdatedSuccessfullyAndPath
        - selectProfileNameDesc
        - setGroupWithOnlyProfilesCommandDesc
        - setGroupWithOnlyProfilesListDesc
        - setGroupWithOnlyProfilesSummary
        - setProfileActionDesc
        - setProfileActionSummary
        - setProfileExample
        - setProfileOptionDesc
        - showDependenciesCommandDesc
        - unableToCreateProfile
        - unableToDeleteProfile
        - unableToFindProfile
        - unableToLoadRequestedProfilesError
        - unexpectedProfileCreationError
        - unexpectedProfileLoadError
        - unexpectedProfilesLoadError
        - unexpectedProfileUpdateError
        - updateProfileActionDesc
        - updateProfileCommandDesc
        - updateProfileCommandSummary
        - validateProfileCommandDesc
        - validateProfileCommandSummary
        - validateProfileGroupDesc
        - validateProfileNameDesc
        - validateProfileOptionDesc
      - ProfilesConstants class
        - DEPRECATE_TO_CONFIG_EDIT
        - DEPRECATE_TO_CONFIG_INIT
        - DEPRECATE_TO_CONFIG_LIST
        - DEPRECATE_TO_CONFIG_SET
        - PROFILES_COMMAND_TYPE_KEY

  - Annotated the following items as @internal:
    - @zowe/imperative
      - CommandProfileLoader
      - ImperativeApi.profileManager
      - ProfileValidator

## `8.0.0-next.202402271901`

- BugFix: Fixed chalk functionality that was broken due to the use of the removed `.enabled` property. [#2071](https://github.com/zowe/zowe-cli/issues/2071)

## `8.0.0-next.202402261705`

- LTS Breaking: Updated `ICommandArguments` and `IHandlerParameters` to accept strings or numbers per Yargs changes. [#2069](https://github.com/zowe/zowe-cli/pull/2069)
- BugFix: Correct the examples displayed by the `--help-examples` command. [#1865](https://github.com/zowe/zowe-cli/issues/1865) and [#1715](https://github.com/zowe/zowe-cli/issues/1715)
- BugFix: Updated additional dependencies for technical currency. [#2061](https://github.com/zowe/zowe-cli/pull/2061)
- BugFix: Updated engine to Node 16.7.0. [#2061](https://github.com/zowe/zowe-cli/pull/2061)

## `8.0.0-next.202402221834`

- Enhancement: Added multiple APIs to the `ProfileInfo` class to help manage schemas between client applications. [#2012](https://github.com/zowe/zowe-cli/issues/2012)

## `8.0.0-next.202402211923`

- BugFix: Updated dependencies for technical currency. [#2057](https://github.com/zowe/zowe-cli/pull/2057)

## `8.0.0-next.202402132108`

- LTS Breaking: Added Zowe release version output for `--version` [#2028](https://github.com/zowe/zowe-cli/issues/2028)
- Enhancement: Added `name-only` alias to `root` on `config list` command [#1797](https://github.com/zowe/zowe-cli/issues/1797)
- BugFix: Resolved technical currency by updating `socks` transitive dependency

## `8.0.0-next.202401191954`

- LTS Breaking: Removed the following:
  - All 'profiles' commands, since they only worked with now-obsolete V1 profiles.
  - BasicProfileManager.initialize function
  - These interfaces:
    - IProfileManagerInit
    - IProfileInitialized

## `8.0.0-next.202401081937`

- BugFix: Fixed error message shown for null option definition to include details about which command caused the error. [#2002](https://github.com/zowe/zowe-cli/issues/2002)

## `8.0.0-next.202401031939`

- Enhancement: Revised help text for consistency [#1756](https://github.com/zowe/zowe-cli/issues/1756)

## `8.0.0-next.202311291643`

- LTS Breaking: Removed check for `ZOWE_EDITOR` environment variable in `ProcessUtils.openInEditor` [#1867](https://github.com/zowe/zowe-cli/issues/1867)

## `8.0.0-next.202311282012`

- LTS Breaking: Unpinned dependency versions to allow for patch/minor version updates for dependencies [#1968](https://github.com/zowe/zowe-cli/issues/1968)

## `8.0.0-next.202311141903`

- LTS Breaking: Removed the following previously deprecated items:
  - `flattenCommandTreeWithAliases()` -- Use `CommandUtils.flattenCommandTree()` instead
  - `AbstractAuthHandler.getPromptParams()` -- Use `getAuthHandlerApi()` instead
  - `BaseAuthHandler.getPromptParams()` -- Use `getAuthHandlerApi()` instead
  - `promptForInput()` -- Use the asynchronous method `readPrompt()` instead
  - `promptWithTimeout()` -- Use `readPrompt` instead which supports more options
  - `Imperative.envVariablePrefix` -- Use `ImperativeConfig.instance.envVariablePrefix` instead
  - `pluginHealthCheck()` -- Plugins that want to perform a health check can
    specify the `pluginLifeCycle` property to load a class from the plugin.
    The plugin can implement the `postInstall()` function of that class to perform
    a health check, or any other desired operation.
  - `IProfOpts.requireKeytar` -- removing the default implementation of `require("keytar")` from the caller app's node_modules folders

## `8.0.0-next.202311141517`

- LTS Breaking: Replaced the previously deprecated function AbstractCommandYargs.getBrightYargsResponse - use AbstractCommandYargs.getZoweYargsResponse

## `8.0.0-next.202311132045`

- Major: First major version bump for V3

## `5.27.1`

- BugFix: Updated `dataobject-parser` dependency for technical currency. [#2262](https://github.com/zowe/zowe-cli/pull/2262)
- BugFix: Updated `fs-extra` and `jsonfile` dependencies for technical currency. [#2264](https://github.com/zowe/zowe-cli/pull/2264)

## `5.27.0`

- BugFix: Modified `showMsgWhenDeprecated` function to allow an empty string as a parameter when no replacement is available for the deprecated command. When no replacement is available an alternative message will be printed. [#2041](https://github.com/zowe/zowe-cli/issues/2041)
- BugFix: Resolved bug that resulted in user not being prompted for a key passphrase if it is located in the secure credential array of the ssh profile. [#1770](https://github.com/zowe/zowe-cli/issues/1770)

## `5.26.3`

- BugFix: Fixed issue in local web help with highlighted sidebar item getting out of sync. [#2215](https://github.com/zowe/zowe-cli/pull/2215)
- BugFix: Updated web help dependencies for technical currency. [#2215](https://github.com/zowe/zowe-cli/pull/2215)

## `5.26.2`

- BugFix: Refactored code to reduce the use of deprecated functions to prepare for upcoming Node.js 22 support. [#2191](https://github.com/zowe/zowe-cli/issues/2191)
- BugFix: Fixed error in REST client when making requests with session type of `SessConstants.AUTH_TYPE_NONE`. [#2219](https://github.com/zowe/zowe-cli/issues/2219)

## `5.26.1`

- BugFix: Fixed missing export for `Proxy` class in Imperative package. [#2205](https://github.com/zowe/zowe-cli/pull/2205)

## `5.26.0`

- Enhancement: Updated `ProfileInfo.updateProperty` function to support updating properties in typeless profiles. [#2196](https://github.com/zowe/zowe-cli/issues/2196)

## `5.25.0`

- Enhancement: Added `ProfileInfo.profileManagerWillLoad` function to verify the credential manager can load. [#2111](https://github.com/zowe/zowe-cli/issues/2111)
- Enhancement: Added support for proxy servers using a proxy http agent. Supports the usage of the environment variables HTTP_PROXY, HTTPS_PROXY (not case sensitive).
  - If any of these environment variables is set and depending how the Zowe session is configured for http or https, the REST client instantiates an appropriate http agent.
  - If the z/OS system uses self-signed certificates then the proxy server must be configured to accept them.
  - If the proxy server itself is configured with self-signed certificates then the user needs to either import these certificates on their workstation, use rejectUnauthorized in their Zowe profile, or use the (not recommended) nodejs variable NODE_TLS_REJECT_UNAUTHORIZED=0.
  - Zowe also looks for the environment variable NO_PROXY. These work with a simple comma separated list of hostnames that need to match with the hostname of the Zowe profile.

## `5.24.0`

- Enhancement: Added `BufferBuilder` utility class to provide convenient way of downloading to a stream that can be read as a buffer. [#2167](https://github.com/zowe/zowe-cli/pull/2167)
- BugFix: Fixed error in REST client that when using stream could cause small data sets to download with incomplete contents. [#744](https://github.com/zowe/zowe-cli/issues/744)
- BugFix: Updated `micromatch` dependency for technical currency. [#2167](https://github.com/zowe/zowe-cli/pull/2167)

## `5.23.4`

- BugFix: Updated `braces` dependency for technical currency. [#2157](https://github.com/zowe/zowe-cli/pull/2157)

## `5.23.3`

- BugFix: Modified error text in SyntaxValidator.invalidOptionError. [#2138](https://github.com/zowe/zowe-cli/issues/2138)

## `5.23.2`

- BugFix: Updated error text for invalid command options so that allowable values are displayed as strings instead of regular expressions when possible. [#1863](https://github.com/zowe/zowe-cli/issues/1863)
- BugFix: Fixed issue where the `ConfigSecure.securePropsForProfile` function did not list secure properties outside the active config layer. [zowe-explorer-vscode#2633](https://github.com/zowe/zowe-explorer-vscode/issues/2633)

## `5.23.1`

- BugFix: Restore the previous precedence of token over password in AbstractRestClient [#2109](https://github.com/zowe/zowe-cli/issues/2109)

## `5.23.0`

- Enhancement: Prompt for user/password on SSH commands when a token is stored in the config. [#2081](https://github.com/zowe/zowe-cli/pull/2081)

## `5.22.7`

- BugFix: Resolved technical currency by updating `markdown-it` dependency. [#2106](https://github.com/zowe/zowe-cli/pull/2106)

## `5.22.6`

- BugFix: Updated debugging output for technical currency. [#2098](https://github.com/zowe/zowe-cli/pull/2098)

## `5.22.5`

- BugFix: Fixed issue where the `ProfileInfo.addProfileTypeToSchema` function did not update the global schema if a project-level configuration was detected. [#2086](https://github.com/zowe/zowe-cli/issues/2086)

## `5.22.4`

- BugFix: Fixed race condition in `config convert-profiles` command that may fail to delete secure values for old profiles

## `5.22.3`

- BugFix: Resolved issue in `ProfileInfo` where schema comparisons fail, specifically when comparing the cached schema against a command-based schema during registration.

## `5.22.2`

- BugFix: Resolved technical currency by updating `socks` transitive dependency

## `5.22.0`

- BugFix: Updated `mustache` and `jsonschema` dependencies for technical currency.
- Enhancement: Added multiple APIs to the `ProfileInfo` class to help manage schemas between client applications. [#2012](https://github.com/zowe/zowe-cli/issues/2012)

## `5.21.0`

- Enhancement: Hid the progress bar if `CI` environment variable is set, or if `FORCE_COLOR` environment variable is set to `0`. [#1845](https://github.com/zowe/zowe-cli/issues/1845)
- BugFix: Fixed issue where secure property names could be returned for the wrong profile. [zowe-explorer#2633](https://github.com/zowe/vscode-extension-for-zowe/issues/2633)

## `5.20.2`

- BugFix: Fixed issue when a property is not found in `ProfileInfo.updateProperty({forceUpdate: true})`. [zowe-explorer#2493](https://github.com/zowe/vscode-extension-for-zowe/issues/2493)

## `5.20.1`

- BugFix: Fixed error message shown for null option definition to include details about which command caused the error. [#2002](https://github.com/zowe/zowe-cli/issues/2002)

## `5.19.0`

- Enhancement: Deprecated function AbstractCommandYargs.getBrightYargsResponse in favor of AbstractCommandYargs.getZoweYargsResponse
- Enhancement: Deprecated the 'bright' command as an alias for the 'zowe' command. The 'bright' command will be removed in Zowe V3.

## `5.18.4`

- BugFix: Removed out of date `Perf-Timing` performance timing package.

## `5.18.3`

- BugFix: Fix for `AbstactRestClient` failing to return when streaming a large dataset or USS file [#1805](https://github.com/zowe/zowe-cli/issues/1805), [#1813](https://github.com/zowe/zowe-cli/issues/1813), and [#1824](https://github.com/zowe/zowe-cli/issues/1824)

## `5.18.2`

- BugFix: Fixed normalization on stream chunk boundaries [#1815](https://github.com/zowe/zowe-cli/issues/1815)

## `5.18.1`

- BugFix: Fixed merging of profile properties in `ProfileInfo.createSession`. [#1008](https://github.com/zowe/imperative/issues/1008)

## `5.18.0`

- Enhancement: Replaced use of `node-keytar` with the new `keyring` module from `@zowe/secrets-for-zowe-sdk`. [zowe-cli#1622](https://github.com/zowe/zowe-cli/issues/1622)

## `5.17.0`

- Enhancement: Added `inSchema` property for ProfileInfo to indicate if argument is a known schema argument [#899](https://github.com/zowe/imperative/issues/899)

## `5.16.0`

- Enhancement: Handled unique cookie identifier in the form of dynamic token types. [#996](https://github.com/zowe/imperative/pull/996)
- Enhancement: Added a new utility method to `ImperativeExpect` to match regular expressions. [#996](https://github.com/zowe/imperative/pull/996)
- Enhancement: Added support for multiple login operations in a single `config secure` command execution. [#996](https://github.com/zowe/imperative/pull/996)
- BugFix: Allowed for multiple `auth logout` operations. [#996](https://github.com/zowe/imperative/pull/996)
- BugFix: Prevented `auto-init` from sending two `login` requests to the server. [#996](https://github.com/zowe/imperative/pull/996)

## `5.15.1`

- BugFix: Enabled NextVerFeatures.useV3ErrFormat() to form the right environment variable name even if Imperative.init() has not been called.

## `5.15.0`

- Enhancement: Enabled users to display errors in a more user-friendly format with the ZOWE_V3_ERR_FORMAT environment variable. [zowe-cli#935](https://github.com/zowe/zowe-cli/issues/935)

## `5.14.2`

- BugFix: Handle logic for if a null command handler is provided

## `5.14.1`

- BugFix: Fixed a logic error in the `config list` command that caused unwanted behavior when a positional and `--locations` were both passed in.

## `5.14.0`

- Enhancement: Added the function IO.giveAccessOnlyToOwner to restrict access to only the currently running user ID.
- Enhancement: Enable command arguments to change `{$Prefix}_EDITOR`. Updating IDiffOptions
  to include names for the files that are to be compared. Updating IO.getDefaultTextEditor() for different os versions. Updating return value types for `CliUtils.readPrompt`. Changes made to support recent zowe cli work:
  [zowe-cli#1672](https://github.com/zowe/zowe-cli/pull/1672)

## `5.13.2`

- BugFix: Reduced load time by searching for command definitions with `fast-glob` instead of `glob`.

## `5.13.1`

- BugFix: Removed validation of the deprecated pluginHealthCheck property. [#980](https://github.com/zowe/imperative/issues/980)

## `5.13.0`

- Enhancement: Alters TextUtils behavior slightly to enable daemon color support without TTY

## `5.12.0`

- Enhancement: Added `--prune` option to `zowe config secure` command to delete unused properties. [#547](https://github.com/zowe/imperative/issues/547)

## `5.11.1`

- BugFix: Fixed the `login` and `logout` handlers, fixing the `li` and `lo` aliases.

## `5.11.0`

- Enhancement: Added `credMgrOverride` property to `IProfOpts` interface that can be used to override credential manager in the ProfileInfo API. [zowe-cli#1632](https://github.com/zowe/zowe-cli/issues/1632)
- Deprecated: The `requireKeytar` property on the `IProfOpts` interface. Use the `credMgrOverride` property instead and pass the callback that requires Keytar to `ProfileCredentials.defaultCredMgrWithKeytar`.

## `5.10.0`

- Enhancement: Added AbstractPluginLifeCycle to enable plugins to write their own postInstall and preUninstall functions, which will be automatically called by the 'zowe plugins" install and uninstall commands.

- Enhancement: Added pluginLifeCycle property to IImperativeConfig to enable a plugin to specify the path name to its own module which implements the AbstractPluginLifeCycle class.

- Enhancement: Added a list of known credential manager overrides to imperative. When a credential manager cannot be loaded, a list of valid credential managers will be displayed in an error message.

- Enhancement: Added a CredentialManagerOverride class containing utility functions to replace the default CLI credential manager or restore the default CLI credential manager. Plugins which implement a credential manager override can call these utilities from their AbstractPluginLifeCycle functions.

- Enhancement: Added documentation [Overriding_the_default_credential_manager](https://github.com/zowe/imperative/blob/master/doc/Plugin%20Architecture/Overriding_the_default_credential_manager.md) describing the techniques for overriding the default CLI credential manager with a plugin.

## `5.9.3`

- BugFix: Fixed broken plugin install command for Windows when file has a space in the name

## `5.9.2`

- BugFix: Fixed plugin install error not displayed correctly. [#954](https://github.com/zowe/imperative/issues/954)

## `5.9.1`

- BugFix: Fixed environment file not applying to daemon client environment variables

## `5.9.0`

- Enhancement: Adds `~/.<cli_name>.env.json` file to provide environment variables to the Imperative framework during Imperative initialization
  - Allows sites without environment variable access to specify process specific environment variables
  - Changes require daemon reload to take effect
  - SDK method is available as part of `EnvFileUtils` export

## `5.8.3`

- BugFix: Fixed `--help-examples` option failing on command groups. [zowe-cli#1617](https://github.com/zowe/zowe-cli/issues/1617)

## `5.8.2`

- BugFix: Fixed npm not found on `zowe plugins install` when using daemon mode in Windows. [zowe-cli#1615](https://github.com/zowe/zowe-cli/issues/1615)

## `5.8.1`

- BugFix: Fixed web help not showing top-level options like `--version` for the "zowe" command. [#927](https://github.com/zowe/imperative/issues/927)
- BugFix: Removed `--help-examples` option from CLI help for commands since it only applies to groups. [#928](https://github.com/zowe/imperative/issues/928)

## `5.8.0`

- Enhancement: Add `ProfileInfo.removeKnownProperty`, a convenience method for removing properties in addition to `ProfileInfo.updateKnownProperty`. [#917](https://github.com/zowe/imperative/issues/917)
- Enhancement: Allow type `IProfArgValue` to be of type `undefined` to support removing properties more easily. [#917](https://github.com/zowe/imperative/issues/917)

## `5.7.7`

- BugFix: Fixed `IO.writeFileAsync` method throwing uncatchable errors. [#896](https://github.com/zowe/imperative/issues/896)

## `5.7.6`

- BugFix: Fixed a logic error where chained command handlers would cause plugin validation to fail [#320](https://github.com/zowe/imperative/issues/320)

## `5.7.5`

- BugFix: Fixed ProfileInfo API failing to load schema for v1 profile when schema exists but no profiles of that type exist. [#645](https://github.com/zowe/imperative/issues/645)
- BugFix: Updated return type of `ProfileInfo.getDefaultProfile` method to indicate that it returns null when no profile exists for the specified type.

## `5.7.4`

- BugFix: Exported the IAuthHandlerApi from imperative package [#839](https://github.com/zowe/imperative/issues/839)

## `5.7.3`

- BugFix: Exported `AppSettings` for cli and other apps to use [#840](https://github.com/zowe/imperative/issues/840)

## `5.7.2`

- BugFix: Added validation for null/undefined command definitions [#868](https://github.com/zowe/imperative/issues/868)

## `5.7.1`

- BugFix: Updated plugins `--login` command option to behave as expected when running in an NPM 9 environment
- BugFix: Cleaned up uses of execSync in Imperative where it makes sense to do so.

## `5.7.0`

- Enhancement: Add `zowe config report-env` command to show a diagnostic report of the CLI's working environment.

## `5.6.0`

- Extend zowe plugins verbs to show information for a plugin's first steps [#1325](https://github.com/zowe/zowe-cli/issues/1325)

## `5.5.4`

- BugFix: Updated `glob` and `js-yaml` dependencies for technical currency.

## `5.5.3`

- BugFix: Updated `diff2html` and `npm-package-arg` dependencies for technical currency.
- BugFix: Fixed inconsistent behavior of Config API introduced in the last version. It now skips loading project config layers when project directory is `false` instead of an empty string.

## `5.5.2`

- BugFix: Updated `Config.search` API to skip loading project config layers when project directory is an empty string. [#883](https://github.com/zowe/imperative/issues/883)

## `5.5.1`

- BugFix: Prevented base profile secure-property lookup on the global layer when there is not default base profile. [#881](https://github.com/zowe/imperative/issues/881)

## `5.5.0`

- Enhancement: Added ZOWE_CLI_PLUGINS_DIR environment variable to override location where plugins are installed. [zowe/zowe-cli#1483](https://github.com/zowe/zowe-cli/issues/1483)
- BugFix: Fixed exception when non-string passed to ImperativeExpect.toBeDefinedAndNonBlank(). [#856](https://github.com/zowe/imperative/issues/856)

## `5.4.3`

- BugFix: Removed periods in command example descriptions so descriptions look syntactically correct. [#795](https://github.com/zowe/imperative/issues/795)
- BugFix: Improved performance of ProfileInfo API to load large team config files. [zowe/vscode-extension-for-zowe#1911](https://github.com/zowe/vscode-extension-for-zowe/issues/1911)
- BugFix: Fixed dot-separated words incorrectly rendered as links in the web help. [#869](https://github.com/zowe/imperative/issues/869)

## `5.4.2`

- BugFix: Web-diff template directory included in files section of package.json file.

## `5.4.1`

- BugFix: Changed the default log level of `Console` class from "debug" to "warn". In Zowe v2 the `Logger` class was changed to have a default log level of "warn" but we missed updating the `Console` class to make it behave consistently. If you want a different log level, you can change it after initializing the console like this: `console.level = "info";` [zowe/zowe-cli#511](https://github.com/zowe/zowe-cli/issues/511)

## `5.4.0`

- Enhancement: Added Diff utility features for getting differences between two files and open diffs in browser. Also added web diff generator for creating web diff dir at the cli home.

## `5.3.8`

- BugFix: Introduced examples for setting default profiles in `zowe config set` Examples section. [#1428](https://github.com/zowe/zowe-cli/issues/1428)

## `5.3.7`

- BugFix: Fixed error when installing plug-ins that do not define profiles. [#859](https://github.com/zowe/imperative/issues/859)

## `5.3.6`

- BugFix: Removed some extraneous dependencies. [#477](https://github.com/zowe/imperative/issues/477)

## `5.3.5`

- BugFix: Fixed `DefaultHelpGenerator` unable to find module "ansi-colors" when Imperative is imported.

## `5.3.4`

- BugFix: Added ANSI escape codes trimming for the Web Help. [#704](https://github.com/zowe/imperative/issues/704)
- BugFix: Fixed `AbstractRestClient` not converting LF line endings to CRLF for every line when downloading large files on Windows. [zowe/zowe-cli#1458](https://github.com/zowe/zowe-cli/issues/1458)
- BugFix: Fixed `zowe --version --rfj` including a trailing newline in the version field. [#842](https://github.com/zowe/imperative/issues/842)
- BugFix: Fixed `--response-format-json` option not supported by some commands in daemon mode. [#843](https://github.com/zowe/imperative/issues/843)

## `5.3.3`

- Expose the isSecured functionality from the ProfilesCredentials [#549](https://github.com/zowe/imperative/issues/549)
- Allow the ConfigAutoStore to store plain-text properties that are defined as secure in the schema (e.g. user, password) [zowe/vscode-extension-for-zowe#1804](https://github.com/zowe/vscode-extension-for-zowe/issues/1804)

## `5.3.2`

- BugFix: Fixed `ProfileInfo.readProfilesFromDisk` failing when team config files and old-school profile directory do not exist.
- BugFix: Fixed `ProfileInfo.updateProperty` not updating properties that are newly present after reloading team config.
- BugFix: Fixed ProfileInfo API not detecting secure credential manager after profiles have been reloaded.
- **Note:** If you are developing an SDK that uses the ProfileInfo API, use the method `ProfileInfo.getTeamConfig` instead of `ImperativeConfig.instance.config` which may contain outdated config or be undefined.

## `5.3.1`

- BugFix: Fixed `config init` saving empty string values to config file when prompt was skipped.
- BugFix: Fixed `ConfigLayers.read` skipping load of secure property values.
- BugFix: Improved performance of `ConfigLayers.activate` by skipping config reload if the active layer directory has not changed.
- BugFix: Removed `async` keyword from `ConfigLayers.read` and `ConfigLayers.write` methods since they do not contain asynchronous code.

## `5.3.0`

- Enhancement: Added environmental variable support to the ProfileInfo APIs by defaulting `homeDir` to `cliHome`. [zowe/vscode-extension-for-zowe#1777](https://github.com/zowe/vscode-extension-for-zowe/issues/1777)
- BugFix: Updated `cli-table3` dependency for performance improvements.
- BugFix: Fixed `config init` not replacing empty values with prompted for values in team config. [#821](https://github.com/zowe/imperative/issues/821)

## `5.2.2`

- BugFix: Fixed `config secure` not respecting the `rejectUnauthorized` property in team config. [#813](https://github.com/zowe/imperative/issues/813)
- BugFix: Fixed `config import` not respecting the `rejectUnauthorized` property in team config. [#816](https://github.com/zowe/imperative/issues/816)

## `5.2.1`

- BugFix: Fixed issue where `config auto-init` may fail to create project config when global config already exists. [#810](https://github.com/zowe/imperative/issues/810)

## `5.2.0`

- Enhancement: Adds the ability for CLIs and Plug-ins to override some of the prompting logic if an alternate property is set.
- BugFix: Fixed `osLoc` information returning project level paths instead of the global layer. [#805](https://github.com/zowe/imperative/pull/805)
- BugFix: Fixed `autoStore` not being checked by `updateKnownProperty`. [#806](https://github.com/zowe/imperative/pull/806)
- BugFix: Fixed `plugins uninstall` command failing when there is a space in the install path.

## `5.1.0`

- Enhancement: Introduced flag `--show-inputs-only` to show the inputs of the command
  that would be used if a command were executed.
- Enhancement: Added dark theme to web help that is automatically used when system-wide dark mode is enabled.
- BugFix: Fixed ProfileInfo API `argTeamConfigLoc` not recognizing secure fields in multi-layer operations. [#800](https://github.com/zowe/imperative/pull/800)
- BugFix: Fixed ProfileInfo API `updateKnownProperty` possibly storing information in the wrong location due to optional osLoc information. [#800](https://github.com/zowe/imperative/pull/800)

## `5.0.2`

- BugFix: Fixed a bug where, upon trying to create a V1 profile containing no secure properties, if the credential manager cannot access the credential vault, an error would be thrown.

## `5.0.1`

- BugFix: Fixed ProfileInfo API targeting default base profile instead of the operating layer's base profile. [#791](https://github.com/zowe/imperative/issues/791)

## `5.0.0`

- Major: Introduced Team Profiles, Daemon mode, and more. See the prerelease items below for more details.

## `5.0.0-next.202204142147`

- BugFix: Fixed missing `osLoc` information from `ProfileInfo.getAllProfiles()`. [#771](https://github.com/zowe/imperative/issues/771)
- BugFix: Fixed updateKnownProperty saving to the active layer instead of the layer of the desired profile.
- Enhancement: Added the ability to exclude the home directory from `ProfileInfo.getAllProfiles()`. [#787](https://github.com/zowe/imperative/issues/771)

## `5.0.0-next.202204131728`

- BugFix: Fixed `autoStore` property not being merged properly between team config layers.

## `5.0.0-next.202204111131`

- BugFix: Updated `moment` dependency.

## `5.0.0-next.202204081605`

- BugFix: Fixed `config set` command not respecting the property type defined in the schema. [#772](https://github.com/zowe/imperative/issues/772)

## `5.0.0-next.202204051515`

- Enhancement: Added support for profile name aliases in team config so that `--zosmf-profile lpar1` falls back to profile "zosmf_lpar1" if "lpar1" does not exist.
- BugFix: Reworded potentially misleading output of `config convert-profiles` command mentioning obsolete plug-ins.
- BugFix: Made `--dry-run` and `--prompt` options mutually exclusive on `config init` command.
- **Next Breaking**: The team config API method `config.api.profiles.get` now returns `null` if a profile doesn't exist unless `mustExist` is false. [#518](https://github.com/zowe/imperative/issues/518)
- BugFix: Added the ability to read option values from aliases. Enhanced backward compatibility with V1 profiles. [#770](https://github.com/zowe/imperative/issues/770)

## `5.0.0-next.202203311701`

- BugFix: Allowed `ProfileCredentials.isSecured` to be insecure on teamConfig based on existing secure fields. [#762](https://github.com/zowe/imperative/issues/762)

## `5.0.0-next.202203231534`

- Enhancement: Added JSON property autocompletion to `secure` array in team config files. [zowe/zowe-cli#1187](https://github.com/zowe/zowe-cli/issues/1187)
- BugFix: Fixed incorrect description for untyped profiles in team config files. [zowe/zowe-cli#1303](https://github.com/zowe/zowe-cli/issues/1303)
- **Next Breaking**: Schema files created or updated with the above changes are not backward compatible with older versions of Imperative.

## `5.20.0`

- Enhancement: Added the ability to `forceUpdate` a property using the `ProfileInfo.updateProperty` method. [zowe-explorer#2493](https://github.com/zowe/vscode-extension-for-zowe/issues/2493)

## `5.0.0-next.202203222132`

- BugFix: Reverted unintentional breaking change that prevented `DefaultCredentialManager` from finding Keytar outside of calling CLI's node_modules folder.

## `5.0.0-next.202203211501`

- Enhancement: Enhanced secure ProfileInfo APIs with user-defined secure properties. [#739](https://github.com/zowe/imperative/issues/739)
- Enhancement: Introduced `updateKnownProperty` which will update a given property in most cases and `resolve(false)` otherwise.
- Enhancement: Introduced `updateProperty` which takes care of special cases where the property is not found.
- Enhancement: Allowed adding and removing properties from the ProfileInfo class.
- Enhancement: Allowed properties to be stored securely from the ProfileInfo class. `v2 profiles only`
- BugFix: Removed user-defined secure properties if `getSecureValues: false`. [#738](https://github.com/zowe/imperative/issues/738)
- BugFix: Removed strict requirement of `IHandlerParameter` from the `ConfigAutoStore` class by implementing helper methods.
- BugFix: Allowed `private loadSchema` function to return the corresponding schema for a user config. [#758](https://github.com/zowe/imperative/issues/758)

## `5.0.0-next.202203181826`

- BugFix: Fixed a bug where the `<APP>_EDITOR` environment variable was not being respected in a graphical environment [zowe/zowe-cli#1335](https://github.com/zowe/zowe-cli/issues/1335)
- BugFix: Fixed AbstractRestClient returning compressed data in `causeErrors` property for streamed responses. [#753](https://github.com/zowe/imperative/issues/753)

## `5.0.0-next.202203091934`

- Enhancement: Added prompt for base profile host property to `zowe config init`. [zowe/zowe-cli#1219](https://github.com/zowe/zowe-cli/issues/1219)
- **Next Breaking**
  - The `getSecureValue` callback property has been renamed to `getValueBack` on the `IConfigBuilderOpts` interface.
  - If your plug-in defines profile properties with `includeInTemplate` and `secure` both true, the `config init` command no longer prompts for their values.

## `5.0.0-next.202203072228`

- BugFix: Removed extra space in help text following option name [#745](https://github.com/zowe/imperative/issues/745).
- BugFix: Fixed Ctrl+C (SIGINT) response to CLI prompts throwing an error rather than exiting silently.

## `5.0.0-next.202202232039`

- Enhancement: Added `stdin` property to `IHandlerParameters` which defaults to `process.stdin` and can be overridden with another readable stream in daemon mode.
  - This may be a breaking change for unit tests that mock the `IHandlerParameters` interface since a required property has been added.
- **Next Breaking**: Replaced `IYargsContext` interface with `IDaemonContext` and renamed `yargsContext` property of `ImperativeConfig.instance` to `daemonContext`. A context object is no longer supplied to `yargs` since it gets parsed as CLI arguments which is undesired behavior.

## `5.0.0-next.202202111730`

- **Next Breaking**: Changed the default behavior of `Config.save` and `ConfigSecure.save` APIs to save only the active config layer. [#732](https://github.com/zowe/imperative/issues/732)

## `5.0.0-next.202202111433`

- Enhancement: Convert previously used profile property names into V2-compliant property names during the `zowe config convert-profiles` command. Conversions are: hostname -> host, username -> user, pass -> password.

## `5.0.0-next.202201311918`

- BugFix: Fixed useful debugging information missing from error message when Keytar module fails to load.

## `5.0.0-next.202201102100`

- BugFix: Fixed ZOWE_CLI_HOME environment variable not respected by team config in daemon mode. [zowe/zowe-cli#1240](https://github.com/zowe/zowe-cli/issues/1240)

## `5.0.0-next.202201071721`

- Enhancement: Replaced hidden `--dcd` option used by CommandProcessor in daemon mode with IDaemonResponse object.
- **Next Breaking**
  - Changed the "args" type on the `Imperative.parse` method to allow a string array.
  - Restructured the IDaemonResponse interface to provide information to CommandProcessor.

## `5.0.0-next.202201061509`

- Enhancement: Added `overwrite` option for `zowe config init` command to overwrite config files instead of merging new changes. [#1036](https://github.com/zowe/zowe-cli/issues/1036)

## `5.0.0-next.202201051456`

- BugFix: Fixed inconsistent error message when invalid CLI command is run in daemon mode. [zowe/zowe-cli#1081](https://github.com/zowe/zowe-cli/issues/1081)

## `5.0.0-next.202112221912`

- Enhancement: Added `delete` option to `config convert-profiles` command.

## `5.0.0-next.202112201553`

- BugFix: Fixed config auto-store may store secure properties in plain text if secure array is outside of subprofile in team config. [#709](https://github.com/zowe/imperative/issues/709)

## `5.0.0-next.202112171553`

- Enhancement: Added `config convert-profiles` command that converts v1 profiles to team config. [zowe/zowe-cli#896](https://github.com/zowe/zowe-cli/issues/896)
- Enhancement: Added `config edit` command that opens config JSON file in default text editor. [zowe/zowe-cli#1072](https://github.com/zowe/zowe-cli/issues/1072)

## `5.0.0-next.202112151934`

- BugFix: Removed `@internal` methods from type declarations so they don't appear in IntelliSense. [#679](https://github.com/zowe/imperative/issues/679)
- BugFix: Made the `ProfileInfo.initSessCfg` method public for easier instantiation of classes that extend AbstractSession.
- Deprecated: All methods in the `IHandlerParameters.profiles` class. Use the `ConfigProfiles` API for team config instead.

## `5.0.0-next.202112132158`

- Enhancement: Added an environment variable to control whether or not sensitive data will be masked in the console output.<br/>
  This behavior excludes any TRACE level logs for both, Imperative.log and AppName.log.<br/>
  This behavior also excludes properties defined as secure by the plugin developers.<br/>
  If the schema definition is not found, we will exclude the following properties: user, password, tokenValue, and keyPassphrase.<br/>
  More information: [zowe/zowe-cli #1106](https://github.com/zowe/zowe-cli/issues/1106)

## `5.0.0-next.202112101814`

- BugFix: Fixed daemon mode not loading secure properties in team config. [zowe/zowe-cli#1232](https://github.com/zowe/zowe-cli/issues/1232)

## `5.0.0-next.202112021611`

- BugFix: Fixed `config import` and `config init` behaving incorrectly when config JSON exists in higher level directory. [zowe/zowe-cli#1218](https://github.com/zowe/zowe-cli/issues/1218)
- BugFix: Fixed `config import` command not failing when positional argument "location" is missing.

## `5.0.0-next.202112012301`

- Enhancement: Changed CLI prompt input to be hidden for properties designated as secure in team config. [zowe/zowe-cli#1106](https://github.com/zowe/zowe-cli/issues/1106)
- BugFix: Improved error message when Keytar module fails to load. [#27](https://github.com/zowe/imperative/issues/27)
- **Next Breaking**
  - Removed the `ConfigProfiles.load` API method. Use the methods `ConfigLayers.find` and `ConfigSecure.securePropsForProfile` instead. [#568](https://github.com/zowe/imperative/issues/568)

## `5.0.0-next.202111301806`

- Enhancement: Added a utility function to get basic system architecture and platform info

## `5.0.0-next.202111292021`

- **Next Breaking**: Use JSON-based communication protocol between imperative daemon server and client.

## `5.0.0-next.202111192150`

- BugFix: Changed credentials to be stored securely by default for v1 profiles to be consistent with the experience for v2 profiles. [zowe/zowe-cli#1128](https://github.com/zowe/zowe-cli/issues/1128)
- **Next Breaking**
  - Removed the `credentialServiceName` property from ImperativeConfig. The default credential manager uses the `name` property instead.

## `5.0.0-next.202111101806`

- Enhancement: Added `dry-run` option for `zowe config init` command to preview changes instead of saving them to disk. [#1037](https://github.com/zowe/zowe-cli/issues/1037)
- Bugfix: Fix crashing issue related to reloading the config when `--dcd` option is specified [#943](https://github.com/zowe/zowe-cli/issues/943) [#1190](https://github.com/zowe/zowe-cli/issues/1190)

## `5.0.0-next.202111032034`

- Enhancement: Added `autoStore` property to config JSON files which defaults to true. When this property is enabled and the CLI prompts you to enter connection info, the values you enter will be saved to disk (or credential vault if they are secure) for future use. [zowe/zowe-cli#923](https://github.com/zowe/zowe-cli/issues/923)
- **Next Breaking**
  - Changed the default behavior of `Config.set` so that it no longer coerces string values to other types unless the `parseString` option is true.

## `5.0.0-next.202110201735`

- **LTS Breaking**
  - Changed the return value of the public `PluginManagementFacility.requirePluginModuleCallback` function
- BugFix: Updated the profiles list as soon as the plugin is installed.

## `5.0.0-next.202110191937`

- **Next Breaking**: Added the new, required, abstract method 'displayAutoInitChanges' to the 'BaseAutoInitHandler' class.

## `5.0.0-next.202110071645`

- Enhancement: Added `config update-schemas [--depth <value>]` command. [zowe/zowe-cli#1059](https://github.com/zowe/zowe-cli/issues/1059)
- Enhancement: Added the ability to update the global schema file when installing a new plugin. [zowe/zowe-cli#1059](https://github.com/zowe/zowe-cli/issues/1059)
- **Next Breaking**
  - Renamed public static function ConfigSchemas.loadProfileSchemas to ConfigSchemas.loadSchema

## `5.0.0-next.202110011948`

- **LTS Breaking**: Changed default log level from DEBUG to WARN for Imperative logger and app logger to reduce the volume of logs written to disk. [#634](https://github.com/zowe/imperative/issues/634)

## `5.0.0-next.202109281439`

- Enhancement: Added `config import` command that imports team config files from a local path or web URL. [#1083](https://github.com/zowe/zowe-cli/issues/1083)
- Enhancement: Added Help Doc examples for the `zowe config` group of commands. [#1061](https://github.com/zowe/zowe-cli/issues/1061)

## `5.0.0-next.202109031503`

- Enhancement: Log in to authentication service to obtain token value instead of prompting for it in `config secure` command.

## `5.0.0-next.202108181618`

- **LTS Breaking**: Make `fail-on-error` option true by default on `zowe plugins validate` command.

## `5.0.0-next.202108121732`

- Enhancement: Flattened the default profiles structure created by the `config init` command.
- **Next Breaking**: Split up authToken property in team config into tokenType and tokenValue properties to be consistent with Zowe v1 profiles.

## `5.0.0-next.202108062025`

- BugFix: Export all Config related interfaces.

## `5.0.0-next.202107122104`

- BugFix: Fixed secure credentials not being stored by the `config auto-init` command.

## `5.0.0-next.202107092101`

- Enhancement: Adds the `config auto-init` base handler and command builder, allowing a CLI to build a configuration auto-initialization command and handler
- Enhancement: Adds the optional `configAutoInitCommandConfig` interface to the IImperativeConfig interface, allowing for an auto-init command to be generated if a CLI supports it
- Enhancement: Better support for comments in JSON
- Bugfix: Revert schema changes related to additionalProperties. Re-enable IntelliSense when editing zowe.config.json files
- **Next Breaking**
  - Changed the schema paths and updated schema version

## `5.0.0-next.202106221817`

- **Next Breaking**
  - Replaced --user with --user-config on all config command groups due to conflict with --user option during config auto-initialization
  - Replaced --global with --global-config on all config command groups for consistency

## `5.0.0-next.202106212048`

- Enhancement: A new interface (IApimlSvcAttrs) was added. A property (apimlConnLookup) of that interface type was added to IImperativeConfig to enable plugins to tie themselves to an APIML service. Zowe-CLI can then ask APIML for the configuration data for the plugin to connect to that service.

## `5.0.0-next.202106041929`

- **LTS Breaking**: Removed the following previously deprecated items:
  - ICliLoadProfile.ICliILoadProfile -- use ICliLoadProfile.ICliLoadProfile
  - IImperativeErrorParms.suppressReport -- has not been used since 10/17/2018
  - IImperativeConfig.pluginBaseCliVersion -- has not been used since version 1.0.1
  - AbstractRestClient.performRest -- use AbstractRestClient.request
  - AbstractSession.HTTP_PROTOCOL -- use SessConstants.HTTP_PROTOCOL
  - AbstractSession.HTTPS_PROTOCOL -- use SessConstants.HTTPS_PROTOCOL
  - AbstractSession.TYPE_NONE -- use SessConstants.AUTH_TYPE_NONE
  - AbstractSession.TYPE_BASIC -- use SessConstants.AUTH_TYPE_BASIC
  - AbstractSession.TYPE_BEARER -- use SessConstants.AUTH_TYPE_BEARER
  - AbstractSession.TYPE_TOKEN -- use SessConstants.AUTH_TYPE_TOKEN

## `5.0.0-next.202104262004`

- Enhancement: Remove message about NPM peer dep warnings that no longer applies to npm@7.
- **LTS Breaking**: Imperative no longer requires plug-ins to include CLI package as a peer dependency. It is recommended that CLI plug-ins remove their peer dependency on @zowe/cli for improved compatibility with npm@7. This is a breaking change for plug-ins, as older versions of Imperative will fail to install a plug-in that lacks the CLI peer dependency.

## `5.0.0-next.202104140156`

- BugFix: Allow SCS to load new securely stored credentials. [#984](https://github.com/zowe/zowe-cli/issues/984)

## `5.0.0-next.202104071400`

- Enhancement: Add the ProfileInfo API to provide the following functionality:
  - Read configuration from disk.
  - Transparently read either a new team configuration or old style profiles.
  - Resolve order of precedence for profile argument values.
  - Provide information to enable callers to prompt for missing profile arguments.
  - Retain the location in which a profile or argument was found.
  - Automatically initialize CredentialManager, including an option to specify a custom keytar module.
  - Provide a means to postpone the loading of secure arguments until specifically requested by the calling app to delay loading sensitive data until it is needed.
  - Provide access to the lower-level Config API to fully manipulate the team configuration file.

## `5.0.0-next.202103111923`

- Enhancement: Allow custom directory to be specified for project config in `Config.load` method. [#544](https://github.com/zowe/imperative/issues/544)
- BugFix: Fixed Config object not exported at top level. [#543](https://github.com/zowe/imperative/issues/543)

## `5.0.0-next.202101292016`

- BugFix: Fixed error when Imperative APIs are called and "config" property of ImperativeConfig is not initialized. [#533](https://github.com/zowe/imperative/issues/533)

## `5.0.0-next.202101281717`

- Enhancement: Added new config API intended to replace the profiles API, and new "config" command group to manage config JSON files. The new API makes it easier for users to create, share, and switch between profile configurations.
- Deprecated: The "profiles" command group for managing global profiles in "{cliHome}/profiles". Use the new "config" command group instead.
- **LTS Breaking**: Removed "config" command group for managing app settings in "{cliHome}/imperative/settings.json". If app settings already exist they are still loaded for backwards compatibility. For storing app settings use the new config API instead.
- Enhancement: Added support for secure credential storage without any plug-ins required. Include the "keytar" package as a dependency in your CLI to make use of it.
- Enhancement: Added `deprecatedReplacement` property to `ICommandDefinition` to deprecate a command.

## `5.0.0-next.202010301408`

- Enhancement: Allow hidden options.

## `5.0.0-next.202010161240`

- Enhancement: Allow process exit code to be passed to daemon clients.

## `5.0.0-next.202009251501`

- Enhancement: add support for CLIs that want to run as a persistent process (daemon mode).

## `4.18.3`

- BugFix: Removed `moment` dependency.

## `4.18.2`

- BugFix: Updated `moment` dependency.

## `4.18.1`

- BugFix: Fixed AbstractRestClient returning compressed data in `causeErrors` property for streamed responses. [#753](https://github.com/zowe/imperative/issues/753)

## `4.18.0`

- Enhancement: Sorted output of `plugins list` command in alphabetical order to make it easier to read. [#489](https://github.com/zowe/imperative/issues/489)
- Enhancement: Added `--short` option to `plugins list` command to abbreviate its output. [#743](https://github.com/zowe/imperative/issues/743)
- BugFix: Fixed single character options rendered in help with double dash instead of single dash. [#638](https://github.com/zowe/imperative/issues/638)

## `4.17.6`

- BugFix: Fixed an error where, in certain situations, the web help displays data for another command with the same name. [#728](https://github.com/zowe/imperative/issues/728)
- BugFix: Fixed web help wrongly escaping characters inside code blocks. [#730](https://github.com/zowe/imperative/issues/730)

## `4.17.5`

- BugFix: Updated log4js and nanoid for improved security.

## `4.17.4`

- BugFix: Fixed --hw not adding new lines when `\n` is present in the text. [#715](https://github.com/zowe/imperative/issues/715)

## `4.17.3`

- BugFix: Fixed AbstractRestClient silently failing to decompress last chunk of gzip-compressed binary data that is truncated.

## `4.17.2`

- BugFix: Updated prettyjson and cli-table3 in order to lockdown the `colors` package. [#719](https://github.com/zowe/imperative/issues/719)
- BugFix: Updated markdown-it to address a vulnerability. [Snyk Report](https://security.snyk.io/vuln/SNYK-JS-MARKDOWNIT-2331914)

## `4.17.1`

- BugFix: Fixed an issue where plugin install and uninstall did not work with NPM version 8. [#683](https://github.com/zowe/imperative/issues/683)

## `4.17.0`

- Enhancement: Export the Imperative Command Tree on the data object of the `zowe --ac` command when `--rfj` is specified.

## `4.16.2`

- BugFix: Reverts hiding the cert-key-file path so users can see what path was specified and check if the file exists

## `4.16.1`

- BugFix: Updated dependencies to resolve problems with the ansi-regex package

## `4.16.0`

- Enhancement: Implemented the ability to authenticate using client certificates in PEM format.

## `4.15.1`

- Bugfix: Updated js-yaml to resolve a potential security issue

## `4.15.0`

- Enhancement: Improved command suggestions for mistyped commands, add aliases to command suggestions

## `4.14.0`

- Enhancement: The `plugins validate` command returns an error code when plugins have errors if the new `--fail-on-error` option is specified. Also added `--fail-on-warning` option to return with an error code when plugins have warnings. [#463](https://github.com/zowe/imperative/issues/463)
- BugFix: Fixed regression where characters are not correctly escaped in web help causing extra slashes ("\") to appear. [#644](https://github.com/zowe/imperative/issues/644)

## `4.13.4`

- BugFix: Added missing periods at the end of command group descriptions for consistency. [#55](https://github.com/zowe/imperative/issues/55)

## `4.13.3`

- Performance: Improved the way that HTTP response chunks are saved, reducing time complexity from O(n<sup>2</sup>) to O(n). This dramatically improves performance for larger requests. [#618](https://github.com/zowe/imperative/pull/618)

## `4.13.2`

- BugFix: Fixed web help examples description typo at line 440 in `packages/cmd/src/CommandPreparer.ts`. [#612](https://github.com/zowe/imperative/issues/612)
- BugFix: Fixed Markdown special characters not being escaped in web help for descriptions of positional options and examples. [#620](https://github.com/zowe/imperative/issues/620)
- BugFix: Fixed subgroups not being displayed under their own heading in web help. [#323](https://github.com/zowe/imperative/issues/323)

## `4.13.1`

- BugFix: Fixed active command tree item not updating in web help when scrolling. [#425](https://github.com/zowe/imperative/issues/425)
- BugFix: Fixed main page of web help not staying scrolled to top of page when loaded. [#525](https://github.com/zowe/imperative/issues/525)

## `4.13.0`

- Enhancement: Added headers[] option to TextUtils.getTable(). [#369](https://github.com/zowe/imperative/issues/369)
- BugFix: Print a subset of the `stdout` and `stderr` buffers when calling `mProgressApi`'s `endBar()` to prevent duplication of output.
- Bugfix: Replaced `this` with `ImperativeConfig.instance` in `ImperativeConfig.getCallerFile()`. [#5](https://github.com/zowe/imperative/issues/5)

## `4.12.0`

- Enhancement: Added decompression support for REST responses with Content-Encoding `gzip`, `deflate`, or `br`. [#318](https://github.com/zowe/imperative/issues/318)

## `4.11.2`

- BugFix: Added `Protocol` to the Error Details coming from the `AbstractRestClient`. [#539](https://github.com/zowe/imperative/issues/539)

## `4.11.1`

- BugFix: Fixed vulnerabilities by replacing marked with markdown-it and sanitize-html.
- BugFix: Fixed plugin install failing to install package from private registry.

## `4.11.0`

- Enhancement: Fixed plugin install commands which were broken in npm@7. [#457](https://github.com/zowe/imperative/issues/457)
- BugFix: Fixed incorrect formatting of code blocks in web help. [#535](https://github.com/zowe/imperative/issues/535)

## `4.10.2`

- BugFix: Fixed vulnerabilities by updating marked

## `4.10.1`

- BugFix: Fixed an issue when `TypeError` has been raised by `Logger.getCallerFileAndLineTag()` when there was not filename for a stack frame. [#449](https://github.com/zowe/imperative/issues/449)

## `4.10.0`

- Enhancement: Added an `arrayAllowDuplicate` option to the `ICommandOptionDefinition` interface. By default, the option value is set to `true` and duplicate values are allowed in an array. Specify `false` if you want Imperative to throw an error for duplicate array values. [#437](https://github.com/zowe/imperative/issues/437)

## `4.9.0`

- BugFix: Updated `opener` dependency due to command injection vulnerability on Windows - [GHSL-2020-145](https://securitylab.github.com/advisories/GHSL-2020-145-domenic-opener)
- Enhancement: Expose `trim` parameter from `wrap-ansi` within `TextUtils.wordWrap()`

## `4.8.1`

- BugFix: Fixed an issue with `ConnectionPropsForSessCfg` where the user would be prompted for user/password even if a token was present. [#436](https://github.com/zowe/imperative/pull/436)

## `4.8.0`

- Enhancement: Added the SSO Callback function, which allows applications to call their own functions while validating session properties (i.e. host, port, user, password, token, etc...). The callback option is named `getValuesBack`. [#422](https://github.com/zowe/imperative/issues/422)

## `4.7.6`

- Enhancement: Added support for dynamically generated cookie names. Updated `AbstractSession.storeCookie()` to process cookie names that are not fully known at build-time. [#431](https://github.com/zowe/imperative/pull/431)

## `4.7.5`

- BugFix: Added support for creating an array with `allowableValues`. Previously, array type options could fail in the Syntax Validator. [#428](https://github.com/zowe/imperative/issues/428)

## `4.7.4`

- Fix update profile API storing secure fields incorrectly when called without CLI args

## `4.7.3`

- Fix web help failing to load in Internet Explorer 11
- Fix `--help-web` not working on macOS when DISPLAY environment variable is undefined
- Change type of `ISession.tokenType` to "string" (for compatiblity with versions older than 4.7.0).

## `4.7.2`

- Hide sensitive session properties (user, password, and token value) in log file. Since 4.7.0, only password was hidden.

## `4.7.1`

- Don't load token value into Session object if user or password are supplied

## `4.7.0`

- Add the --dd flag to profile creation to allow the profile to be created without the default values specified for that profile.
- Use a token for authentication if a token is present in the underlying REST session object.
- Added a new ConnectionPropsForSessCfg.addPropsOrPrompt function that places credentials (including a possible token) into a session configuration object.
  - Plugins must use this function to create their sessions to gain the features of automatic token-handling and prompting for missing connection options.
  - Connection information is obtained from the command line, environment variables, a service profile, a base profile, or from an option's default value in a service profile's definition, in that order.
  - If key connection information is not supplied to any cor Zowe command, the command will prompt for:
    - host
    - port
    - user
    - and password
  - Any prompt will timeout after 30 seconds so that it will not hang an automated script.
- Add base profiles, a new type of profile which can store values shared between profiles of other types.
  - The properties that are currently recognized in a base profile are:
    - host
    - port
    - user
    - password
    - rejectUnauthorized
    - tokenType
    - tokenValue
  - To use base profiles in an Imperative-based CLI, define a `baseProfile` schema on your Imperative configuration object.
  - If the `baseProfile` schema is defined, base profile support will be added to any command that uses profiles.
- Due to new options (like tokenValue) help text will change. Plugin developers may have to update any mismatched snapshots in their automated tests.
- Updated the version of TypeScript from 3.7.4 to 3.8.0.
- Updated the version of TSLint from 5.x to 6.1.2.
- Add login and logout commands to get and delete/invalidate tokens
  - Add showToken flag to display token only, and not save it to the user profile
  - Add ability to create a user profile on login if no profile of that type existed previously

## `4.6.4`

- Fix optional secure fields not deleted when overwriting a profile

## `4.6.3`

- Update log4js to improve Webpack compatibility for extenders

## `4.6.2`

- Fix vulnerabilities by updating yargs

## `4.6.1`

- Update perf-timing version

## `4.6.0`

- Add Bearer token in rest Session

## `4.5.6`

- Fix allowable values not exactly matching input

## `4.5.5`

- Fix absence of default value text when falsy values are used.

## `4.5.4`

- Patched vulnerabilities.

## `4.5.3`

- Fixed alignment of output from `zowe plugins list` command.

## `4.5.2`

- Fix failure to load secure profile fields that are optional when no value is found. Thanks @tjohnsonBCM
- Don't load secure profile fields when deleting profile. Thanks @tjohnsonBCM
- Deprecate the interface `ICliILoadProfile`. Use `ICliLoadProfile` instead.

## `4.5.1`

- Check that password is defined when `AbstractSession` uses auth. Thanks @apsychogirl
- Expose `IRestOptions` type in the API. Thanks @apsychogirl

## `4.5.0`

- Add `request` function to `AbstractRestClient` that returns REST client object in response. Thanks @Alexandru-Dimitru
- Deprecate the method `AbstractRestClient.performRest`. Use `AbstractRestClient.request` instead.

## `4.0.0`

- Support `prompt*` as a value for any CLI option to enable interactive prompting.

## `3.0.0`

- Rename package from "@brightside/imperative" to "@zowe/imperative".
- Change name of config option "credential-manager" to "CredentialManager".<|MERGE_RESOLUTION|>--- conflicted
+++ resolved
@@ -2,12 +2,6 @@
 
 All notable changes to the Imperative package will be documented in this file.
 
-<<<<<<< HEAD
-## `8.8.4`
-
-- BugFix: Broken validation of positional arguments. [#2384](https://github.com/zowe/zowe-cli/pull/2384)
-- Enhancement: Added a test to validate it . [#2384](https://github.com/zowe/zowe-cli/pull/2384)
-=======
 
 ## `8.10.1`
 
@@ -17,7 +11,6 @@
 
 - BugFix: Modified location of Proxy-Authorization header to be located in the agent instead of the request. [#2389](https://github.com/zowe/zowe-cli/issues/2389)
 
->>>>>>> aa2d6e62
 
 ## `8.8.3`
 
