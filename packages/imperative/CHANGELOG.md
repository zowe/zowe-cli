--- conflicted
+++ resolved
@@ -2,7 +2,10 @@
 
 All notable changes to the Imperative package will be documented in this file.
 
-<<<<<<< HEAD
+## Recent Changes
+
+- Update: See `5.26.1` for details
+
 ## `8.0.0-next.202407232256`
 
 - Enhancement: Allowed boolean value (`false`) to be provided to the Credential Manager related function. [zowe-explorer-vscode#2622](https://github.com/zowe/zowe-explorer-vscode/issues/2622)
@@ -422,11 +425,10 @@
 ## `8.0.0-next.202311132045`
 
 - Major: First major version bump for V3
-=======
+
 ## `5.26.1`
 
 - Bugfix: Export new Proxy class from Zowe imperative package. [#2205](https://github.com/zowe/zowe-cli/pull/2205)
->>>>>>> 4c77606f
 
 ## `5.26.0`
 
