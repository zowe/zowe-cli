--- conflicted
+++ resolved
@@ -2,7 +2,6 @@
 
 All notable changes to the Imperative package will be documented in this file.
 
-<<<<<<< HEAD
 ## Recent Changes
 
 - Enhancement: Add client-side custom-event handling capabilities. [#2136](https://github.com/zowe/zowe-cli/pull/2136)
@@ -12,7 +11,7 @@
   - Added an `EventOperator` class to handle creation and deletion of `EventProcessors`.
   - Added an `EventUtils` class to contain all common utility methods for the Client Event Handling capabilities.
   - Added `IEmitter`, `IWatcher`, and `IEmitterAndWatcher` interfaces to expose what application developers should see.
-=======
+
 ## `8.0.0-next.202406061600`
 
 - BugFix: Updated `braces` dependency for technical currency. [#2158](https://github.com/zowe/zowe-cli/pull/2158)
@@ -25,7 +24,6 @@
 ## `8.0.0-next.202405211929`
 
 - BugFix: Fixed error "Only one instance of the Imperative Event Emitter is allowed" when running system tests. [#2146](https://github.com/zowe/zowe-cli/issues/2146)
->>>>>>> 7abeb308
 
 ## `8.0.0-next.202405151329`
 
