# Change Log

All notable changes to the Imperative package will be documented in this file.

<<<<<<< HEAD
## Recent Changes

- Enhancement: Added the function ConfigUtils.formGlobOrProjProfileNm and modified the function ConfigBuilder.build so that the 'zowe config init' command now generates a base profile name of 'global_base' or 'project_base', depending on whether a global or project configuration file is being generated. Related to Zowe Explorer issue https://github.com/zowe/zowe-explorer-vscode/issues/2682.
=======
## `8.0.0-next.202407112150`

- Enhancement: Add client-side custom-event handling capabilities. [#2136](https://github.com/zowe/zowe-cli/pull/2136)
- Next-Breaking: Refactored the Imperative Event Emitter class. [#2136](https://github.com/zowe/zowe-cli/pull/2136)
  - Removed the `ImperativeEventEmitter` class.
  - Added an `EventProcessor` class to handle event listening and emitting.
  - Added an `EventOperator` class to handle creation and deletion of `EventProcessors`.
  - Added an `EventUtils` class to contain all common utility methods for the Client Event Handling capabilities.
  - Added `IEmitter`, `IWatcher`, and `IEmitterAndWatcher` interfaces to expose what application developers should see.
>>>>>>> 407bdac9

## `8.0.0-next.202407051717`

- BugFix: V3 Breaking: Modified the ConvertV1Profiles.convert API to accept a new ProfileInfo option and initialize components sufficiently to enable VSCode apps to convert V1 profiles. [#2170](https://github.com/zowe/zowe-cli/issues/2170)

## `8.0.0-next.202407021516`

- BugFix: Updated dependencies for technical currency [#2188](https://github.com/zowe/zowe-cli/pull/2188)
- Update: See `5.25.0` for details

## `8.0.0-next.202406201950`

- Enhancement: Added `ProfileInfo.profileManagerWillLoad` function to verify the credential manager can load. [#2111](https://github.com/zowe/zowe-cli/issues/2111)

## `8.0.0-next.202406111958`

- LTS Breaking: Modified the @zowe/imperative SDK [#2083](https://github.com/zowe/zowe-cli/issues/2083)
  - Removed the following exported classes:
    - AbstractAuthHandler
    - AbstractCommandYargs
    - AbstractHelpGenerator
    - AbstractHelpGeneratorFactory
    - CommandPreparer
    - CommandProcessor
    - CommandUtils
    - CommandYargs
    - CompressionUtils
    - ConfigAutoStore
    - ConfigurationLoader
    - ConfigurationValidator
    - DefinitionTreeResolver
    - FailedCommandHandler
    - GroupCommandYargs
    - HelpConstants
    - HelpGeneratorFactory
    - ImperativeReject
    - LoggerConfigBuilder
    - LoggerUtils
    - RestStandAloneUtils
    - SharedOptions
    - SyntaxValidator
    - WebHelpManager
    - YargsConfigurer
    - YargsDefiner
  - Removed the following exported interfaces:
    - ICommandHandlerResponseChecker
    - ICommandHandlerResponseValidator
    - ICommandValidatorError
    - ICommandValidatorResponse
    - IConstructor
    - IHelpGenerator
    - IHelpGeneratorFactory
    - IYargsParms
    - IYargsResponse
  - Deprecated the following classes:
    - Operation
    - Operations

## `8.0.0-next.202406111728`

- Enhancement: Added `BufferBuilder` utility class to provide convenient way of downloading to a stream that can be read as a buffer. [#2167](https://github.com/zowe/zowe-cli/pull/2167)
- BugFix: Fixed error in REST client that when using stream could cause small data sets to download with incomplete contents. [#744](https://github.com/zowe/zowe-cli/issues/744)
- BugFix: Updated `micromatch` dependency for technical currency. [#2167](https://github.com/zowe/zowe-cli/pull/2167)

## `8.0.0-next.202406061600`

- BugFix: Updated `braces` dependency for technical currency. [#2158](https://github.com/zowe/zowe-cli/pull/2158)

## `8.0.0-next.202405241520`

- BugFix: Modified command output to show appropriate error message given available ImperativeError properties. [#1897](https://github.com/zowe/zowe-cli/issues/1897)
- Patch: Modify error text in SyntaxValidator.invalidOptionError. [#2138](https://github.com/zowe/zowe-cli/issues/2138)

## `8.0.0-next.202405211929`

- BugFix: Fixed error "Only one instance of the Imperative Event Emitter is allowed" when running system tests. [#2146](https://github.com/zowe/zowe-cli/issues/2146)

## `8.0.0-next.202405151329`

- Enhancement: Add client-side event handling capabilities. [#1987](https://github.com/zowe/zowe-cli/issues/1987)

## `8.0.0-next.202405061946`

- Enhancement: Consolidated the Zowe client log files into the same directory. [#2116](https://github.com/zowe/zowe-cli/issues/2116)
- Deprecated: The `IO.FILE_DELIM` constant. Use `path.posix.sep` instead or `path.sep` for better cross-platform support.
- Deprecated: The `LoggerConfigBuilder.DEFAULT_LOG_DIR` and `LoggerConfigBuilder.DEFAULT_LOG_FILE_DIR` constants. Use `LoggerConfigBuilder.DEFAULT_LOGS_DIR` instead.

## `8.0.0-next.202405031808`

- BugFix: Restore the previous precedence of token over password in AbstractRestClient [#2109](https://github.com/zowe/zowe-cli/issues/2109)

## `8.0.0-next.202404301428`

- Enhancement: Add informative messages before prompting for connection property values in the CLI callback function getValuesBack.

## `8.0.0-next.202404191414`

- Enhancement: Added a new class named ConvertV1Profiles to enable other apps to better convert V1 profiles into a current Zowe config file.
  - Refactored logic from convert-profiles.handler and ConfigBuilder.convert into ConvertV1Profiles.convert.
  - Removed ConfigBuilder.convert.
  - Replaced IConfigConvertResult with IConvertV1Profiles (which contains IConvertV1ProfResult).
  - Renamed class V1ProfileConversion (formerly known as ProfileIO) to V1ProfileRead for consistency.
    - Marked class V1ProfileRead as @internal.

## `8.0.0-next.202403272026`

- BugFix: Resolved technical currency by updating `markdown-it` dependency. [#2107](https://github.com/zowe/zowe-cli/pull/2107)

## `8.0.0-next.202403251613`

- BugFix: Fixed issue where the `ProfileInfo.addProfileTypeToSchema` function did not update the global schema if a project-level configuration was detected. [#2086](https://github.com/zowe/zowe-cli/issues/2086)
- BugFix: Updated debugging output for technical currency. [#2100](https://github.com/zowe/zowe-cli/pull/2100)

## `8.0.0-next.202403141949`
- LTS Breaking: Modified the @zowe/imperative SDK [#1703](https://github.com/zowe/zowe-cli/issues/1703)
  - Renamed class ProfileIO to V1ProfileConversion.
    - Removed the following obsolete V1 profile functions:
      - createProfileDirs
      - deleteProfile
      - exists
      - writeMetaFile
      - writeProfile
    - Removed the following obsolete V1 profile constant:
      - MAX_YAML_DEPTH
    - Changed fileToProfileName from public to private
  - Removed deprecated function ConfigProfiles.expandPath
    - Use ConfigProfiles.getProfilePathFromName
  - Removed deprecated function ProcessUtils.execAndCheckOutput
    - Use ExecUtils.spawnAndGetOutput

## `8.0.0-next.202403132009`

- Enhancement: Prompt for user/password on SSH commands when a token is stored in the config. [#2081](https://github.com/zowe/zowe-cli/pull/2081)

## `8.0.0-next.202403061549`

- V3 Breaking: Changed prompting logic to prompt for port if port provided is 0 [#2075](https://github.com/zowe/zowe-cli/issues/2075)
- BugFix: Fixed issue with peerDep warnings showing when a plug-in is installed and the version ranges satisfy the semver requirements. [#2067](https://github.com/zowe/zowe-cli/pull/2067)

## `8.0.0-next.202403041352`

- BugFix: Updated engine to Node 18.12.0. [#2074](https://github.com/zowe/zowe-cli/pull/2074)
- BugFix: Removed `profileVersion` from the response given by `--show-inputs-only` to fix [#1689](https://github.com/zowe/zowe-cli/issues/1689). Extended that change to the `config report-env` command, where similar soon-to-be obsolete v1 considerations occur.
- BugFix: Changed text displayed for configuration from "V2" to "TeamConfig" [#2019](https://github.com/zowe/zowe-cli/issues/2019)
- BugFix: Eliminated a Node Version Manager (NVM) GUI popup dialog which NVM now displays during the `zowe config report-env` command by removing the NVM version number from our report.
- Enhancement: Replaced the term "Team configuration" with "Zowe client configuration" in the `zowe config report-env` command.

- LTS Breaking: [#1703](https://github.com/zowe/zowe-cli/issues/1703)
  - Removed the following obsolete V1 profile interfaces:
    - @zowe/cli-test-utils
      - ISetupEnvironmentParms.createOldProfiles

    - @zowe/imperative
      - ICliLoadProfile
      - ICliLoadAllProfiles
      - ICommandLoadProfile
      - ICommandProfileTypeConfiguration.createProfileExamples
      - ICommandProfileTypeConfiguration.createProfileFromArgumentsHandler
      - ICommandProfileTypeConfiguration.updateProfileExamples
      - ICommandProfileTypeConfiguration.updateProfileFromArgumentsHandler
      - IDeleteProfile
      - ILoadAllProfiles
      - ILoadProfile
      - IProfileDeleted
      - IProfileManager.loadCounter
      - IProfileManagerFactory
      - IProfileSaved
      - IProfileValidated
      - ISaveProfile
      - ISaveProfileFromCliArgs
      - ISetDefaultProfile
      - IUpdateProfile
      - IUpdateProfileFromCliArgs
      - IValidateProfile
      - IValidateProfileForCLI
      - IValidateProfileWithSchema

  - Removed the following obsolete V1 profile classes/functions:
    - @zowe/core-for-zowe-sdk
      - File ProfileUtils.ts, which includes these functions:
        - getDefaultProfile
        - getZoweDir - moved to ProfileInfo.getZoweDir

    - @zowe/cli-test-utils
      - TempTestProfiles.forceOldProfiles
      - TestUtils.stripProfileDeprecationMessages

    - @zowe/imperative
      - AbstractProfileManager
        - Any remaining functions consolidated into CliProfileManager
      - AbstractProfileManagerFactory
      - BasicProfileManager
        - Any remaining functions consolidated into CliProfileManager
      - BasicProfileManagerFactory
      - CliProfileManager
        - clearDefault
        - configurations
        - constructFullProfilePath
        - delete
        - deleteProfile
        - deleteProfileFromDisk
        - getAllProfileNames
        - getDefaultProfileName
        - isProfileEmpty
        - load
        - loadAll
        - loadCounter
        - loadDependencies
        - loadFailed
        - loadProfile
        - loadSpecificProfile
        - locateExistingProfile
        - managerParameters
        - mergeProfiles
        - META_FILE_SUFFIX
        - PROFILE_EXTENSION
        - profileRootDirectory
        - profileTypeSchema
        - save
        - saveProfile
        - setDefault
        - update
        - updateProfile
        - validate
        - validateProfile
        - validateProfileAgainstSchema
        - validateProfileObject
        - validateRequiredDependenciesAreSpecified
      - CommandProfiles
        - getMeta
        - getAll
      - ImperativeProfileManagerFactory
      - ProfileInfo.usingTeamConfig
        - To detect if a team config exists, use ProfileInfo.getTeamConfig().exists
        - To detect if only V1 profiles exist, use ProfileInfo.onlyV1ProfilesExist

    - @zowe/zos-uss-for-zowe-sdk
        - SshBaseHandler
            - Removed the unused, protected property ‘mSshProfile’

  - Removed the following obsolete V1 profile constants:
    - @zowe/imperative
      - CoreMessages class
        - createProfileCommandSummary
        - createProfileDisableDefaultsDesc
        - createProfileOptionDesc
        - createProfileOptionOverwriteDesc
        - createProfilesCommandDesc
        - createProfilesCommandSummary
        - deleteProfileActionDesc
        - deleteProfileCommandDesc
        - deleteProfileDepsDesc
        - deleteProfileExample
        - deleteProfileForceOptionDesc
        - deleteProfileNameDesc
        - deleteProfilesCommandDesc
        - deleteProfilesCommandSummary
        - detailProfileCommandDesc
        - listGroupWithOnlyProfileCommandSummary
        - listGroupWithOnlyProfileDefaultDesc
        - listGroupWithOnlyProfilesDefinition
        - listGroupWithOnlyProfileSetDesc
        - listGroupWithOnlyProfilesSummary
        - listProfileCommandDesc
        - listProfileCommandSummary
        - listProfileExample
        - listProfileExampleShowContents
        - listProfileLoadedModulesOptionDesc
        - listProfilesFoundMessage
        - listProfilesNotFoundMessage
        - listProfileVerboseOptionDesc
        - locateProfilesDesc
        - overroteProfileMessage
        - profileCreatedSuccessfully
        - profileCreatedSuccessfullyAndPath
        - profileCreateErrorDetails
        - profileCreateErrorHeader
        - profileDeletedSuccessfully
        - profileDeleteErrorDetails
        - profileDeleteErrorHeader
        - profileDesc
        - profileLoadError
        - profileNotDeletedMessage
        - profileReviewMessage
        - profileUpdatedSuccessfullyAndPath
        - selectProfileNameDesc
        - setGroupWithOnlyProfilesCommandDesc
        - setGroupWithOnlyProfilesListDesc
        - setGroupWithOnlyProfilesSummary
        - setProfileActionDesc
        - setProfileActionSummary
        - setProfileExample
        - setProfileOptionDesc
        - showDependenciesCommandDesc
        - unableToCreateProfile
        - unableToDeleteProfile
        - unableToFindProfile
        - unableToLoadRequestedProfilesError
        - unexpectedProfileCreationError
        - unexpectedProfileLoadError
        - unexpectedProfilesLoadError
        - unexpectedProfileUpdateError
        - updateProfileActionDesc
        - updateProfileCommandDesc
        - updateProfileCommandSummary
        - validateProfileCommandDesc
        - validateProfileCommandSummary
        - validateProfileGroupDesc
        - validateProfileNameDesc
        - validateProfileOptionDesc
      - ProfilesConstants class
        - DEPRECATE_TO_CONFIG_EDIT
        - DEPRECATE_TO_CONFIG_INIT
        - DEPRECATE_TO_CONFIG_LIST
        - DEPRECATE_TO_CONFIG_SET
        - PROFILES_COMMAND_TYPE_KEY

  - Annotated the following items as @internal:
    - @zowe/imperative
      - CommandProfileLoader
      - ImperativeApi.profileManager
      - ProfileValidator

## `8.0.0-next.202402271901`

- BugFix: Fixed chalk functionality that was broken due to the use of the removed `.enabled` property. [#2071](https://github.com/zowe/zowe-cli/issues/2071)

## `8.0.0-next.202402261705`

- LTS Breaking: Updated `ICommandArguments` and `IHandlerParameters` to accept strings or numbers per Yargs changes. [#2069](https://github.com/zowe/zowe-cli/pull/2069)
- BugFix: Correct the examples displayed by the `--help-examples` command. [#1865](https://github.com/zowe/zowe-cli/issues/1865) and [#1715](https://github.com/zowe/zowe-cli/issues/1715)
- BugFix: Updated additional dependencies for technical currency. [#2061](https://github.com/zowe/zowe-cli/pull/2061)
- BugFix: Updated engine to Node 16.7.0. [#2061](https://github.com/zowe/zowe-cli/pull/2061)

## `8.0.0-next.202402221834`

- Enhancement: Added multiple APIs to the `ProfileInfo` class to help manage schemas between client applications. [#2012](https://github.com/zowe/zowe-cli/issues/2012)

## `8.0.0-next.202402211923`

- BugFix: Updated dependencies for technical currency. [#2057](https://github.com/zowe/zowe-cli/pull/2057)

## `8.0.0-next.202402132108`

- LTS Breaking: Added Zowe release version output for `--version` [#2028](https://github.com/zowe/zowe-cli/issues/2028)
- Enhancement: Added `name-only` alias to `root` on `config list` command [#1797](https://github.com/zowe/zowe-cli/issues/1797)
- BugFix: Resolved technical currency by updating `socks` transitive dependency


## `8.0.0-next.202401191954`

- LTS Breaking: Removed the following:
  - All 'profiles' commands, since they only worked with now-obsolete V1 profiles.
  - BasicProfileManager.initialize function
  - These interfaces:
    - IProfileManagerInit
    - IProfileInitialized

## `8.0.0-next.202401081937`

- BugFix: Fixed error message shown for null option definition to include details about which command caused the error. [#2002](https://github.com/zowe/zowe-cli/issues/2002)

## `8.0.0-next.202401031939`

- Enhancement: Revised help text for consistency [#1756](https://github.com/zowe/zowe-cli/issues/1756)

## `8.0.0-next.202311291643`

- LTS Breaking: Removed check for `ZOWE_EDITOR` environment variable in `ProcessUtils.openInEditor` [#1867](https://github.com/zowe/zowe-cli/issues/1867)

## `8.0.0-next.202311282012`

- LTS Breaking: Unpinned dependency versions to allow for patch/minor version updates for dependencies [#1968](https://github.com/zowe/zowe-cli/issues/1968)

## `8.0.0-next.202311141903`

- LTS Breaking: Removed the following previously deprecated items:
  - `flattenCommandTreeWithAliases()` -- Use `CommandUtils.flattenCommandTree()` instead
  - `AbstractAuthHandler.getPromptParams()` -- Use `getAuthHandlerApi()` instead
  - `BaseAuthHandler.getPromptParams()` -- Use `getAuthHandlerApi()` instead
  - `promptForInput()` -- Use the asynchronous method `readPrompt()` instead
  - `promptWithTimeout()` -- Use `readPrompt` instead which supports more options
  - `Imperative.envVariablePrefix` -- Use `ImperativeConfig.instance.envVariablePrefix` instead
  - `pluginHealthCheck()` -- Plugins that want to perform a health check can
    specify the `pluginLifeCycle` property to load a class from the plugin.
    The plugin can implement the `postInstall()` function of that class to perform
    a health check, or any other desired operation.
  - `IProfOpts.requireKeytar` -- removing the default implementation of `require("keytar")` from the caller app's node_modules folders

## `8.0.0-next.202311141517`

- LTS Breaking: Replaced the previously deprecated function AbstractCommandYargs.getBrightYargsResponse - use AbstractCommandYargs.getZoweYargsResponse

## `8.0.0-next.202311132045`

- Major: First major version bump for V3

## `5.25.0`

- Enhancement: Added `ProfileInfo.profileManagerWillLoad` function to verify the credential manager can load. [#2111](https://github.com/zowe/zowe-cli/issues/2111)
- Enhancement: Added support for proxy servers using a proxy http agent. Supports the usage of the environment variables HTTP_PROXY, HTTPS_PROXY (not case sensitive).
  - If any of these environment variables is set and depending how the Zowe session is configured for http or https, the REST client instantiates an appropriate http agent.
  - If the z/OS system uses self-signed certificates then the proxy server must be configured to accept them.
  - If the proxy server itself is configured with self-signed certificates then the user needs to either import these certificates on their workstation, use rejectUnauthorized in their Zowe profile, or use the (not recommended) nodejs variable NODE_TLS_REJECT_UNAUTHORIZED=0.
  - Zowe also looks for the environment variable NO_PROXY. These work with a simple comma separated list of hostnames that need to match with the hostname of the Zowe profile.

## `5.24.0`

- Enhancement: Added `BufferBuilder` utility class to provide convenient way of downloading to a stream that can be read as a buffer. [#2167](https://github.com/zowe/zowe-cli/pull/2167)
- BugFix: Fixed error in REST client that when using stream could cause small data sets to download with incomplete contents. [#744](https://github.com/zowe/zowe-cli/issues/744)
- BugFix: Updated `micromatch` dependency for technical currency. [#2167](https://github.com/zowe/zowe-cli/pull/2167)

## `5.23.4`

- BugFix: Updated `braces` dependency for technical currency. [#2157](https://github.com/zowe/zowe-cli/pull/2157)

## `5.23.3`

- BugFix: Modified error text in SyntaxValidator.invalidOptionError. [#2138](https://github.com/zowe/zowe-cli/issues/2138)

## `5.23.2`

- BugFix: Updated error text for invalid command options so that allowable values are displayed as strings instead of regular expressions when possible. [#1863](https://github.com/zowe/zowe-cli/issues/1863)
- BugFix: Fixed issue where the `ConfigSecure.securePropsForProfile` function did not list secure properties outside the active config layer. [zowe-explorer-vscode#2633](https://github.com/zowe/zowe-explorer-vscode/issues/2633)

## `5.23.1`

- BugFix: Restore the previous precedence of token over password in AbstractRestClient [#2109](https://github.com/zowe/zowe-cli/issues/2109)

## `5.23.0`

- Enhancement: Prompt for user/password on SSH commands when a token is stored in the config. [#2081](https://github.com/zowe/zowe-cli/pull/2081)

## `5.22.7`

- BugFix: Resolved technical currency by updating `markdown-it` dependency. [#2106](https://github.com/zowe/zowe-cli/pull/2106)

## `5.22.6`

- BugFix: Updated debugging output for technical currency. [#2098](https://github.com/zowe/zowe-cli/pull/2098)

## `5.22.5`

- BugFix: Fixed issue where the `ProfileInfo.addProfileTypeToSchema` function did not update the global schema if a project-level configuration was detected. [#2086](https://github.com/zowe/zowe-cli/issues/2086)

## `5.22.4`

- BugFix: Fixed race condition in `config convert-profiles` command that may fail to delete secure values for old profiles

## `5.22.3`

- BugFix: Resolved issue in `ProfileInfo` where schema comparisons fail, specifically when comparing the cached schema against a command-based schema during registration.

## `5.22.2`

- BugFix: Resolved technical currency by updating `socks` transitive dependency

## `5.22.0`

- BugFix: Updated `mustache` and `jsonschema` dependencies for technical currency.
- Enhancement: Added multiple APIs to the `ProfileInfo` class to help manage schemas between client applications. [#2012](https://github.com/zowe/zowe-cli/issues/2012)

## `5.21.0`

- Enhancement: Hid the progress bar if `CI` environment variable is set, or if `FORCE_COLOR` environment variable is set to `0`. [#1845](https://github.com/zowe/zowe-cli/issues/1845)
- BugFix: Fixed issue where secure property names could be returned for the wrong profile. [zowe-explorer#2633](https://github.com/zowe/vscode-extension-for-zowe/issues/2633)

## `5.20.2`

- BugFix: Fixed issue when a property is not found in `ProfileInfo.updateProperty({forceUpdate: true})`. [zowe-explorer#2493](https://github.com/zowe/vscode-extension-for-zowe/issues/2493)

## `5.20.1`

- BugFix: Fixed error message shown for null option definition to include details about which command caused the error. [#2002](https://github.com/zowe/zowe-cli/issues/2002)

## `5.19.0`

- Enhancement: Deprecated function AbstractCommandYargs.getBrightYargsResponse in favor of AbstractCommandYargs.getZoweYargsResponse
- Enhancement: Deprecated the 'bright' command as an alias for the 'zowe' command. The 'bright' command will be removed in Zowe V3.

## `5.18.4`

- BugFix: Removed out of date `Perf-Timing` performance timing package.

## `5.18.3`

- BugFix: Fix for `AbstactRestClient` failing to return when streaming a large dataset or USS file [#1805](https://github.com/zowe/zowe-cli/issues/1805), [#1813](https://github.com/zowe/zowe-cli/issues/1813), and [#1824](https://github.com/zowe/zowe-cli/issues/1824)

## `5.18.2`

- BugFix: Fixed normalization on stream chunk boundaries [#1815](https://github.com/zowe/zowe-cli/issues/1815)

## `5.18.1`

- BugFix: Fixed merging of profile properties in `ProfileInfo.createSession`. [#1008](https://github.com/zowe/imperative/issues/1008)

## `5.18.0`

- Enhancement: Replaced use of `node-keytar` with the new `keyring` module from `@zowe/secrets-for-zowe-sdk`. [zowe-cli#1622](https://github.com/zowe/zowe-cli/issues/1622)

## `5.17.0`

- Enhancement: Added `inSchema` property for ProfileInfo to indicate if argument is a known schema argument [#899](https://github.com/zowe/imperative/issues/899)

## `5.16.0`

- Enhancement: Handled unique cookie identifier in the form of dynamic token types. [#996](https://github.com/zowe/imperative/pull/996)
- Enhancement: Added a new utility method to `ImperativeExpect` to match regular expressions. [#996](https://github.com/zowe/imperative/pull/996)
- Enhancement: Added support for multiple login operations in a single `config secure` command execution. [#996](https://github.com/zowe/imperative/pull/996)
- BugFix: Allowed for multiple `auth logout` operations. [#996](https://github.com/zowe/imperative/pull/996)
- BugFix: Prevented `auto-init` from sending two `login` requests to the server. [#996](https://github.com/zowe/imperative/pull/996)

## `5.15.1`

- BugFix: Enabled NextVerFeatures.useV3ErrFormat() to form the right environment variable name even if Imperative.init() has not been called.

## `5.15.0`

- Enhancement: Enabled users to display errors in a more user-friendly format with the ZOWE_V3_ERR_FORMAT environment variable. [zowe-cli#935](https://github.com/zowe/zowe-cli/issues/935)

## `5.14.2`

- BugFix: Handle logic for if a null command handler is provided

## `5.14.1`

- BugFix: Fixed a logic error in the `config list` command that caused unwanted behavior when a positional and `--locations` were both passed in.

## `5.14.0`

- Enhancement: Added the function IO.giveAccessOnlyToOwner to restrict access to only the currently running user ID.
- Enhancement: Enable command arguments to change `{$Prefix}_EDITOR`. Updating IDiffOptions
to include names for the files that are to be compared. Updating IO.getDefaultTextEditor() for different os versions. Updating return value types for `CliUtils.readPrompt`. Changes made to support recent zowe cli work:
[zowe-cli#1672](https://github.com/zowe/zowe-cli/pull/1672)

## `5.13.2`

- BugFix: Reduced load time by searching for command definitions with `fast-glob` instead of `glob`.

## `5.13.1`

- BugFix: Removed validation of the deprecated pluginHealthCheck property. [#980](https://github.com/zowe/imperative/issues/980)

## `5.13.0`

- Enhancement: Alters TextUtils behavior slightly to enable daemon color support without TTY

## `5.12.0`

- Enhancement: Added `--prune` option to `zowe config secure` command to delete unused properties. [#547](https://github.com/zowe/imperative/issues/547)

## `5.11.1`

- BugFix: Fixed the `login` and `logout` handlers, fixing the `li` and `lo` aliases.

## `5.11.0`

- Enhancement: Added `credMgrOverride` property to `IProfOpts` interface that can be used to override credential manager in the ProfileInfo API. [zowe-cli#1632](https://github.com/zowe/zowe-cli/issues/1632)
- Deprecated: The `requireKeytar` property on the `IProfOpts` interface. Use the `credMgrOverride` property instead and pass the callback that requires Keytar to `ProfileCredentials.defaultCredMgrWithKeytar`.

## `5.10.0`

- Enhancement: Added AbstractPluginLifeCycle to enable plugins to write their own postInstall and preUninstall functions, which will be automatically called by the 'zowe plugins" install and uninstall commands.

- Enhancement: Added pluginLifeCycle property to IImperativeConfig to enable a plugin to specify the path name to its own module which implements the AbstractPluginLifeCycle class.

- Enhancement: Added a list of known credential manager overrides to imperative. When a credential manager cannot be loaded, a list of valid credential managers will be displayed in an error message.

- Enhancement: Added a CredentialManagerOverride class containing utility functions to replace the default CLI credential manager or restore the default CLI credential manager. Plugins which implement a credential manager override can call these utilities from their AbstractPluginLifeCycle functions.

- Enhancement: Added documentation [Overriding_the_default_credential_manager](https://github.com/zowe/imperative/blob/master/doc/Plugin%20Architecture/Overriding_the_default_credential_manager.md) describing the techniques for overriding the default CLI credential manager with a plugin.

## `5.9.3`

- BugFix: Fixed broken plugin install command for Windows when file has a space in the name

## `5.9.2`

- BugFix: Fixed plugin install error not displayed correctly. [#954](https://github.com/zowe/imperative/issues/954)

## `5.9.1`

- BugFix: Fixed environment file not applying to daemon client environment variables

## `5.9.0`

- Enhancement: Adds `~/.<cli_name>.env.json` file to provide environment variables to the Imperative framework during Imperative initialization
  - Allows sites without environment variable access to specify process specific environment variables
  - Changes require daemon reload to take effect
  - SDK method is available as part of `EnvFileUtils` export

## `5.8.3`

- BugFix: Fixed `--help-examples` option failing on command groups. [zowe-cli#1617](https://github.com/zowe/zowe-cli/issues/1617)

## `5.8.2`

- BugFix: Fixed npm not found on `zowe plugins install` when using daemon mode in Windows. [zowe-cli#1615](https://github.com/zowe/zowe-cli/issues/1615)

## `5.8.1`

- BugFix: Fixed web help not showing top-level options like `--version` for the "zowe" command. [#927](https://github.com/zowe/imperative/issues/927)
- BugFix: Removed `--help-examples` option from CLI help for commands since it only applies to groups. [#928](https://github.com/zowe/imperative/issues/928)

## `5.8.0`

- Enhancement: Add `ProfileInfo.removeKnownProperty`, a convenience method for removing properties in addition to `ProfileInfo.updateKnownProperty`. [#917](https://github.com/zowe/imperative/issues/917)
- Enhancement: Allow type `IProfArgValue` to be of type `undefined` to support removing properties more easily. [#917](https://github.com/zowe/imperative/issues/917)

## `5.7.7`

- BugFix: Fixed `IO.writeFileAsync` method throwing uncatchable errors. [#896](https://github.com/zowe/imperative/issues/896)

## `5.7.6`

- BugFix: Fixed a logic error where chained command handlers would cause plugin validation to fail [#320](https://github.com/zowe/imperative/issues/320)

## `5.7.5`

- BugFix: Fixed ProfileInfo API failing to load schema for v1 profile when schema exists but no profiles of that type exist. [#645](https://github.com/zowe/imperative/issues/645)
- BugFix: Updated return type of `ProfileInfo.getDefaultProfile` method to indicate that it returns null when no profile exists for the specified type.

## `5.7.4`

- BugFix: Exported the IAuthHandlerApi from imperative package [#839](https://github.com/zowe/imperative/issues/839)

## `5.7.3`

- BugFix: Exported `AppSettings` for cli and other apps to use [#840](https://github.com/zowe/imperative/issues/840)

## `5.7.2`

- BugFix: Added validation for null/undefined command definitions [#868](https://github.com/zowe/imperative/issues/868)

## `5.7.1`

- BugFix: Updated plugins `--login` command option to behave as expected when running in an NPM 9 environment
- BugFix: Cleaned up uses of execSync in Imperative where it makes sense to do so.

## `5.7.0`

- Enhancement: Add `zowe config report-env` command to show a diagnostic report of the CLI's working environment.

## `5.6.0`

- Extend zowe plugins verbs to show information for a plugin's first steps [#1325](https://github.com/zowe/zowe-cli/issues/1325)

## `5.5.4`

- BugFix: Updated `glob` and `js-yaml` dependencies for technical currency.

## `5.5.3`

- BugFix: Updated `diff2html` and `npm-package-arg` dependencies for technical currency.
- BugFix: Fixed inconsistent behavior of Config API introduced in the last version. It now skips loading project config layers when project directory is `false` instead of an empty string.

## `5.5.2`

- BugFix: Updated `Config.search` API to skip loading project config layers when project directory is an empty string. [#883](https://github.com/zowe/imperative/issues/883)

## `5.5.1`

- BugFix: Prevented base profile secure-property lookup on the global layer when there is not default base profile. [#881](https://github.com/zowe/imperative/issues/881)

## `5.5.0`

- Enhancement: Added ZOWE_CLI_PLUGINS_DIR environment variable to override location where plugins are installed. [zowe/zowe-cli#1483](https://github.com/zowe/zowe-cli/issues/1483)
- BugFix: Fixed exception when non-string passed to ImperativeExpect.toBeDefinedAndNonBlank(). [#856](https://github.com/zowe/imperative/issues/856)

## `5.4.3`

- BugFix: Removed periods in command example descriptions so descriptions look syntactically correct. [#795](https://github.com/zowe/imperative/issues/795)
- BugFix: Improved performance of ProfileInfo API to load large team config files. [zowe/vscode-extension-for-zowe#1911](https://github.com/zowe/vscode-extension-for-zowe/issues/1911)
- BugFix: Fixed dot-separated words incorrectly rendered as links in the web help. [#869](https://github.com/zowe/imperative/issues/869)

## `5.4.2`

- BugFix: Web-diff template directory included in files section of package.json file.

## `5.4.1`

- BugFix: Changed the default log level of `Console` class from "debug" to "warn". In Zowe v2 the `Logger` class was changed to have a default log level of "warn" but we missed updating the `Console` class to make it behave consistently. If you want a different log level, you can change it after initializing the console like this: `console.level = "info";` [zowe/zowe-cli#511](https://github.com/zowe/zowe-cli/issues/511)

## `5.4.0`

- Enhancement: Added Diff utility features for getting differences between two files and open diffs in browser. Also added web diff generator for creating web diff dir at the cli home.

## `5.3.8`

- BugFix: Introduced examples for setting default profiles in `zowe config set` Examples section. [#1428](https://github.com/zowe/zowe-cli/issues/1428)

## `5.3.7`

- BugFix: Fixed error when installing plug-ins that do not define profiles. [#859](https://github.com/zowe/imperative/issues/859)

## `5.3.6`

- BugFix: Removed some extraneous dependencies. [#477](https://github.com/zowe/imperative/issues/477)

## `5.3.5`

- BugFix: Fixed `DefaultHelpGenerator` unable to find module "ansi-colors" when Imperative is imported.

## `5.3.4`

- BugFix: Added ANSI escape codes trimming for the Web Help. [#704](https://github.com/zowe/imperative/issues/704)
- BugFix: Fixed `AbstractRestClient` not converting LF line endings to CRLF for every line when downloading large files on Windows. [zowe/zowe-cli#1458](https://github.com/zowe/zowe-cli/issues/1458)
- BugFix: Fixed `zowe --version --rfj` including a trailing newline in the version field. [#842](https://github.com/zowe/imperative/issues/842)
- BugFix: Fixed `--response-format-json` option not supported by some commands in daemon mode. [#843](https://github.com/zowe/imperative/issues/843)

## `5.3.3`

- Expose the isSecured functionality from the ProfilesCredentials [#549](https://github.com/zowe/imperative/issues/549)
- Allow the ConfigAutoStore to store plain-text properties that are defined as secure in the schema (e.g. user, password) [zowe/vscode-extension-for-zowe#1804](https://github.com/zowe/vscode-extension-for-zowe/issues/1804)

## `5.3.2`

- BugFix: Fixed `ProfileInfo.readProfilesFromDisk` failing when team config files and old-school profile directory do not exist.
- BugFix: Fixed `ProfileInfo.updateProperty` not updating properties that are newly present after reloading team config.
- BugFix: Fixed ProfileInfo API not detecting secure credential manager after profiles have been reloaded.
- **Note:** If you are developing an SDK that uses the ProfileInfo API, use the method `ProfileInfo.getTeamConfig` instead of `ImperativeConfig.instance.config` which may contain outdated config or be undefined.

## `5.3.1`

- BugFix: Fixed `config init` saving empty string values to config file when prompt was skipped.
- BugFix: Fixed `ConfigLayers.read` skipping load of secure property values.
- BugFix: Improved performance of `ConfigLayers.activate` by skipping config reload if the active layer directory has not changed.
- BugFix: Removed `async` keyword from `ConfigLayers.read` and `ConfigLayers.write` methods since they do not contain asynchronous code.

## `5.3.0`

- Enhancement: Added environmental variable support to the ProfileInfo APIs by defaulting `homeDir` to `cliHome`. [zowe/vscode-extension-for-zowe#1777](https://github.com/zowe/vscode-extension-for-zowe/issues/1777)
- BugFix: Updated `cli-table3` dependency for performance improvements.
- BugFix: Fixed `config init` not replacing empty values with prompted for values in team config. [#821](https://github.com/zowe/imperative/issues/821)

## `5.2.2`

- BugFix: Fixed `config secure` not respecting the `rejectUnauthorized` property in team config. [#813](https://github.com/zowe/imperative/issues/813)
- BugFix: Fixed `config import` not respecting the `rejectUnauthorized` property in team config. [#816](https://github.com/zowe/imperative/issues/816)

## `5.2.1`

- BugFix: Fixed issue where `config auto-init` may fail to create project config when global config already exists. [#810](https://github.com/zowe/imperative/issues/810)

## `5.2.0`

- Enhancement: Adds the ability for CLIs and Plug-ins to override some of the prompting logic if an alternate property is set.
- BugFix: Fixed `osLoc` information returning project level paths instead of the global layer. [#805](https://github.com/zowe/imperative/pull/805)
- BugFix: Fixed `autoStore` not being checked by `updateKnownProperty`. [#806](https://github.com/zowe/imperative/pull/806)
- BugFix: Fixed `plugins uninstall` command failing when there is a space in the install path.

## `5.1.0`

- Enhancement: Introduced flag `--show-inputs-only` to show the inputs of the command
that would be used if a command were executed.
- Enhancement: Added dark theme to web help that is automatically used when system-wide dark mode is enabled.
- BugFix: Fixed ProfileInfo API `argTeamConfigLoc` not recognizing secure fields in multi-layer operations. [#800](https://github.com/zowe/imperative/pull/800)
- BugFix: Fixed ProfileInfo API `updateKnownProperty` possibly storing information in the wrong location due to optional osLoc information. [#800](https://github.com/zowe/imperative/pull/800)

## `5.0.2`

- BugFix: Fixed a bug where, upon trying to create a V1 profile containing no secure properties, if the credential manager cannot access the credential vault, an error would be thrown.

## `5.0.1`

- BugFix: Fixed ProfileInfo API targeting default base profile instead of the operating layer's base profile. [#791](https://github.com/zowe/imperative/issues/791)

## `5.0.0`

- Major: Introduced Team Profiles, Daemon mode, and more. See the prerelease items below for more details.

## `5.0.0-next.202204142147`

- BugFix: Fixed missing `osLoc` information from `ProfileInfo.getAllProfiles()`. [#771](https://github.com/zowe/imperative/issues/771)
- BugFix: Fixed updateKnownProperty saving to the active layer instead of the layer of the desired profile.
- Enhancement: Added the ability to exclude the home directory from `ProfileInfo.getAllProfiles()`. [#787](https://github.com/zowe/imperative/issues/771)

## `5.0.0-next.202204131728`

- BugFix: Fixed `autoStore` property not being merged properly between team config layers.

## `5.0.0-next.202204111131`

- BugFix: Updated `moment` dependency.

## `5.0.0-next.202204081605`

- BugFix: Fixed `config set` command not respecting the property type defined in the schema. [#772](https://github.com/zowe/imperative/issues/772)

## `5.0.0-next.202204051515`

- Enhancement: Added support for profile name aliases in team config so that `--zosmf-profile lpar1` falls back to profile "zosmf_lpar1" if "lpar1" does not exist.
- BugFix: Reworded potentially misleading output of `config convert-profiles` command mentioning obsolete plug-ins.
- BugFix: Made `--dry-run` and `--prompt` options mutually exclusive on `config init` command.
- **Next Breaking**: The team config API method `config.api.profiles.get` now returns `null` if a profile doesn't exist unless `mustExist` is false. [#518](https://github.com/zowe/imperative/issues/518)
- BugFix: Added the ability to read option values from aliases. Enhanced backward compatibility with V1 profiles. [#770](https://github.com/zowe/imperative/issues/770)

## `5.0.0-next.202203311701`

- BugFix: Allowed `ProfileCredentials.isSecured` to be insecure on teamConfig based on existing secure fields. [#762](https://github.com/zowe/imperative/issues/762)

## `5.0.0-next.202203231534`

- Enhancement: Added JSON property autocompletion to `secure` array in team config files. [zowe/zowe-cli#1187](https://github.com/zowe/zowe-cli/issues/1187)
- BugFix: Fixed incorrect description for untyped profiles in team config files. [zowe/zowe-cli#1303](https://github.com/zowe/zowe-cli/issues/1303)
- **Next Breaking**: Schema files created or updated with the above changes are not backward compatible with older versions of Imperative.

## `5.20.0`

- Enhancement: Added the ability to `forceUpdate` a property using the `ProfileInfo.updateProperty` method. [zowe-explorer#2493](https://github.com/zowe/vscode-extension-for-zowe/issues/2493)

## `5.0.0-next.202203222132`

- BugFix: Reverted unintentional breaking change that prevented `DefaultCredentialManager` from finding Keytar outside of calling CLI's node_modules folder.

## `5.0.0-next.202203211501`

- Enhancement: Enhanced secure ProfileInfo APIs with user-defined secure properties. [#739](https://github.com/zowe/imperative/issues/739)
- Enhancement: Introduced `updateKnownProperty` which will update a given property in most cases and `resolve(false)` otherwise.
- Enhancement: Introduced `updateProperty` which takes care of special cases where the property is not found.
- Enhancement: Allowed adding and removing properties from the ProfileInfo class.
- Enhancement: Allowed properties to be stored securely from the ProfileInfo class. `v2 profiles only`
- BugFix: Removed user-defined secure properties if `getSecureValues: false`. [#738](https://github.com/zowe/imperative/issues/738)
- BugFix: Removed strict requirement of `IHandlerParameter` from the `ConfigAutoStore` class by implementing helper methods.
- BugFix: Allowed `private loadSchema` function to return the corresponding schema for a user config. [#758](https://github.com/zowe/imperative/issues/758)

## `5.0.0-next.202203181826`

- BugFix: Fixed a bug where the `<APP>_EDITOR` environment variable was not being respected in a graphical environment [zowe/zowe-cli#1335](https://github.com/zowe/zowe-cli/issues/1335)
- BugFix: Fixed AbstractRestClient returning compressed data in `causeErrors` property for streamed responses. [#753](https://github.com/zowe/imperative/issues/753)

## `5.0.0-next.202203091934`

- Enhancement: Added prompt for base profile host property to `zowe config init`. [zowe/zowe-cli#1219](https://github.com/zowe/zowe-cli/issues/1219)
- **Next Breaking**
  - The `getSecureValue` callback property has been renamed to `getValueBack` on the `IConfigBuilderOpts` interface.
  - If your plug-in defines profile properties with `includeInTemplate` and `secure` both true, the `config init` command no longer prompts for their values.

## `5.0.0-next.202203072228`

- BugFix: Removed extra space in help text following option name [#745](https://github.com/zowe/imperative/issues/745).
- BugFix: Fixed Ctrl+C (SIGINT) response to CLI prompts throwing an error rather than exiting silently.

## `5.0.0-next.202202232039`

- Enhancement: Added `stdin` property to `IHandlerParameters` which defaults to `process.stdin` and can be overridden with another readable stream in daemon mode.
  - This may be a breaking change for unit tests that mock the `IHandlerParameters` interface since a required property has been added.
- **Next Breaking**: Replaced `IYargsContext` interface with `IDaemonContext` and renamed `yargsContext` property of `ImperativeConfig.instance` to `daemonContext`. A context object is no longer supplied to `yargs` since it gets parsed as CLI arguments which is undesired behavior.

## `5.0.0-next.202202111730`

- **Next Breaking**: Changed the default behavior of `Config.save` and `ConfigSecure.save` APIs to save only the active config layer. [#732](https://github.com/zowe/imperative/issues/732)

## `5.0.0-next.202202111433`

- Enhancement: Convert previously used profile property names into V2-compliant property names during the `zowe config convert-profiles` command. Conversions are: hostname -> host, username -> user, pass -> password.

## `5.0.0-next.202201311918`

- BugFix: Fixed useful debugging information missing from error message when Keytar module fails to load.

## `5.0.0-next.202201102100`

- BugFix: Fixed ZOWE_CLI_HOME environment variable not respected by team config in daemon mode. [zowe/zowe-cli#1240](https://github.com/zowe/zowe-cli/issues/1240)

## `5.0.0-next.202201071721`

- Enhancement: Replaced hidden `--dcd` option used by CommandProcessor in daemon mode with IDaemonResponse object.
- **Next Breaking**
    - Changed the "args" type on the `Imperative.parse` method to allow a string array.
    - Restructured the IDaemonResponse interface to provide information to CommandProcessor.

## `5.0.0-next.202201061509`

- Enhancement: Added `overwrite` option for `zowe config init` command to overwrite config files instead of merging new changes. [#1036](https://github.com/zowe/zowe-cli/issues/1036)

## `5.0.0-next.202201051456`

- BugFix: Fixed inconsistent error message when invalid CLI command is run in daemon mode. [zowe/zowe-cli#1081](https://github.com/zowe/zowe-cli/issues/1081)

## `5.0.0-next.202112221912`

- Enhancement: Added `delete` option to `config convert-profiles` command.

## `5.0.0-next.202112201553`

- BugFix: Fixed config auto-store may store secure properties in plain text if secure array is outside of subprofile in team config. [#709](https://github.com/zowe/imperative/issues/709)

## `5.0.0-next.202112171553`

- Enhancement: Added `config convert-profiles` command that converts v1 profiles to team config. [zowe/zowe-cli#896](https://github.com/zowe/zowe-cli/issues/896)
- Enhancement: Added `config edit` command that opens config JSON file in default text editor. [zowe/zowe-cli#1072](https://github.com/zowe/zowe-cli/issues/1072)

## `5.0.0-next.202112151934`

- BugFix: Removed `@internal` methods from type declarations so they don't appear in IntelliSense. [#679](https://github.com/zowe/imperative/issues/679)
- BugFix: Made the `ProfileInfo.initSessCfg` method public for easier instantiation of classes that extend AbstractSession.
- Deprecated: All methods in the `IHandlerParameters.profiles` class. Use the `ConfigProfiles` API for team config instead.

## `5.0.0-next.202112132158`

- Enhancement: Added an environment variable to control whether or not sensitive data will be masked in the console output.<br/>
    This behavior excludes any TRACE level logs for both, Imperative.log and AppName.log.<br/>
    This behavior also excludes properties defined as secure by the plugin developers.<br/>
    If the schema definition is not found, we will exclude the following properties: user, password, tokenValue, and keyPassphrase.<br/>
    More information: [zowe/zowe-cli #1106](https://github.com/zowe/zowe-cli/issues/1106)

## `5.0.0-next.202112101814`

- BugFix: Fixed daemon mode not loading secure properties in team config. [zowe/zowe-cli#1232](https://github.com/zowe/zowe-cli/issues/1232)

## `5.0.0-next.202112021611`

- BugFix: Fixed `config import` and `config init` behaving incorrectly when config JSON exists in higher level directory. [zowe/zowe-cli#1218](https://github.com/zowe/zowe-cli/issues/1218)
- BugFix: Fixed `config import` command not failing when positional argument "location" is missing.

## `5.0.0-next.202112012301`

- Enhancement: Changed CLI prompt input to be hidden for properties designated as secure in team config. [zowe/zowe-cli#1106](https://github.com/zowe/zowe-cli/issues/1106)
- BugFix: Improved error message when Keytar module fails to load. [#27](https://github.com/zowe/imperative/issues/27)
- **Next Breaking**
    - Removed the `ConfigProfiles.load` API method. Use the methods `ConfigLayers.find` and `ConfigSecure.securePropsForProfile` instead. [#568](https://github.com/zowe/imperative/issues/568)

## `5.0.0-next.202111301806`

- Enhancement: Added a utility function to get basic system architecture and platform info

## `5.0.0-next.202111292021`

- **Next Breaking**: Use JSON-based communication protocol between imperative daemon server and client.

## `5.0.0-next.202111192150`

- BugFix: Changed credentials to be stored securely by default for v1 profiles to be consistent with the experience for v2 profiles. [zowe/zowe-cli#1128](https://github.com/zowe/zowe-cli/issues/1128)
- **Next Breaking**
    - Removed the `credentialServiceName` property from ImperativeConfig. The default credential manager uses the `name` property instead.

## `5.0.0-next.202111101806`

- Enhancement: Added `dry-run` option for `zowe config init` command to preview changes instead of saving them to disk. [#1037](https://github.com/zowe/zowe-cli/issues/1037)
- Bugfix: Fix crashing issue related to reloading the config when `--dcd` option is specified [#943](https://github.com/zowe/zowe-cli/issues/943) [#1190](https://github.com/zowe/zowe-cli/issues/1190)

## `5.0.0-next.202111032034`

- Enhancement: Added `autoStore` property to config JSON files which defaults to true. When this property is enabled and the CLI prompts you to enter connection info, the values you enter will be saved to disk (or credential vault if they are secure) for future use. [zowe/zowe-cli#923](https://github.com/zowe/zowe-cli/issues/923)
- **Next Breaking**
    - Changed the default behavior of `Config.set` so that it no longer coerces string values to other types unless the `parseString` option is true.

## `5.0.0-next.202110201735`

- **LTS Breaking**
    - Changed the return value of the public `PluginManagementFacility.requirePluginModuleCallback` function
- BugFix: Updated the profiles list as soon as the plugin is installed.

## `5.0.0-next.202110191937`

- **Next Breaking**: Added the new, required, abstract method 'displayAutoInitChanges' to the 'BaseAutoInitHandler' class.

## `5.0.0-next.202110071645`

- Enhancement: Added `config update-schemas [--depth <value>]` command. [zowe/zowe-cli#1059](https://github.com/zowe/zowe-cli/issues/1059)
- Enhancement: Added the ability to update the global schema file when installing a new plugin. [zowe/zowe-cli#1059](https://github.com/zowe/zowe-cli/issues/1059)
- **Next Breaking**
    - Renamed public static function ConfigSchemas.loadProfileSchemas to ConfigSchemas.loadSchema

## `5.0.0-next.202110011948`

- **LTS Breaking**: Changed default log level from DEBUG to WARN for Imperative logger and app logger to reduce the volume of logs written to disk. [#634](https://github.com/zowe/imperative/issues/634)

## `5.0.0-next.202109281439`

- Enhancement: Added `config import` command that imports team config files from a local path or web URL. [#1083](https://github.com/zowe/zowe-cli/issues/1083)
- Enhancement: Added Help Doc examples for the `zowe config` group of commands. [#1061](https://github.com/zowe/zowe-cli/issues/1061)

## `5.0.0-next.202109031503`

- Enhancement: Log in to authentication service to obtain token value instead of prompting for it in `config secure` command.

## `5.0.0-next.202108181618`

- **LTS Breaking**: Make `fail-on-error` option true by default on `zowe plugins validate` command.

## `5.0.0-next.202108121732`

- Enhancement: Flattened the default profiles structure created by the `config init` command.
- **Next Breaking**: Split up authToken property in team config into tokenType and tokenValue properties to be consistent with Zowe v1 profiles.

## `5.0.0-next.202108062025`

- BugFix: Export all Config related interfaces.

## `5.0.0-next.202107122104`

- BugFix: Fixed secure credentials not being stored by the `config auto-init` command.

## `5.0.0-next.202107092101`

- Enhancement: Adds the `config auto-init` base handler and command builder, allowing a CLI to build a configuration auto-initialization command and handler
- Enhancement: Adds the optional `configAutoInitCommandConfig` interface to the IImperativeConfig interface, allowing for an auto-init command to be generated if a CLI supports it
- Enhancement: Better support for comments in JSON
- Bugfix: Revert schema changes related to additionalProperties. Re-enable IntelliSense when editing zowe.config.json files
- **Next Breaking**
    - Changed the schema paths and updated schema version

## `5.0.0-next.202106221817`

- **Next Breaking**
    - Replaced --user with --user-config on all config command groups due to conflict with --user option during config auto-initialization
    - Replaced --global with --global-config on all config command groups for consistency

## `5.0.0-next.202106212048`

- Enhancement: A new interface (IApimlSvcAttrs) was added. A property (apimlConnLookup) of that interface type was added to IImperativeConfig to enable plugins to tie themselves to an APIML service. Zowe-CLI can then ask APIML for the configuration data for the plugin to connect to that service.

## `5.0.0-next.202106041929`

- **LTS Breaking**: Removed the following previously deprecated items:
    - ICliLoadProfile.ICliILoadProfile -- use ICliLoadProfile.ICliLoadProfile
    - IImperativeErrorParms.suppressReport -- has not been used since 10/17/2018
    - IImperativeConfig.pluginBaseCliVersion -- has not been used since version 1.0.1
    - AbstractRestClient.performRest -- use AbstractRestClient.request
    - AbstractSession.HTTP_PROTOCOL -- use SessConstants.HTTP_PROTOCOL
    - AbstractSession.HTTPS_PROTOCOL -- use SessConstants.HTTPS_PROTOCOL
    - AbstractSession.TYPE_NONE -- use SessConstants.AUTH_TYPE_NONE
    - AbstractSession.TYPE_BASIC -- use SessConstants.AUTH_TYPE_BASIC
    - AbstractSession.TYPE_BEARER -- use SessConstants.AUTH_TYPE_BEARER
    - AbstractSession.TYPE_TOKEN -- use SessConstants.AUTH_TYPE_TOKEN

## `5.0.0-next.202104262004`

- Enhancement: Remove message about NPM peer dep warnings that no longer applies to npm@7.
- **LTS Breaking**: Imperative no longer requires plug-ins to include CLI package as a peer dependency. It is recommended that CLI plug-ins remove their peer dependency on @zowe/cli for improved compatibility with npm@7. This is a breaking change for plug-ins, as older versions of Imperative will fail to install a plug-in that lacks the CLI peer dependency.

## `5.0.0-next.202104140156`

- BugFix: Allow SCS to load new securely stored credentials. [#984](https://github.com/zowe/zowe-cli/issues/984)

## `5.0.0-next.202104071400`

- Enhancement: Add the ProfileInfo API to provide the following functionality:
    - Read configuration from disk.
    - Transparently read either a new team configuration or old style profiles.
    - Resolve order of precedence for profile argument values.
    - Provide information to enable callers to prompt for missing profile arguments.
    - Retain the location in which a profile or argument was found.
    - Automatically initialize CredentialManager, including an option to specify a custom keytar module.
    - Provide a means to postpone the loading of secure arguments until specifically requested by the calling app to delay loading sensitive data until it is needed.
    - Provide access to the lower-level Config API to fully manipulate the team configuration file.

## `5.0.0-next.202103111923`

- Enhancement: Allow custom directory to be specified for project config in `Config.load` method. [#544](https://github.com/zowe/imperative/issues/544)
- BugFix: Fixed Config object not exported at top level. [#543](https://github.com/zowe/imperative/issues/543)

## `5.0.0-next.202101292016`

- BugFix: Fixed error when Imperative APIs are called and "config" property of ImperativeConfig is not initialized. [#533](https://github.com/zowe/imperative/issues/533)

## `5.0.0-next.202101281717`

- Enhancement: Added new config API intended to replace the profiles API, and new "config" command group to manage config JSON files. The new API makes it easier for users to create, share, and switch between profile configurations.
- Deprecated: The "profiles" command group for managing global profiles in "{cliHome}/profiles". Use the new "config" command group instead.
- **LTS Breaking**: Removed "config" command group for managing app settings in "{cliHome}/imperative/settings.json". If app settings already exist they are still loaded for backwards compatibility. For storing app settings use the new config API instead.
- Enhancement: Added support for secure credential storage without any plug-ins required. Include the "keytar" package as a dependency in your CLI to make use of it.
- Enhancement: Added `deprecatedReplacement` property to `ICommandDefinition` to deprecate a command.

## `5.0.0-next.202010301408`

- Enhancement: Allow hidden options.

## `5.0.0-next.202010161240`

- Enhancement:  Allow process exit code to be passed to daemon clients.

## `5.0.0-next.202009251501`

- Enhancement: add support for CLIs that want to run as a persistent process (daemon mode).

## `4.18.3`

- BugFix: Removed `moment` dependency.

## `4.18.2`

- BugFix: Updated `moment` dependency.

## `4.18.1`

- BugFix: Fixed AbstractRestClient returning compressed data in `causeErrors` property for streamed responses. [#753](https://github.com/zowe/imperative/issues/753)

## `4.18.0`

- Enhancement: Sorted output of `plugins list` command in alphabetical order to make it easier to read. [#489](https://github.com/zowe/imperative/issues/489)
- Enhancement: Added `--short` option to `plugins list` command to abbreviate its output. [#743](https://github.com/zowe/imperative/issues/743)
- BugFix: Fixed single character options rendered in help with double dash instead of single dash. [#638](https://github.com/zowe/imperative/issues/638)

## `4.17.6`

- BugFix: Fixed an error where, in certain situations, the web help displays data for another command with the same name. [#728](https://github.com/zowe/imperative/issues/728)
- BugFix: Fixed web help wrongly escaping characters inside code blocks. [#730](https://github.com/zowe/imperative/issues/730)

## `4.17.5`

- BugFix: Updated log4js and nanoid for improved security.

## `4.17.4`

- BugFix: Fixed --hw not adding new lines when `\n` is present in the text. [#715](https://github.com/zowe/imperative/issues/715)

## `4.17.3`

- BugFix: Fixed AbstractRestClient silently failing to decompress last chunk of gzip-compressed binary data that is truncated.

## `4.17.2`

- BugFix: Updated prettyjson and cli-table3 in order to lockdown the `colors` package. [#719](https://github.com/zowe/imperative/issues/719)
- BugFix: Updated markdown-it to address a vulnerability. [Snyk Report](https://security.snyk.io/vuln/SNYK-JS-MARKDOWNIT-2331914)

## `4.17.1`

- BugFix: Fixed an issue where plugin install and uninstall did not work with NPM version 8. [#683](https://github.com/zowe/imperative/issues/683)

## `4.17.0`

- Enhancement: Export the Imperative Command Tree on the data object of the `zowe --ac` command when `--rfj` is specified.

## `4.16.2`

- BugFix: Reverts hiding the cert-key-file path so users can see what path was specified and check if the file exists

## `4.16.1`

- BugFix: Updated dependencies to resolve problems with the ansi-regex package

## `4.16.0`

- Enhancement: Implemented the ability to authenticate using client certificates in PEM format.

## `4.15.1`

- Bugfix: Updated js-yaml to resolve a potential security issue

## `4.15.0`

- Enhancement: Improved command suggestions for mistyped commands, add aliases to command suggestions

## `4.14.0`

- Enhancement: The `plugins validate` command returns an error code when plugins have errors if the new `--fail-on-error` option is specified. Also added `--fail-on-warning` option to return with an error code when plugins have warnings. [#463](https://github.com/zowe/imperative/issues/463)
- BugFix: Fixed regression where characters are not correctly escaped in web help causing extra slashes ("\") to appear. [#644](https://github.com/zowe/imperative/issues/644)

## `4.13.4`

- BugFix: Added missing periods at the end of command group descriptions for consistency. [#55](https://github.com/zowe/imperative/issues/55)

## `4.13.3`

- Performance: Improved the way that HTTP response chunks are saved, reducing time complexity from O(n<sup>2</sup>) to O(n). This dramatically improves performance for larger requests. [#618](https://github.com/zowe/imperative/pull/618)

## `4.13.2`

- BugFix: Fixed web help examples description typo at line 440 in `packages/cmd/src/CommandPreparer.ts`. [#612](https://github.com/zowe/imperative/issues/612)
- BugFix: Fixed Markdown special characters not being escaped in web help for descriptions of positional options and examples. [#620](https://github.com/zowe/imperative/issues/620)
- BugFix: Fixed subgroups not being displayed under their own heading in web help. [#323](https://github.com/zowe/imperative/issues/323)

## `4.13.1`

- BugFix: Fixed active command tree item not updating in web help when scrolling. [#425](https://github.com/zowe/imperative/issues/425)
- BugFix: Fixed main page of web help not staying scrolled to top of page when loaded. [#525](https://github.com/zowe/imperative/issues/525)

## `4.13.0`

- Enhancement: Added headers[] option to TextUtils.getTable(). [#369](https://github.com/zowe/imperative/issues/369)
- BugFix: Print a subset of the `stdout` and `stderr` buffers when calling `mProgressApi`'s `endBar()` to prevent duplication of output.
- Bugfix: Replaced `this` with `ImperativeConfig.instance` in `ImperativeConfig.getCallerFile()`. [#5](https://github.com/zowe/imperative/issues/5)

## `4.12.0`

- Enhancement: Added decompression support for REST responses with Content-Encoding `gzip`, `deflate`, or `br`. [#318](https://github.com/zowe/imperative/issues/318)

## `4.11.2`

- BugFix: Added `Protocol` to the Error Details coming from the `AbstractRestClient`. [#539](https://github.com/zowe/imperative/issues/539)

## `4.11.1`

- BugFix: Fixed vulnerabilities by replacing marked with markdown-it and sanitize-html.
- BugFix: Fixed plugin install failing to install package from private registry.

## `4.11.0`

- Enhancement: Fixed plugin install commands which were broken in npm@7. [#457](https://github.com/zowe/imperative/issues/457)
- BugFix: Fixed incorrect formatting of code blocks in web help. [#535](https://github.com/zowe/imperative/issues/535)

## `4.10.2`

- BugFix: Fixed vulnerabilities by updating marked

## `4.10.1`

- BugFix: Fixed an issue when `TypeError` has been raised by `Logger.getCallerFileAndLineTag()` when there was not filename for a stack frame. [#449](https://github.com/zowe/imperative/issues/449)

## `4.10.0`

- Enhancement: Added an `arrayAllowDuplicate` option to the `ICommandOptionDefinition` interface. By default, the option value is set to `true` and duplicate values are allowed in an array. Specify `false` if you want Imperative to throw an error for duplicate array values. [#437](https://github.com/zowe/imperative/issues/437)

## `4.9.0`

- BugFix: Updated `opener` dependency due to command injection vulnerability on Windows - [GHSL-2020-145](https://securitylab.github.com/advisories/GHSL-2020-145-domenic-opener)
- Enhancement: Expose `trim` parameter from `wrap-ansi` within `TextUtils.wordWrap()`

## `4.8.1`

- BugFix: Fixed an issue with `ConnectionPropsForSessCfg` where the user would be prompted for user/password even if a token was present. [#436](https://github.com/zowe/imperative/pull/436)

## `4.8.0`

- Enhancement: Added the SSO Callback function, which allows applications to call their own functions while validating session properties (i.e. host, port, user, password, token, etc...). The callback option is named `getValuesBack`. [#422](https://github.com/zowe/imperative/issues/422)

## `4.7.6`

- Enhancement: Added support for dynamically generated cookie names. Updated `AbstractSession.storeCookie()` to process cookie names that are not fully known at build-time. [#431](https://github.com/zowe/imperative/pull/431)

## `4.7.5`

- BugFix: Added support for creating an array with `allowableValues`. Previously, array type options could fail in the Syntax Validator. [#428](https://github.com/zowe/imperative/issues/428)

## `4.7.4`

- Fix update profile API storing secure fields incorrectly when called without CLI args

## `4.7.3`

- Fix web help failing to load in Internet Explorer 11
- Fix `--help-web` not working on macOS when DISPLAY environment variable is undefined
- Change type of `ISession.tokenType` to "string" (for compatiblity with versions older than 4.7.0).

## `4.7.2`

- Hide sensitive session properties (user, password, and token value) in log file. Since 4.7.0, only password was hidden.

## `4.7.1`

- Don't load token value into Session object if user or password are supplied

## `4.7.0`

- Add the --dd flag to profile creation to allow the profile to be created without the default values specified for that profile.
- Use a token for authentication if a token is present in the underlying REST session object.
- Added a new ConnectionPropsForSessCfg.addPropsOrPrompt function that places credentials (including a possible token) into a session configuration object.
    - Plugins must use this function to create their sessions to gain the features of automatic token-handling and prompting for missing connection options.
    - Connection information is obtained from the command line, environment variables, a service profile, a base profile, or from an option's default value in a service profile's definition, in that order.
    - If key connection information is not supplied to any cor Zowe command, the command will prompt for:
        -  host
        -  port
        -  user
        -  and password
    - Any prompt will timeout after 30 seconds so that it will not hang an automated script.
- Add base profiles, a new type of profile which can store values shared between profiles of other types.
    - The properties that are currently recognized in a base profile are:
        - host
        - port
        - user
        - password
        - rejectUnauthorized
        - tokenType
        - tokenValue
    - To use base profiles in an Imperative-based CLI, define a `baseProfile` schema on your Imperative configuration object.
    - If the `baseProfile` schema is defined, base profile support will be added to any command that uses profiles.
- Due to new options (like tokenValue) help text will change. Plugin developers may have to update any mismatched snapshots in their automated tests.
- Updated the version of TypeScript from 3.7.4 to 3.8.0.
- Updated the version of TSLint from 5.x to 6.1.2.
- Add login and logout commands to get and delete/invalidate tokens
  - Add showToken flag to display token only, and not save it to the user profile
  - Add ability to create a user profile on login if no profile of that type existed previously

## `4.6.4`

- Fix optional secure fields not deleted when overwriting a profile

## `4.6.3`

- Update log4js to improve Webpack compatibility for extenders

## `4.6.2`

- Fix vulnerabilities by updating yargs

## `4.6.1`

- Update perf-timing version

## `4.6.0`

- Add Bearer token in rest Session

## `4.5.6`

- Fix allowable values not exactly matching input

## `4.5.5`

- Fix absence of default value text when falsy values are used.

## `4.5.4`

- Patched vulnerabilities.

## `4.5.3`

- Fixed alignment of output from `zowe plugins list` command.

## `4.5.2`

- Fix failure to load secure profile fields that are optional when no value is found. Thanks @tjohnsonBCM
- Don't load secure profile fields when deleting profile. Thanks @tjohnsonBCM
- Deprecate the interface `ICliILoadProfile`. Use `ICliLoadProfile` instead.

## `4.5.1`

- Check that password is defined when `AbstractSession` uses auth. Thanks @apsychogirl
- Expose `IRestOptions` type in the API. Thanks @apsychogirl

## `4.5.0`

- Add `request` function to `AbstractRestClient` that returns REST client object in response. Thanks @Alexandru-Dimitru
- Deprecate the method `AbstractRestClient.performRest`. Use `AbstractRestClient.request` instead.

## `4.0.0`

- Support `prompt*` as a value for any CLI option to enable interactive prompting.

## `3.0.0`

- Rename package from "@brightside/imperative" to "@zowe/imperative".
- Change name of config option "credential-manager" to "CredentialManager".<|MERGE_RESOLUTION|>--- conflicted
+++ resolved
@@ -2,11 +2,10 @@
 
 All notable changes to the Imperative package will be documented in this file.
 
-<<<<<<< HEAD
 ## Recent Changes
 
 - Enhancement: Added the function ConfigUtils.formGlobOrProjProfileNm and modified the function ConfigBuilder.build so that the 'zowe config init' command now generates a base profile name of 'global_base' or 'project_base', depending on whether a global or project configuration file is being generated. Related to Zowe Explorer issue https://github.com/zowe/zowe-explorer-vscode/issues/2682.
-=======
+
 ## `8.0.0-next.202407112150`
 
 - Enhancement: Add client-side custom-event handling capabilities. [#2136](https://github.com/zowe/zowe-cli/pull/2136)
@@ -16,7 +15,6 @@
   - Added an `EventOperator` class to handle creation and deletion of `EventProcessors`.
   - Added an `EventUtils` class to contain all common utility methods for the Client Event Handling capabilities.
   - Added `IEmitter`, `IWatcher`, and `IEmitterAndWatcher` interfaces to expose what application developers should see.
->>>>>>> 407bdac9
 
 ## `8.0.0-next.202407051717`
 
