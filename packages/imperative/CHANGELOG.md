--- conflicted
+++ resolved
@@ -2,15 +2,13 @@
 
 All notable changes to the Imperative package will be documented in this file.
 
-<<<<<<< HEAD
 ## Recent Changes
 
 - Enhancement: Added optional `proxy` object to ISession interface for extenders to pass a ProxyVariables object that would override the environment variables if in place. [#2330](https://github.com/zowe/zowe-cli/pull/2330)
-=======
+
 ## `8.6.1`
 
 - BugFix: Handled an HTTP 1.1 race condition where an SDK user may experience an ECONNRESET error if a session was reused on Node 20 and above due to HTTP Keep-Alive. [#2339](https://github.com/zowe/zowe-cli/pull/2339)
->>>>>>> 1d2cdc92
 
 ## `8.3.1`
 
