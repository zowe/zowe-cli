# Change Log

All notable changes to the Imperative package will be documented in this file.

<<<<<<< HEAD
## Recent Changes

- BugFix: Fixed issue [1689](https://github.com/zowe/zowe-cli/issues/1689) by removing `profileVersion` from the response given by `--show-inputs-only`. Extended that change to the `config report-env` command, where similar soon-to-be obsolete v1 considerations occur.
- BugFix: Changed text displayed for configuration from "V2" to "TeamConfig" [#2019](https://github.com/zowe/zowe-cli/issues/2019)
- BugFix: Eliminated a Node Version Manager (NVM) GUI popup dialog which NVM now displays during the `zowe config report-env` command by removing the NVM version number from our report.
- Enhancement: Replaced the term "Team configuration" with "Zowe client configuration" in the `zowe config report-env` command.

- LTS Breaking: [#1703](https://github.com/zowe/zowe-cli/issues/1703)
  - Removed the following obsolete V1 profile interfaces:
    - @zowe/cli-test-utils
      - ISetupEnvironmentParms.createOldProfiles

    - @zowe/imperative
      - ICliLoadProfile
      - ICliLoadAllProfiles
      - ICommandLoadProfile
      - ICommandProfileTypeConfiguration.createProfileExamples
      - ICommandProfileTypeConfiguration.createProfileFromArgumentsHandler
      - ICommandProfileTypeConfiguration.updateProfileExamples
      - ICommandProfileTypeConfiguration.updateProfileFromArgumentsHandler
      - IDeleteProfile
      - ILoadAllProfiles
      - ILoadProfile
      - IProfileDeleted
      - IProfileManager.loadCounter
      - IProfileManagerFactory
      - IProfileSaved
      - IProfileValidated
      - ISaveProfile
      - ISaveProfileFromCliArgs
      - ISetDefaultProfile
      - IUpdateProfile
      - IUpdateProfileFromCliArgs
      - IValidateProfile
      - IValidateProfileForCLI
      - IValidateProfileWithSchema

  - Removed the following obsolete V1 profile classes/functions:
    - @zowe/core-for-zowe-sdk
      - getDefaultProfile
      - getZoweDir

    - @zowe/cli-test-utils
      - TempTestProfiles.forceOldProfiles
      - TestUtils.stripProfileDeprecationMessages

    - @zowe/imperative
      - AbstractProfileManager
        - Any remaining functions consolidated into CliProfileManager
      - AbstractProfileManagerFactory
      - BasicProfileManager
        - Any remaining functions consolidated into CliProfileManager
      - BasicProfileManagerFactory
      - CliProfileManager
        - clearDefault
        - configurations
        - constructFullProfilePath
        - delete
        - deleteProfile
        - deleteProfileFromDisk
        - getAllProfileNames
        - getDefaultProfileName
        - isProfileEmpty
        - load
        - loadAll
        - loadCounter
        - loadDependencies
        - loadFailed
        - loadProfile
        - loadSpecificProfile
        - locateExistingProfile
        - managerParameters
        - mergeProfiles
        - META_FILE_SUFFIX
        - PROFILE_EXTENSION
        - profileRootDirectory
        - profileTypeSchema
        - save
        - saveProfile
        - setDefault
        - update
        - updateProfile
        - validate
        - validateProfile
        - validateProfileAgainstSchema
        - validateProfileObject
        - validateRequiredDependenciesAreSpecified
      - CommandProfiles
        - getMeta
        - getAll
      - ImperativeProfileManagerFactory
      - ProfileInfo.usingTeamConfig
        - To detect if a team config exists, use ProfileInfo.getTeamConfig
        - To detect if only V1 profiles exist, use ProfileInfo.onlyV1ProfilesExist

    - @zowe/zos-uss-for-zowe-sdk
        - SshBaseHandler
            - Removed the unused, protected property ‘mSshProfile’

  - Removed the following obsolete V1 profile constants:
    - @zowe/imperative
      - CoreMessages class
        - createProfileCommandSummary
        - createProfileDisableDefaultsDesc
        - createProfileOptionDesc
        - createProfileOptionOverwriteDesc
        - createProfilesCommandDesc
        - createProfilesCommandSummary
        - deleteProfileActionDesc
        - deleteProfileCommandDesc
        - deleteProfileDepsDesc
        - deleteProfileExample
        - deleteProfileForceOptionDesc
        - deleteProfileNameDesc
        - deleteProfilesCommandDesc
        - deleteProfilesCommandSummary
        - detailProfileCommandDesc
        - listGroupWithOnlyProfileCommandSummary
        - listGroupWithOnlyProfileDefaultDesc
        - listGroupWithOnlyProfilesDefinition
        - listGroupWithOnlyProfileSetDesc
        - listGroupWithOnlyProfilesSummary
        - listProfileCommandDesc
        - listProfileCommandSummary
        - listProfileExample
        - listProfileExampleShowContents
        - listProfileLoadedModulesOptionDesc
        - listProfilesFoundMessage
        - listProfilesNotFoundMessage
        - listProfileVerboseOptionDesc
        - locateProfilesDesc
        - overroteProfileMessage
        - profileCreatedSuccessfully
        - profileCreatedSuccessfullyAndPath
        - profileCreateErrorDetails
        - profileCreateErrorHeader
        - profileDeletedSuccessfully
        - profileDeleteErrorDetails
        - profileDeleteErrorHeader
        - profileDesc
        - profileLoadError
        - profileNotDeletedMessage
        - profileReviewMessage
        - profileUpdatedSuccessfullyAndPath
        - selectProfileNameDesc
        - setGroupWithOnlyProfilesCommandDesc
        - setGroupWithOnlyProfilesListDesc
        - setGroupWithOnlyProfilesSummary
        - setProfileActionDesc
        - setProfileActionSummary
        - setProfileExample
        - setProfileOptionDesc
        - showDependenciesCommandDesc
        - unableToCreateProfile
        - unableToDeleteProfile
        - unableToFindProfile
        - unableToLoadRequestedProfilesError
        - unexpectedProfileCreationError
        - unexpectedProfileLoadError
        - unexpectedProfilesLoadError
        - unexpectedProfileUpdateError
        - updateProfileActionDesc
        - updateProfileCommandDesc
        - updateProfileCommandSummary
        - validateProfileCommandDesc
        - validateProfileCommandSummary
        - validateProfileGroupDesc
        - validateProfileNameDesc
        - validateProfileOptionDesc
      - ProfilesConstants class
        - DEPRECATE_TO_CONFIG_EDIT
        - DEPRECATE_TO_CONFIG_INIT
        - DEPRECATE_TO_CONFIG_LIST
        - DEPRECATE_TO_CONFIG_SET
        - PROFILES_COMMAND_TYPE_KEY

  - Annotated the following items as @internal:
    - @zowe/imperative
      - CommandProfileLoader
      - ImperativeApi.profileManager
      - ProfileValidator
=======
## `8.0.0-next.202402271901`

- BugFix: Fixed chalk functionality that was broken due to the use of the removed `.enabled` property. [#2071](https://github.com/zowe/zowe-cli/issues/2071)
>>>>>>> 7b64e117

## `8.0.0-next.202402261705`

- LTS Breaking: Updated `ICommandArguments` and `IHandlerParameters` to accept strings or numbers per Yargs changes. [#2069](https://github.com/zowe/zowe-cli/pull/2069)
- BugFix: Correct the examples displayed by the `--help-examples` command. [#1865](https://github.com/zowe/zowe-cli/issues/1865) and [#1715](https://github.com/zowe/zowe-cli/issues/1715)
- BugFix: Updated additional dependencies for technical currency. [#2061](https://github.com/zowe/zowe-cli/pull/2061)
- BugFix: Updated engine to Node 16.7.0. [#2061](https://github.com/zowe/zowe-cli/pull/2061)

## `8.0.0-next.202402221834`

- Enhancement: Added multiple APIs to the `ProfileInfo` class to help manage schemas between client applications. [#2012](https://github.com/zowe/zowe-cli/issues/2012)

## `8.0.0-next.202402211923`

- BugFix: Updated dependencies for technical currency. [#2057](https://github.com/zowe/zowe-cli/pull/2057)

## `8.0.0-next.202402132108`

- LTS Breaking: Added Zowe release version output for `--version` [#2028](https://github.com/zowe/zowe-cli/issues/2028)
- Enhancement: Added `name-only` alias to `root` on `config list` command [#1797](https://github.com/zowe/zowe-cli/issues/1797)
- BugFix: Resolved technical currency by updating `socks` transitive dependency


## `8.0.0-next.202401191954`

- LTS Breaking: Removed the following:
  - All 'profiles' commands, since they only worked with now-obsolete V1 profiles.
  - BasicProfileManager.initialize function
  - These interfaces:
    - IProfileManagerInit
    - IProfileInitialized

## `8.0.0-next.202401081937`

- BugFix: Fixed error message shown for null option definition to include details about which command caused the error. [#2002](https://github.com/zowe/zowe-cli/issues/2002)

## `8.0.0-next.202401031939`

- Enhancement: Revised help text for consistency [#1756](https://github.com/zowe/zowe-cli/issues/1756)

## `8.0.0-next.202311291643`

- LTS Breaking: Removed check for `ZOWE_EDITOR` environment variable in `ProcessUtils.openInEditor` [#1867](https://github.com/zowe/zowe-cli/issues/1867)

## `8.0.0-next.202311282012`

- LTS Breaking: Unpinned dependency versions to allow for patch/minor version updates for dependencies [#1968](https://github.com/zowe/zowe-cli/issues/1968)

## `8.0.0-next.202311141903`

- LTS Breaking: Removed the following previously deprecated items:
  - `flattenCommandTreeWithAliases()` -- Use `CommandUtils.flattenCommandTree()` instead
  - `AbstractAuthHandler.getPromptParams()` -- Use `getAuthHandlerApi()` instead
  - `BaseAuthHandler.getPromptParams()` -- Use `getAuthHandlerApi()` instead
  - `promptForInput()` -- Use the asynchronous method `readPrompt()` instead
  - `promptWithTimeout()` -- Use `readPrompt` instead which supports more options
  - `Imperative.envVariablePrefix` -- Use `ImperativeConfig.instance.envVariablePrefix` instead
  - `pluginHealthCheck()` -- Plugins that want to perform a health check can
    specify the `pluginLifeCycle` property to load a class from the plugin.
    The plugin can implement the `postInstall()` function of that class to perform
    a health check, or any other desired operation.
  - `IProfOpts.requireKeytar` -- removing the default implementation of `require("keytar")` from the caller app's node_modules folders

## `8.0.0-next.202311141517`

- LTS Breaking: Replaced the previously deprecated function AbstractCommandYargs.getBrightYargsResponse - use AbstractCommandYargs.getZoweYargsResponse

## `8.0.0-next.202311132045`

- Major: First major version bump for V3

## `5.22.4`

- BugFix: Fixed race condition in `config convert-profiles` command that may fail to delete secure values for old profiles

## `5.22.3`

- BugFix: Resolved issue in `ProfileInfo` where schema comparisons fail, specifically when comparing the cached schema against a command-based schema during registration.

## `5.22.2`

- BugFix: Resolved technical currency by updating `socks` transitive dependency

## `5.22.0`

- BugFix: Updated `mustache` and `jsonschema` dependencies for technical currency.
- Enhancement: Added multiple APIs to the `ProfileInfo` class to help manage schemas between client applications. [#2012](https://github.com/zowe/zowe-cli/issues/2012)

## `5.21.0`

- Enhancement: Hid the progress bar if `CI` environment variable is set, or if `FORCE_COLOR` environment variable is set to `0`. [#1845](https://github.com/zowe/zowe-cli/issues/1845)
- BugFix: Fixed issue where secure property names could be returned for the wrong profile. [zowe-explorer#2633](https://github.com/zowe/vscode-extension-for-zowe/issues/2633)

## `5.20.2`

- BugFix: Fixed issue when a property is not found in `ProfileInfo.updateProperty({forceUpdate: true})`. [zowe-explorer#2493](https://github.com/zowe/vscode-extension-for-zowe/issues/2493)

## `5.20.1`

- BugFix: Fixed error message shown for null option definition to include details about which command caused the error. [#2002](https://github.com/zowe/zowe-cli/issues/2002)

## `5.19.0`

- Enhancement: Deprecated function AbstractCommandYargs.getBrightYargsResponse in favor of AbstractCommandYargs.getZoweYargsResponse
- Enhancement: Deprecated the 'bright' command as an alias for the 'zowe' command. The 'bright' command will be removed in Zowe V3.

## `5.18.4`

- BugFix: Removed out of date `Perf-Timing` performance timing package.

## `5.18.3`

- BugFix: Fix for `AbstactRestClient` failing to return when streaming a large dataset or USS file [#1805](https://github.com/zowe/zowe-cli/issues/1805), [#1813](https://github.com/zowe/zowe-cli/issues/1813), and [#1824](https://github.com/zowe/zowe-cli/issues/1824)

## `5.18.2`

- BugFix: Fixed normalization on stream chunk boundaries [#1815](https://github.com/zowe/zowe-cli/issues/1815)

## `5.18.1`

- BugFix: Fixed merging of profile properties in `ProfileInfo.createSession`. [#1008](https://github.com/zowe/imperative/issues/1008)

## `5.18.0`

- Enhancement: Replaced use of `node-keytar` with the new `keyring` module from `@zowe/secrets-for-zowe-sdk`. [zowe-cli#1622](https://github.com/zowe/zowe-cli/issues/1622)

## `5.17.0`

- Enhancement: Added `inSchema` property for ProfileInfo to indicate if argument is a known schema argument [#899](https://github.com/zowe/imperative/issues/899)

## `5.16.0`

- Enhancement: Handled unique cookie identifier in the form of dynamic token types. [#996](https://github.com/zowe/imperative/pull/996)
- Enhancement: Added a new utility method to `ImperativeExpect` to match regular expressions. [#996](https://github.com/zowe/imperative/pull/996)
- Enhancement: Added support for multiple login operations in a single `config secure` command execution. [#996](https://github.com/zowe/imperative/pull/996)
- BugFix: Allowed for multiple `auth logout` operations. [#996](https://github.com/zowe/imperative/pull/996)
- BugFix: Prevented `auto-init` from sending two `login` requests to the server. [#996](https://github.com/zowe/imperative/pull/996)

## `5.15.1`

- BugFix: Enabled NextVerFeatures.useV3ErrFormat() to form the right environment variable name even if Imperative.init() has not been called.

## `5.15.0`

- Enhancement: Enabled users to display errors in a more user-friendly format with the ZOWE_V3_ERR_FORMAT environment variable. [zowe-cli#935](https://github.com/zowe/zowe-cli/issues/935)

## `5.14.2`

- BugFix: Handle logic for if a null command handler is provided

## `5.14.1`

- BugFix: Fixed a logic error in the `config list` command that caused unwanted behavior when a positional and `--locations` were both passed in.

## `5.14.0`

- Enhancement: Added the function IO.giveAccessOnlyToOwner to restrict access to only the currently running user ID.
- Enhancement: Enable command arguments to change `{$Prefix}_EDITOR`. Updating IDiffOptions
to include names for the files that are to be compared. Updating IO.getDefaultTextEditor() for different os versions. Updating return value types for `CliUtils.readPrompt`. Changes made to support recent zowe cli work:
[zowe-cli#1672](https://github.com/zowe/zowe-cli/pull/1672)

## `5.13.2`

- BugFix: Reduced load time by searching for command definitions with `fast-glob` instead of `glob`.

## `5.13.1`

- BugFix: Removed validation of the deprecated pluginHealthCheck property. [#980](https://github.com/zowe/imperative/issues/980)

## `5.13.0`

- Enhancement: Alters TextUtils behavior slightly to enable daemon color support without TTY

## `5.12.0`

- Enhancement: Added `--prune` option to `zowe config secure` command to delete unused properties. [#547](https://github.com/zowe/imperative/issues/547)

## `5.11.1`

- BugFix: Fixed the `login` and `logout` handlers, fixing the `li` and `lo` aliases.

## `5.11.0`

- Enhancement: Added `credMgrOverride` property to `IProfOpts` interface that can be used to override credential manager in the ProfileInfo API. [zowe-cli#1632](https://github.com/zowe/zowe-cli/issues/1632)
- Deprecated: The `requireKeytar` property on the `IProfOpts` interface. Use the `credMgrOverride` property instead and pass the callback that requires Keytar to `ProfileCredentials.defaultCredMgrWithKeytar`.

## `5.10.0`

- Enhancement: Added AbstractPluginLifeCycle to enable plugins to write their own postInstall and preUninstall functions, which will be automatically called by the 'zowe plugins" install and uninstall commands.

- Enhancement: Added pluginLifeCycle property to IImperativeConfig to enable a plugin to specify the path name to its own module which implements the AbstractPluginLifeCycle class.

- Enhancement: Added a list of known credential manager overrides to imperative. When a credential manager cannot be loaded, a list of valid credential managers will be displayed in an error message.

- Enhancement: Added a CredentialManagerOverride class containing utility functions to replace the default CLI credential manager or restore the default CLI credential manager. Plugins which implement a credential manager override can call these utilities from their AbstractPluginLifeCycle functions.

- Enhancement: Added documentation [Overriding_the_default_credential_manager](https://github.com/zowe/imperative/blob/master/doc/Plugin%20Architecture/Overriding_the_default_credential_manager.md) describing the techniques for overriding the default CLI credential manager with a plugin.

## `5.9.3`

- BugFix: Fixed broken plugin install command for Windows when file has a space in the name

## `5.9.2`

- BugFix: Fixed plugin install error not displayed correctly. [#954](https://github.com/zowe/imperative/issues/954)

## `5.9.1`

- BugFix: Fixed environment file not applying to daemon client environment variables

## `5.9.0`

- Enhancement: Adds `~/.<cli_name>.env.json` file to provide environment variables to the Imperative framework during Imperative initialization
  - Allows sites without environment variable access to specify process specific environment variables
  - Changes require daemon reload to take effect
  - SDK method is available as part of `EnvFileUtils` export

## `5.8.3`

- BugFix: Fixed `--help-examples` option failing on command groups. [zowe-cli#1617](https://github.com/zowe/zowe-cli/issues/1617)

## `5.8.2`

- BugFix: Fixed npm not found on `zowe plugins install` when using daemon mode in Windows. [zowe-cli#1615](https://github.com/zowe/zowe-cli/issues/1615)

## `5.8.1`

- BugFix: Fixed web help not showing top-level options like `--version` for the "zowe" command. [#927](https://github.com/zowe/imperative/issues/927)
- BugFix: Removed `--help-examples` option from CLI help for commands since it only applies to groups. [#928](https://github.com/zowe/imperative/issues/928)

## `5.8.0`

- Enhancement: Add `ProfileInfo.removeKnownProperty`, a convenience method for removing properties in addition to `ProfileInfo.updateKnownProperty`. [#917](https://github.com/zowe/imperative/issues/917)
- Enhancement: Allow type `IProfArgValue` to be of type `undefined` to support removing properties more easily. [#917](https://github.com/zowe/imperative/issues/917)

## `5.7.7`

- BugFix: Fixed `IO.writeFileAsync` method throwing uncatchable errors. [#896](https://github.com/zowe/imperative/issues/896)

## `5.7.6`

- BugFix: Fixed a logic error where chained command handlers would cause plugin validation to fail [#320](https://github.com/zowe/imperative/issues/320)

## `5.7.5`

- BugFix: Fixed ProfileInfo API failing to load schema for v1 profile when schema exists but no profiles of that type exist. [#645](https://github.com/zowe/imperative/issues/645)
- BugFix: Updated return type of `ProfileInfo.getDefaultProfile` method to indicate that it returns null when no profile exists for the specified type.

## `5.7.4`

- BugFix: Exported the IAuthHandlerApi from imperative package [#839](https://github.com/zowe/imperative/issues/839)

## `5.7.3`

- BugFix: Exported `AppSettings` for cli and other apps to use [#840](https://github.com/zowe/imperative/issues/840)

## `5.7.2`

- BugFix: Added validation for null/undefined command definitions [#868](https://github.com/zowe/imperative/issues/868)

## `5.7.1`

- BugFix: Updated plugins `--login` command option to behave as expected when running in an NPM 9 environment
- BugFix: Cleaned up uses of execSync in Imperative where it makes sense to do so.

## `5.7.0`

- Enhancement: Add `zowe config report-env` command to show a diagnostic report of the CLI's working environment.

## `5.6.0`

- Extend zowe plugins verbs to show information for a plugin's first steps [#1325](https://github.com/zowe/zowe-cli/issues/1325)

## `5.5.4`

- BugFix: Updated `glob` and `js-yaml` dependencies for technical currency.

## `5.5.3`

- BugFix: Updated `diff2html` and `npm-package-arg` dependencies for technical currency.
- BugFix: Fixed inconsistent behavior of Config API introduced in the last version. It now skips loading project config layers when project directory is `false` instead of an empty string.

## `5.5.2`

- BugFix: Updated `Config.search` API to skip loading project config layers when project directory is an empty string. [#883](https://github.com/zowe/imperative/issues/883)

## `5.5.1`

- BugFix: Prevented base profile secure-property lookup on the global layer when there is not default base profile. [#881](https://github.com/zowe/imperative/issues/881)

## `5.5.0`

- Enhancement: Added ZOWE_CLI_PLUGINS_DIR environment variable to override location where plugins are installed. [zowe/zowe-cli#1483](https://github.com/zowe/zowe-cli/issues/1483)
- BugFix: Fixed exception when non-string passed to ImperativeExpect.toBeDefinedAndNonBlank(). [#856](https://github.com/zowe/imperative/issues/856)

## `5.4.3`

- BugFix: Removed periods in command example descriptions so descriptions look syntactically correct. [#795](https://github.com/zowe/imperative/issues/795)
- BugFix: Improved performance of ProfileInfo API to load large team config files. [zowe/vscode-extension-for-zowe#1911](https://github.com/zowe/vscode-extension-for-zowe/issues/1911)
- BugFix: Fixed dot-separated words incorrectly rendered as links in the web help. [#869](https://github.com/zowe/imperative/issues/869)

## `5.4.2`

- BugFix: Web-diff template directory included in files section of package.json file.

## `5.4.1`

- BugFix: Changed the default log level of `Console` class from "debug" to "warn". In Zowe v2 the `Logger` class was changed to have a default log level of "warn" but we missed updating the `Console` class to make it behave consistently. If you want a different log level, you can change it after initializing the console like this: `console.level = "info";` [zowe/zowe-cli#511](https://github.com/zowe/zowe-cli/issues/511)

## `5.4.0`

- Enhancement: Added Diff utility features for getting differences between two files and open diffs in browser. Also added web diff generator for creating web diff dir at the cli home.

## `5.3.8`

- BugFix: Introduced examples for setting default profiles in `zowe config set` Examples section. [#1428](https://github.com/zowe/zowe-cli/issues/1428)

## `5.3.7`

- BugFix: Fixed error when installing plug-ins that do not define profiles. [#859](https://github.com/zowe/imperative/issues/859)

## `5.3.6`

- BugFix: Removed some extraneous dependencies. [#477](https://github.com/zowe/imperative/issues/477)

## `5.3.5`

- BugFix: Fixed `DefaultHelpGenerator` unable to find module "ansi-colors" when Imperative is imported.

## `5.3.4`

- BugFix: Added ANSI escape codes trimming for the Web Help. [#704](https://github.com/zowe/imperative/issues/704)
- BugFix: Fixed `AbstractRestClient` not converting LF line endings to CRLF for every line when downloading large files on Windows. [zowe/zowe-cli#1458](https://github.com/zowe/zowe-cli/issues/1458)
- BugFix: Fixed `zowe --version --rfj` including a trailing newline in the version field. [#842](https://github.com/zowe/imperative/issues/842)
- BugFix: Fixed `--response-format-json` option not supported by some commands in daemon mode. [#843](https://github.com/zowe/imperative/issues/843)

## `5.3.3`

- Expose the isSecured functionality from the ProfilesCredentials [#549](https://github.com/zowe/imperative/issues/549)
- Allow the ConfigAutoStore to store plain-text properties that are defined as secure in the schema (e.g. user, password) [zowe/vscode-extension-for-zowe#1804](https://github.com/zowe/vscode-extension-for-zowe/issues/1804)

## `5.3.2`

- BugFix: Fixed `ProfileInfo.readProfilesFromDisk` failing when team config files and old-school profile directory do not exist.
- BugFix: Fixed `ProfileInfo.updateProperty` not updating properties that are newly present after reloading team config.
- BugFix: Fixed ProfileInfo API not detecting secure credential manager after profiles have been reloaded.
- **Note:** If you are developing an SDK that uses the ProfileInfo API, use the method `ProfileInfo.getTeamConfig` instead of `ImperativeConfig.instance.config` which may contain outdated config or be undefined.

## `5.3.1`

- BugFix: Fixed `config init` saving empty string values to config file when prompt was skipped.
- BugFix: Fixed `ConfigLayers.read` skipping load of secure property values.
- BugFix: Improved performance of `ConfigLayers.activate` by skipping config reload if the active layer directory has not changed.
- BugFix: Removed `async` keyword from `ConfigLayers.read` and `ConfigLayers.write` methods since they do not contain asynchronous code.

## `5.3.0`

- Enhancement: Added environmental variable support to the ProfileInfo APIs by defaulting `homeDir` to `cliHome`. [zowe/vscode-extension-for-zowe#1777](https://github.com/zowe/vscode-extension-for-zowe/issues/1777)
- BugFix: Updated `cli-table3` dependency for performance improvements.
- BugFix: Fixed `config init` not replacing empty values with prompted for values in team config. [#821](https://github.com/zowe/imperative/issues/821)

## `5.2.2`

- BugFix: Fixed `config secure` not respecting the `rejectUnauthorized` property in team config. [#813](https://github.com/zowe/imperative/issues/813)
- BugFix: Fixed `config import` not respecting the `rejectUnauthorized` property in team config. [#816](https://github.com/zowe/imperative/issues/816)

## `5.2.1`

- BugFix: Fixed issue where `config auto-init` may fail to create project config when global config already exists. [#810](https://github.com/zowe/imperative/issues/810)

## `5.2.0`

- Enhancement: Adds the ability for CLIs and Plug-ins to override some of the prompting logic if an alternate property is set.
- BugFix: Fixed `osLoc` information returning project level paths instead of the global layer. [#805](https://github.com/zowe/imperative/pull/805)
- BugFix: Fixed `autoStore` not being checked by `updateKnownProperty`. [#806](https://github.com/zowe/imperative/pull/806)
- BugFix: Fixed `plugins uninstall` command failing when there is a space in the install path.

## `5.1.0`

- Enhancement: Introduced flag `--show-inputs-only` to show the inputs of the command
that would be used if a command were executed.
- Enhancement: Added dark theme to web help that is automatically used when system-wide dark mode is enabled.
- BugFix: Fixed ProfileInfo API `argTeamConfigLoc` not recognizing secure fields in multi-layer operations. [#800](https://github.com/zowe/imperative/pull/800)
- BugFix: Fixed ProfileInfo API `updateKnownProperty` possibly storing information in the wrong location due to optional osLoc information. [#800](https://github.com/zowe/imperative/pull/800)

## `5.0.2`

- BugFix: Fixed a bug where, upon trying to create a V1 profile containing no secure properties, if the credential manager cannot access the credential vault, an error would be thrown.

## `5.0.1`

- BugFix: Fixed ProfileInfo API targeting default base profile instead of the operating layer's base profile. [#791](https://github.com/zowe/imperative/issues/791)

## `5.0.0`

- Major: Introduced Team Profiles, Daemon mode, and more. See the prerelease items below for more details.

## `5.0.0-next.202204142147`

- BugFix: Fixed missing `osLoc` information from `ProfileInfo.getAllProfiles()`. [#771](https://github.com/zowe/imperative/issues/771)
- BugFix: Fixed updateKnownProperty saving to the active layer instead of the layer of the desired profile.
- Enhancement: Added the ability to exclude the home directory from `ProfileInfo.getAllProfiles()`. [#787](https://github.com/zowe/imperative/issues/771)

## `5.0.0-next.202204131728`

- BugFix: Fixed `autoStore` property not being merged properly between team config layers.

## `5.0.0-next.202204111131`

- BugFix: Updated `moment` dependency.

## `5.0.0-next.202204081605`

- BugFix: Fixed `config set` command not respecting the property type defined in the schema. [#772](https://github.com/zowe/imperative/issues/772)

## `5.0.0-next.202204051515`

- Enhancement: Added support for profile name aliases in team config so that `--zosmf-profile lpar1` falls back to profile "zosmf_lpar1" if "lpar1" does not exist.
- BugFix: Reworded potentially misleading output of `config convert-profiles` command mentioning obsolete plug-ins.
- BugFix: Made `--dry-run` and `--prompt` options mutually exclusive on `config init` command.
- **Next Breaking**: The team config API method `config.api.profiles.get` now returns `null` if a profile doesn't exist unless `mustExist` is false. [#518](https://github.com/zowe/imperative/issues/518)
- BugFix: Added the ability to read option values from aliases. Enhanced backward compatibility with V1 profiles. [#770](https://github.com/zowe/imperative/issues/770)

## `5.0.0-next.202203311701`

- BugFix: Allowed `ProfileCredentials.isSecured` to be insecure on teamConfig based on existing secure fields. [#762](https://github.com/zowe/imperative/issues/762)

## `5.0.0-next.202203231534`

- Enhancement: Added JSON property autocompletion to `secure` array in team config files. [zowe/zowe-cli#1187](https://github.com/zowe/zowe-cli/issues/1187)
- BugFix: Fixed incorrect description for untyped profiles in team config files. [zowe/zowe-cli#1303](https://github.com/zowe/zowe-cli/issues/1303)
- **Next Breaking**: Schema files created or updated with the above changes are not backward compatible with older versions of Imperative.

## `5.20.0`

- Enhancement: Added the ability to `forceUpdate` a property using the `ProfileInfo.updateProperty` method. [zowe-explorer#2493](https://github.com/zowe/vscode-extension-for-zowe/issues/2493)

## `5.0.0-next.202203222132`

- BugFix: Reverted unintentional breaking change that prevented `DefaultCredentialManager` from finding Keytar outside of calling CLI's node_modules folder.

## `5.0.0-next.202203211501`

- Enhancement: Enhanced secure ProfileInfo APIs with user-defined secure properties. [#739](https://github.com/zowe/imperative/issues/739)
- Enhancement: Introduced `updateKnownProperty` which will update a given property in most cases and `resolve(false)` otherwise.
- Enhancement: Introduced `updateProperty` which takes care of special cases where the property is not found.
- Enhancement: Allowed adding and removing properties from the ProfileInfo class.
- Enhancement: Allowed properties to be stored securely from the ProfileInfo class. `v2 profiles only`
- BugFix: Removed user-defined secure properties if `getSecureValues: false`. [#738](https://github.com/zowe/imperative/issues/738)
- BugFix: Removed strict requirement of `IHandlerParameter` from the `ConfigAutoStore` class by implementing helper methods.
- BugFix: Allowed `private loadSchema` function to return the corresponding schema for a user config. [#758](https://github.com/zowe/imperative/issues/758)

## `5.0.0-next.202203181826`

- BugFix: Fixed a bug where the `<APP>_EDITOR` environment variable was not being respected in a graphical environment [zowe/zowe-cli#1335](https://github.com/zowe/zowe-cli/issues/1335)
- BugFix: Fixed AbstractRestClient returning compressed data in `causeErrors` property for streamed responses. [#753](https://github.com/zowe/imperative/issues/753)

## `5.0.0-next.202203091934`

- Enhancement: Added prompt for base profile host property to `zowe config init`. [zowe/zowe-cli#1219](https://github.com/zowe/zowe-cli/issues/1219)
- **Next Breaking**
  - The `getSecureValue` callback property has been renamed to `getValueBack` on the `IConfigBuilderOpts` interface.
  - If your plug-in defines profile properties with `includeInTemplate` and `secure` both true, the `config init` command no longer prompts for their values.

## `5.0.0-next.202203072228`

- BugFix: Removed extra space in help text following option name [#745](https://github.com/zowe/imperative/issues/745).
- BugFix: Fixed Ctrl+C (SIGINT) response to CLI prompts throwing an error rather than exiting silently.

## `5.0.0-next.202202232039`

- Enhancement: Added `stdin` property to `IHandlerParameters` which defaults to `process.stdin` and can be overridden with another readable stream in daemon mode.
  - This may be a breaking change for unit tests that mock the `IHandlerParameters` interface since a required property has been added.
- **Next Breaking**: Replaced `IYargsContext` interface with `IDaemonContext` and renamed `yargsContext` property of `ImperativeConfig.instance` to `daemonContext`. A context object is no longer supplied to `yargs` since it gets parsed as CLI arguments which is undesired behavior.

## `5.0.0-next.202202111730`

- **Next Breaking**: Changed the default behavior of `Config.save` and `ConfigSecure.save` APIs to save only the active config layer. [#732](https://github.com/zowe/imperative/issues/732)

## `5.0.0-next.202202111433`

- Enhancement: Convert previously used profile property names into V2-compliant property names during the `zowe config convert-profiles` command. Conversions are: hostname -> host, username -> user, pass -> password.

## `5.0.0-next.202201311918`

- BugFix: Fixed useful debugging information missing from error message when Keytar module fails to load.

## `5.0.0-next.202201102100`

- BugFix: Fixed ZOWE_CLI_HOME environment variable not respected by team config in daemon mode. [zowe/zowe-cli#1240](https://github.com/zowe/zowe-cli/issues/1240)

## `5.0.0-next.202201071721`

- Enhancement: Replaced hidden `--dcd` option used by CommandProcessor in daemon mode with IDaemonResponse object.
- **Next Breaking**
    - Changed the "args" type on the `Imperative.parse` method to allow a string array.
    - Restructured the IDaemonResponse interface to provide information to CommandProcessor.

## `5.0.0-next.202201061509`

- Enhancement: Added `overwrite` option for `zowe config init` command to overwrite config files instead of merging new changes. [#1036](https://github.com/zowe/zowe-cli/issues/1036)

## `5.0.0-next.202201051456`

- BugFix: Fixed inconsistent error message when invalid CLI command is run in daemon mode. [zowe/zowe-cli#1081](https://github.com/zowe/zowe-cli/issues/1081)

## `5.0.0-next.202112221912`

- Enhancement: Added `delete` option to `config convert-profiles` command.

## `5.0.0-next.202112201553`

- BugFix: Fixed config auto-store may store secure properties in plain text if secure array is outside of subprofile in team config. [#709](https://github.com/zowe/imperative/issues/709)

## `5.0.0-next.202112171553`

- Enhancement: Added `config convert-profiles` command that converts v1 profiles to team config. [zowe/zowe-cli#896](https://github.com/zowe/zowe-cli/issues/896)
- Enhancement: Added `config edit` command that opens config JSON file in default text editor. [zowe/zowe-cli#1072](https://github.com/zowe/zowe-cli/issues/1072)

## `5.0.0-next.202112151934`

- BugFix: Removed `@internal` methods from type declarations so they don't appear in IntelliSense. [#679](https://github.com/zowe/imperative/issues/679)
- BugFix: Made the `ProfileInfo.initSessCfg` method public for easier instantiation of classes that extend AbstractSession.
- Deprecated: All methods in the `IHandlerParameters.profiles` class. Use the `ConfigProfiles` API for team config instead.

## `5.0.0-next.202112132158`

- Enhancement: Added an environment variable to control whether or not sensitive data will be masked in the console output.<br/>
    This behavior excludes any TRACE level logs for both, Imperative.log and AppName.log.<br/>
    This behavior also excludes properties defined as secure by the plugin developers.<br/>
    If the schema definition is not found, we will exclude the following properties: user, password, tokenValue, and keyPassphrase.<br/>
    More information: [zowe/zowe-cli #1106](https://github.com/zowe/zowe-cli/issues/1106)

## `5.0.0-next.202112101814`

- BugFix: Fixed daemon mode not loading secure properties in team config. [zowe/zowe-cli#1232](https://github.com/zowe/zowe-cli/issues/1232)

## `5.0.0-next.202112021611`

- BugFix: Fixed `config import` and `config init` behaving incorrectly when config JSON exists in higher level directory. [zowe/zowe-cli#1218](https://github.com/zowe/zowe-cli/issues/1218)
- BugFix: Fixed `config import` command not failing when positional argument "location" is missing.

## `5.0.0-next.202112012301`

- Enhancement: Changed CLI prompt input to be hidden for properties designated as secure in team config. [zowe/zowe-cli#1106](https://github.com/zowe/zowe-cli/issues/1106)
- BugFix: Improved error message when Keytar module fails to load. [#27](https://github.com/zowe/imperative/issues/27)
- **Next Breaking**
    - Removed the `ConfigProfiles.load` API method. Use the methods `ConfigLayers.find` and `ConfigSecure.securePropsForProfile` instead. [#568](https://github.com/zowe/imperative/issues/568)

## `5.0.0-next.202111301806`

- Enhancement: Added a utility function to get basic system architecture and platform info

## `5.0.0-next.202111292021`

- **Next Breaking**: Use JSON-based communication protocol between imperative daemon server and client.

## `5.0.0-next.202111192150`

- BugFix: Changed credentials to be stored securely by default for v1 profiles to be consistent with the experience for v2 profiles. [zowe/zowe-cli#1128](https://github.com/zowe/zowe-cli/issues/1128)
- **Next Breaking**
    - Removed the `credentialServiceName` property from ImperativeConfig. The default credential manager uses the `name` property instead.

## `5.0.0-next.202111101806`

- Enhancement: Added `dry-run` option for `zowe config init` command to preview changes instead of saving them to disk. [#1037](https://github.com/zowe/zowe-cli/issues/1037)
- Bugfix: Fix crashing issue related to reloading the config when `--dcd` option is specified [#943](https://github.com/zowe/zowe-cli/issues/943) [#1190](https://github.com/zowe/zowe-cli/issues/1190)

## `5.0.0-next.202111032034`

- Enhancement: Added `autoStore` property to config JSON files which defaults to true. When this property is enabled and the CLI prompts you to enter connection info, the values you enter will be saved to disk (or credential vault if they are secure) for future use. [zowe/zowe-cli#923](https://github.com/zowe/zowe-cli/issues/923)
- **Next Breaking**
    - Changed the default behavior of `Config.set` so that it no longer coerces string values to other types unless the `parseString` option is true.

## `5.0.0-next.202110201735`

- **LTS Breaking**
    - Changed the return value of the public `PluginManagementFacility.requirePluginModuleCallback` function
- BugFix: Updated the profiles list as soon as the plugin is installed.

## `5.0.0-next.202110191937`

- **Next Breaking**: Added the new, required, abstract method 'displayAutoInitChanges' to the 'BaseAutoInitHandler' class.

## `5.0.0-next.202110071645`

- Enhancement: Added `config update-schemas [--depth <value>]` command. [zowe/zowe-cli#1059](https://github.com/zowe/zowe-cli/issues/1059)
- Enhancement: Added the ability to update the global schema file when installing a new plugin. [zowe/zowe-cli#1059](https://github.com/zowe/zowe-cli/issues/1059)
- **Next Breaking**
    - Renamed public static function ConfigSchemas.loadProfileSchemas to ConfigSchemas.loadSchema

## `5.0.0-next.202110011948`

- **LTS Breaking**: Changed default log level from DEBUG to WARN for Imperative logger and app logger to reduce the volume of logs written to disk. [#634](https://github.com/zowe/imperative/issues/634)

## `5.0.0-next.202109281439`

- Enhancement: Added `config import` command that imports team config files from a local path or web URL. [#1083](https://github.com/zowe/zowe-cli/issues/1083)
- Enhancement: Added Help Doc examples for the `zowe config` group of commands. [#1061](https://github.com/zowe/zowe-cli/issues/1061)

## `5.0.0-next.202109031503`

- Enhancement: Log in to authentication service to obtain token value instead of prompting for it in `config secure` command.

## `5.0.0-next.202108181618`

- **LTS Breaking**: Make `fail-on-error` option true by default on `zowe plugins validate` command.

## `5.0.0-next.202108121732`

- Enhancement: Flattened the default profiles structure created by the `config init` command.
- **Next Breaking**: Split up authToken property in team config into tokenType and tokenValue properties to be consistent with Zowe v1 profiles.

## `5.0.0-next.202108062025`

- BugFix: Export all Config related interfaces.

## `5.0.0-next.202107122104`

- BugFix: Fixed secure credentials not being stored by the `config auto-init` command.

## `5.0.0-next.202107092101`

- Enhancement: Adds the `config auto-init` base handler and command builder, allowing a CLI to build a configuration auto-initialization command and handler
- Enhancement: Adds the optional `configAutoInitCommandConfig` interface to the IImperativeConfig interface, allowing for an auto-init command to be generated if a CLI supports it
- Enhancement: Better support for comments in JSON
- Bugfix: Revert schema changes related to additionalProperties. Re-enable IntelliSense when editing zowe.config.json files
- **Next Breaking**
    - Changed the schema paths and updated schema version

## `5.0.0-next.202106221817`

- **Next Breaking**
    - Replaced --user with --user-config on all config command groups due to conflict with --user option during config auto-initialization
    - Replaced --global with --global-config on all config command groups for consistency

## `5.0.0-next.202106212048`

- Enhancement: A new interface (IApimlSvcAttrs) was added. A property (apimlConnLookup) of that interface type was added to IImperativeConfig to enable plugins to tie themselves to an APIML service. Zowe-CLI can then ask APIML for the configuration data for the plugin to connect to that service.

## `5.0.0-next.202106041929`

- **LTS Breaking**: Removed the following previously deprecated items:
    - ICliLoadProfile.ICliILoadProfile -- use ICliLoadProfile.ICliLoadProfile
    - IImperativeErrorParms.suppressReport -- has not been used since 10/17/2018
    - IImperativeConfig.pluginBaseCliVersion -- has not been used since version 1.0.1
    - AbstractRestClient.performRest -- use AbstractRestClient.request
    - AbstractSession.HTTP_PROTOCOL -- use SessConstants.HTTP_PROTOCOL
    - AbstractSession.HTTPS_PROTOCOL -- use SessConstants.HTTPS_PROTOCOL
    - AbstractSession.TYPE_NONE -- use SessConstants.AUTH_TYPE_NONE
    - AbstractSession.TYPE_BASIC -- use SessConstants.AUTH_TYPE_BASIC
    - AbstractSession.TYPE_BEARER -- use SessConstants.AUTH_TYPE_BEARER
    - AbstractSession.TYPE_TOKEN -- use SessConstants.AUTH_TYPE_TOKEN

## `5.0.0-next.202104262004`

- Enhancement: Remove message about NPM peer dep warnings that no longer applies to npm@7.
- **LTS Breaking**: Imperative no longer requires plug-ins to include CLI package as a peer dependency. It is recommended that CLI plug-ins remove their peer dependency on @zowe/cli for improved compatibility with npm@7. This is a breaking change for plug-ins, as older versions of Imperative will fail to install a plug-in that lacks the CLI peer dependency.

## `5.0.0-next.202104140156`

- BugFix: Allow SCS to load new securely stored credentials. [#984](https://github.com/zowe/zowe-cli/issues/984)

## `5.0.0-next.202104071400`

- Enhancement: Add the ProfileInfo API to provide the following functionality:
    - Read configuration from disk.
    - Transparently read either a new team configuration or old style profiles.
    - Resolve order of precedence for profile argument values.
    - Provide information to enable callers to prompt for missing profile arguments.
    - Retain the location in which a profile or argument was found.
    - Automatically initialize CredentialManager, including an option to specify a custom keytar module.
    - Provide a means to postpone the loading of secure arguments until specifically requested by the calling app to delay loading sensitive data until it is needed.
    - Provide access to the lower-level Config API to fully manipulate the team configuration file.

## `5.0.0-next.202103111923`

- Enhancement: Allow custom directory to be specified for project config in `Config.load` method. [#544](https://github.com/zowe/imperative/issues/544)
- BugFix: Fixed Config object not exported at top level. [#543](https://github.com/zowe/imperative/issues/543)

## `5.0.0-next.202101292016`

- BugFix: Fixed error when Imperative APIs are called and "config" property of ImperativeConfig is not initialized. [#533](https://github.com/zowe/imperative/issues/533)

## `5.0.0-next.202101281717`

- Enhancement: Added new config API intended to replace the profiles API, and new "config" command group to manage config JSON files. The new API makes it easier for users to create, share, and switch between profile configurations.
- Deprecated: The "profiles" command group for managing global profiles in "{cliHome}/profiles". Use the new "config" command group instead.
- **LTS Breaking**: Removed "config" command group for managing app settings in "{cliHome}/imperative/settings.json". If app settings already exist they are still loaded for backwards compatibility. For storing app settings use the new config API instead.
- Enhancement: Added support for secure credential storage without any plug-ins required. Include the "keytar" package as a dependency in your CLI to make use of it.
- Enhancement: Added `deprecatedReplacement` property to `ICommandDefinition` to deprecate a command.

## `5.0.0-next.202010301408`

- Enhancement: Allow hidden options.

## `5.0.0-next.202010161240`

- Enhancement:  Allow process exit code to be passed to daemon clients.

## `5.0.0-next.202009251501`

- Enhancement: add support for CLIs that want to run as a persistent process (daemon mode).

## `4.18.3`

- BugFix: Removed `moment` dependency.

## `4.18.2`

- BugFix: Updated `moment` dependency.

## `4.18.1`

- BugFix: Fixed AbstractRestClient returning compressed data in `causeErrors` property for streamed responses. [#753](https://github.com/zowe/imperative/issues/753)

## `4.18.0`

- Enhancement: Sorted output of `plugins list` command in alphabetical order to make it easier to read. [#489](https://github.com/zowe/imperative/issues/489)
- Enhancement: Added `--short` option to `plugins list` command to abbreviate its output. [#743](https://github.com/zowe/imperative/issues/743)
- BugFix: Fixed single character options rendered in help with double dash instead of single dash. [#638](https://github.com/zowe/imperative/issues/638)

## `4.17.6`

- BugFix: Fixed an error where, in certain situations, the web help displays data for another command with the same name. [#728](https://github.com/zowe/imperative/issues/728)
- BugFix: Fixed web help wrongly escaping characters inside code blocks. [#730](https://github.com/zowe/imperative/issues/730)

## `4.17.5`

- BugFix: Updated log4js and nanoid for improved security.

## `4.17.4`

- BugFix: Fixed --hw not adding new lines when `\n` is present in the text. [#715](https://github.com/zowe/imperative/issues/715)

## `4.17.3`

- BugFix: Fixed AbstractRestClient silently failing to decompress last chunk of gzip-compressed binary data that is truncated.

## `4.17.2`

- BugFix: Updated prettyjson and cli-table3 in order to lockdown the `colors` package. [#719](https://github.com/zowe/imperative/issues/719)
- BugFix: Updated markdown-it to address a vulnerability. [Snyk Report](https://security.snyk.io/vuln/SNYK-JS-MARKDOWNIT-2331914)

## `4.17.1`

- BugFix: Fixed an issue where plugin install and uninstall did not work with NPM version 8. [#683](https://github.com/zowe/imperative/issues/683)

## `4.17.0`

- Enhancement: Export the Imperative Command Tree on the data object of the `zowe --ac` command when `--rfj` is specified.

## `4.16.2`

- BugFix: Reverts hiding the cert-key-file path so users can see what path was specified and check if the file exists

## `4.16.1`

- BugFix: Updated dependencies to resolve problems with the ansi-regex package

## `4.16.0`

- Enhancement: Implemented the ability to authenticate using client certificates in PEM format.

## `4.15.1`

- Bugfix: Updated js-yaml to resolve a potential security issue

## `4.15.0`

- Enhancement: Improved command suggestions for mistyped commands, add aliases to command suggestions

## `4.14.0`

- Enhancement: The `plugins validate` command returns an error code when plugins have errors if the new `--fail-on-error` option is specified. Also added `--fail-on-warning` option to return with an error code when plugins have warnings. [#463](https://github.com/zowe/imperative/issues/463)
- BugFix: Fixed regression where characters are not correctly escaped in web help causing extra slashes ("\") to appear. [#644](https://github.com/zowe/imperative/issues/644)

## `4.13.4`

- BugFix: Added missing periods at the end of command group descriptions for consistency. [#55](https://github.com/zowe/imperative/issues/55)

## `4.13.3`

- Performance: Improved the way that HTTP response chunks are saved, reducing time complexity from O(n<sup>2</sup>) to O(n). This dramatically improves performance for larger requests. [#618](https://github.com/zowe/imperative/pull/618)

## `4.13.2`

- BugFix: Fixed web help examples description typo at line 440 in `packages/cmd/src/CommandPreparer.ts`. [#612](https://github.com/zowe/imperative/issues/612)
- BugFix: Fixed Markdown special characters not being escaped in web help for descriptions of positional options and examples. [#620](https://github.com/zowe/imperative/issues/620)
- BugFix: Fixed subgroups not being displayed under their own heading in web help. [#323](https://github.com/zowe/imperative/issues/323)

## `4.13.1`

- BugFix: Fixed active command tree item not updating in web help when scrolling. [#425](https://github.com/zowe/imperative/issues/425)
- BugFix: Fixed main page of web help not staying scrolled to top of page when loaded. [#525](https://github.com/zowe/imperative/issues/525)

## `4.13.0`

- Enhancement: Added headers[] option to TextUtils.getTable(). [#369](https://github.com/zowe/imperative/issues/369)
- BugFix: Print a subset of the `stdout` and `stderr` buffers when calling `mProgressApi`'s `endBar()` to prevent duplication of output.
- Bugfix: Replaced `this` with `ImperativeConfig.instance` in `ImperativeConfig.getCallerFile()`. [#5](https://github.com/zowe/imperative/issues/5)

## `4.12.0`

- Enhancement: Added decompression support for REST responses with Content-Encoding `gzip`, `deflate`, or `br`. [#318](https://github.com/zowe/imperative/issues/318)

## `4.11.2`

- BugFix: Added `Protocol` to the Error Details coming from the `AbstractRestClient`. [#539](https://github.com/zowe/imperative/issues/539)

## `4.11.1`

- BugFix: Fixed vulnerabilities by replacing marked with markdown-it and sanitize-html.
- BugFix: Fixed plugin install failing to install package from private registry.

## `4.11.0`

- Enhancement: Fixed plugin install commands which were broken in npm@7. [#457](https://github.com/zowe/imperative/issues/457)
- BugFix: Fixed incorrect formatting of code blocks in web help. [#535](https://github.com/zowe/imperative/issues/535)

## `4.10.2`

- BugFix: Fixed vulnerabilities by updating marked

## `4.10.1`

- BugFix: Fixed an issue when `TypeError` has been raised by `Logger.getCallerFileAndLineTag()` when there was not filename for a stack frame. [#449](https://github.com/zowe/imperative/issues/449)

## `4.10.0`

- Enhancement: Added an `arrayAllowDuplicate` option to the `ICommandOptionDefinition` interface. By default, the option value is set to `true` and duplicate values are allowed in an array. Specify `false` if you want Imperative to throw an error for duplicate array values. [#437](https://github.com/zowe/imperative/issues/437)

## `4.9.0`

- BugFix: Updated `opener` dependency due to command injection vulnerability on Windows - [GHSL-2020-145](https://securitylab.github.com/advisories/GHSL-2020-145-domenic-opener)
- Enhancement: Expose `trim` parameter from `wrap-ansi` within `TextUtils.wordWrap()`

## `4.8.1`

- BugFix: Fixed an issue with `ConnectionPropsForSessCfg` where the user would be prompted for user/password even if a token was present. [#436](https://github.com/zowe/imperative/pull/436)

## `4.8.0`

- Enhancement: Added the SSO Callback function, which allows applications to call their own functions while validating session properties (i.e. host, port, user, password, token, etc...). The callback option is named `getValuesBack`. [#422](https://github.com/zowe/imperative/issues/422)

## `4.7.6`

- Enhancement: Added support for dynamically generated cookie names. Updated `AbstractSession.storeCookie()` to process cookie names that are not fully known at build-time. [#431](https://github.com/zowe/imperative/pull/431)

## `4.7.5`

- BugFix: Added support for creating an array with `allowableValues`. Previously, array type options could fail in the Syntax Validator. [#428](https://github.com/zowe/imperative/issues/428)

## `4.7.4`

- Fix update profile API storing secure fields incorrectly when called without CLI args

## `4.7.3`

- Fix web help failing to load in Internet Explorer 11
- Fix `--help-web` not working on macOS when DISPLAY environment variable is undefined
- Change type of `ISession.tokenType` to "string" (for compatiblity with versions older than 4.7.0).

## `4.7.2`

- Hide sensitive session properties (user, password, and token value) in log file. Since 4.7.0, only password was hidden.

## `4.7.1`

- Don't load token value into Session object if user or password are supplied

## `4.7.0`

- Add the --dd flag to profile creation to allow the profile to be created without the default values specified for that profile.
- Use a token for authentication if a token is present in the underlying REST session object.
- Added a new ConnectionPropsForSessCfg.addPropsOrPrompt function that places credentials (including a possible token) into a session configuration object.
    - Plugins must use this function to create their sessions to gain the features of automatic token-handling and prompting for missing connection options.
    - Connection information is obtained from the command line, environment variables, a service profile, a base profile, or from an option's default value in a service profile's definition, in that order.
    - If key connection information is not supplied to any cor Zowe command, the command will prompt for:
        -  host
        -  port
        -  user
        -  and password
    - Any prompt will timeout after 30 seconds so that it will not hang an automated script.
- Add base profiles, a new type of profile which can store values shared between profiles of other types.
    - The properties that are currently recognized in a base profile are:
        - host
        - port
        - user
        - password
        - rejectUnauthorized
        - tokenType
        - tokenValue
    - To use base profiles in an Imperative-based CLI, define a `baseProfile` schema on your Imperative configuration object.
    - If the `baseProfile` schema is defined, base profile support will be added to any command that uses profiles.
- Due to new options (like tokenValue) help text will change. Plugin developers may have to update any mismatched snapshots in their automated tests.
- Updated the version of TypeScript from 3.7.4 to 3.8.0.
- Updated the version of TSLint from 5.x to 6.1.2.
- Add login and logout commands to get and delete/invalidate tokens
  - Add showToken flag to display token only, and not save it to the user profile
  - Add ability to create a user profile on login if no profile of that type existed previously

## `4.6.4`

- Fix optional secure fields not deleted when overwriting a profile

## `4.6.3`

- Update log4js to improve Webpack compatibility for extenders

## `4.6.2`

- Fix vulnerabilities by updating yargs

## `4.6.1`

- Update perf-timing version

## `4.6.0`

- Add Bearer token in rest Session

## `4.5.6`

- Fix allowable values not exactly matching input

## `4.5.5`

- Fix absence of default value text when falsy values are used.

## `4.5.4`

- Patched vulnerabilities.

## `4.5.3`

- Fixed alignment of output from `zowe plugins list` command.

## `4.5.2`

- Fix failure to load secure profile fields that are optional when no value is found. Thanks @tjohnsonBCM
- Don't load secure profile fields when deleting profile. Thanks @tjohnsonBCM
- Deprecate the interface `ICliILoadProfile`. Use `ICliLoadProfile` instead.

## `4.5.1`

- Check that password is defined when `AbstractSession` uses auth. Thanks @apsychogirl
- Expose `IRestOptions` type in the API. Thanks @apsychogirl

## `4.5.0`

- Add `request` function to `AbstractRestClient` that returns REST client object in response. Thanks @Alexandru-Dimitru
- Deprecate the method `AbstractRestClient.performRest`. Use `AbstractRestClient.request` instead.

## `4.0.0`

- Support `prompt*` as a value for any CLI option to enable interactive prompting.

## `3.0.0`

- Rename package from "@brightside/imperative" to "@zowe/imperative".
- Change name of config option "credential-manager" to "CredentialManager".<|MERGE_RESOLUTION|>--- conflicted
+++ resolved
@@ -2,10 +2,9 @@
 
 All notable changes to the Imperative package will be documented in this file.
 
-<<<<<<< HEAD
 ## Recent Changes
 
-- BugFix: Fixed issue [1689](https://github.com/zowe/zowe-cli/issues/1689) by removing `profileVersion` from the response given by `--show-inputs-only`. Extended that change to the `config report-env` command, where similar soon-to-be obsolete v1 considerations occur.
+- BugFix: Removed `profileVersion` from the response given by `--show-inputs-only` to fix [#1689](https://github.com/zowe/zowe-cli/issues/1689). Extended that change to the `config report-env` command, where similar soon-to-be obsolete v1 considerations occur.
 - BugFix: Changed text displayed for configuration from "V2" to "TeamConfig" [#2019](https://github.com/zowe/zowe-cli/issues/2019)
 - BugFix: Eliminated a Node Version Manager (NVM) GUI popup dialog which NVM now displays during the `zowe config report-env` command by removing the NVM version number from our report.
 - Enhancement: Replaced the term "Team configuration" with "Zowe client configuration" in the `zowe config report-env` command.
@@ -184,11 +183,10 @@
       - CommandProfileLoader
       - ImperativeApi.profileManager
       - ProfileValidator
-=======
+
 ## `8.0.0-next.202402271901`
 
 - BugFix: Fixed chalk functionality that was broken due to the use of the removed `.enabled` property. [#2071](https://github.com/zowe/zowe-cli/issues/2071)
->>>>>>> 7b64e117
 
 ## `8.0.0-next.202402261705`
 
