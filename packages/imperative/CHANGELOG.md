--- conflicted
+++ resolved
@@ -2,15 +2,13 @@
 
 All notable changes to the Imperative package will be documented in this file.
 
-<<<<<<< HEAD
 ## Recent Changes
 
 - BugFix: Updated minimum supported version of Node from 18 to 20. Added Node 24 support. [#2616](https://github.com/zowe/zowe-cli/pull/2616)
-=======
+
 ## `8.27.2`
 
 - BugFix: Fixed an issue where carriage returns before new lines were unexpectedly preserved when uploading to a USS file or data set. [#2606](https://github.com/zowe/zowe-cli/issues/2606)
->>>>>>> 9cdcfc1f
 
 ## `8.27.1`
 
