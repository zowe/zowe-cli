--- conflicted
+++ resolved
@@ -13,13 +13,10 @@
 import * as path from "path";
 import * as fs from "fs";
 import { IImperativeConfig } from "../../../../../src/imperative";
-<<<<<<< HEAD
 import { keyring } from "@zowe/secrets-for-zowe-sdk";
-=======
 import { CliProfileManager } from "../../../../../src/cmd";
 import { ProfileIO } from "../../../../../src/profiles/utils";
 import { IProfile } from "../../../../../src/profiles/doc/definition";
->>>>>>> f725187c
 
 describe("Cli Profile Manager", () => {
     const cliBin = path.join(__dirname, "../test_cli/TestCLI.ts");
