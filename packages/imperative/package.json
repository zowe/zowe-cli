--- conflicted
+++ resolved
@@ -1,10 +1,6 @@
 {
   "name": "@zowe/imperative",
-<<<<<<< HEAD
-  "version": "5.19.0",
-=======
   "version": "8.0.0-next.202311162222",
->>>>>>> 327f418c
   "description": "framework for building configurable CLIs",
   "author": "Zowe",
   "license": "EPL-2.0",
