--- conflicted
+++ resolved
@@ -4,14 +4,11 @@
 
 ## Recent Changes
 
-<<<<<<< HEAD
 - LTS Breaking: Modified the zos-files SDK. [#2083](https://github.com/zowe/zowe-cli/issues/2083)
   - Deprecated the following interfaces:
     - IOptionsFullResponse - use `IOptionsFullResponse` from `@zowe/imperative`.
     - IRestClientResponse - use `IRestClientResponse` from `@zowe/imperative`.
-=======
 - BugFix: Fixed error where `Get.dataSet` and `Get.USSFile` methods could silently fail when downloading large data sets or files. [#2167](https://github.com/zowe/zowe-cli/pull/2167)
->>>>>>> ab02b830
 
 ## `8.0.0-next.202405202020`
 
