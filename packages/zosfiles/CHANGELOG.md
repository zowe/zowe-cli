--- conflicted
+++ resolved
@@ -4,15 +4,11 @@
 
 ## Recent Changes
 
-<<<<<<< HEAD
 - LTS Breaking: Removed the unused protected property `mSshProfile` in SshBaseHandler.
--
-=======
 - LTS Breaking: Removed the following previously deprecated items:
   - Removed `ZosFilesCreateExtraOptions.showAttributes` without replacement
   - Removed `allDataSetsArchived`, `datasetsDownloadedSuccessfully`, `noDataSetsMatchingPatternRemain` and `onlyEmptyPartitionedDataSets` from ZosFiles.messages.ts
 
->>>>>>> abd06247
 ## `8.0.0-next.202311282012`
 
 - LTS Breaking: Unpinned dependency versions to allow for patch/minor version updates for dependencies [#1968](https://github.com/zowe/zowe-cli/issues/1968)
