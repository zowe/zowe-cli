--- conflicted
+++ resolved
@@ -3,12 +3,9 @@
 All notable changes to the Zowe z/OS files SDK package will be documented in this file.
 
 ## Recent Changes
-<<<<<<< HEAD
-
-- BugFix: When using the `copy` command, when a target partitioned data set has less record lines than a source partitioned data set, it no longer stops the operation for subsequent members. The user can now view the affected members in a local file.
-=======
+
+- BugFix: When using the `copy` command, when a target partitioned data set has less record lines than a source partitioned data set, it no longer stops the operation for subsequent members. The user can now view the affected members in a local file. [#2349] (https://github.com/zowe/zowe-cli/issues/2349)
 - BugFix: Users were not warned when copying partitioned data sets with identical member names. Now, the user is prompted to confirm before continuing the copy operation to avoid potential data loss. [#2349] (https://github.com/zowe/zowe-cli/issues/2349)
->>>>>>> b91b9893
 
 ## `8.13.0`
 
