# Change Log

All notable changes to the Zowe z/OS files SDK package will be documented in this file.

<<<<<<< HEAD
## Recent Changes

- Enhancement: Adding the `responseTimeout` option to missing areas in the ZosFiles SDK so that the option is allowable on all methods. [#2467](https://github.com/zowe/zowe-cli/pull/2467)
=======
## `8.16.0`

- Enhancement: Added the ability to search data sets with regex patterns by setting `ISearchOptions.regex` to `true`. [#2432](https://github.com/zowe/zowe-cli/issues/2432)
- Ehancement: Added optional field `ISearchMatchLocation.length` which provides the length of the match on a string. [#2443](https://github.com/zowe/zowe-cli/pull/2443)
>>>>>>> 1ee8330b

## `8.15.0`

- BugFix: Modified the `Copy.copyPDS()` function to have `sourceMemberList` as an optional parameter to avoid a breaking change. [#2453](https://github.com/zowe/zowe-cli/pull/2453)
- Enhancement: Added the `overwrite` parameter to the `Copy.DataSet()` command to allow for overwriting all members of a target data set with source data set members. [#2450] (https://github.com/zowe/zowe-cli/pull/2450)

## `8.14.1`

-BugFix: When using the copy command with a non existent source data set, an unclear error was displayed to the user. Now, a more user-friendly message is provided [#2447] (https://github.com/zowe/zowe-cli/issues/2447).
-BugFix: The updated logic to determine whether a data set is a partitioned data set now ensures that the `dsorg` attributes of types `PO-E`, `PO-L`, `PO-U` are handled correctly. [#2390] (https://github.com/zowe/zowe-cli/issues/2390).

- BugFix: When using the `copy` command, if a target partitioned data set has a smaller record length than a source partitioned data set, the operation for subsequent members no longer stops. The user can now view the affected members in a local file. [#2349] (https://github.com/zowe/zowe-cli/issues/2349)
- BugFix: Users were not warned when copying partitioned data sets with identical member names. Now, the user is prompted to confirm before continuing the copy operation to avoid potential data loss. [#2349] (https://github.com/zowe/zowe-cli/issues/2349)

## `8.13.0`

- BugFix: The `Create.dataSetValidateOptions()` function now correctly handles data set creation when the `dsorg` attribute is set to `PS-L` by automatically updating the `dsntype` attribute to `LARGE`. [#2141](https://github.com/zowe/zowe-cli/issues/2141)
- BugFix: Fixed an issue in the `Copy.dataSetCrossLPAR()` function where the `spacu` attribute of the copied data set was always set to `TRK`, regardless of the source data set's attributes. [#2412](https://github.com/zowe/zowe-cli/issues/2412)
- BugFix: The `Copy.data.set` function now prompts the user to confirm before overwriting the contents of the target data set with the addition of the `--safe-replace` option. [#2369] (https://github.com/zowe/zowe-cli/issues/2369)

## `8.12.0`

- Enhancement: The `Copy.dataset` function now creates a new data set if the entered target data set does not exist. [#2349](https://github.com/zowe/zowe-cli/issues/2349)
- Enhancement: Added the `maxLength` option to List SDK functions (`allMembers`, `dataSetsMatchingPattern`, `membersMatchingPattern`) to specify the maximum number of items to return. [#2409](https://github.com/zowe/zowe-cli/pull/2409)
- Enhancement: Added the `start` option to List SDK functions (`allMembers`, `dataSetsMatchingPattern`, `membersMatchingPattern`) to specify the first data set/member name to return in the response. [#2409](https://github.com/zowe/zowe-cli/pull/2409)

## `8.10.3`

- BugFix: The `Copy.dataset` method no longer copies all partitioned data set members if a member is passed to the function. [#2402](https://github.com/zowe/zowe-cli/pull/2402)

## `8.10.0`

- Enhancement: The `Copy.dataset` method now recognizes partitioned data sets and can copy members of a source PDS into an existing target PDS. [#2386](https://github.com/zowe/zowe-cli/pull/2386)

## `8.9.1`

- BugFix: Corrected the `apiResponse` response value from `streamToDataSet()`,`streamToUss()`,`bufferToUss()` and `bufferToDataSet()` on the Upload SDK. [#2381](https://github.com/zowe/zowe-cli/pull/2381)
- BugFix: Corrected the `Upload.BufferToUssFile()` SDK function to properly tag uploaded files. [#2378](https://github.com/zowe/zowe-cli/pull/2378)

## `8.9.0`

- Enhancement: Added a `List.membersMatchingPattern` method to download all members that match a specific pattern.[#2359](https://github.com/zowe/zowe-cli/pull/2359)

## `8.8.4`

- Enhancement: Allows extenders of the Search functionality to pass a function `abortSearch` on `searchOptions` to abort a search. [#2370](https://github.com/zowe/zowe-cli/pull/2370)

## `8.8.3`

- BugFix: Resolved issue where special characters could be corrupted when downloading a large file. [#2366](https://github.com/zowe/zowe-cli/pull/2366)

## `8.8.0`

- Enhancement: Allows for passing a `.zosattributues` file path for the download encoding format via the `attributes` option on the `Download.ussFile` method. [#2322](https://github.com/zowe/zowe-cli/issues/2322)
- BugFix: Added support for the `--encoding` flag to the `zowe upload dir-to-uss` to allow for encoding uploaded directories for command group consistency. [#2337](https://github.com/zowe/zowe-cli/issues/2337)

## `8.6.2`

- BugFix: Resolved issue where encoding argument was missing from `FileToUss.handler.ts` options object. [#2234](https://github.com/zowe/zowe-cli/pull/2334)
- BugFix: Resolved issue where `FileToUss.handler.ts` options object was not properly passed through subsequent command calls. [#2234](https://github.com/zowe/zowe-cli/pull/2334)

## `8.4.0`

- Enhancement: Added optional `--attributes` flag to `zowe zos-files upload file-to-uss` to allow passing a .zosattributes file path for upload encoding format. [#2319](https://github.com/zowe/zowe-cli/pull/2319)

## `8.2.0`

- Enhancement: Added an optional `continueSearch` function to the `ISearchOptions` interface. After a data set listing is completed, the new function is called with the list of data sets about to be searched. This allows the extender or end users to continue with the search or cancel it. [#2300](https://github.com/zowe/zowe-cli/pull/2300)

## `8.1.1`

- BugFix: Updated peer dependencies to `^8.0.0`, dropping support for versions tagged `next`. [#2287](https://github.com/zowe/zowe-cli/pull/2287)
- BugFix: Fixed an issue with the `List.dataSetsMatchingPattern` method where migrated data sets could break fetching attributes for other data sets. [#2285](https://github.com/zowe/zowe-cli/issues/2285)

## `8.0.0`

- MAJOR: v8.0.0 Release

## `8.0.0-next.202409191615`

- Update: Final prerelease

## `8.0.0-next.202408131445`

- Update: See `7.28.3` for details

## `8.0.0-next.202407021516`

- BugFix: Updated dependencies for technical currency [#2188](https://github.com/zowe/zowe-cli/pull/2188)

## `8.0.0-next.202406111958`

- LTS Breaking: Modified the zos-files SDK. [#2083](https://github.com/zowe/zowe-cli/issues/2083)
  - Deprecated the following interfaces:
    - IOptionsFullResponse - use `IOptionsFullResponse` from `@zowe/imperative`.
    - IRestClientResponse - use `IRestClientResponse` from `@zowe/imperative`.

## `8.0.0-next.202406111728`

- BugFix: Fixed error where `Get.dataSet` and `Get.USSFile` methods could silently fail when downloading large data sets or files. [#2167](https://github.com/zowe/zowe-cli/pull/2167)

## `8.0.0-next.202405202020`

- BugFix: Fixed a bug where a data set search would not return a search term if it was at the beginning of a line. [#2147](https://github.com/zowe/zowe-cli/pull/2147)

## `8.0.0-next.202405101931`

- Enhancement: Added the ability to search for a string in a data set or PDS member matching a pattern. [#2095](https://github.com/zowe/zowe-cli/issues/2095)

## `8.0.0-next.202404032038`

- BugFix: Fixed error that could occur when listing data set members that contain control characters in the name. [#2104](https://github.com/zowe/zowe-cli/pull/2104)

## `8.0.0-next.202403132009`

- LTS Breaking: Changed return type of `Upload.bufferToUssFile` to return `IZosFilesResponse` object instead of string. [#2089](https://github.com/zowe/zowe-cli/pull/2089)
- BugFix: Fixed `Upload.bufferToUssFile` not normalizing new lines when uploading plain text. [#2089](https://github.com/zowe/zowe-cli/pull/2089)

## `8.0.0-next.202403041352`

- BugFix: Updated engine to Node 18.12.0. [#2074](https://github.com/zowe/zowe-cli/pull/2074)

## `8.0.0-next.202402261705`

- BugFix: Updated additional dependencies for technical currency. [#2061](https://github.com/zowe/zowe-cli/pull/2061)
- BugFix: Updated engine to Node 16.7.0. [#2061](https://github.com/zowe/zowe-cli/pull/2061)

## `8.0.0-next.202402211923`

- BugFix: Updated dependencies for technical currency. [#2057](https://github.com/zowe/zowe-cli/pull/2057)

## `8.0.0-next.202402132108`

- LTS Breaking: Removed record format (recfm) validation when creating data-sets [#1699](https://github.com/zowe/zowe-cli/issues/1699)

## `8.0.0-next.202402021649`

- LTS Breaking: Removed the unused protected property `mSshProfile` in SshBaseHandler.
- LTS Breaking: Removed the following previously deprecated items:
  - Removed `ZosFilesCreateExtraOptions.showAttributes` without replacement
  - Removed `allDataSetsArchived`, `datasetsDownloadedSuccessfully`, `noDataSetsMatchingPatternRemain` and `onlyEmptyPartitionedDataSets` from ZosFiles.messages.ts

## `8.0.0-next.202311282012`

- LTS Breaking: Unpinned dependency versions to allow for patch/minor version updates for dependencies [#1968](https://github.com/zowe/zowe-cli/issues/1968)

## `8.0.0-next.202311132045`

- Major: First major version bump for V3

## `7.28.3`

- BugFix: Refactored code to reduce the use of deprecated functions to prepare for upcoming Node.js 22 support. [#2191](https://github.com/zowe/zowe-cli/issues/2191)

## `7.26.1`

- BugFix: Fixed `Get.dataSet` and `Get.USSFile` methods so that they return an empty buffer instead of null for empty files. [#2173](https://github.com/zowe/zowe-cli/pull/2173)

## `7.26.0`

- BugFix: Fixed error where `Get.dataSet` and `Get.USSFile` methods could silently fail when downloading large data sets or files. [#2167](https://github.com/zowe/zowe-cli/pull/2167)

## `7.24.0`

- BugFix: Fixed error that could occur when listing data set members that contain control characters in the name. [#2104](https://github.com/zowe/zowe-cli/pull/2104)

## `7.23.7`

- BugFix: Fixed `Upload.bufferToUssFile` not normalizing new lines when uploading plain text. [#2091](https://github.com/zowe/zowe-cli/pull/2091)

## `7.21.3`

- BugFix: Corrects the behavior of `Create.dataSetLike` so that the new data set is always defined with the correct block size [#2610](https://github.com/zowe/vscode-extension-for-zowe/issues/2610)

## `7.20.0`

- Enhancement: Adds `ZosFilesUtils.getDataSetFromName` to create an IDataSet from a dataset name [#1696](https://github.com/zowe/zowe-cli/issues/1696)

## `7.18.9`

- BugFix: Fix behavior where a specified directory was being lowercased on non-PDS datasets when downloading all datasets [#1722](https://github.com/zowe/zowe-cli/issues/1722)

## `7.18.8`

- Enhancement: Patch that adds invalidFileName to ZosFilesMessages

## `7.18.0`

- BugFix: Fixed error when listing data set members that include double quote in the name.

## `7.17.0`

- Enhancement: Added streaming capabilities to the `Download.dataSet` and `Download.ussFile` methods.
- BugFix: Fixed `Get.USSFile` API not respecting USS file tags.

## `7.16.6`

- BugFix: Fixed error when listing data set members that include backslash in the name.

## `7.16.5`

- BugFix: Fixed `Create.dataset` failing when `CreateDataSetTypeEnum.DATA_SET_BLANK` is passed but no other options are specified.
- BugFix: Added check for invalid block size when creating a sequential data set using the `Create.dataset` SDK method. [#1439](https://github.com/zowe/zowe-cli/issues/1439)
- BugFix: Added the ability to list all data set members when some members have invalid names.
- BugFix: Removed extra calls to list datasets matching patterns if authentication to z/OSMF fails.

## `7.16.4`

- BugFix: Fixed `secondary` option being specified on `BLANK` type datasets [#1595](https://github.com/zowe/zowe-cli/issues/1595)

## `7.16.1`

- BugFix: Fixed `binary` option ignored by `Download.ussDir` and `Upload.dirToUSSDir` when ".zosattributes" file is used.
- BugFix: Fixed `includeHidden` option ignored by `Upload.dirToUSSDir`.

## `7.15.0`

- Enhancement: Added `Copy.dataSetCrossLPAR` method to support copying a dataset or members from one LPAR to another.
- BugFix: Correct improper overwrite error with PDS member to PDS member copy.

## `7.12.0`

- BugFix: Fixed encoding option for `Get.USSFile` SDK method [#1495](https://github.com/zowe/zowe-cli/issues/1495)

## `7.11.2`

- BugFix: Added URI encoding to user input that is sent to z/OSMF in the URL

## `7.11.1`

- BugFix: Added missing RECFM values documented by IBM as valid RECFM values so that an end user does not received invalid RECFM error message while trying to create a dataset. [#1639](https://github.com/zowe/zowe-cli/issues/1639)

## `7.7.0`

- Enhancement: Add options to `Get.dataSet` to get a range value of `SSS-EEE` or `SSS,NNN`.

## `7.6.2`

- BugFix: Updated `minimatch` dependency for technical currency.
- BugFix: Added to the description of Create.ts `cmdType`. [#48](https://github.com/zowe/zowe-cli/issues/48)
- BugFix: Modified the progress bar for USS file uploads to increase readibility. [#451](https://github.com/zowe/zowe-cli/issues/451)

## `7.6.0`

- Enhancement: Updated the `List.fileList` method to support z/OSMF filter parameters such as "mtime" and "name".
- Enhancement: Added `Download.ussDir` method to download the contents of a USS directory.
- Enhancement: Updated the `Upload.streamToUssFile` method to "chtag" files after uploading them.

## `7.4.2`

- BugFix: Added errorMessage property to `IZosFilesResponse` to provide more specific error messages.

## `7.3.0`

- Enhancement: Added `Download.dataSetsMatchingPattern` method to download all data sets that match a DSLEVEL pattern.

## `7.0.0`

- Major: Introduced Team Profiles, Daemon mode, and more. See the prerelease items (if any) below for more details.

## `7.0.0-next.202204111828`

- Enhancement: Added check for USS tags to `Download.ussFile` method to automatically detect file encoding. [#740](https://github.com/zowe/zowe-cli/issues/740)
- **Breaking:** Changed type of `encoding` property on `IOptions` interface from number to string.

## `7.0.0-next.202203282106`

- Enhancement: Added support for `record` data type on dataset upload, download, and get APIs.

## `7.0.0-next.202112142155`

- Breaking: Removed deprecated methods:
  - bufferToUSSFile -> buffertoUssFile
  - streamToUSSFile -> streamToUssFile
  - fileToUSSFile -> fileToUssFile

## `6.33.1`

- Development: Migrated from TSLint (now deprecated) to ESLint for static code analysis.

## `6.32.1`

- Updated Imperative version

## `6.32.0`

- BugFix: Fixed the volser/volume option of `IListOptions` being ignored by the `List.dataset` method.

## `6.31.1`

- Bugfix: Ensured that the `like` field will always be added to all allocate like requests regardless of whether the `options` parameter is defined or not. [#1017](https://github.com/zowe/zowe-cli/pull/1017)

## `6.29.0`

- Enhancement: Added a standard data set template with no parameters set.

## `6.28.0`

- Enhancement: Added "Accept-Encoding: gzip" header to all z/OSMF requests

## `6.27.0`

- Enhancement: Added a `like` option to the `zowe zos-files create data-set` command. Use this option to like datasets. Here the arguments were added for the same. [#771](https://github.com/zowe/zowe-cli/issues/771)

## `6.24.4`

- Bugfix: Removed unnecessary dependency on zosuss SDK.

## `6.24.2`

- Revert: Revert changes made in 6.24.1, problem was determined to be bundling pipeline

## `6.24.1`

- Bugfix: Change SDK package structure to allow for backwards compatibility for some projects importing the CLI

## `6.24.0`

- Initial release<|MERGE_RESOLUTION|>--- conflicted
+++ resolved
@@ -2,16 +2,14 @@
 
 All notable changes to the Zowe z/OS files SDK package will be documented in this file.
 
-<<<<<<< HEAD
 ## Recent Changes
 
 - Enhancement: Adding the `responseTimeout` option to missing areas in the ZosFiles SDK so that the option is allowable on all methods. [#2467](https://github.com/zowe/zowe-cli/pull/2467)
-=======
+
 ## `8.16.0`
 
 - Enhancement: Added the ability to search data sets with regex patterns by setting `ISearchOptions.regex` to `true`. [#2432](https://github.com/zowe/zowe-cli/issues/2432)
 - Ehancement: Added optional field `ISearchMatchLocation.length` which provides the length of the match on a string. [#2443](https://github.com/zowe/zowe-cli/pull/2443)
->>>>>>> 1ee8330b
 
 ## `8.15.0`
 
