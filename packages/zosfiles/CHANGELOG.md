--- conflicted
+++ resolved
@@ -2,16 +2,14 @@
 
 All notable changes to the Zowe z/OS files SDK package will be documented in this file.
 
-<<<<<<< HEAD
 ## Recent Changes
 - Enhancement: The `Copy.dataset` method now creates a new data set if the inputted target data set does not exist.
 
 ## Recent Changes
 - Enhancement: The `Copy.dataset` method now recognizes partioned data sets and can copy members of a source PDS into an existing target PDS. [#2386](https://github.com/zowe/zowe-cli/pull/2386)
-=======
+
 ## `8.10.0`
 - Enhancement: The `Copy.dataset` method now recognizes partitioned data sets and can copy members of a source PDS into an existing target PDS. [#2386](https://github.com/zowe/zowe-cli/pull/2386)
->>>>>>> aa2d6e62
 
 ## `8.9.1`
 
