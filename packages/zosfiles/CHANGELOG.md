# Change Log

All notable changes to the Zowe z/OS files SDK package will be documented in this file.

<<<<<<< HEAD
## Recent Changes
- Bug Fix: The `Copy.data.set` function now prompts the user to confirm before overwriting the contents of the target data set with the addition of the `--safe-replace` option. [#2369] (https://github.com/zowe/zowe-cli/issues/2369)

=======
>>>>>>> b3feef9d
## Recent Changes

- Enhancement: The `Copy.dataset` function now creates a new data set if the entered target data set does not exist. [#2349](https://github.com/zowe/zowe-cli/issues/2349)
- Enhancement: Added the `maxLength` option to List SDK functions (`allMembers`, `dataSetsMatchingPattern`, `membersMatchingPattern`) to specify the maximum number of items to return. [#2409](https://github.com/zowe/zowe-cli/pull/2409)
- Enhancement: Added the `start` option to List SDK functions (`allMembers`, `dataSetsMatchingPattern`, `membersMatchingPattern`) to specify the first data set/member name to return in the response. [#2409](https://github.com/zowe/zowe-cli/pull/2409)

## `8.10.3`

- BugFix: The `Copy.dataset` method no longer copies all partitioned data set members if a member is passed to the function. [#2402](https://github.com/zowe/zowe-cli/pull/2402)

## `8.10.0`

- Enhancement: The `Copy.dataset` method now recognizes partitioned data sets and can copy members of a source PDS into an existing target PDS. [#2386](https://github.com/zowe/zowe-cli/pull/2386)

## `8.9.1`

- BugFix: Corrected the `apiResponse` response value from `streamToDataSet()`,`streamToUss()`,`bufferToUss()` and `bufferToDataSet()` on the Upload SDK. [#2381](https://github.com/zowe/zowe-cli/pull/2381)
- BugFix: Corrected the `Upload.BufferToUssFile()` SDK function to properly tag uploaded files. [#2378](https://github.com/zowe/zowe-cli/pull/2378)

## `8.9.0`

- Enhancement: Added a `List.membersMatchingPattern` method to download all members that match a specific pattern.[#2359](https://github.com/zowe/zowe-cli/pull/2359)

## `8.8.4`

- Enhancement: Allows extenders of the Search functionality to pass a function `abortSearch` on `searchOptions` to abort a search. [#2370](https://github.com/zowe/zowe-cli/pull/2370)

## `8.8.3`

- BugFix: Resolved issue where special characters could be corrupted when downloading a large file. [#2366](https://github.com/zowe/zowe-cli/pull/2366)

## `8.8.0`

- Enhancement: Allows for passing a `.zosattributues` file path for the download encoding format via the `attributes` option on the `Download.ussFile` method. [#2322](https://github.com/zowe/zowe-cli/issues/2322)
- BugFix: Added support for the `--encoding` flag to the `zowe upload dir-to-uss` to allow for encoding uploaded directories for command group consistency. [#2337](https://github.com/zowe/zowe-cli/issues/2337)

## `8.6.2`

- BugFix: Resolved issue where encoding argument was missing from `FileToUss.handler.ts` options object. [#2234](https://github.com/zowe/zowe-cli/pull/2334)
- BugFix: Resolved issue where `FileToUss.handler.ts` options object was not properly passed through subsequent command calls. [#2234](https://github.com/zowe/zowe-cli/pull/2334)

## `8.4.0`

- Enhancement: Added optional `--attributes` flag to `zowe zos-files upload file-to-uss` to allow passing a .zosattributes file path for upload encoding format. [#2319](https://github.com/zowe/zowe-cli/pull/2319)

## `8.2.0`

- Enhancement: Added an optional `continueSearch` function to the `ISearchOptions` interface. After a data set listing is completed, the new function is called with the list of data sets about to be searched. This allows the extender or end users to continue with the search or cancel it. [#2300](https://github.com/zowe/zowe-cli/pull/2300)

## `8.1.1`

- BugFix: Updated peer dependencies to `^8.0.0`, dropping support for versions tagged `next`. [#2287](https://github.com/zowe/zowe-cli/pull/2287)
- BugFix: Fixed an issue with the `List.dataSetsMatchingPattern` method where migrated data sets could break fetching attributes for other data sets. [#2285](https://github.com/zowe/zowe-cli/issues/2285)

## `8.0.0`

- MAJOR: v8.0.0 Release

## `8.0.0-next.202409191615`

- Update: Final prerelease

## `8.0.0-next.202408131445`

- Update: See `7.28.3` for details

## `8.0.0-next.202407021516`

- BugFix: Updated dependencies for technical currency [#2188](https://github.com/zowe/zowe-cli/pull/2188)

## `8.0.0-next.202406111958`

- LTS Breaking: Modified the zos-files SDK. [#2083](https://github.com/zowe/zowe-cli/issues/2083)
  - Deprecated the following interfaces:
    - IOptionsFullResponse - use `IOptionsFullResponse` from `@zowe/imperative`.
    - IRestClientResponse - use `IRestClientResponse` from `@zowe/imperative`.

## `8.0.0-next.202406111728`

- BugFix: Fixed error where `Get.dataSet` and `Get.USSFile` methods could silently fail when downloading large data sets or files. [#2167](https://github.com/zowe/zowe-cli/pull/2167)

## `8.0.0-next.202405202020`

- BugFix: Fixed a bug where a data set search would not return a search term if it was at the beginning of a line. [#2147](https://github.com/zowe/zowe-cli/pull/2147)

## `8.0.0-next.202405101931`

- Enhancement: Added the ability to search for a string in a data set or PDS member matching a pattern. [#2095](https://github.com/zowe/zowe-cli/issues/2095)

## `8.0.0-next.202404032038`

- BugFix: Fixed error that could occur when listing data set members that contain control characters in the name. [#2104](https://github.com/zowe/zowe-cli/pull/2104)

## `8.0.0-next.202403132009`

- LTS Breaking: Changed return type of `Upload.bufferToUssFile` to return `IZosFilesResponse` object instead of string. [#2089](https://github.com/zowe/zowe-cli/pull/2089)
- BugFix: Fixed `Upload.bufferToUssFile` not normalizing new lines when uploading plain text. [#2089](https://github.com/zowe/zowe-cli/pull/2089)

## `8.0.0-next.202403041352`

- BugFix: Updated engine to Node 18.12.0. [#2074](https://github.com/zowe/zowe-cli/pull/2074)

## `8.0.0-next.202402261705`

- BugFix: Updated additional dependencies for technical currency. [#2061](https://github.com/zowe/zowe-cli/pull/2061)
- BugFix: Updated engine to Node 16.7.0. [#2061](https://github.com/zowe/zowe-cli/pull/2061)

## `8.0.0-next.202402211923`

- BugFix: Updated dependencies for technical currency. [#2057](https://github.com/zowe/zowe-cli/pull/2057)

## `8.0.0-next.202402132108`

- LTS Breaking: Removed record format (recfm) validation when creating data-sets [#1699](https://github.com/zowe/zowe-cli/issues/1699)

## `8.0.0-next.202402021649`

- LTS Breaking: Removed the unused protected property `mSshProfile` in SshBaseHandler.
- LTS Breaking: Removed the following previously deprecated items:
  - Removed `ZosFilesCreateExtraOptions.showAttributes` without replacement
  - Removed `allDataSetsArchived`, `datasetsDownloadedSuccessfully`, `noDataSetsMatchingPatternRemain` and `onlyEmptyPartitionedDataSets` from ZosFiles.messages.ts

## `8.0.0-next.202311282012`

- LTS Breaking: Unpinned dependency versions to allow for patch/minor version updates for dependencies [#1968](https://github.com/zowe/zowe-cli/issues/1968)

## `8.0.0-next.202311132045`

- Major: First major version bump for V3

## `7.28.3`

- BugFix: Refactored code to reduce the use of deprecated functions to prepare for upcoming Node.js 22 support. [#2191](https://github.com/zowe/zowe-cli/issues/2191)

## `7.26.1`

- BugFix: Fixed `Get.dataSet` and `Get.USSFile` methods so that they return an empty buffer instead of null for empty files. [#2173](https://github.com/zowe/zowe-cli/pull/2173)

## `7.26.0`

- BugFix: Fixed error where `Get.dataSet` and `Get.USSFile` methods could silently fail when downloading large data sets or files. [#2167](https://github.com/zowe/zowe-cli/pull/2167)

## `7.24.0`

- BugFix: Fixed error that could occur when listing data set members that contain control characters in the name. [#2104](https://github.com/zowe/zowe-cli/pull/2104)

## `7.23.7`

- BugFix: Fixed `Upload.bufferToUssFile` not normalizing new lines when uploading plain text. [#2091](https://github.com/zowe/zowe-cli/pull/2091)

## `7.21.3`

- BugFix: Corrects the behavior of `Create.dataSetLike` so that the new data set is always defined with the correct block size [#2610](https://github.com/zowe/vscode-extension-for-zowe/issues/2610)

## `7.20.0`

- Enhancement: Adds `ZosFilesUtils.getDataSetFromName` to create an IDataSet from a dataset name [#1696](https://github.com/zowe/zowe-cli/issues/1696)

## `7.18.9`

- BugFix: Fix behavior where a specified directory was being lowercased on non-PDS datasets when downloading all datasets [#1722](https://github.com/zowe/zowe-cli/issues/1722)

## `7.18.8`

- Enhancement: Patch that adds invalidFileName to ZosFilesMessages

## `7.18.0`

- BugFix: Fixed error when listing data set members that include double quote in the name.

## `7.17.0`

- Enhancement: Added streaming capabilities to the `Download.dataSet` and `Download.ussFile` methods.
- BugFix: Fixed `Get.USSFile` API not respecting USS file tags.

## `7.16.6`

- BugFix: Fixed error when listing data set members that include backslash in the name.

## `7.16.5`

- BugFix: Fixed `Create.dataset` failing when `CreateDataSetTypeEnum.DATA_SET_BLANK` is passed but no other options are specified.
- BugFix: Added check for invalid block size when creating a sequential data set using the `Create.dataset` SDK method. [#1439](https://github.com/zowe/zowe-cli/issues/1439)
- BugFix: Added the ability to list all data set members when some members have invalid names.
- BugFix: Removed extra calls to list datasets matching patterns if authentication to z/OSMF fails.

## `7.16.4`

- BugFix: Fixed `secondary` option being specified on `BLANK` type datasets [#1595](https://github.com/zowe/zowe-cli/issues/1595)

## `7.16.1`

- BugFix: Fixed `binary` option ignored by `Download.ussDir` and `Upload.dirToUSSDir` when ".zosattributes" file is used.
- BugFix: Fixed `includeHidden` option ignored by `Upload.dirToUSSDir`.

## `7.15.0`

- Enhancement: Added `Copy.dataSetCrossLPAR` method to support copying a dataset or members from one LPAR to another.
- BugFix: Correct improper overwrite error with PDS member to PDS member copy.

## `7.12.0`

- BugFix: Fixed encoding option for `Get.USSFile` SDK method [#1495](https://github.com/zowe/zowe-cli/issues/1495)

## `7.11.2`

- BugFix: Added URI encoding to user input that is sent to z/OSMF in the URL

## `7.11.1`

- BugFix: Added missing RECFM values documented by IBM as valid RECFM values so that an end user does not received invalid RECFM error message while trying to create a dataset. [#1639](https://github.com/zowe/zowe-cli/issues/1639)

## `7.7.0`

- Enhancement: Add options to `Get.dataSet` to get a range value of `SSS-EEE` or `SSS,NNN`.

## `7.6.2`

- BugFix: Updated `minimatch` dependency for technical currency.
- BugFix: Added to the description of Create.ts `cmdType`. [#48](https://github.com/zowe/zowe-cli/issues/48)
- BugFix: Modified the progress bar for USS file uploads to increase readibility. [#451](https://github.com/zowe/zowe-cli/issues/451)

## `7.6.0`

- Enhancement: Updated the `List.fileList` method to support z/OSMF filter parameters such as "mtime" and "name".
- Enhancement: Added `Download.ussDir` method to download the contents of a USS directory.
- Enhancement: Updated the `Upload.streamToUssFile` method to "chtag" files after uploading them.

## `7.4.2`

- BugFix: Added errorMessage property to `IZosFilesResponse` to provide more specific error messages.

## `7.3.0`

- Enhancement: Added `Download.dataSetsMatchingPattern` method to download all data sets that match a DSLEVEL pattern.

## `7.0.0`

- Major: Introduced Team Profiles, Daemon mode, and more. See the prerelease items (if any) below for more details.

## `7.0.0-next.202204111828`

- Enhancement: Added check for USS tags to `Download.ussFile` method to automatically detect file encoding. [#740](https://github.com/zowe/zowe-cli/issues/740)
- **Breaking:** Changed type of `encoding` property on `IOptions` interface from number to string.

## `7.0.0-next.202203282106`

- Enhancement: Added support for `record` data type on dataset upload, download, and get APIs.

## `7.0.0-next.202112142155`

- Breaking: Removed deprecated methods:
  - bufferToUSSFile -> buffertoUssFile
  - streamToUSSFile -> streamToUssFile
  - fileToUSSFile -> fileToUssFile

## `6.33.1`

- Development: Migrated from TSLint (now deprecated) to ESLint for static code analysis.

## `6.32.1`

- Updated Imperative version

## `6.32.0`

- BugFix: Fixed the volser/volume option of `IListOptions` being ignored by the `List.dataset` method.

## `6.31.1`

- Bugfix: Ensured that the `like` field will always be added to all allocate like requests regardless of whether the `options` parameter is defined or not. [#1017](https://github.com/zowe/zowe-cli/pull/1017)

## `6.29.0`

- Enhancement: Added a standard data set template with no parameters set.

## `6.28.0`

- Enhancement: Added "Accept-Encoding: gzip" header to all z/OSMF requests

## `6.27.0`

- Enhancement: Added a `like` option to the `zowe zos-files create data-set` command. Use this option to like datasets. Here the arguments were added for the same. [#771](https://github.com/zowe/zowe-cli/issues/771)

## `6.24.4`

- Bugfix: Removed unnecessary dependency on zosuss SDK.

## `6.24.2`

- Revert: Revert changes made in 6.24.1, problem was determined to be bundling pipeline

## `6.24.1`

- Bugfix: Change SDK package structure to allow for backwards compatibility for some projects importing the CLI

## `6.24.0`

- Initial release<|MERGE_RESOLUTION|>--- conflicted
+++ resolved
@@ -2,12 +2,9 @@
 
 All notable changes to the Zowe z/OS files SDK package will be documented in this file.
 
-<<<<<<< HEAD
 ## Recent Changes
 - Bug Fix: The `Copy.data.set` function now prompts the user to confirm before overwriting the contents of the target data set with the addition of the `--safe-replace` option. [#2369] (https://github.com/zowe/zowe-cli/issues/2369)
 
-=======
->>>>>>> b3feef9d
 ## Recent Changes
 
 - Enhancement: The `Copy.dataset` function now creates a new data set if the entered target data set does not exist. [#2349](https://github.com/zowe/zowe-cli/issues/2349)
