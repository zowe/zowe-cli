# Change Log

All notable changes to the Zowe z/OS files SDK package will be documented in this file.

<<<<<<< HEAD
## Recent Changes

- BugFix: Fixed all the `Download` methods to now use the `overwrite` option. The default is no longer always overwriting existing files. Added new interfaces `IDownloadAmResult` and `IDownloadAmResponse` to provide detailed results when downloading all members of a PDS. [#2620](https://github.com/zowe/zowe-cli/pull/2620)
=======
## `8.27.4`

- BugFix: Updated minimum supported version of Node from 18 to 20. Added Node 24 support. [#2616](https://github.com/zowe/zowe-cli/pull/2616)

## `8.27.3`

- BugFix: Fixed an issue in the `Copy.dataSetCrossLPAR` function that caused members to be falsely detected in the target PDS, causing some copy operations to fail when the `overwrite` option is `undefined` or `false`. [#2622](https://github.com/zowe/zowe-cli/issues/2622)
>>>>>>> 7a39cf29

## `8.24.0`

- Enhancement: Added an optional `searchExactName` option to the `ISearchOptions` interface to search the contents of one data set or PDS. [#2529](https://github.com/zowe/zowe-cli/pull/2529)

## `8.23.0`

- Enhancement: Added support for the `IDownloadOptions.extensionMap` property to the `Download.allMembers` method to allow for specifying the file extension for each downloaded member. [#2507](https://github.com/zowe/zowe-cli/pull/2507)

## `8.18.0`

- Enhancement: Added support for the `attributes`, `recall`, and `volume` options to the `List.dataSetsMatchingPattern` function. [#2476](https://github.com/zowe/zowe-cli/issues/2476)

## `8.17.0`

- Enhancement: Adding the `responseTimeout` option to missing areas in the ZosFiles SDK so that the option is allowable on all methods. [#2467](https://github.com/zowe/zowe-cli/pull/2467)

## `8.16.0`

- Enhancement: Added the ability to search data sets with regex patterns by setting `ISearchOptions.regex` to `true`. [#2432](https://github.com/zowe/zowe-cli/issues/2432)
- Enhancement: Added optional field `ISearchMatchLocation.length` which provides the length of the match on a string. [#2443](https://github.com/zowe/zowe-cli/pull/2443)

## `8.15.0`

- BugFix: Modified the `Copy.copyPDS()` function to have `sourceMemberList` as an optional parameter to avoid a breaking change. [#2453](https://github.com/zowe/zowe-cli/pull/2453)
- Enhancement: Added the `overwrite` parameter to the `Copy.DataSet()` command to allow for overwriting all members of a target data set with source data set members. [#2450] (https://github.com/zowe/zowe-cli/pull/2450)

## `8.14.1`

-BugFix: When using the copy command with a non existent source data set, an unclear error was displayed to the user. Now, a more user-friendly message is provided [#2447] (https://github.com/zowe/zowe-cli/issues/2447).
-BugFix: The updated logic to determine whether a data set is a partitioned data set now ensures that the `dsorg` attributes of types `PO-E`, `PO-L`, `PO-U` are handled correctly. [#2390] (https://github.com/zowe/zowe-cli/issues/2390).

- BugFix: When using the `copy` command, if a target partitioned data set has a smaller record length than a source partitioned data set, the operation for subsequent members no longer stops. The user can now view the affected members in a local file. [#2349] (https://github.com/zowe/zowe-cli/issues/2349)
- BugFix: Users were not warned when copying partitioned data sets with identical member names. Now, the user is prompted to confirm before continuing the copy operation to avoid potential data loss. [#2349] (https://github.com/zowe/zowe-cli/issues/2349)

## `8.13.0`

- BugFix: The `Create.dataSetValidateOptions()` function now correctly handles data set creation when the `dsorg` attribute is set to `PS-L` by automatically updating the `dsntype` attribute to `LARGE`. [#2141](https://github.com/zowe/zowe-cli/issues/2141)
- BugFix: Fixed an issue in the `Copy.dataSetCrossLPAR()` function where the `spacu` attribute of the copied data set was always set to `TRK`, regardless of the source data set's attributes. [#2412](https://github.com/zowe/zowe-cli/issues/2412)
- BugFix: The `Copy.data.set` function now prompts the user to confirm before overwriting the contents of the target data set with the addition of the `--safe-replace` option. [#2369] (https://github.com/zowe/zowe-cli/issues/2369)

## `8.12.0`

- Enhancement: The `Copy.dataset` function now creates a new data set if the entered target data set does not exist. [#2349](https://github.com/zowe/zowe-cli/issues/2349)
- Enhancement: Added the `maxLength` option to List SDK functions (`allMembers`, `dataSetsMatchingPattern`, `membersMatchingPattern`) to specify the maximum number of items to return. [#2409](https://github.com/zowe/zowe-cli/pull/2409)
- Enhancement: Added the `start` option to List SDK functions (`allMembers`, `dataSetsMatchingPattern`, `membersMatchingPattern`) to specify the first data set/member name to return in the response. [#2409](https://github.com/zowe/zowe-cli/pull/2409)

## `8.10.3`

- BugFix: The `Copy.dataset` method no longer copies all partitioned data set members if a member is passed to the function. [#2402](https://github.com/zowe/zowe-cli/pull/2402)

## `8.10.0`

- Enhancement: The `Copy.dataset` method now recognizes partitioned data sets and can copy members of a source PDS into an existing target PDS. [#2386](https://github.com/zowe/zowe-cli/pull/2386)

## `8.9.1`

- BugFix: Corrected the `apiResponse` response value from `streamToDataSet()`,`streamToUss()`,`bufferToUss()` and `bufferToDataSet()` on the Upload SDK. [#2381](https://github.com/zowe/zowe-cli/pull/2381)
- BugFix: Corrected the `Upload.BufferToUssFile()` SDK function to properly tag uploaded files. [#2378](https://github.com/zowe/zowe-cli/pull/2378)

## `8.9.0`

- Enhancement: Added a `List.membersMatchingPattern` method to download all members that match a specific pattern.[#2359](https://github.com/zowe/zowe-cli/pull/2359)

## `8.8.4`

- Enhancement: Allows extenders of the Search functionality to pass a function `abortSearch` on `searchOptions` to abort a search. [#2370](https://github.com/zowe/zowe-cli/pull/2370)

## `8.8.3`

- BugFix: Resolved issue where special characters could be corrupted when downloading a large file. [#2366](https://github.com/zowe/zowe-cli/pull/2366)

## `8.8.0`

- Enhancement: Allows for passing a `.zosattributues` file path for the download encoding format via the `attributes` option on the `Download.ussFile` method. [#2322](https://github.com/zowe/zowe-cli/issues/2322)
- BugFix: Added support for the `--encoding` flag to the `zowe upload dir-to-uss` to allow for encoding uploaded directories for command group consistency. [#2337](https://github.com/zowe/zowe-cli/issues/2337)

## `8.6.2`

- BugFix: Resolved issue where encoding argument was missing from `FileToUss.handler.ts` options object. [#2234](https://github.com/zowe/zowe-cli/pull/2334)
- BugFix: Resolved issue where `FileToUss.handler.ts` options object was not properly passed through subsequent command calls. [#2234](https://github.com/zowe/zowe-cli/pull/2334)

## `8.4.0`

- Enhancement: Added optional `--attributes` flag to `zowe zos-files upload file-to-uss` to allow passing a .zosattributes file path for upload encoding format. [#2319](https://github.com/zowe/zowe-cli/pull/2319)

## `8.2.0`

- Enhancement: Added an optional `continueSearch` function to the `ISearchOptions` interface. After a data set listing is completed, the new function is called with the list of data sets about to be searched. This allows the extender or end users to continue with the search or cancel it. [#2300](https://github.com/zowe/zowe-cli/pull/2300)

## `8.1.1`

- BugFix: Updated peer dependencies to `^8.0.0`, dropping support for versions tagged `next`. [#2287](https://github.com/zowe/zowe-cli/pull/2287)
- BugFix: Fixed an issue with the `List.dataSetsMatchingPattern` method where migrated data sets could break fetching attributes for other data sets. [#2285](https://github.com/zowe/zowe-cli/issues/2285)

## `8.0.0`

- MAJOR: v8.0.0 Release

## `8.0.0-next.202409191615`

- Update: Final prerelease

## `8.0.0-next.202408131445`

- Update: See `7.28.3` for details

## `8.0.0-next.202407021516`

- BugFix: Updated dependencies for technical currency [#2188](https://github.com/zowe/zowe-cli/pull/2188)

## `8.0.0-next.202406111958`

- LTS Breaking: Modified the zos-files SDK. [#2083](https://github.com/zowe/zowe-cli/issues/2083)
  - Deprecated the following interfaces:
    - IOptionsFullResponse - use `IOptionsFullResponse` from `@zowe/imperative`.
    - IRestClientResponse - use `IRestClientResponse` from `@zowe/imperative`.

## `8.0.0-next.202406111728`

- BugFix: Fixed error where `Get.dataSet` and `Get.USSFile` methods could silently fail when downloading large data sets or files. [#2167](https://github.com/zowe/zowe-cli/pull/2167)

## `8.0.0-next.202405202020`

- BugFix: Fixed a bug where a data set search would not return a search term if it was at the beginning of a line. [#2147](https://github.com/zowe/zowe-cli/pull/2147)

## `8.0.0-next.202405101931`

- Enhancement: Added the ability to search for a string in a data set or PDS member matching a pattern. [#2095](https://github.com/zowe/zowe-cli/issues/2095)

## `8.0.0-next.202404032038`

- BugFix: Fixed error that could occur when listing data set members that contain control characters in the name. [#2104](https://github.com/zowe/zowe-cli/pull/2104)

## `8.0.0-next.202403132009`

- LTS Breaking: Changed return type of `Upload.bufferToUssFile` to return `IZosFilesResponse` object instead of string. [#2089](https://github.com/zowe/zowe-cli/pull/2089)
- BugFix: Fixed `Upload.bufferToUssFile` not normalizing new lines when uploading plain text. [#2089](https://github.com/zowe/zowe-cli/pull/2089)

## `8.0.0-next.202403041352`

- BugFix: Updated engine to Node 18.12.0. [#2074](https://github.com/zowe/zowe-cli/pull/2074)

## `8.0.0-next.202402261705`

- BugFix: Updated additional dependencies for technical currency. [#2061](https://github.com/zowe/zowe-cli/pull/2061)
- BugFix: Updated engine to Node 16.7.0. [#2061](https://github.com/zowe/zowe-cli/pull/2061)

## `8.0.0-next.202402211923`

- BugFix: Updated dependencies for technical currency. [#2057](https://github.com/zowe/zowe-cli/pull/2057)

## `8.0.0-next.202402132108`

- LTS Breaking: Removed record format (recfm) validation when creating data-sets [#1699](https://github.com/zowe/zowe-cli/issues/1699)

## `8.0.0-next.202402021649`

- LTS Breaking: Removed the unused protected property `mSshProfile` in SshBaseHandler.
- LTS Breaking: Removed the following previously deprecated items:
  - Removed `ZosFilesCreateExtraOptions.showAttributes` without replacement
  - Removed `allDataSetsArchived`, `datasetsDownloadedSuccessfully`, `noDataSetsMatchingPatternRemain` and `onlyEmptyPartitionedDataSets` from ZosFiles.messages.ts

## `8.0.0-next.202311282012`

- LTS Breaking: Unpinned dependency versions to allow for patch/minor version updates for dependencies [#1968](https://github.com/zowe/zowe-cli/issues/1968)

## `8.0.0-next.202311132045`

- Major: First major version bump for V3

## `7.28.3`

- BugFix: Refactored code to reduce the use of deprecated functions to prepare for upcoming Node.js 22 support. [#2191](https://github.com/zowe/zowe-cli/issues/2191)

## `7.26.1`

- BugFix: Fixed `Get.dataSet` and `Get.USSFile` methods so that they return an empty buffer instead of null for empty files. [#2173](https://github.com/zowe/zowe-cli/pull/2173)

## `7.26.0`

- BugFix: Fixed error where `Get.dataSet` and `Get.USSFile` methods could silently fail when downloading large data sets or files. [#2167](https://github.com/zowe/zowe-cli/pull/2167)

## `7.24.0`

- BugFix: Fixed error that could occur when listing data set members that contain control characters in the name. [#2104](https://github.com/zowe/zowe-cli/pull/2104)

## `7.23.7`

- BugFix: Fixed `Upload.bufferToUssFile` not normalizing new lines when uploading plain text. [#2091](https://github.com/zowe/zowe-cli/pull/2091)

## `7.21.3`

- BugFix: Corrects the behavior of `Create.dataSetLike` so that the new data set is always defined with the correct block size [#2610](https://github.com/zowe/vscode-extension-for-zowe/issues/2610)

## `7.20.0`

- Enhancement: Adds `ZosFilesUtils.getDataSetFromName` to create an IDataSet from a dataset name [#1696](https://github.com/zowe/zowe-cli/issues/1696)

## `7.18.9`

- BugFix: Fix behavior where a specified directory was being lowercased on non-PDS datasets when downloading all datasets [#1722](https://github.com/zowe/zowe-cli/issues/1722)

## `7.18.8`

- Enhancement: Patch that adds invalidFileName to ZosFilesMessages

## `7.18.0`

- BugFix: Fixed error when listing data set members that include double quote in the name.

## `7.17.0`

- Enhancement: Added streaming capabilities to the `Download.dataSet` and `Download.ussFile` methods.
- BugFix: Fixed `Get.USSFile` API not respecting USS file tags.

## `7.16.6`

- BugFix: Fixed error when listing data set members that include backslash in the name.

## `7.16.5`

- BugFix: Fixed `Create.dataset` failing when `CreateDataSetTypeEnum.DATA_SET_BLANK` is passed but no other options are specified.
- BugFix: Added check for invalid block size when creating a sequential data set using the `Create.dataset` SDK method. [#1439](https://github.com/zowe/zowe-cli/issues/1439)
- BugFix: Added the ability to list all data set members when some members have invalid names.
- BugFix: Removed extra calls to list datasets matching patterns if authentication to z/OSMF fails.

## `7.16.4`

- BugFix: Fixed `secondary` option being specified on `BLANK` type datasets [#1595](https://github.com/zowe/zowe-cli/issues/1595)

## `7.16.1`

- BugFix: Fixed `binary` option ignored by `Download.ussDir` and `Upload.dirToUSSDir` when ".zosattributes" file is used.
- BugFix: Fixed `includeHidden` option ignored by `Upload.dirToUSSDir`.

## `7.15.0`

- Enhancement: Added `Copy.dataSetCrossLPAR` method to support copying a dataset or members from one LPAR to another.
- BugFix: Correct improper overwrite error with PDS member to PDS member copy.

## `7.12.0`

- BugFix: Fixed encoding option for `Get.USSFile` SDK method [#1495](https://github.com/zowe/zowe-cli/issues/1495)

## `7.11.2`

- BugFix: Added URI encoding to user input that is sent to z/OSMF in the URL

## `7.11.1`

- BugFix: Added missing RECFM values documented by IBM as valid RECFM values so that an end user does not received invalid RECFM error message while trying to create a dataset. [#1639](https://github.com/zowe/zowe-cli/issues/1639)

## `7.7.0`

- Enhancement: Add options to `Get.dataSet` to get a range value of `SSS-EEE` or `SSS,NNN`.

## `7.6.2`

- BugFix: Updated `minimatch` dependency for technical currency.
- BugFix: Added to the description of Create.ts `cmdType`. [#48](https://github.com/zowe/zowe-cli/issues/48)
- BugFix: Modified the progress bar for USS file uploads to increase readibility. [#451](https://github.com/zowe/zowe-cli/issues/451)

## `7.6.0`

- Enhancement: Updated the `List.fileList` method to support z/OSMF filter parameters such as "mtime" and "name".
- Enhancement: Added `Download.ussDir` method to download the contents of a USS directory.
- Enhancement: Updated the `Upload.streamToUssFile` method to "chtag" files after uploading them.

## `7.4.2`

- BugFix: Added errorMessage property to `IZosFilesResponse` to provide more specific error messages.

## `7.3.0`

- Enhancement: Added `Download.dataSetsMatchingPattern` method to download all data sets that match a DSLEVEL pattern.

## `7.0.0`

- Major: Introduced Team Profiles, Daemon mode, and more. See the prerelease items (if any) below for more details.

## `7.0.0-next.202204111828`

- Enhancement: Added check for USS tags to `Download.ussFile` method to automatically detect file encoding. [#740](https://github.com/zowe/zowe-cli/issues/740)
- **Breaking:** Changed type of `encoding` property on `IOptions` interface from number to string.

## `7.0.0-next.202203282106`

- Enhancement: Added support for `record` data type on dataset upload, download, and get APIs.

## `7.0.0-next.202112142155`

- Breaking: Removed deprecated methods:
  - bufferToUSSFile -> buffertoUssFile
  - streamToUSSFile -> streamToUssFile
  - fileToUSSFile -> fileToUssFile

## `6.33.1`

- Development: Migrated from TSLint (now deprecated) to ESLint for static code analysis.

## `6.32.1`

- Updated Imperative version

## `6.32.0`

- BugFix: Fixed the volser/volume option of `IListOptions` being ignored by the `List.dataset` method.

## `6.31.1`

- Bugfix: Ensured that the `like` field will always be added to all allocate like requests regardless of whether the `options` parameter is defined or not. [#1017](https://github.com/zowe/zowe-cli/pull/1017)

## `6.29.0`

- Enhancement: Added a standard data set template with no parameters set.

## `6.28.0`

- Enhancement: Added "Accept-Encoding: gzip" header to all z/OSMF requests

## `6.27.0`

- Enhancement: Added a `like` option to the `zowe zos-files create data-set` command. Use this option to like datasets. Here the arguments were added for the same. [#771](https://github.com/zowe/zowe-cli/issues/771)

## `6.24.4`

- Bugfix: Removed unnecessary dependency on zosuss SDK.

## `6.24.2`

- Revert: Revert changes made in 6.24.1, problem was determined to be bundling pipeline

## `6.24.1`

- Bugfix: Change SDK package structure to allow for backwards compatibility for some projects importing the CLI

## `6.24.0`

- Initial release<|MERGE_RESOLUTION|>--- conflicted
+++ resolved
@@ -2,11 +2,10 @@
 
 All notable changes to the Zowe z/OS files SDK package will be documented in this file.
 
-<<<<<<< HEAD
 ## Recent Changes
 
 - BugFix: Fixed all the `Download` methods to now use the `overwrite` option. The default is no longer always overwriting existing files. Added new interfaces `IDownloadAmResult` and `IDownloadAmResponse` to provide detailed results when downloading all members of a PDS. [#2620](https://github.com/zowe/zowe-cli/pull/2620)
-=======
+
 ## `8.27.4`
 
 - BugFix: Updated minimum supported version of Node from 18 to 20. Added Node 24 support. [#2616](https://github.com/zowe/zowe-cli/pull/2616)
@@ -14,7 +13,6 @@
 ## `8.27.3`
 
 - BugFix: Fixed an issue in the `Copy.dataSetCrossLPAR` function that caused members to be falsely detected in the target PDS, causing some copy operations to fail when the `overwrite` option is `undefined` or `false`. [#2622](https://github.com/zowe/zowe-cli/issues/2622)
->>>>>>> 7a39cf29
 
 ## `8.24.0`
 
