--- conflicted
+++ resolved
@@ -2,19 +2,15 @@
 
 All notable changes to the Zowe z/OS files SDK package will be documented in this file.
 
-<<<<<<< HEAD
 ## Recent Changes
 - Enhancement: The `Copy.dataset` method now recognizes partioned data sets and can copy members of a source PDS into an existing target PDS. [#2386](https://github.com/zowe/zowe-cli/pull/2386)
-=======
+
 ## `8.9.1`
 
 - BugFix: Corrected the `apiResponse` response value from `streamToDataSet()`,`streamToUss()`,`bufferToUss()` and `bufferToDataSet()` on the Upload SDK. [#2381](https://github.com/zowe/zowe-cli/pull/2381)
 - BugFix: Corrected the `Upload.BufferToUssFile()` SDK function to properly tag uploaded files. [#2378](https://github.com/zowe/zowe-cli/pull/2378)
 
 ## `8.9.0`
->>>>>>> 14986b15
-
-## Recent Changes
 - Enhancement: Added a `List.membersMatchingPattern` method to download all members that match a specific pattern.[#2359](https://github.com/zowe/zowe-cli/pull/2359)
 
 ## `8.8.4`
