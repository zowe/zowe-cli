--- conflicted
+++ resolved
@@ -2,21 +2,20 @@
 
 All notable changes to the Zowe z/OS files SDK package will be documented in this file.
 
-<<<<<<< HEAD
 ## Recent Changes
 
 - Enhancement: Created a centralized header class with `packages/zosfiles/src/utils/ZosFilesHeaders.ts` to be used across all methods in the ZosFiles SDK. [#2436](https://github.com/zowe/zowe-cli/pull/2436)
-=======
+
 ## `8.15.0`
 
 - BugFix: Modified the `Copy.copyPDS()` function to have `sourceMemberList` as an optional parameter to avoid a breaking change. [#2453](https://github.com/zowe/zowe-cli/pull/2453)
 - Enhancement: Added the `overwrite` parameter to the `Copy.DataSet()` command to allow for overwriting all members of a target data set with source data set members. [#2450] (https://github.com/zowe/zowe-cli/pull/2450)
->>>>>>> 54ceefd3
 
 ## `8.14.1`
 
--BugFix: When using the copy command with a non existent source data set, an unclear error was displayed to the user.  Now, a more user-friendly message is provided [#2447] (https://github.com/zowe/zowe-cli/issues/2447).
+-BugFix: When using the copy command with a non existent source data set, an unclear error was displayed to the user. Now, a more user-friendly message is provided [#2447] (https://github.com/zowe/zowe-cli/issues/2447).
 -BugFix: The updated logic to determine whether a data set is a partitioned data set now ensures that the `dsorg` attributes of types `PO-E`, `PO-L`, `PO-U` are handled correctly. [#2390] (https://github.com/zowe/zowe-cli/issues/2390).
+
 - BugFix: When using the `copy` command, if a target partitioned data set has a smaller record length than a source partitioned data set, the operation for subsequent members no longer stops. The user can now view the affected members in a local file. [#2349] (https://github.com/zowe/zowe-cli/issues/2349)
 - BugFix: Users were not warned when copying partitioned data sets with identical member names. Now, the user is prompted to confirm before continuing the copy operation to avoid potential data loss. [#2349] (https://github.com/zowe/zowe-cli/issues/2349)
 
@@ -27,6 +26,7 @@
 - BugFix: The `Copy.data.set` function now prompts the user to confirm before overwriting the contents of the target data set with the addition of the `--safe-replace` option. [#2369] (https://github.com/zowe/zowe-cli/issues/2369)
 
 ## `8.12.0`
+
 - Enhancement: The `Copy.dataset` function now creates a new data set if the entered target data set does not exist. [#2349](https://github.com/zowe/zowe-cli/issues/2349)
 - Enhancement: Added the `maxLength` option to List SDK functions (`allMembers`, `dataSetsMatchingPattern`, `membersMatchingPattern`) to specify the maximum number of items to return. [#2409](https://github.com/zowe/zowe-cli/pull/2409)
 - Enhancement: Added the `start` option to List SDK functions (`allMembers`, `dataSetsMatchingPattern`, `membersMatchingPattern`) to specify the first data set/member name to return in the response. [#2409](https://github.com/zowe/zowe-cli/pull/2409)
