# Change Log

All notable changes to the Zowe z/OS files SDK package will be documented in this file.

<<<<<<< HEAD
## Recent Changes

- BugFix: Fixed an issue where if a file fails to download and one already exists in the destination, the old file is deleted. [#2617](https://github.com/zowe/zowe-cli/pull/2617)
=======
## `8.29.1`

- BugFix: Fixed all the `Download` methods to now use the `overwrite` option. The default is no longer always overwriting existing files. Added new interfaces `IDownloadAmResult` and `IDownloadAmResponse` to provide detailed results when downloading all members of a PDS. [#2620](https://github.com/zowe/zowe-cli/pull/2620)
>>>>>>> 0e3a9933

## `8.27.4`

- BugFix: Updated minimum supported version of Node from 18 to 20. Added Node 24 support. [#2616](https://github.com/zowe/zowe-cli/pull/2616)

## `8.27.3`

- BugFix: Fixed an issue in the `Copy.dataSetCrossLPAR` function that caused members to be falsely detected in the target PDS, causing some copy operations to fail when the `overwrite` option is `undefined` or `false`. [#2622](https://github.com/zowe/zowe-cli/issues/2622)

## `8.24.0`

- Enhancement: Added an optional `searchExactName` option to the `ISearchOptions` interface to search the contents of one data set or PDS. [#2529](https://github.com/zowe/zowe-cli/pull/2529)

## `8.23.0`

- Enhancement: Added support for the `IDownloadOptions.extensionMap` property to the `Download.allMembers` method to allow for specifying the file extension for each downloaded member. [#2507](https://github.com/zowe/zowe-cli/pull/2507)

## `8.18.0`

- Enhancement: Added support for the `attributes`, `recall`, and `volume` options to the `List.dataSetsMatchingPattern` function. [#2476](https://github.com/zowe/zowe-cli/issues/2476)

## `8.17.0`

- Enhancement: Adding the `responseTimeout` option to missing areas in the ZosFiles SDK so that the option is allowable on all methods. [#2467](https://github.com/zowe/zowe-cli/pull/2467)

## `8.16.0`

- Enhancement: Added the ability to search data sets with regex patterns by setting `ISearchOptions.regex` to `true`. [#2432](https://github.com/zowe/zowe-cli/issues/2432)
- Enhancement: Added optional field `ISearchMatchLocation.length` which provides the length of the match on a string. [#2443](https://github.com/zowe/zowe-cli/pull/2443)

## `8.15.0`

- BugFix: Modified the `Copy.copyPDS()` function to have `sourceMemberList` as an optional parameter to avoid a breaking change. [#2453](https://github.com/zowe/zowe-cli/pull/2453)
- Enhancement: Added the `overwrite` parameter to the `Copy.DataSet()` command to allow for overwriting all members of a target data set with source data set members. [#2450] (https://github.com/zowe/zowe-cli/pull/2450)

## `8.14.1`

-BugFix: When using the copy command with a non existent source data set, an unclear error was displayed to the user. Now, a more user-friendly message is provided [#2447] (https://github.com/zowe/zowe-cli/issues/2447).
-BugFix: The updated logic to determine whether a data set is a partitioned data set now ensures that the `dsorg` attributes of types `PO-E`, `PO-L`, `PO-U` are handled correctly. [#2390] (https://github.com/zowe/zowe-cli/issues/2390).

- BugFix: When using the `copy` command, if a target partitioned data set has a smaller record length than a source partitioned data set, the operation for subsequent members no longer stops. The user can now view the affected members in a local file. [#2349] (https://github.com/zowe/zowe-cli/issues/2349)
- BugFix: Users were not warned when copying partitioned data sets with identical member names. Now, the user is prompted to confirm before continuing the copy operation to avoid potential data loss. [#2349] (https://github.com/zowe/zowe-cli/issues/2349)

## `8.13.0`

- BugFix: The `Create.dataSetValidateOptions()` function now correctly handles data set creation when the `dsorg` attribute is set to `PS-L` by automatically updating the `dsntype` attribute to `LARGE`. [#2141](https://github.com/zowe/zowe-cli/issues/2141)
- BugFix: Fixed an issue in the `Copy.dataSetCrossLPAR()` function where the `spacu` attribute of the copied data set was always set to `TRK`, regardless of the source data set's attributes. [#2412](https://github.com/zowe/zowe-cli/issues/2412)
- BugFix: The `Copy.data.set` function now prompts the user to confirm before overwriting the contents of the target data set with the addition of the `--safe-replace` option. [#2369] (https://github.com/zowe/zowe-cli/issues/2369)

## `8.12.0`

- Enhancement: The `Copy.dataset` function now creates a new data set if the entered target data set does not exist. [#2349](https://github.com/zowe/zowe-cli/issues/2349)
- Enhancement: Added the `maxLength` option to List SDK functions (`allMembers`, `dataSetsMatchingPattern`, `membersMatchingPattern`) to specify the maximum number of items to return. [#2409](https://github.com/zowe/zowe-cli/pull/2409)
- Enhancement: Added the `start` option to List SDK functions (`allMembers`, `dataSetsMatchingPattern`, `membersMatchingPattern`) to specify the first data set/member name to return in the response. [#2409](https://github.com/zowe/zowe-cli/pull/2409)

## `8.10.3`

- BugFix: The `Copy.dataset` method no longer copies all partitioned data set members if a member is passed to the function. [#2402](https://github.com/zowe/zowe-cli/pull/2402)

## `8.10.0`

- Enhancement: The `Copy.dataset` method now recognizes partitioned data sets and can copy members of a source PDS into an existing target PDS. [#2386](https://github.com/zowe/zowe-cli/pull/2386)

## `8.9.1`

- BugFix: Corrected the `apiResponse` response value from `streamToDataSet()`,`streamToUss()`,`bufferToUss()` and `bufferToDataSet()` on the Upload SDK. [#2381](https://github.com/zowe/zowe-cli/pull/2381)
- BugFix: Corrected the `Upload.BufferToUssFile()` SDK function to properly tag uploaded files. [#2378](https://github.com/zowe/zowe-cli/pull/2378)

## `8.9.0`

- Enhancement: Added a `List.membersMatchingPattern` method to download all members that match a specific pattern.[#2359](https://github.com/zowe/zowe-cli/pull/2359)

## `8.8.4`

- Enhancement: Allows extenders of the Search functionality to pass a function `abortSearch` on `searchOptions` to abort a search. [#2370](https://github.com/zowe/zowe-cli/pull/2370)

## `8.8.3`

- BugFix: Resolved issue where special characters could be corrupted when downloading a large file. [#2366](https://github.com/zowe/zowe-cli/pull/2366)

## `8.8.0`

- Enhancement: Allows for passing a `.zosattributues` file path for the download encoding format via the `attributes` option on the `Download.ussFile` method. [#2322](https://github.com/zowe/zowe-cli/issues/2322)
- BugFix: Added support for the `--encoding` flag to the `zowe upload dir-to-uss` to allow for encoding uploaded directories for command group consistency. [#2337](https://github.com/zowe/zowe-cli/issues/2337)

## `8.6.2`

- BugFix: Resolved issue where encoding argument was missing from `FileToUss.handler.ts` options object. [#2234](https://github.com/zowe/zowe-cli/pull/2334)
- BugFix: Resolved issue where `FileToUss.handler.ts` options object was not properly passed through subsequent command calls. [#2234](https://github.com/zowe/zowe-cli/pull/2334)

## `8.4.0`

- Enhancement: Added optional `--attributes` flag to `zowe zos-files upload file-to-uss` to allow passing a .zosattributes file path for upload encoding format. [#2319](https://github.com/zowe/zowe-cli/pull/2319)

## `8.2.0`

- Enhancement: Added an optional `continueSearch` function to the `ISearchOptions` interface. After a data set listing is completed, the new function is called with the list of data sets about to be searched. This allows the extender or end users to continue with the search or cancel it. [#2300](https://github.com/zowe/zowe-cli/pull/2300)

## `8.1.1`

- BugFix: Updated peer dependencies to `^8.0.0`, dropping support for versions tagged `next`. [#2287](https://github.com/zowe/zowe-cli/pull/2287)
- BugFix: Fixed an issue with the `List.dataSetsMatchingPattern` method where migrated data sets could break fetching attributes for other data sets. [#2285](https://github.com/zowe/zowe-cli/issues/2285)

## `8.0.0`

- MAJOR: v8.0.0 Release

## `8.0.0-next.202409191615`

- Update: Final prerelease

## `8.0.0-next.202408131445`

- Update: See `7.28.3` for details

## `8.0.0-next.202407021516`

- BugFix: Updated dependencies for technical currency [#2188](https://github.com/zowe/zowe-cli/pull/2188)

## `8.0.0-next.202406111958`

- LTS Breaking: Modified the zos-files SDK. [#2083](https://github.com/zowe/zowe-cli/issues/2083)
  - Deprecated the following interfaces:
    - IOptionsFullResponse - use `IOptionsFullResponse` from `@zowe/imperative`.
    - IRestClientResponse - use `IRestClientResponse` from `@zowe/imperative`.

## `8.0.0-next.202406111728`

- BugFix: Fixed error where `Get.dataSet` and `Get.USSFile` methods could silently fail when downloading large data sets or files. [#2167](https://github.com/zowe/zowe-cli/pull/2167)

## `8.0.0-next.202405202020`

- BugFix: Fixed a bug where a data set search would not return a search term if it was at the beginning of a line. [#2147](https://github.com/zowe/zowe-cli/pull/2147)

## `8.0.0-next.202405101931`

- Enhancement: Added the ability to search for a string in a data set or PDS member matching a pattern. [#2095](https://github.com/zowe/zowe-cli/issues/2095)

## `8.0.0-next.202404032038`

- BugFix: Fixed error that could occur when listing data set members that contain control characters in the name. [#2104](https://github.com/zowe/zowe-cli/pull/2104)

## `8.0.0-next.202403132009`

- LTS Breaking: Changed return type of `Upload.bufferToUssFile` to return `IZosFilesResponse` object instead of string. [#2089](https://github.com/zowe/zowe-cli/pull/2089)
- BugFix: Fixed `Upload.bufferToUssFile` not normalizing new lines when uploading plain text. [#2089](https://github.com/zowe/zowe-cli/pull/2089)

## `8.0.0-next.202403041352`

- BugFix: Updated engine to Node 18.12.0. [#2074](https://github.com/zowe/zowe-cli/pull/2074)

## `8.0.0-next.202402261705`

- BugFix: Updated additional dependencies for technical currency. [#2061](https://github.com/zowe/zowe-cli/pull/2061)
- BugFix: Updated engine to Node 16.7.0. [#2061](https://github.com/zowe/zowe-cli/pull/2061)

## `8.0.0-next.202402211923`

- BugFix: Updated dependencies for technical currency. [#2057](https://github.com/zowe/zowe-cli/pull/2057)

## `8.0.0-next.202402132108`

- LTS Breaking: Removed record format (recfm) validation when creating data-sets [#1699](https://github.com/zowe/zowe-cli/issues/1699)

## `8.0.0-next.202402021649`

- LTS Breaking: Removed the unused protected property `mSshProfile` in SshBaseHandler.
- LTS Breaking: Removed the following previously deprecated items:
  - Removed `ZosFilesCreateExtraOptions.showAttributes` without replacement
  - Removed `allDataSetsArchived`, `datasetsDownloadedSuccessfully`, `noDataSetsMatchingPatternRemain` and `onlyEmptyPartitionedDataSets` from ZosFiles.messages.ts

## `8.0.0-next.202311282012`

- LTS Breaking: Unpinned dependency versions to allow for patch/minor version updates for dependencies [#1968](https://github.com/zowe/zowe-cli/issues/1968)

## `8.0.0-next.202311132045`

- Major: First major version bump for V3

## `7.28.3`

- BugFix: Refactored code to reduce the use of deprecated functions to prepare for upcoming Node.js 22 support. [#2191](https://github.com/zowe/zowe-cli/issues/2191)

## `7.26.1`

- BugFix: Fixed `Get.dataSet` and `Get.USSFile` methods so that they return an empty buffer instead of null for empty files. [#2173](https://github.com/zowe/zowe-cli/pull/2173)

## `7.26.0`

- BugFix: Fixed error where `Get.dataSet` and `Get.USSFile` methods could silently fail when downloading large data sets or files. [#2167](https://github.com/zowe/zowe-cli/pull/2167)

## `7.24.0`

- BugFix: Fixed error that could occur when listing data set members that contain control characters in the name. [#2104](https://github.com/zowe/zowe-cli/pull/2104)

## `7.23.7`

- BugFix: Fixed `Upload.bufferToUssFile` not normalizing new lines when uploading plain text. [#2091](https://github.com/zowe/zowe-cli/pull/2091)

## `7.21.3`

- BugFix: Corrects the behavior of `Create.dataSetLike` so that the new data set is always defined with the correct block size [#2610](https://github.com/zowe/vscode-extension-for-zowe/issues/2610)

## `7.20.0`

- Enhancement: Adds `ZosFilesUtils.getDataSetFromName` to create an IDataSet from a dataset name [#1696](https://github.com/zowe/zowe-cli/issues/1696)

## `7.18.9`

- BugFix: Fix behavior where a specified directory was being lowercased on non-PDS datasets when downloading all datasets [#1722](https://github.com/zowe/zowe-cli/issues/1722)

## `7.18.8`

- Enhancement: Patch that adds invalidFileName to ZosFilesMessages

## `7.18.0`

- BugFix: Fixed error when listing data set members that include double quote in the name.

## `7.17.0`

- Enhancement: Added streaming capabilities to the `Download.dataSet` and `Download.ussFile` methods.
- BugFix: Fixed `Get.USSFile` API not respecting USS file tags.

## `7.16.6`

- BugFix: Fixed error when listing data set members that include backslash in the name.

## `7.16.5`

- BugFix: Fixed `Create.dataset` failing when `CreateDataSetTypeEnum.DATA_SET_BLANK` is passed but no other options are specified.
- BugFix: Added check for invalid block size when creating a sequential data set using the `Create.dataset` SDK method. [#1439](https://github.com/zowe/zowe-cli/issues/1439)
- BugFix: Added the ability to list all data set members when some members have invalid names.
- BugFix: Removed extra calls to list datasets matching patterns if authentication to z/OSMF fails.

## `7.16.4`

- BugFix: Fixed `secondary` option being specified on `BLANK` type datasets [#1595](https://github.com/zowe/zowe-cli/issues/1595)

## `7.16.1`

- BugFix: Fixed `binary` option ignored by `Download.ussDir` and `Upload.dirToUSSDir` when ".zosattributes" file is used.
- BugFix: Fixed `includeHidden` option ignored by `Upload.dirToUSSDir`.

## `7.15.0`

- Enhancement: Added `Copy.dataSetCrossLPAR` method to support copying a dataset or members from one LPAR to another.
- BugFix: Correct improper overwrite error with PDS member to PDS member copy.

## `7.12.0`

- BugFix: Fixed encoding option for `Get.USSFile` SDK method [#1495](https://github.com/zowe/zowe-cli/issues/1495)

## `7.11.2`

- BugFix: Added URI encoding to user input that is sent to z/OSMF in the URL

## `7.11.1`

- BugFix: Added missing RECFM values documented by IBM as valid RECFM values so that an end user does not received invalid RECFM error message while trying to create a dataset. [#1639](https://github.com/zowe/zowe-cli/issues/1639)

## `7.7.0`

- Enhancement: Add options to `Get.dataSet` to get a range value of `SSS-EEE` or `SSS,NNN`.

## `7.6.2`

- BugFix: Updated `minimatch` dependency for technical currency.
- BugFix: Added to the description of Create.ts `cmdType`. [#48](https://github.com/zowe/zowe-cli/issues/48)
- BugFix: Modified the progress bar for USS file uploads to increase readibility. [#451](https://github.com/zowe/zowe-cli/issues/451)

## `7.6.0`

- Enhancement: Updated the `List.fileList` method to support z/OSMF filter parameters such as "mtime" and "name".
- Enhancement: Added `Download.ussDir` method to download the contents of a USS directory.
- Enhancement: Updated the `Upload.streamToUssFile` method to "chtag" files after uploading them.

## `7.4.2`

- BugFix: Added errorMessage property to `IZosFilesResponse` to provide more specific error messages.

## `7.3.0`

- Enhancement: Added `Download.dataSetsMatchingPattern` method to download all data sets that match a DSLEVEL pattern.

## `7.0.0`

- Major: Introduced Team Profiles, Daemon mode, and more. See the prerelease items (if any) below for more details.

## `7.0.0-next.202204111828`

- Enhancement: Added check for USS tags to `Download.ussFile` method to automatically detect file encoding. [#740](https://github.com/zowe/zowe-cli/issues/740)
- **Breaking:** Changed type of `encoding` property on `IOptions` interface from number to string.

## `7.0.0-next.202203282106`

- Enhancement: Added support for `record` data type on dataset upload, download, and get APIs.

## `7.0.0-next.202112142155`

- Breaking: Removed deprecated methods:
  - bufferToUSSFile -> buffertoUssFile
  - streamToUSSFile -> streamToUssFile
  - fileToUSSFile -> fileToUssFile

## `6.33.1`

- Development: Migrated from TSLint (now deprecated) to ESLint for static code analysis.

## `6.32.1`

- Updated Imperative version

## `6.32.0`

- BugFix: Fixed the volser/volume option of `IListOptions` being ignored by the `List.dataset` method.

## `6.31.1`

- Bugfix: Ensured that the `like` field will always be added to all allocate like requests regardless of whether the `options` parameter is defined or not. [#1017](https://github.com/zowe/zowe-cli/pull/1017)

## `6.29.0`

- Enhancement: Added a standard data set template with no parameters set.

## `6.28.0`

- Enhancement: Added "Accept-Encoding: gzip" header to all z/OSMF requests

## `6.27.0`

- Enhancement: Added a `like` option to the `zowe zos-files create data-set` command. Use this option to like datasets. Here the arguments were added for the same. [#771](https://github.com/zowe/zowe-cli/issues/771)

## `6.24.4`

- Bugfix: Removed unnecessary dependency on zosuss SDK.

## `6.24.2`

- Revert: Revert changes made in 6.24.1, problem was determined to be bundling pipeline

## `6.24.1`

- Bugfix: Change SDK package structure to allow for backwards compatibility for some projects importing the CLI

## `6.24.0`

- Initial release<|MERGE_RESOLUTION|>--- conflicted
+++ resolved
@@ -2,15 +2,13 @@
 
 All notable changes to the Zowe z/OS files SDK package will be documented in this file.
 
-<<<<<<< HEAD
 ## Recent Changes
 
 - BugFix: Fixed an issue where if a file fails to download and one already exists in the destination, the old file is deleted. [#2617](https://github.com/zowe/zowe-cli/pull/2617)
-=======
+
 ## `8.29.1`
 
 - BugFix: Fixed all the `Download` methods to now use the `overwrite` option. The default is no longer always overwriting existing files. Added new interfaces `IDownloadAmResult` and `IDownloadAmResponse` to provide detailed results when downloading all members of a PDS. [#2620](https://github.com/zowe/zowe-cli/pull/2620)
->>>>>>> 0e3a9933
 
 ## `8.27.4`
 
