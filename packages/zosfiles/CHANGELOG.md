--- conflicted
+++ resolved
@@ -2,17 +2,16 @@
 
 All notable changes to the Zowe z/OS files SDK package will be documented in this file.
 
-<<<<<<< HEAD
 ## Recent Changes
 - Enhancement: Created zos-files edit commands to edit a dataset or uss file locally [PR #1672](https://github.com/zowe/zowe-cli/pull/1672)
+
 ## `7.15.0`
 
 - Enhancement: Added `Copy.dataSetCrossLPAR` method to support copying a dataset or members from one LPAR to another.
-=======
+
 ## `7.15.0`
 
 - Enhancement: Added `Copy.dataSetCrossLPAR` method to support copying a dataset or members from one LPAR to another.  
->>>>>>> e3a26354
 - BugFix: Correct improper overwrite error with PDS member to PDS member copy.
 
 ## `7.12.0`
