--- conflicted
+++ resolved
@@ -4,16 +4,11 @@
 
 ## Recent Changes
 
-<<<<<<< HEAD
-- BugFix: Fixed `Create.dataset` failing when `CreateDataSetTypeEnum.DATA_SET_BLANK` is passed but no other options are specified. 
+- BugFix: Fixed `Create.dataset` failing when `CreateDataSetTypeEnum.DATA_SET_BLANK` is passed but no other options are specified.
 - BugFix: Added check for invalid block size when creating a sequential data set using the `Create.dataset` SDK method. [#1439](https://github.com/zowe/zowe-cli/issues/1439)
 - BugFix: Added the ability to list all data set members when some members have invalid names.
-=======
-- BugFix: Fixed `Create.dataset` failing when `CreateDataSetTypeEnum.DATA_SET_BLANK` is passed but no other options are specified.
-- BugFix: Added check for invalid block size when creating a sequential data set using the `Create.dataset` SDK method. [#1439](https://github.com/zowe/zowe-cli/issues/1439)
 - BugFix: Removed extra calls to list datasets matching patterns if authentication to z/OSMF fails.
 
->>>>>>> 8b0c36e2
 
 ## `7.16.4`
 
