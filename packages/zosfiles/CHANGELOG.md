--- conflicted
+++ resolved
@@ -4,14 +4,9 @@
 
 ## Recent Changes
 
-<<<<<<< HEAD
-- BugFix: Added the ability to list all dataset members when some members have invalid names
-- BugFix: Added check for invalid block size when creating a sequential dataset using the `Create.dataset` SDK method. [#1439](https://github.com/zowe/zowe-cli/issues/1439)
-=======
 - BugFix: Fixed `Create.dataset` failing when `CreateDataSetTypeEnum.DATA_SET_BLANK` is passed but no other options are specified. 
-- BugFix: Add check for invalid block size when creating a sequential dataset using the `Create.dataset` SDK method. [#1439](https://github.com/zowe/zowe-cli/issues/1439)
->>>>>>> ae4ad335
-
+- BugFix: Added check for invalid block size when creating a sequential data set using the `Create.dataset` SDK method. [#1439](https://github.com/zowe/zowe-cli/issues/1439)
+- BugFix: Added the ability to list all data set members when some members have invalid names.
 
 ## `7.16.4`
 
