--- conflicted
+++ resolved
@@ -2,14 +2,12 @@
 
 All notable changes to the Zowe z/OS files SDK package will be documented in this file.
 
-<<<<<<< HEAD
 ## Recent Changes
 - Enhancement: Created zos-files edit commands to edit a dataset or uss file locally [PR #1672](https://github.com/zowe/zowe-cli/pull/1672)
-=======
+
 ## `7.16.4`
 
 - BugFix: Fixed `secondary` option being specified on `BLANK` type datasets [#1595](https://github.com/zowe/zowe-cli/issues/1595)
->>>>>>> b84f8247
 
 ## `7.16.1`
 
