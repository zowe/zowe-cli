--- conflicted
+++ resolved
@@ -2,15 +2,13 @@
 
 All notable changes to the Zowe z/OS files SDK package will be documented in this file.
 
-<<<<<<< HEAD
 ## Recent Changes
 
 - Enhancement: Added a standard data set template with no parameters set.
-=======
+
 ## `6.28.0`
 
 - Enhancement: Added "Accept-Encoding: gzip" header to all z/OSMF requests
->>>>>>> 6c95d0cb
 
 ## `6.27.0`
 
