--- conflicted
+++ resolved
@@ -3,13 +3,10 @@
 All notable changes to the Zowe z/OS files SDK package will be documented in this file.
 
 ## Recent Changes
-<<<<<<< HEAD
+
 -BugFix: When using the copy command with a non existent source data set, an unclear error was displayed to the user. Now, the user is shown a user-friendly error. [#2447] (https://github.com/zowe/zowe-cli/issues/2447).
 -BugFix: The updated logic to determine whether a data set is a partitioned data set now ensures that `dsorgs` of `PO-E`, `PO-L`, `PO-U` are handled correctly. [#2390] (https://github.com/zowe/zowe-cli/issues/2390).
-=======
-
 - BugFix: When using the `copy` command, if a target partitioned data set has a smaller record length than a source partitioned data set, the operation for subsequent members no longer stops. The user can now view the affected members in a local file. [#2349] (https://github.com/zowe/zowe-cli/issues/2349)
->>>>>>> 16b4a250
 - BugFix: Users were not warned when copying partitioned data sets with identical member names. Now, the user is prompted to confirm before continuing the copy operation to avoid potential data loss. [#2349] (https://github.com/zowe/zowe-cli/issues/2349)
 
 ## `8.13.0`
