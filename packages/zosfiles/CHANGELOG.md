--- conflicted
+++ resolved
@@ -4,13 +4,10 @@
 
 ## Recent Changes
 
-<<<<<<< HEAD
-- Bug Fix: The `Copy.data.set` function now prompts the user to confirm before overwriting the contents of the target data set with the addition of the `--safe-replace` option. [#2369] (https://github.com/zowe/zowe-cli/issues/2369)
-=======
-- Fixed an issue in the `Copy.dataSetCrossLPAR()` function where the `spacu` attribute of the copied data set was always set to `TRK`, regardless of the source data set's attributes. [#2412](https://github.com/zowe/zowe-cli/issues/2412)
+- BugFix: Fixed an issue in the `Copy.dataSetCrossLPAR()` function where the `spacu` attribute of the copied data set was always set to `TRK`, regardless of the source data set's attributes. [#2412](https://github.com/zowe/zowe-cli/issues/2412)
+- BugFix: The `Copy.data.set` function now prompts the user to confirm before overwriting the contents of the target data set with the addition of the `--safe-replace` option. [#2369] (https://github.com/zowe/zowe-cli/issues/2369)
 
 ## `8.12.0`
->>>>>>> 68e0962d
 
 ## `8.12.0`
 - Enhancement: The `Copy.dataset` function now creates a new data set if the entered target data set does not exist. [#2349](https://github.com/zowe/zowe-cli/issues/2349)
