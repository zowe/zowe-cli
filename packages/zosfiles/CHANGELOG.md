# Change Log

All notable changes to the Zowe z/OS files SDK package will be documented in this file.

## Recent Changes

<<<<<<< HEAD
- Enhancement: Allows for passing a `.zosattributues` file path for the download encoding format via the `attributes` option on the `Download.ussFile` method. [#2322](https://github.com/zowe/zowe-cli/issues/2322)
=======
- BugFix: Added support for the `--encoding` flag to the `zowe upload dir-to-uss` to allow for encoding uploaded directories for command group consistency. [#2337](https://github.com/zowe/zowe-cli/issues/2337)
>>>>>>> 30041225

## `8.6.2`

- BugFix: Resolved issue where encoding argument was missing from `FileToUss.handler.ts` options object. [#2234](https://github.com/zowe/zowe-cli/pull/2334)
- BugFix: Resolved issue where `FileToUss.handler.ts` options object was not properly passed through subsequent command calls. [#2234](https://github.com/zowe/zowe-cli/pull/2334)

## `8.4.0`

- Enhancement: Added optional `--attributes` flag to `zowe zos-files upload file-to-uss` to allow passing a .zosattributes file path for upload encoding format. [#2319](https://github.com/zowe/zowe-cli/pull/2319)

## `8.2.0`

- Enhancement: Added an optional `continueSearch` function to the `ISearchOptions` interface. After a data set listing is completed, the new function is called with the list of data sets about to be searched. This allows the extender or end users to continue with the search or cancel it. [#2300](https://github.com/zowe/zowe-cli/pull/2300)

## `8.1.1`

- BugFix: Updated peer dependencies to `^8.0.0`, dropping support for versions tagged `next`. [#2287](https://github.com/zowe/zowe-cli/pull/2287)
- BugFix: Fixed an issue with the `List.dataSetsMatchingPattern` method where migrated data sets could break fetching attributes for other data sets. [#2285](https://github.com/zowe/zowe-cli/issues/2285)

## `8.0.0`

- MAJOR: v8.0.0 Release

## `8.0.0-next.202409191615`

- Update: Final prerelease

## `8.0.0-next.202408131445`

- Update: See `7.28.3` for details

## `8.0.0-next.202407021516`

- BugFix: Updated dependencies for technical currency [#2188](https://github.com/zowe/zowe-cli/pull/2188)

## `8.0.0-next.202406111958`

- LTS Breaking: Modified the zos-files SDK. [#2083](https://github.com/zowe/zowe-cli/issues/2083)
  - Deprecated the following interfaces:
    - IOptionsFullResponse - use `IOptionsFullResponse` from `@zowe/imperative`.
    - IRestClientResponse - use `IRestClientResponse` from `@zowe/imperative`.

## `8.0.0-next.202406111728`

- BugFix: Fixed error where `Get.dataSet` and `Get.USSFile` methods could silently fail when downloading large data sets or files. [#2167](https://github.com/zowe/zowe-cli/pull/2167)

## `8.0.0-next.202405202020`

- BugFix: Fixed a bug where a data set search would not return a search term if it was at the beginning of a line. [#2147](https://github.com/zowe/zowe-cli/pull/2147)

## `8.0.0-next.202405101931`

- Enhancement: Added the ability to search for a string in a data set or PDS member matching a pattern. [#2095](https://github.com/zowe/zowe-cli/issues/2095)

## `8.0.0-next.202404032038`

- BugFix: Fixed error that could occur when listing data set members that contain control characters in the name. [#2104](https://github.com/zowe/zowe-cli/pull/2104)

## `8.0.0-next.202403132009`

- LTS Breaking: Changed return type of `Upload.bufferToUssFile` to return `IZosFilesResponse` object instead of string. [#2089](https://github.com/zowe/zowe-cli/pull/2089)
- BugFix: Fixed `Upload.bufferToUssFile` not normalizing new lines when uploading plain text. [#2089](https://github.com/zowe/zowe-cli/pull/2089)

## `8.0.0-next.202403041352`

- BugFix: Updated engine to Node 18.12.0. [#2074](https://github.com/zowe/zowe-cli/pull/2074)

## `8.0.0-next.202402261705`

- BugFix: Updated additional dependencies for technical currency. [#2061](https://github.com/zowe/zowe-cli/pull/2061)
- BugFix: Updated engine to Node 16.7.0. [#2061](https://github.com/zowe/zowe-cli/pull/2061)

## `8.0.0-next.202402211923`

- BugFix: Updated dependencies for technical currency. [#2057](https://github.com/zowe/zowe-cli/pull/2057)

## `8.0.0-next.202402132108`

- LTS Breaking: Removed record format (recfm) validation when creating data-sets [#1699](https://github.com/zowe/zowe-cli/issues/1699)

## `8.0.0-next.202402021649`

- LTS Breaking: Removed the unused protected property `mSshProfile` in SshBaseHandler.
- LTS Breaking: Removed the following previously deprecated items:
  - Removed `ZosFilesCreateExtraOptions.showAttributes` without replacement
  - Removed `allDataSetsArchived`, `datasetsDownloadedSuccessfully`, `noDataSetsMatchingPatternRemain` and `onlyEmptyPartitionedDataSets` from ZosFiles.messages.ts

## `8.0.0-next.202311282012`

- LTS Breaking: Unpinned dependency versions to allow for patch/minor version updates for dependencies [#1968](https://github.com/zowe/zowe-cli/issues/1968)

## `8.0.0-next.202311132045`

- Major: First major version bump for V3

## `7.28.3`

- BugFix: Refactored code to reduce the use of deprecated functions to prepare for upcoming Node.js 22 support. [#2191](https://github.com/zowe/zowe-cli/issues/2191)

## `7.26.1`

- BugFix: Fixed `Get.dataSet` and `Get.USSFile` methods so that they return an empty buffer instead of null for empty files. [#2173](https://github.com/zowe/zowe-cli/pull/2173)

## `7.26.0`

- BugFix: Fixed error where `Get.dataSet` and `Get.USSFile` methods could silently fail when downloading large data sets or files. [#2167](https://github.com/zowe/zowe-cli/pull/2167)

## `7.24.0`

- BugFix: Fixed error that could occur when listing data set members that contain control characters in the name. [#2104](https://github.com/zowe/zowe-cli/pull/2104)

## `7.23.7`

- BugFix: Fixed `Upload.bufferToUssFile` not normalizing new lines when uploading plain text. [#2091](https://github.com/zowe/zowe-cli/pull/2091)

## `7.21.3`

- BugFix: Corrects the behavior of `Create.dataSetLike` so that the new data set is always defined with the correct block size [#2610](https://github.com/zowe/vscode-extension-for-zowe/issues/2610)

## `7.20.0`

- Enhancement: Adds `ZosFilesUtils.getDataSetFromName` to create an IDataSet from a dataset name [#1696](https://github.com/zowe/zowe-cli/issues/1696)

## `7.18.9`

- BugFix: Fix behavior where a specified directory was being lowercased on non-PDS datasets when downloading all datasets [#1722](https://github.com/zowe/zowe-cli/issues/1722)

## `7.18.8`

- Enhancement: Patch that adds invalidFileName to ZosFilesMessages

## `7.18.0`

- BugFix: Fixed error when listing data set members that include double quote in the name.

## `7.17.0`

- Enhancement: Added streaming capabilities to the `Download.dataSet` and `Download.ussFile` methods.
- BugFix: Fixed `Get.USSFile` API not respecting USS file tags.

## `7.16.6`

- BugFix: Fixed error when listing data set members that include backslash in the name.

## `7.16.5`

- BugFix: Fixed `Create.dataset` failing when `CreateDataSetTypeEnum.DATA_SET_BLANK` is passed but no other options are specified.
- BugFix: Added check for invalid block size when creating a sequential data set using the `Create.dataset` SDK method. [#1439](https://github.com/zowe/zowe-cli/issues/1439)
- BugFix: Added the ability to list all data set members when some members have invalid names.
- BugFix: Removed extra calls to list datasets matching patterns if authentication to z/OSMF fails.

## `7.16.4`

- BugFix: Fixed `secondary` option being specified on `BLANK` type datasets [#1595](https://github.com/zowe/zowe-cli/issues/1595)

## `7.16.1`

- BugFix: Fixed `binary` option ignored by `Download.ussDir` and `Upload.dirToUSSDir` when ".zosattributes" file is used.
- BugFix: Fixed `includeHidden` option ignored by `Upload.dirToUSSDir`.

## `7.15.0`

- Enhancement: Added `Copy.dataSetCrossLPAR` method to support copying a dataset or members from one LPAR to another.
- BugFix: Correct improper overwrite error with PDS member to PDS member copy.

## `7.12.0`

- BugFix: Fixed encoding option for `Get.USSFile` SDK method [#1495](https://github.com/zowe/zowe-cli/issues/1495)

## `7.11.2`

- BugFix: Added URI encoding to user input that is sent to z/OSMF in the URL

## `7.11.1`

- BugFix: Added missing RECFM values documented by IBM as valid RECFM values so that an end user does not received invalid RECFM error message while trying to create a dataset. [#1639](https://github.com/zowe/zowe-cli/issues/1639)

## `7.7.0`

- Enhancement: Add options to `Get.dataSet` to get a range value of `SSS-EEE` or `SSS,NNN`.

## `7.6.2`

- BugFix: Updated `minimatch` dependency for technical currency.
- BugFix: Added to the description of Create.ts `cmdType`. [#48](https://github.com/zowe/zowe-cli/issues/48)
- BugFix: Modified the progress bar for USS file uploads to increase readibility. [#451](https://github.com/zowe/zowe-cli/issues/451)

## `7.6.0`

- Enhancement: Updated the `List.fileList` method to support z/OSMF filter parameters such as "mtime" and "name".
- Enhancement: Added `Download.ussDir` method to download the contents of a USS directory.
- Enhancement: Updated the `Upload.streamToUssFile` method to "chtag" files after uploading them.

## `7.4.2`

- BugFix: Added errorMessage property to `IZosFilesResponse` to provide more specific error messages.

## `7.3.0`

- Enhancement: Added `Download.dataSetsMatchingPattern` method to download all data sets that match a DSLEVEL pattern.

## `7.0.0`

- Major: Introduced Team Profiles, Daemon mode, and more. See the prerelease items (if any) below for more details.

## `7.0.0-next.202204111828`

- Enhancement: Added check for USS tags to `Download.ussFile` method to automatically detect file encoding. [#740](https://github.com/zowe/zowe-cli/issues/740)
- **Breaking:** Changed type of `encoding` property on `IOptions` interface from number to string.

## `7.0.0-next.202203282106`

- Enhancement: Added support for `record` data type on dataset upload, download, and get APIs.

## `7.0.0-next.202112142155`

- Breaking: Removed deprecated methods:
  - bufferToUSSFile -> buffertoUssFile
  - streamToUSSFile -> streamToUssFile
  - fileToUSSFile -> fileToUssFile

## `6.33.1`

- Development: Migrated from TSLint (now deprecated) to ESLint for static code analysis.

## `6.32.1`

- Updated Imperative version

## `6.32.0`

- BugFix: Fixed the volser/volume option of `IListOptions` being ignored by the `List.dataset` method.

## `6.31.1`

- Bugfix: Ensured that the `like` field will always be added to all allocate like requests regardless of whether the `options` parameter is defined or not. [#1017](https://github.com/zowe/zowe-cli/pull/1017)

## `6.29.0`

- Enhancement: Added a standard data set template with no parameters set.

## `6.28.0`

- Enhancement: Added "Accept-Encoding: gzip" header to all z/OSMF requests

## `6.27.0`

- Enhancement: Added a `like` option to the `zowe zos-files create data-set` command. Use this option to like datasets. Here the arguments were added for the same. [#771](https://github.com/zowe/zowe-cli/issues/771)

## `6.24.4`

- Bugfix: Removed unnecessary dependency on zosuss SDK.

## `6.24.2`

- Revert: Revert changes made in 6.24.1, problem was determined to be bundling pipeline

## `6.24.1`

- Bugfix: Change SDK package structure to allow for backwards compatibility for some projects importing the CLI

## `6.24.0`

- Initial release<|MERGE_RESOLUTION|>--- conflicted
+++ resolved
@@ -4,11 +4,8 @@
 
 ## Recent Changes
 
-<<<<<<< HEAD
 - Enhancement: Allows for passing a `.zosattributues` file path for the download encoding format via the `attributes` option on the `Download.ussFile` method. [#2322](https://github.com/zowe/zowe-cli/issues/2322)
-=======
 - BugFix: Added support for the `--encoding` flag to the `zowe upload dir-to-uss` to allow for encoding uploaded directories for command group consistency. [#2337](https://github.com/zowe/zowe-cli/issues/2337)
->>>>>>> 30041225
 
 ## `8.6.2`
 
