--- conflicted
+++ resolved
@@ -2,18 +2,16 @@
 
 All notable changes to the Zowe z/OS files SDK package will be documented in this file.
 
-<<<<<<< HEAD
 ## Recent Changes
 
 - Enhancement: Created a centralized header class with `packages/zosfiles/src/utils/ZosFilesHeaders.ts` to be used across all methods in the ZosFiles SDK. [#2436](https://github.com/zowe/zowe-cli/pull/2436)
-=======
+
 ## `8.14.1`
 
 -BugFix: When using the copy command with a non existent source data set, an unclear error was displayed to the user.  Now, a more user-friendly message is provided [#2447] (https://github.com/zowe/zowe-cli/issues/2447).
 -BugFix: The updated logic to determine whether a data set is a partitioned data set now ensures that the `dsorg` attributes of types `PO-E`, `PO-L`, `PO-U` are handled correctly. [#2390] (https://github.com/zowe/zowe-cli/issues/2390).
 - BugFix: When using the `copy` command, if a target partitioned data set has a smaller record length than a source partitioned data set, the operation for subsequent members no longer stops. The user can now view the affected members in a local file. [#2349] (https://github.com/zowe/zowe-cli/issues/2349)
 - BugFix: Users were not warned when copying partitioned data sets with identical member names. Now, the user is prompted to confirm before continuing the copy operation to avoid potential data loss. [#2349] (https://github.com/zowe/zowe-cli/issues/2349)
->>>>>>> 8d7f4ef6
 
 ## `8.13.0`
 
