# Change Log

All notable changes to the Zowe z/OS files SDK package will be documented in this file.

<<<<<<< HEAD
## Recent Changes
- Enhancement: The `Copy.dataset` method now creates a new data set if the inputted target data set does not exist.
=======
## `8.10.3`

- BugFix: The `Copy.dataset` method no longer copies all partitioned data set members if a member is passed to the function. [#2402](https://github.com/zowe/zowe-cli/pull/2402)
>>>>>>> 1391a3d5

## `8.10.0`
- Enhancement: The `Copy.dataset` method now recognizes partitioned data sets and can copy members of a source PDS into an existing target PDS. [#2386](https://github.com/zowe/zowe-cli/pull/2386)

## `8.9.1`

- BugFix: Corrected the `apiResponse` response value from `streamToDataSet()`,`streamToUss()`,`bufferToUss()` and `bufferToDataSet()` on the Upload SDK. [#2381](https://github.com/zowe/zowe-cli/pull/2381)
- BugFix: Corrected the `Upload.BufferToUssFile()` SDK function to properly tag uploaded files. [#2378](https://github.com/zowe/zowe-cli/pull/2378)

## `8.9.0`
- Enhancement: Added a `List.membersMatchingPattern` method to download all members that match a specific pattern.[#2359](https://github.com/zowe/zowe-cli/pull/2359)

## `8.8.4`

- Enhancement: Allows extenders of the Search functionality to pass a function `abortSearch` on `searchOptions` to abort a search. [#2370](https://github.com/zowe/zowe-cli/pull/2370)

## `8.8.3`

- BugFix: Resolved issue where special characters could be corrupted when downloading a large file. [#2366](https://github.com/zowe/zowe-cli/pull/2366)

## `8.8.0`

- Enhancement: Allows for passing a `.zosattributues` file path for the download encoding format via the `attributes` option on the `Download.ussFile` method. [#2322](https://github.com/zowe/zowe-cli/issues/2322)
- BugFix: Added support for the `--encoding` flag to the `zowe upload dir-to-uss` to allow for encoding uploaded directories for command group consistency. [#2337](https://github.com/zowe/zowe-cli/issues/2337)

## `8.6.2`

- BugFix: Resolved issue where encoding argument was missing from `FileToUss.handler.ts` options object. [#2234](https://github.com/zowe/zowe-cli/pull/2334)
- BugFix: Resolved issue where `FileToUss.handler.ts` options object was not properly passed through subsequent command calls. [#2234](https://github.com/zowe/zowe-cli/pull/2334)

## `8.4.0`

- Enhancement: Added optional `--attributes` flag to `zowe zos-files upload file-to-uss` to allow passing a .zosattributes file path for upload encoding format. [#2319](https://github.com/zowe/zowe-cli/pull/2319)

## `8.2.0`

- Enhancement: Added an optional `continueSearch` function to the `ISearchOptions` interface. After a data set listing is completed, the new function is called with the list of data sets about to be searched. This allows the extender or end users to continue with the search or cancel it. [#2300](https://github.com/zowe/zowe-cli/pull/2300)

## `8.1.1`

- BugFix: Updated peer dependencies to `^8.0.0`, dropping support for versions tagged `next`. [#2287](https://github.com/zowe/zowe-cli/pull/2287)
- BugFix: Fixed an issue with the `List.dataSetsMatchingPattern` method where migrated data sets could break fetching attributes for other data sets. [#2285](https://github.com/zowe/zowe-cli/issues/2285)

## `8.0.0`

- MAJOR: v8.0.0 Release

## `8.0.0-next.202409191615`

- Update: Final prerelease

## `8.0.0-next.202408131445`

- Update: See `7.28.3` for details

## `8.0.0-next.202407021516`

- BugFix: Updated dependencies for technical currency [#2188](https://github.com/zowe/zowe-cli/pull/2188)

## `8.0.0-next.202406111958`

- LTS Breaking: Modified the zos-files SDK. [#2083](https://github.com/zowe/zowe-cli/issues/2083)
  - Deprecated the following interfaces:
    - IOptionsFullResponse - use `IOptionsFullResponse` from `@zowe/imperative`.
    - IRestClientResponse - use `IRestClientResponse` from `@zowe/imperative`.

## `8.0.0-next.202406111728`

- BugFix: Fixed error where `Get.dataSet` and `Get.USSFile` methods could silently fail when downloading large data sets or files. [#2167](https://github.com/zowe/zowe-cli/pull/2167)

## `8.0.0-next.202405202020`

- BugFix: Fixed a bug where a data set search would not return a search term if it was at the beginning of a line. [#2147](https://github.com/zowe/zowe-cli/pull/2147)

## `8.0.0-next.202405101931`

- Enhancement: Added the ability to search for a string in a data set or PDS member matching a pattern. [#2095](https://github.com/zowe/zowe-cli/issues/2095)

## `8.0.0-next.202404032038`

- BugFix: Fixed error that could occur when listing data set members that contain control characters in the name. [#2104](https://github.com/zowe/zowe-cli/pull/2104)

## `8.0.0-next.202403132009`

- LTS Breaking: Changed return type of `Upload.bufferToUssFile` to return `IZosFilesResponse` object instead of string. [#2089](https://github.com/zowe/zowe-cli/pull/2089)
- BugFix: Fixed `Upload.bufferToUssFile` not normalizing new lines when uploading plain text. [#2089](https://github.com/zowe/zowe-cli/pull/2089)

## `8.0.0-next.202403041352`

- BugFix: Updated engine to Node 18.12.0. [#2074](https://github.com/zowe/zowe-cli/pull/2074)

## `8.0.0-next.202402261705`

- BugFix: Updated additional dependencies for technical currency. [#2061](https://github.com/zowe/zowe-cli/pull/2061)
- BugFix: Updated engine to Node 16.7.0. [#2061](https://github.com/zowe/zowe-cli/pull/2061)

## `8.0.0-next.202402211923`

- BugFix: Updated dependencies for technical currency. [#2057](https://github.com/zowe/zowe-cli/pull/2057)

## `8.0.0-next.202402132108`

- LTS Breaking: Removed record format (recfm) validation when creating data-sets [#1699](https://github.com/zowe/zowe-cli/issues/1699)

## `8.0.0-next.202402021649`

- LTS Breaking: Removed the unused protected property `mSshProfile` in SshBaseHandler.
- LTS Breaking: Removed the following previously deprecated items:
  - Removed `ZosFilesCreateExtraOptions.showAttributes` without replacement
  - Removed `allDataSetsArchived`, `datasetsDownloadedSuccessfully`, `noDataSetsMatchingPatternRemain` and `onlyEmptyPartitionedDataSets` from ZosFiles.messages.ts

## `8.0.0-next.202311282012`

- LTS Breaking: Unpinned dependency versions to allow for patch/minor version updates for dependencies [#1968](https://github.com/zowe/zowe-cli/issues/1968)

## `8.0.0-next.202311132045`

- Major: First major version bump for V3

## `7.28.3`

- BugFix: Refactored code to reduce the use of deprecated functions to prepare for upcoming Node.js 22 support. [#2191](https://github.com/zowe/zowe-cli/issues/2191)

## `7.26.1`

- BugFix: Fixed `Get.dataSet` and `Get.USSFile` methods so that they return an empty buffer instead of null for empty files. [#2173](https://github.com/zowe/zowe-cli/pull/2173)

## `7.26.0`

- BugFix: Fixed error where `Get.dataSet` and `Get.USSFile` methods could silently fail when downloading large data sets or files. [#2167](https://github.com/zowe/zowe-cli/pull/2167)

## `7.24.0`

- BugFix: Fixed error that could occur when listing data set members that contain control characters in the name. [#2104](https://github.com/zowe/zowe-cli/pull/2104)

## `7.23.7`

- BugFix: Fixed `Upload.bufferToUssFile` not normalizing new lines when uploading plain text. [#2091](https://github.com/zowe/zowe-cli/pull/2091)

## `7.21.3`

- BugFix: Corrects the behavior of `Create.dataSetLike` so that the new data set is always defined with the correct block size [#2610](https://github.com/zowe/vscode-extension-for-zowe/issues/2610)

## `7.20.0`

- Enhancement: Adds `ZosFilesUtils.getDataSetFromName` to create an IDataSet from a dataset name [#1696](https://github.com/zowe/zowe-cli/issues/1696)

## `7.18.9`

- BugFix: Fix behavior where a specified directory was being lowercased on non-PDS datasets when downloading all datasets [#1722](https://github.com/zowe/zowe-cli/issues/1722)

## `7.18.8`

- Enhancement: Patch that adds invalidFileName to ZosFilesMessages

## `7.18.0`

- BugFix: Fixed error when listing data set members that include double quote in the name.

## `7.17.0`

- Enhancement: Added streaming capabilities to the `Download.dataSet` and `Download.ussFile` methods.
- BugFix: Fixed `Get.USSFile` API not respecting USS file tags.

## `7.16.6`

- BugFix: Fixed error when listing data set members that include backslash in the name.

## `7.16.5`

- BugFix: Fixed `Create.dataset` failing when `CreateDataSetTypeEnum.DATA_SET_BLANK` is passed but no other options are specified.
- BugFix: Added check for invalid block size when creating a sequential data set using the `Create.dataset` SDK method. [#1439](https://github.com/zowe/zowe-cli/issues/1439)
- BugFix: Added the ability to list all data set members when some members have invalid names.
- BugFix: Removed extra calls to list datasets matching patterns if authentication to z/OSMF fails.

## `7.16.4`

- BugFix: Fixed `secondary` option being specified on `BLANK` type datasets [#1595](https://github.com/zowe/zowe-cli/issues/1595)

## `7.16.1`

- BugFix: Fixed `binary` option ignored by `Download.ussDir` and `Upload.dirToUSSDir` when ".zosattributes" file is used.
- BugFix: Fixed `includeHidden` option ignored by `Upload.dirToUSSDir`.

## `7.15.0`

- Enhancement: Added `Copy.dataSetCrossLPAR` method to support copying a dataset or members from one LPAR to another.
- BugFix: Correct improper overwrite error with PDS member to PDS member copy.

## `7.12.0`

- BugFix: Fixed encoding option for `Get.USSFile` SDK method [#1495](https://github.com/zowe/zowe-cli/issues/1495)

## `7.11.2`

- BugFix: Added URI encoding to user input that is sent to z/OSMF in the URL

## `7.11.1`

- BugFix: Added missing RECFM values documented by IBM as valid RECFM values so that an end user does not received invalid RECFM error message while trying to create a dataset. [#1639](https://github.com/zowe/zowe-cli/issues/1639)

## `7.7.0`

- Enhancement: Add options to `Get.dataSet` to get a range value of `SSS-EEE` or `SSS,NNN`.

## `7.6.2`

- BugFix: Updated `minimatch` dependency for technical currency.
- BugFix: Added to the description of Create.ts `cmdType`. [#48](https://github.com/zowe/zowe-cli/issues/48)
- BugFix: Modified the progress bar for USS file uploads to increase readibility. [#451](https://github.com/zowe/zowe-cli/issues/451)

## `7.6.0`

- Enhancement: Updated the `List.fileList` method to support z/OSMF filter parameters such as "mtime" and "name".
- Enhancement: Added `Download.ussDir` method to download the contents of a USS directory.
- Enhancement: Updated the `Upload.streamToUssFile` method to "chtag" files after uploading them.

## `7.4.2`

- BugFix: Added errorMessage property to `IZosFilesResponse` to provide more specific error messages.

## `7.3.0`

- Enhancement: Added `Download.dataSetsMatchingPattern` method to download all data sets that match a DSLEVEL pattern.

## `7.0.0`

- Major: Introduced Team Profiles, Daemon mode, and more. See the prerelease items (if any) below for more details.

## `7.0.0-next.202204111828`

- Enhancement: Added check for USS tags to `Download.ussFile` method to automatically detect file encoding. [#740](https://github.com/zowe/zowe-cli/issues/740)
- **Breaking:** Changed type of `encoding` property on `IOptions` interface from number to string.

## `7.0.0-next.202203282106`

- Enhancement: Added support for `record` data type on dataset upload, download, and get APIs.

## `7.0.0-next.202112142155`

- Breaking: Removed deprecated methods:
  - bufferToUSSFile -> buffertoUssFile
  - streamToUSSFile -> streamToUssFile
  - fileToUSSFile -> fileToUssFile

## `6.33.1`

- Development: Migrated from TSLint (now deprecated) to ESLint for static code analysis.

## `6.32.1`

- Updated Imperative version

## `6.32.0`

- BugFix: Fixed the volser/volume option of `IListOptions` being ignored by the `List.dataset` method.

## `6.31.1`

- Bugfix: Ensured that the `like` field will always be added to all allocate like requests regardless of whether the `options` parameter is defined or not. [#1017](https://github.com/zowe/zowe-cli/pull/1017)

## `6.29.0`

- Enhancement: Added a standard data set template with no parameters set.

## `6.28.0`

- Enhancement: Added "Accept-Encoding: gzip" header to all z/OSMF requests

## `6.27.0`

- Enhancement: Added a `like` option to the `zowe zos-files create data-set` command. Use this option to like datasets. Here the arguments were added for the same. [#771](https://github.com/zowe/zowe-cli/issues/771)

## `6.24.4`

- Bugfix: Removed unnecessary dependency on zosuss SDK.

## `6.24.2`

- Revert: Revert changes made in 6.24.1, problem was determined to be bundling pipeline

## `6.24.1`

- Bugfix: Change SDK package structure to allow for backwards compatibility for some projects importing the CLI

## `6.24.0`

- Initial release<|MERGE_RESOLUTION|>--- conflicted
+++ resolved
@@ -2,14 +2,12 @@
 
 All notable changes to the Zowe z/OS files SDK package will be documented in this file.
 
-<<<<<<< HEAD
+
 ## Recent Changes
-- Enhancement: The `Copy.dataset` method now creates a new data set if the inputted target data set does not exist.
-=======
+- Enhancement: The `Copy.dataset` method now creates a new data set if the inputted target data set does not exist. [#2386](https://github.com/zowe/zowe-cli/pull/2386)
+
 ## `8.10.3`
-
 - BugFix: The `Copy.dataset` method no longer copies all partitioned data set members if a member is passed to the function. [#2402](https://github.com/zowe/zowe-cli/pull/2402)
->>>>>>> 1391a3d5
 
 ## `8.10.0`
 - Enhancement: The `Copy.dataset` method now recognizes partitioned data sets and can copy members of a source PDS into an existing target PDS. [#2386](https://github.com/zowe/zowe-cli/pull/2386)
