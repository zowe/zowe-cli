--- conflicted
+++ resolved
@@ -2,15 +2,13 @@
 
 All notable changes to the Zowe z/OS files SDK package will be documented in this file.
 
-<<<<<<< HEAD
 ## Recent Changes
 
 - Enhancement: Allows extenders of the Search functionality to pass a function `abortSearch` on `searchOptions` to abort a search. [#2370](https://github.com/zowe/zowe-cli/pull/2370)
-=======
+
 ## `8.8.3`
 
 - BugFix: Resolved issue where special characters could be corrupted when downloading a large file. [#2366](https://github.com/zowe/zowe-cli/pull/2366)
->>>>>>> 0dc4bcc2
 
 ## `8.8.0`
 
