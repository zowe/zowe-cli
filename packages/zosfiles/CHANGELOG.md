# Change Log

All notable changes to the Zowe z/OS files SDK package will be documented in this file.

## Recent Changes

<<<<<<< HEAD
- BugFix: The `Create.dataSetValidateOptions()` function now correctly handles data set creation when the `dsorg` attribute is set to `PS-L` by automatically updating the `dsntype` attribute to `LARGE`. [#2141](https://github.com/zowe/zowe-cli/issues/2141)
=======
- BugFix: Fixed an issue in the `Copy.dataSetCrossLPAR()` function where the `spacu` attribute of the copied data set was always set to `TRK`, regardless of the source data set's attributes. [#2412](https://github.com/zowe/zowe-cli/issues/2412)
- BugFix: The `Copy.data.set` function now prompts the user to confirm before overwriting the contents of the target data set with the addition of the `--safe-replace` option. [#2369] (https://github.com/zowe/zowe-cli/issues/2369)
>>>>>>> 591ebd57

## `8.12.0`

## `8.12.0`
- Enhancement: The `Copy.dataset` function now creates a new data set if the entered target data set does not exist. [#2349](https://github.com/zowe/zowe-cli/issues/2349)
- Enhancement: Added the `maxLength` option to List SDK functions (`allMembers`, `dataSetsMatchingPattern`, `membersMatchingPattern`) to specify the maximum number of items to return. [#2409](https://github.com/zowe/zowe-cli/pull/2409)
- Enhancement: Added the `start` option to List SDK functions (`allMembers`, `dataSetsMatchingPattern`, `membersMatchingPattern`) to specify the first data set/member name to return in the response. [#2409](https://github.com/zowe/zowe-cli/pull/2409)

## `8.10.3`

- BugFix: The `Copy.dataset` method no longer copies all partitioned data set members if a member is passed to the function. [#2402](https://github.com/zowe/zowe-cli/pull/2402)

## `8.10.0`

- Enhancement: The `Copy.dataset` method now recognizes partitioned data sets and can copy members of a source PDS into an existing target PDS. [#2386](https://github.com/zowe/zowe-cli/pull/2386)

## `8.9.1`

- BugFix: Corrected the `apiResponse` response value from `streamToDataSet()`,`streamToUss()`,`bufferToUss()` and `bufferToDataSet()` on the Upload SDK. [#2381](https://github.com/zowe/zowe-cli/pull/2381)
- BugFix: Corrected the `Upload.BufferToUssFile()` SDK function to properly tag uploaded files. [#2378](https://github.com/zowe/zowe-cli/pull/2378)

## `8.9.0`

- Enhancement: Added a `List.membersMatchingPattern` method to download all members that match a specific pattern.[#2359](https://github.com/zowe/zowe-cli/pull/2359)

## `8.8.4`

- Enhancement: Allows extenders of the Search functionality to pass a function `abortSearch` on `searchOptions` to abort a search. [#2370](https://github.com/zowe/zowe-cli/pull/2370)

## `8.8.3`

- BugFix: Resolved issue where special characters could be corrupted when downloading a large file. [#2366](https://github.com/zowe/zowe-cli/pull/2366)

## `8.8.0`

- Enhancement: Allows for passing a `.zosattributues` file path for the download encoding format via the `attributes` option on the `Download.ussFile` method. [#2322](https://github.com/zowe/zowe-cli/issues/2322)
- BugFix: Added support for the `--encoding` flag to the `zowe upload dir-to-uss` to allow for encoding uploaded directories for command group consistency. [#2337](https://github.com/zowe/zowe-cli/issues/2337)

## `8.6.2`

- BugFix: Resolved issue where encoding argument was missing from `FileToUss.handler.ts` options object. [#2234](https://github.com/zowe/zowe-cli/pull/2334)
- BugFix: Resolved issue where `FileToUss.handler.ts` options object was not properly passed through subsequent command calls. [#2234](https://github.com/zowe/zowe-cli/pull/2334)

## `8.4.0`

- Enhancement: Added optional `--attributes` flag to `zowe zos-files upload file-to-uss` to allow passing a .zosattributes file path for upload encoding format. [#2319](https://github.com/zowe/zowe-cli/pull/2319)

## `8.2.0`

- Enhancement: Added an optional `continueSearch` function to the `ISearchOptions` interface. After a data set listing is completed, the new function is called with the list of data sets about to be searched. This allows the extender or end users to continue with the search or cancel it. [#2300](https://github.com/zowe/zowe-cli/pull/2300)

## `8.1.1`

- BugFix: Updated peer dependencies to `^8.0.0`, dropping support for versions tagged `next`. [#2287](https://github.com/zowe/zowe-cli/pull/2287)
- BugFix: Fixed an issue with the `List.dataSetsMatchingPattern` method where migrated data sets could break fetching attributes for other data sets. [#2285](https://github.com/zowe/zowe-cli/issues/2285)

## `8.0.0`

- MAJOR: v8.0.0 Release

## `8.0.0-next.202409191615`

- Update: Final prerelease

## `8.0.0-next.202408131445`

- Update: See `7.28.3` for details

## `8.0.0-next.202407021516`

- BugFix: Updated dependencies for technical currency [#2188](https://github.com/zowe/zowe-cli/pull/2188)

## `8.0.0-next.202406111958`

- LTS Breaking: Modified the zos-files SDK. [#2083](https://github.com/zowe/zowe-cli/issues/2083)
  - Deprecated the following interfaces:
    - IOptionsFullResponse - use `IOptionsFullResponse` from `@zowe/imperative`.
    - IRestClientResponse - use `IRestClientResponse` from `@zowe/imperative`.

## `8.0.0-next.202406111728`

- BugFix: Fixed error where `Get.dataSet` and `Get.USSFile` methods could silently fail when downloading large data sets or files. [#2167](https://github.com/zowe/zowe-cli/pull/2167)

## `8.0.0-next.202405202020`

- BugFix: Fixed a bug where a data set search would not return a search term if it was at the beginning of a line. [#2147](https://github.com/zowe/zowe-cli/pull/2147)

## `8.0.0-next.202405101931`

- Enhancement: Added the ability to search for a string in a data set or PDS member matching a pattern. [#2095](https://github.com/zowe/zowe-cli/issues/2095)

## `8.0.0-next.202404032038`

- BugFix: Fixed error that could occur when listing data set members that contain control characters in the name. [#2104](https://github.com/zowe/zowe-cli/pull/2104)

## `8.0.0-next.202403132009`

- LTS Breaking: Changed return type of `Upload.bufferToUssFile` to return `IZosFilesResponse` object instead of string. [#2089](https://github.com/zowe/zowe-cli/pull/2089)
- BugFix: Fixed `Upload.bufferToUssFile` not normalizing new lines when uploading plain text. [#2089](https://github.com/zowe/zowe-cli/pull/2089)

## `8.0.0-next.202403041352`

- BugFix: Updated engine to Node 18.12.0. [#2074](https://github.com/zowe/zowe-cli/pull/2074)

## `8.0.0-next.202402261705`

- BugFix: Updated additional dependencies for technical currency. [#2061](https://github.com/zowe/zowe-cli/pull/2061)
- BugFix: Updated engine to Node 16.7.0. [#2061](https://github.com/zowe/zowe-cli/pull/2061)

## `8.0.0-next.202402211923`

- BugFix: Updated dependencies for technical currency. [#2057](https://github.com/zowe/zowe-cli/pull/2057)

## `8.0.0-next.202402132108`

- LTS Breaking: Removed record format (recfm) validation when creating data-sets [#1699](https://github.com/zowe/zowe-cli/issues/1699)

## `8.0.0-next.202402021649`

- LTS Breaking: Removed the unused protected property `mSshProfile` in SshBaseHandler.
- LTS Breaking: Removed the following previously deprecated items:
  - Removed `ZosFilesCreateExtraOptions.showAttributes` without replacement
  - Removed `allDataSetsArchived`, `datasetsDownloadedSuccessfully`, `noDataSetsMatchingPatternRemain` and `onlyEmptyPartitionedDataSets` from ZosFiles.messages.ts

## `8.0.0-next.202311282012`

- LTS Breaking: Unpinned dependency versions to allow for patch/minor version updates for dependencies [#1968](https://github.com/zowe/zowe-cli/issues/1968)

## `8.0.0-next.202311132045`

- Major: First major version bump for V3

## `7.28.3`

- BugFix: Refactored code to reduce the use of deprecated functions to prepare for upcoming Node.js 22 support. [#2191](https://github.com/zowe/zowe-cli/issues/2191)

## `7.26.1`

- BugFix: Fixed `Get.dataSet` and `Get.USSFile` methods so that they return an empty buffer instead of null for empty files. [#2173](https://github.com/zowe/zowe-cli/pull/2173)

## `7.26.0`

- BugFix: Fixed error where `Get.dataSet` and `Get.USSFile` methods could silently fail when downloading large data sets or files. [#2167](https://github.com/zowe/zowe-cli/pull/2167)

## `7.24.0`

- BugFix: Fixed error that could occur when listing data set members that contain control characters in the name. [#2104](https://github.com/zowe/zowe-cli/pull/2104)

## `7.23.7`

- BugFix: Fixed `Upload.bufferToUssFile` not normalizing new lines when uploading plain text. [#2091](https://github.com/zowe/zowe-cli/pull/2091)

## `7.21.3`

- BugFix: Corrects the behavior of `Create.dataSetLike` so that the new data set is always defined with the correct block size [#2610](https://github.com/zowe/vscode-extension-for-zowe/issues/2610)

## `7.20.0`

- Enhancement: Adds `ZosFilesUtils.getDataSetFromName` to create an IDataSet from a dataset name [#1696](https://github.com/zowe/zowe-cli/issues/1696)

## `7.18.9`

- BugFix: Fix behavior where a specified directory was being lowercased on non-PDS datasets when downloading all datasets [#1722](https://github.com/zowe/zowe-cli/issues/1722)

## `7.18.8`

- Enhancement: Patch that adds invalidFileName to ZosFilesMessages

## `7.18.0`

- BugFix: Fixed error when listing data set members that include double quote in the name.

## `7.17.0`

- Enhancement: Added streaming capabilities to the `Download.dataSet` and `Download.ussFile` methods.
- BugFix: Fixed `Get.USSFile` API not respecting USS file tags.

## `7.16.6`

- BugFix: Fixed error when listing data set members that include backslash in the name.

## `7.16.5`

- BugFix: Fixed `Create.dataset` failing when `CreateDataSetTypeEnum.DATA_SET_BLANK` is passed but no other options are specified.
- BugFix: Added check for invalid block size when creating a sequential data set using the `Create.dataset` SDK method. [#1439](https://github.com/zowe/zowe-cli/issues/1439)
- BugFix: Added the ability to list all data set members when some members have invalid names.
- BugFix: Removed extra calls to list datasets matching patterns if authentication to z/OSMF fails.

## `7.16.4`

- BugFix: Fixed `secondary` option being specified on `BLANK` type datasets [#1595](https://github.com/zowe/zowe-cli/issues/1595)

## `7.16.1`

- BugFix: Fixed `binary` option ignored by `Download.ussDir` and `Upload.dirToUSSDir` when ".zosattributes" file is used.
- BugFix: Fixed `includeHidden` option ignored by `Upload.dirToUSSDir`.

## `7.15.0`

- Enhancement: Added `Copy.dataSetCrossLPAR` method to support copying a dataset or members from one LPAR to another.
- BugFix: Correct improper overwrite error with PDS member to PDS member copy.

## `7.12.0`

- BugFix: Fixed encoding option for `Get.USSFile` SDK method [#1495](https://github.com/zowe/zowe-cli/issues/1495)

## `7.11.2`

- BugFix: Added URI encoding to user input that is sent to z/OSMF in the URL

## `7.11.1`

- BugFix: Added missing RECFM values documented by IBM as valid RECFM values so that an end user does not received invalid RECFM error message while trying to create a dataset. [#1639](https://github.com/zowe/zowe-cli/issues/1639)

## `7.7.0`

- Enhancement: Add options to `Get.dataSet` to get a range value of `SSS-EEE` or `SSS,NNN`.

## `7.6.2`

- BugFix: Updated `minimatch` dependency for technical currency.
- BugFix: Added to the description of Create.ts `cmdType`. [#48](https://github.com/zowe/zowe-cli/issues/48)
- BugFix: Modified the progress bar for USS file uploads to increase readibility. [#451](https://github.com/zowe/zowe-cli/issues/451)

## `7.6.0`

- Enhancement: Updated the `List.fileList` method to support z/OSMF filter parameters such as "mtime" and "name".
- Enhancement: Added `Download.ussDir` method to download the contents of a USS directory.
- Enhancement: Updated the `Upload.streamToUssFile` method to "chtag" files after uploading them.

## `7.4.2`

- BugFix: Added errorMessage property to `IZosFilesResponse` to provide more specific error messages.

## `7.3.0`

- Enhancement: Added `Download.dataSetsMatchingPattern` method to download all data sets that match a DSLEVEL pattern.

## `7.0.0`

- Major: Introduced Team Profiles, Daemon mode, and more. See the prerelease items (if any) below for more details.

## `7.0.0-next.202204111828`

- Enhancement: Added check for USS tags to `Download.ussFile` method to automatically detect file encoding. [#740](https://github.com/zowe/zowe-cli/issues/740)
- **Breaking:** Changed type of `encoding` property on `IOptions` interface from number to string.

## `7.0.0-next.202203282106`

- Enhancement: Added support for `record` data type on dataset upload, download, and get APIs.

## `7.0.0-next.202112142155`

- Breaking: Removed deprecated methods:
  - bufferToUSSFile -> buffertoUssFile
  - streamToUSSFile -> streamToUssFile
  - fileToUSSFile -> fileToUssFile

## `6.33.1`

- Development: Migrated from TSLint (now deprecated) to ESLint for static code analysis.

## `6.32.1`

- Updated Imperative version

## `6.32.0`

- BugFix: Fixed the volser/volume option of `IListOptions` being ignored by the `List.dataset` method.

## `6.31.1`

- Bugfix: Ensured that the `like` field will always be added to all allocate like requests regardless of whether the `options` parameter is defined or not. [#1017](https://github.com/zowe/zowe-cli/pull/1017)

## `6.29.0`

- Enhancement: Added a standard data set template with no parameters set.

## `6.28.0`

- Enhancement: Added "Accept-Encoding: gzip" header to all z/OSMF requests

## `6.27.0`

- Enhancement: Added a `like` option to the `zowe zos-files create data-set` command. Use this option to like datasets. Here the arguments were added for the same. [#771](https://github.com/zowe/zowe-cli/issues/771)

## `6.24.4`

- Bugfix: Removed unnecessary dependency on zosuss SDK.

## `6.24.2`

- Revert: Revert changes made in 6.24.1, problem was determined to be bundling pipeline

## `6.24.1`

- Bugfix: Change SDK package structure to allow for backwards compatibility for some projects importing the CLI

## `6.24.0`

- Initial release<|MERGE_RESOLUTION|>--- conflicted
+++ resolved
@@ -4,12 +4,9 @@
 
 ## Recent Changes
 
-<<<<<<< HEAD
 - BugFix: The `Create.dataSetValidateOptions()` function now correctly handles data set creation when the `dsorg` attribute is set to `PS-L` by automatically updating the `dsntype` attribute to `LARGE`. [#2141](https://github.com/zowe/zowe-cli/issues/2141)
-=======
 - BugFix: Fixed an issue in the `Copy.dataSetCrossLPAR()` function where the `spacu` attribute of the copied data set was always set to `TRK`, regardless of the source data set's attributes. [#2412](https://github.com/zowe/zowe-cli/issues/2412)
 - BugFix: The `Copy.data.set` function now prompts the user to confirm before overwriting the contents of the target data set with the addition of the `--safe-replace` option. [#2369] (https://github.com/zowe/zowe-cli/issues/2369)
->>>>>>> 591ebd57
 
 ## `8.12.0`
 
