/*
* This program and the accompanying materials are made available under the terms of the
* Eclipse Public License v2.0 which accompanies this distribution, and is available at
* https://www.eclipse.org/legal/epl-v20.html
*
* SPDX-License-Identifier: EPL-2.0
*
* Copyright Contributors to the Zowe Project.
*
*/

import { IOptions } from "../../doc/IOptions";
import { IZosFilesResponse } from "../../doc/IZosFilesResponse";
import { AbstractSession, ImperativeExpect, Headers, IHeaderContent } from "@zowe/imperative";
import { Tag } from "./doc/Tag";
import { ZosFilesMessages } from "../../constants/ZosFiles.messages";
import { ZosFilesConstants } from "../../constants/ZosFiles.constants";
import { ZosmfRestClient, ZosmfHeaders } from "@zowe/core-for-zowe-sdk";
import * as path from "path";
import { ZosFilesUtils } from "../../utils/ZosFilesUtils";

export class Utilities {
<<<<<<< HEAD
    private static readonly DEFAULT_TIMEOUT = 5;
=======
    private static readonly minimumTimeout = 5;
>>>>>>> 1cff12ce

    /**
     * Retrieve various details from USS file functions
     *
     * This function uses a JSON payload to retrieve information via zosmf utilities function
     *
     * @param {AbstractSession} session     - z/OSMF connection info
     * @param {string}          USSFileName - contains the file name
     * @param {JSON}            payload     - contains the options to be sent
     *
     * @returns {Promise<Buffer>} Promise that resolves to json information
     *
     * @throws {ImperativeError}
     */
    public static async putUSSPayload(session: AbstractSession, USSFileName: string, payload: any, responseTimeout?: number): Promise<Buffer> {
        ImperativeExpect.toNotBeNullOrUndefined(USSFileName, ZosFilesMessages.missingUSSFileName.message);
        ImperativeExpect.toNotBeEqual(USSFileName, "", ZosFilesMessages.missingUSSFileName.message);
        ImperativeExpect.toNotBeNullOrUndefined(payload, ZosFilesMessages.missingPayload.message);
        ImperativeExpect.toNotBeEqual(payload, {}, ZosFilesMessages.missingPayload.message);
        USSFileName = path.posix.normalize(USSFileName);
        // Get a proper destination for the file to be downloaded
        // If the "file" is not provided, we create a folder structure similar to the uss file structure
        USSFileName = ZosFilesUtils.formatUnixFilepath(USSFileName);
        USSFileName = encodeURIComponent(USSFileName);
        const endpoint = path.posix.join(ZosFilesConstants.RESOURCE, ZosFilesConstants.RES_USS_FILES, USSFileName);
        const reqHeaders: IHeaderContent[] = [
            Headers.APPLICATION_JSON,
            { [Headers.CONTENT_LENGTH]: JSON.stringify(payload).length.toString() },
            ZosmfHeaders.ACCEPT_ENCODING
        ];
<<<<<<< HEAD
        if (responseTimeout != null && responseTimeout >= Utilities.DEFAULT_TIMEOUT) {
=======
        if (responseTimeout != null && responseTimeout >= Utilities.minimumTimeout) {
>>>>>>> 1cff12ce
            reqHeaders.push({[ZosmfHeaders.X_IBM_RESPONSE_TIMEOUT]: responseTimeout.toString()});
        }
        const response: any = await ZosmfRestClient.putExpectBuffer(session, endpoint, reqHeaders, payload);
        return response;
    }

    /**
     * Changes the tag attributes associate with a file using function chtag
     *
     * This function uses a JSON payload to set the  information via zosmf utilities function
     *
     * @param {AbstractSession} session     - z/OSMF connection info
     * @param {Tag}             type - enum of chtag type of Test, Binary or Mixed
     * @param {string}          codeset - optional string describing codeset e.g. IBM-1047
     *
     * @returns {Promise<IZosFilesResponse>} Promise that resolves to response object
     *
     * @throws {ImperativeError}
     */
    public static async chtag(
        session: AbstractSession,
        ussFileName: string,
        type: Tag,
        codeset?: string,
        responseTimeout?: number
    ): Promise<IZosFilesResponse> {
        ImperativeExpect.toNotBeNullOrUndefined(ussFileName, ZosFilesMessages.missingUSSFileName.message);

        if (type === Tag.BINARY) {
            ImperativeExpect.toBeEqual(codeset, undefined, "A codeset cannot be specified for a binary file.");
        }

        const payload = { request: "chtag", action: "set", type: type.valueOf() } as any;
        if (codeset) {
            payload.codeset = codeset;
        }

<<<<<<< HEAD
        if (responseTimeout != null && responseTimeout >= Utilities.DEFAULT_TIMEOUT) {
=======
        if (responseTimeout != null && responseTimeout >= Utilities.minimumTimeout) {
>>>>>>> 1cff12ce
            await Utilities.putUSSPayload(session, ussFileName, payload, responseTimeout);
        } else {
            await Utilities.putUSSPayload(session, ussFileName, payload);
        }
        return {
            success: true,
            commandResponse: "File tagged successfully."
        };
    }

    /**
     * Based upon the files chtag value. Identify how the tagging should be interpretted when transferring the contents
     * For example an EBCDIC file would always be converted from it's EBCDIC value to the ASCII
     *
     * An ASCII file value or binary should not be converted.
     *
     * The default value if the tag is not set or in an invalid state correctly is to convert.
     *
     * @param {AbstractSession}  session      - z/OSMF connection info
     * @param {string}           USSFileName  - contains the file name
     *
     * @returns {Promise<boolean>} Promise that resolves to true if the file is binary or ASCII text or false if file
     * should likely be converted to text. Default is false which aligns with the zosmf default behavior converting
     *
     * @throws {ImperativeError}
     */
    public static async isFileTagBinOrAscii(session: AbstractSession, USSFileName: string, responseTimeout?: number): Promise<boolean> {
        const payload = {request:"chtag", action:"list"};
        let response;
<<<<<<< HEAD
        if (responseTimeout != null && responseTimeout >= Utilities.DEFAULT_TIMEOUT) {
=======
        if (responseTimeout != null && responseTimeout >= Utilities.minimumTimeout) {
>>>>>>> 1cff12ce
            response = await Utilities.putUSSPayload(session, USSFileName, payload, responseTimeout);
        } else {
            response = await Utilities.putUSSPayload(session, USSFileName, payload);
        }
        const jsonObj = JSON.parse(response.toString());
        if (Object.prototype.hasOwnProperty.call(jsonObj, "stdout")) {
            const stdout = jsonObj.stdout[0];
            // Tests if binary tag set
            return stdout.indexOf("b ") > -1 ||
                stdout.indexOf("UTF-") > -1 || stdout.indexOf("ISO8859-") > -1 || stdout.indexOf("IBM-850") > -1;
        }
        return false;
    }

    /**
     * Check the tags on an existing USS file and update binary and encoding
     * properties on the options object.
     * @param session z/OSMF connection info
     * @param USSFileName Path to USS file
     * @param options Options for downloading a USS file
     */
    public static async applyTaggedEncoding(
<<<<<<< HEAD
        session: AbstractSession, USSFileName: string, options: IOptions, responseTimeout?: number
    ): Promise<void> {
        const payload = { request: "chtag", action: "list" };
        let response;
        if (responseTimeout != null && responseTimeout >= Utilities.DEFAULT_TIMEOUT) {
=======
        session: AbstractSession,
        USSFileName: string,
        options: IOptions,
        responseTimeout?: number): Promise<void> {
        const payload = { request: "chtag", action: "list" };
        let response;
        if (responseTimeout != null && responseTimeout >= Utilities.minimumTimeout) {
>>>>>>> 1cff12ce
            response = await Utilities.putUSSPayload(session, USSFileName, payload, responseTimeout);
        } else {
            response = await Utilities.putUSSPayload(session, USSFileName, payload);
        }
        const jsonObj = JSON.parse(response.toString());
        if (Object.prototype.hasOwnProperty.call(jsonObj, "stdout")) {
            const columns = (jsonObj.stdout[0] as string).trim().split(/\s+/);
            // Tests if binary tag set
            if (columns[0] === "b" || columns[1]?.startsWith("ISO8859-") || columns[1]?.startsWith("UCS-") || columns[1]?.startsWith("UTF-")) {
                options.binary = true;
            } else if (columns[1]?.startsWith("IBM-")) {
                options.encoding = columns[1];
            }
        }
    }

    /**
     * Re-name USS file or directory
     *
     * @param {AbstractSession} session     - z/OSMF connection info
     * @param {string}          USSFilePath - contains the current filepath
     * @param {string}          newFilePath - contains the new filepath
     *
     * @returns {Promise<Buffer>} Promise that resolves to json information
     *
     * @throws {ImperativeError}
     */
    public static async renameUSSFile(session: AbstractSession, USSFilePath: string, newFilePath: string, responseTimeout?: number): Promise<Buffer> {
        ImperativeExpect.toNotBeNullOrUndefined(newFilePath, ZosFilesMessages.missingUSSFileName.message);
        const oldFilePath = USSFilePath.charAt(0) === "/" ? USSFilePath : "/" + USSFilePath;
        const payload = { request: "move", from: path.posix.normalize(oldFilePath) };
        let response;
<<<<<<< HEAD
        if (responseTimeout != null && responseTimeout >= Utilities.DEFAULT_TIMEOUT) {
=======
        if (responseTimeout != null && responseTimeout >= Utilities.minimumTimeout) {
>>>>>>> 1cff12ce
            response = await Utilities.putUSSPayload(session, newFilePath, payload, responseTimeout);
        } else {
            response = await Utilities.putUSSPayload(session, newFilePath, payload);
        }
        return response;
    }
}<|MERGE_RESOLUTION|>--- conflicted
+++ resolved
@@ -20,11 +20,7 @@
 import { ZosFilesUtils } from "../../utils/ZosFilesUtils";
 
 export class Utilities {
-<<<<<<< HEAD
-    private static readonly DEFAULT_TIMEOUT = 5;
-=======
     private static readonly minimumTimeout = 5;
->>>>>>> 1cff12ce
 
     /**
      * Retrieve various details from USS file functions
@@ -55,11 +51,7 @@
             { [Headers.CONTENT_LENGTH]: JSON.stringify(payload).length.toString() },
             ZosmfHeaders.ACCEPT_ENCODING
         ];
-<<<<<<< HEAD
-        if (responseTimeout != null && responseTimeout >= Utilities.DEFAULT_TIMEOUT) {
-=======
         if (responseTimeout != null && responseTimeout >= Utilities.minimumTimeout) {
->>>>>>> 1cff12ce
             reqHeaders.push({[ZosmfHeaders.X_IBM_RESPONSE_TIMEOUT]: responseTimeout.toString()});
         }
         const response: any = await ZosmfRestClient.putExpectBuffer(session, endpoint, reqHeaders, payload);
@@ -97,11 +89,7 @@
             payload.codeset = codeset;
         }
 
-<<<<<<< HEAD
-        if (responseTimeout != null && responseTimeout >= Utilities.DEFAULT_TIMEOUT) {
-=======
         if (responseTimeout != null && responseTimeout >= Utilities.minimumTimeout) {
->>>>>>> 1cff12ce
             await Utilities.putUSSPayload(session, ussFileName, payload, responseTimeout);
         } else {
             await Utilities.putUSSPayload(session, ussFileName, payload);
@@ -131,11 +119,7 @@
     public static async isFileTagBinOrAscii(session: AbstractSession, USSFileName: string, responseTimeout?: number): Promise<boolean> {
         const payload = {request:"chtag", action:"list"};
         let response;
-<<<<<<< HEAD
-        if (responseTimeout != null && responseTimeout >= Utilities.DEFAULT_TIMEOUT) {
-=======
         if (responseTimeout != null && responseTimeout >= Utilities.minimumTimeout) {
->>>>>>> 1cff12ce
             response = await Utilities.putUSSPayload(session, USSFileName, payload, responseTimeout);
         } else {
             response = await Utilities.putUSSPayload(session, USSFileName, payload);
@@ -158,13 +142,6 @@
      * @param options Options for downloading a USS file
      */
     public static async applyTaggedEncoding(
-<<<<<<< HEAD
-        session: AbstractSession, USSFileName: string, options: IOptions, responseTimeout?: number
-    ): Promise<void> {
-        const payload = { request: "chtag", action: "list" };
-        let response;
-        if (responseTimeout != null && responseTimeout >= Utilities.DEFAULT_TIMEOUT) {
-=======
         session: AbstractSession,
         USSFileName: string,
         options: IOptions,
@@ -172,7 +149,6 @@
         const payload = { request: "chtag", action: "list" };
         let response;
         if (responseTimeout != null && responseTimeout >= Utilities.minimumTimeout) {
->>>>>>> 1cff12ce
             response = await Utilities.putUSSPayload(session, USSFileName, payload, responseTimeout);
         } else {
             response = await Utilities.putUSSPayload(session, USSFileName, payload);
@@ -205,11 +181,7 @@
         const oldFilePath = USSFilePath.charAt(0) === "/" ? USSFilePath : "/" + USSFilePath;
         const payload = { request: "move", from: path.posix.normalize(oldFilePath) };
         let response;
-<<<<<<< HEAD
-        if (responseTimeout != null && responseTimeout >= Utilities.DEFAULT_TIMEOUT) {
-=======
         if (responseTimeout != null && responseTimeout >= Utilities.minimumTimeout) {
->>>>>>> 1cff12ce
             response = await Utilities.putUSSPayload(session, newFilePath, payload, responseTimeout);
         } else {
             response = await Utilities.putUSSPayload(session, newFilePath, payload);
