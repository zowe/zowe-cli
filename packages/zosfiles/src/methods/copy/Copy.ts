--- conflicted
+++ resolved
@@ -31,11 +31,8 @@
 import { tmpdir } from "os";
 import path = require("path");
 import * as util from "util";
-<<<<<<< HEAD
 import { ZosFilesHeaders } from "../../utils/ZosFilesHeaders";
-=======
 import { Delete } from "../delete";
->>>>>>> 54ceefd3
 /**
  * This class holds helper functions that are used to copy the contents of datasets through the
  * z/OSMF APIs.
