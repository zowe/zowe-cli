/*
* This program and the accompanying materials are made available under the terms of the
* Eclipse Public License v2.0 which accompanies this distribution, and is available at
* https://www.eclipse.org/legal/epl-v20.html
*
* SPDX-License-Identifier: EPL-2.0
*
* Copyright Contributors to the Zowe Project.
*
*/

import { AbstractSession, ImperativeError, ImperativeExpect, ITaskWithStatus,
<<<<<<< HEAD
    Logger, TaskStage, IO} from "@zowe/imperative";
=======
    Logger, Headers, IHeaderContent, TaskStage, IO,
    TaskProgress} from "@zowe/imperative";
>>>>>>> 8d7f4ef6
import { posix } from "path";
import * as fs from "fs";
import { Create, CreateDataSetTypeEnum, ICreateDataSetOptions } from "../create";
import { Get } from "../get";
import { Upload } from "../upload";
import { List } from "../list";
import { IGetOptions } from "../get/doc/IGetOptions";
import { ZosmfRestClient } from "@zowe/core-for-zowe-sdk";
import { ZosFilesConstants } from "../../constants/ZosFiles.constants";
import { ZosFilesMessages } from "../../constants/ZosFiles.messages";
import { IZosFilesResponse } from "../../doc/IZosFilesResponse";
import { IZosmfListResponse } from "../list/doc/IZosmfListResponse";
import { IDataSet } from "../../doc/IDataSet";
import { ICopyDatasetOptions } from "./doc/ICopyDatasetOptions";
import { ICrossLparCopyDatasetOptions } from "./doc/ICrossLparCopyDatasetOptions";
import { Download } from "../download";
import { ZosFilesUtils } from "../../utils/ZosFilesUtils";
import { tmpdir } from "os";
import path = require("path");
import * as util from "util";
import { ZosFilesHeaders } from "../../utils/ZosFilesHeaders";
/**
 * This class holds helper functions that are used to copy the contents of datasets through the
 * z/OSMF APIs.
 */
export class Copy {
    /**
     * Copy the contents of a dataset
     *
     * @param {AbstractSession}   session        - z/OSMF connection info
     * @param {IDataSet}          toDataSet      - The data set to copy to
     * @param {IDataSetOptions}   options        - Options
     *
     * @returns {Promise<IZosFilesResponse>} A response indicating the status of the copying
     *
     * @throws {ImperativeError} Data set name must be specified as a non-empty string
     * @throws {Error} When the {@link ZosmfRestClient} throws an error
     *
     * @see https://www.ibm.com/support/knowledgecenter/en/SSLTBW_2.1.0/com.ibm.zos.v2r1.izua700/IZUHPINFO_API_PutDataSetMemberUtilities.htm
     */
    public static async dataSet(
        session: AbstractSession,
        { dsn: toDataSetName, member: toMemberName }: IDataSet,
        options: ICopyDatasetOptions
    ): Promise<IZosFilesResponse> {
        ImperativeExpect.toBeDefinedAndNonBlank(options["from-dataset"].dsn, "fromDataSetName");
        ImperativeExpect.toBeDefinedAndNonBlank(toDataSetName, "toDataSetName");
        const safeReplace: boolean = options.safeReplace;
        const overwriteMembers: boolean = options.replace;

        const task: ITaskWithStatus = {
            percentComplete: 0,
            statusMessage: "Copying data set",
            stageName: TaskStage.IN_PROGRESS
        };

        const sourceDataSetExists = await this.dataSetExists(session, options["from-dataset"].dsn);
        if(!sourceDataSetExists) {
            return {
                success: false,
                commandResponse: ZosFilesMessages.datasetCopiedAbortedNoTargetDS.message
            };
        }

        if(options["from-dataset"].dsn === toDataSetName && toMemberName === options["from-dataset"].member) {
            return {
                success: false,
                commandResponse: ZosFilesMessages.identicalDataSets.message
            };
        }

        const targetDataSetExists = await this.dataSetExists(session, toDataSetName);

        const newDataSet = !targetDataSetExists;
        if (newDataSet) {
            await Create.dataSetLike(session, toDataSetName, options["from-dataset"].dsn);
        }
        else if(safeReplace) {
            if (options.promptFn != null) {
                const userResponse = await options.promptFn(toDataSetName);

                if(!userResponse) {
                    throw new ImperativeError({ msg: ZosFilesMessages.datasetCopiedAborted.message });
                }
                else if(options.progress && options.progress.startBar) {
                    options.progress.startBar({task});
                }
            }
        }
        if(options.progress && options.progress.endBar) {
            options.progress.endBar();
        }
        if(!toMemberName && !options["from-dataset"].member) {
            const sourceIsPds = await this.isPDS(session, options["from-dataset"].dsn);
            const targetIsPds = await this.isPDS(session, toDataSetName);

            if (sourceIsPds && targetIsPds) {
                const sourceResponse = await List.allMembers(session, options["from-dataset"].dsn);
                const sourceMemberList = sourceResponse.apiResponse.items.map((item: { member: any; }) => item.member);

                const hasIdenticalMemberNames = await this.hasIdenticalMemberNames(session, sourceMemberList, toDataSetName);
                if(!safeReplace && hasIdenticalMemberNames && !overwriteMembers) {
                    const userResponse = await options.promptForIdenticalNamedMembers();

                    if(!userResponse) {
                        throw new ImperativeError({ msg: ZosFilesMessages.datasetCopiedAborted.message});
                    }
                    else if(options.progress && options.progress.startBar) {
                        options.progress.startBar({task});
                    }
                }
                if(options.progress) {
                    if(options.progress.endBar) {
                        options.progress.endBar();
                    }
                    if(options.progress.startBar) {
                        options.progress.startBar({task});
                    }
                }
                const response = await this.copyPDS(session, sourceMemberList, options["from-dataset"].dsn, toDataSetName, task);
                if(options.progress && options.progress.endBar) {
                    options.progress.endBar();
                }
                return {
                    success: true,
                    commandResponse: newDataSet
                        ? util.format(ZosFilesMessages.dataSetCopiedIntoNew.message, toDataSetName)
                        : response.commandResponse
                };
            }
        }
        const endpoint: string = posix.join(
            ZosFilesConstants.RESOURCE,
            ZosFilesConstants.RES_DS_FILES,
            encodeURIComponent(toMemberName == null ? toDataSetName : `${toDataSetName}(${toMemberName})`)
        );
        Logger.getAppLogger().debug(`Endpoint: ${endpoint}`);

        const payload: any = {
            "request": "copy",
            "from-dataset": {
                dsn: options["from-dataset"].dsn,
                member: options["from-dataset"].member
            },
            ...options
        };
        const contentLength = JSON.stringify(payload).length.toString();
        const reqHeaders = ZosFilesHeaders.generateHeaders({
            options,
            dataLength: contentLength
        });
        delete payload.fromDataSet;

        try {
            await ZosmfRestClient.putExpectString(session, endpoint, reqHeaders, payload);

            return {
                success: true,
                commandResponse: newDataSet
                    ? util.format(ZosFilesMessages.dataSetCopiedIntoNew.message, toDataSetName)
                    : ZosFilesMessages.datasetCopiedSuccessfully.message
            };
        } catch (error) {
            Logger.getAppLogger().error(error);
            throw error;
        }
    }

    /**
     * Function that checks if a dataset is type PDS
    **/
    public static async isPDS(
        session: AbstractSession,
        dataSetName: string
    ): Promise<boolean> {
        try {
            const response = await List.dataSet(session, dataSetName, {attributes: true});
            const dsorg = response.apiResponse.items[0].dsorg;
            return dsorg.startsWith("PO");
        }
        catch(error) {
            Logger.getAppLogger().error(error);
            throw error;
        }
    }

    /**
     * Function that checks if the data set exists
    **/
    private static async dataSetExists(
        session: AbstractSession,
        dataSetName: string
    ): Promise<boolean> {
        let dsnameIndex;
        const dataSetList = await List.dataSet(session, dataSetName, {start: dataSetName});
        if(dataSetList.apiResponse != null && dataSetList.apiResponse.returnedRows != null && dataSetList.apiResponse.items != null) {
            dsnameIndex = dataSetList.apiResponse.returnedRows === 0 ? -1 :
                dataSetList.apiResponse.items.findIndex((ds: any) => ds.dsname.toUpperCase() === dataSetName.toUpperCase());
        }
        return dsnameIndex !== -1;
    }

    /**
     * Function that checks if source and target data sets have identical member names
    */
    private static async hasIdenticalMemberNames (
        session: AbstractSession,
        sourceMemberList: string[],
        toPds: string
    ): Promise <boolean> {
        const targetResponse = await List.allMembers(session, toPds);
        const targetMemberList = targetResponse.apiResponse.items.map((item: { member: any; }) => item.member);

        return sourceMemberList.some((mem: any) => targetMemberList.includes(mem));
    }

    /**
     * Copy the members of a Partitioned dataset into another Partitioned dataset
     *
     * @param {AbstractSession}   session        - z/OSMF connection info
     * @param {IDataSet}          toDataSet      - The data set to copy to
     * @param {IDataSetOptions}   options        - Options
     *
     * @returns {Promise<IZosFilesResponse>} A response indicating the status of the copying
     *
     * @throws {ImperativeError} Data set name must be specified as a non-empty string
     * @throws {Error} When the {@link ZosmfRestClient} throws an error
     *
     * @see https://www.ibm.com/support/knowledgecenter/en/SSLTBW_2.1.0/com.ibm.zos.v2r1.izua700/IZUHPINFO_API_PutDataSetMemberUtilities.htm
     */
    public static async copyPDS (
        session: AbstractSession, sourceMemberList: string[], fromPds: string, toPds: string, task: ITaskWithStatus): Promise<IZosFilesResponse> {
        try {

            if(sourceMemberList.length == 0) {
                return {
                    success: true,
                    commandResponse: `Source dataset (${fromPds}) - ` + ZosFilesMessages.noMembersFound.message
                };
            }

            const downloadDir = path.join(tmpdir(), fromPds);
            await Download.allMembers(session, fromPds, {directory:downloadDir});
            const uploadFileList: string[] = ZosFilesUtils.getFileListFromPath(downloadDir);
            const truncatedMembers: string[] = [];
            let membersInitiated = 0;

            for (const file of uploadFileList) {
                const memName = ZosFilesUtils.generateMemberName(file);
                const uploadingDsn = `${toPds}(${memName})`;
                if (task != null) {
                    const LAST_FIFTEEN_CHARS = -16;
                    const abbreviatedFile = file.slice(LAST_FIFTEEN_CHARS);
                    task.statusMessage = "Copying... " + abbreviatedFile;
                    task.percentComplete = Math.floor(TaskProgress.ONE_HUNDRED_PERCENT *
                        (membersInitiated / uploadFileList.length));
                    membersInitiated++;
                }
                try {
                    const uploadStream = IO.createReadStream(file);
                    await Upload.streamToDataSet(session, uploadStream, uploadingDsn);
                }
                catch(error) {
                    if(error.message && error.message.includes("Truncation of a record occurred during an I/O operation")) {
                        truncatedMembers.push(memName);
                    }
                    else {
                        Logger.getAppLogger().error(error);
                    }
                    continue;
                }
            }
            const truncatedMembersFile = path.join(tmpdir(), 'truncatedMembers.txt');
            if(truncatedMembers.length > 0) {
                const firstTenMembers = truncatedMembers.slice(0, 10);
                fs.writeFileSync(truncatedMembersFile, truncatedMembers.join('\n'), {flag: 'w'});
                const numMembers = truncatedMembers.length - firstTenMembers.length;
                return {
                    success: true,
                    commandResponse:
                        ZosFilesMessages.datasetCopiedSuccessfully.message + " " +
                        ZosFilesMessages.membersContentTruncated.message + "\n" +
                        firstTenMembers.join('\n') +
                        (numMembers > 0 ? `\n... and ${numMembers} more` +
                        util.format(ZosFilesMessages.viewMembersListfile.message, truncatedMembersFile) : '')
                };
            }
            fs.rmSync(downloadDir, {recursive: true});
            fs.rmSync(truncatedMembersFile, {force: true});
            return {
                success:true,
                commandResponse: ZosFilesMessages.datasetCopiedSuccessfully.message
            };
        }
        catch (error) {
            Logger.getAppLogger().error(error);
            throw error;
        }
    }

    /**
     * Copy the contents of a dataset from one LPAR to another LPAR
     *
     * @param {AbstractSession}                 sourceSession  - Source z/OSMF connection info
     * @param {IDataSet}                        toDataSet      - The data set to copy to
     * @param {ICrossLparCopyDatasetOptions}    targetOptions  - Options for target file and connection
     * @param {IGetOptions}                     sourceOptions  - Options for source file
     * @param {IDataSetOptions}                 options        - Common options
     * @param {IHandlerResponseConsoleApi}      console        - Command console object
     *
     * @returns {Promise<IZosFilesResponse>} A response indicating the status of the copying
     *o
     * @throws {ImperativeError} Data set name must be specified as a non-empty string
     * @throws {Error} When the {@link ZosmfRestClient} throws an error
     *
     */
    public static async dataSetCrossLPAR(
        sourceSession: AbstractSession,
        { dsn: toDataSetName, member: toMemberName }: IDataSet,
        options: ICrossLparCopyDatasetOptions,
        sourceOptions: IGetOptions,
        targetSession: AbstractSession
    ): Promise<IZosFilesResponse> {
        ImperativeExpect.toBeDefinedAndNonBlank(options["from-dataset"].dsn, "fromDataSetName");
        ImperativeExpect.toBeDefinedAndNonBlank(toDataSetName, "toDataSetName");


        try {
            let sourceDataset = options["from-dataset"].dsn;
            const sourceMember  = options["from-dataset"].member;
            let   sourceDataSetObj: IZosmfListResponse;
            let   targetDataset = toDataSetName;
            const targetMember  = toMemberName;
            let targetDataSetObj: IZosmfListResponse;
            let targetFound: boolean = false;
            let targetMemberFound: boolean = false;
            let overwriteTarget: boolean = options.replace;

            /**
             * Does the source dataset exist?
             */
            const SourceDsList = await List.dataSet(sourceSession, sourceDataset, {
                attributes: true, maxLength: 1,
                start: sourceDataset,
                recall: "wait"
            });

            if (SourceDsList.apiResponse != null &&
                SourceDsList.apiResponse.returnedRows != null
                && SourceDsList.apiResponse.items != null) {
                // Look for the index of the data set in the response from the List API
                const dsnameIndex = SourceDsList.apiResponse.returnedRows === 0 ? -1 :
                    SourceDsList.apiResponse.items.findIndex((ds: any) => ds.dsname.toUpperCase() === sourceDataset.toUpperCase());
                if (dsnameIndex !== -1) {
                    // If dsnameIndex === -1, it means we could not find the given data set.
                    // We will attempt the upload anyways so that we can forward/throw the proper error from z/OS MF
                    sourceDataSetObj = SourceDsList.apiResponse.items[dsnameIndex];
                } else {
                    throw new ImperativeError({ msg: ZosFilesMessages.datasetCopiedAbortedNoTargetDS.message });
                }
                /*
                * If the source is a PDS and no member was specified then abort the copy.
                */
                if(sourceDataSetObj.dsorg.startsWith("PO") && sourceMember == undefined){
                    throw new ImperativeError({ msg: ZosFilesMessages.datasetCopiedAbortedNoPDS.message });
                }
            }

            const task2: ITaskWithStatus = {
                percentComplete: 0,
                statusMessage: "Retrieving data set contents",
                stageName: TaskStage.IN_PROGRESS
            };

            /**
             *  Get the dataset and store it in a buffer
             *
             *  We want to download and upload in binary, as this command is copying from z/OS to z/OS system.
             *  We do not want to do any sort of data conversion.
             */
            if(sourceMember != undefined){
                sourceDataset = sourceDataset +"(" + sourceMember + ")";
            }
            const dsContentBuf = await Get.dataSet(sourceSession, sourceDataset,
                {   binary: true,
                    volume: sourceOptions.volume,
                    responseTimeout: options.responseTimeout,
                    task: task2
                }
            );

            /**
             *  Does the target dataset exist?
             */
            const TargetDsList = await List.dataSet(targetSession, targetDataset,
                {attributes: true, maxLength: 1, start: targetDataset, recall: "wait"});

            if (TargetDsList.apiResponse != null && TargetDsList.apiResponse.returnedRows != null && TargetDsList.apiResponse.items != null) {
                // Look for the index of the data set in the response from the List API
                const dsnameIndex = TargetDsList.apiResponse.returnedRows === 0 ? -1 :
                    TargetDsList.apiResponse.items.findIndex((ds: any) => ds.dsname.toUpperCase() === targetDataset.toUpperCase());
                if (dsnameIndex !== -1) {
                    // If dsnameIndex === -1, it means we could not find the given data set.
                    // We will attempt the upload anyways so that we can forward/throw the proper error from z/OS MF
                    targetDataSetObj = TargetDsList.apiResponse.items[dsnameIndex];
                    targetFound = true;

                    if(targetDataSetObj.dsorg.startsWith("PO") && targetMember == undefined)
                    {
                        throw new ImperativeError({ msg: ZosFilesMessages.datasetCopiedAbortedTargetNotPDSMember.message });
                    }
                }
            }

            /**
            * If this is a PDS and it exists, verify if the member also exists.
            */
            if(targetMember != undefined && targetFound == true){
                const TargetMemberList = await List.allMembers(targetSession, targetDataset,
                    { attributes: true, maxLength: 1, recall: "wait", start: targetMember });
                if(TargetMemberList.apiResponse.returnedRows > 0){
                    targetMemberFound = true;
                }
            }

            /**
             *  Check to see if the target dataset exists and if the attributes match the source
             */
            if(targetFound == false){
                /**
                 *  Create the target dataset if it does not exist based on the source dataset values
                 */
                const createOptions = Copy.generateDatasetOptions(options, sourceDataSetObj);
                /*
                * If this is a PDS but the target is the sequential dataset and does not exist,
                * create a new sequential dataset with the same parameters as the original PDS.
                */
                if(createOptions.dsorg.startsWith("PO") && targetMember == undefined){
                    createOptions.dsorg ="PS";
                    createOptions.dirblk = 0;
                }
                else if(targetMember != undefined &&  !createOptions.dsorg.startsWith("PO"))
                {
                    createOptions.dsorg ="PO";
                    createOptions.dirblk = 1;
                }
                await Create.dataSet(targetSession, CreateDataSetTypeEnum.DATA_SET_CLASSIC, targetDataset, createOptions);
            }
            else{
                if(overwriteTarget == undefined && targetMember == undefined){
                    if (options.promptFn != null) {
                        overwriteTarget = await options.promptFn(targetDataset);
                    }
                }
                else{
                    if(overwriteTarget == undefined && targetMemberFound == true)
                    {
                        if (options.promptFn != null) {
                            overwriteTarget = await options.promptFn(targetDataset +"(" + targetMember + ")");
                        }
                    }
                }
            }

            /*
            *  Don't overwrite an existing dataset or member if overwrite is false
            */
            if(overwriteTarget || !targetFound ||
                targetMember != undefined && !targetMemberFound ){
                /**
                 *  Upload the source data to the target dataset
                 */
                if(targetMember != undefined){
                    targetDataset = targetDataset +"(" + targetMember + ")";
                }
                await Upload.bufferToDataSet(targetSession, dsContentBuf, targetDataset,
                    {   binary: true
                    });
            }
            else
            {
                throw new ImperativeError({ msg: ZosFilesMessages.datasetCopiedAborted.message });
            }

            return {
                success: true,
                commandResponse: ZosFilesMessages.datasetCopiedSuccessfully.message
            };
        } catch (error) {
            Logger.getAppLogger().error(error);
            throw error;
        }
    }

    /**
     *  Private function to convert the dataset options from the format returned by the Get() call in to the format used by the Create() call
     */
    private static generateDatasetOptions(targetOptions: ICrossLparCopyDatasetOptions, dsInfo: IZosmfListResponse): ICreateDataSetOptions {
        return JSON.parse(JSON.stringify({
            alcunit: Copy.convertAlcTozOSMF(dsInfo.spacu),
            dsorg: dsInfo.dsorg,
            volser: targetOptions.targetVolser,
            primary: parseInt(dsInfo.sizex),
            secondary: parseInt(dsInfo.extx),
            recfm: dsInfo.recfm,
            blksize: parseInt(dsInfo.blksz),
            lrecl: parseInt(dsInfo.lrecl),
            storclass: targetOptions.targetStorageClass,
            mgntclass: targetOptions.targetManagementClass,
            dataclass: targetOptions.targetDataClass,
            dirblk: parseInt(dsInfo.dsorg.startsWith("PO") ? "10" : "0")
        }));
    }

    /**
     * Converts the ALC value from the format returned by the Get() call to the format used by the Create() call.
     * @param {string} getValue - The ALC value from the Get() call.
     * @returns {string} - The ALC value in the format used by the Create() call.
     */
    private static convertAlcTozOSMF(getValue: string): string {
        /**
         *  Create dataset only accepts tracks or cylinders as allocation units.
         *  When the get() call retreives the dataset info, it will convert size
         *  allocations of the other unit types in to tracks. So we will always
         *  allocate the new target in tracks.
        */
        const alcMap: Record<string, string> = {
            "TRACKS": "TRK",
            "CYLINDERS": "CYL"
        };
        return alcMap[getValue.toUpperCase()] || "TRK";
    }
}
<|MERGE_RESOLUTION|>--- conflicted
+++ resolved
@@ -10,12 +10,7 @@
 */
 
 import { AbstractSession, ImperativeError, ImperativeExpect, ITaskWithStatus,
-<<<<<<< HEAD
-    Logger, TaskStage, IO} from "@zowe/imperative";
-=======
-    Logger, Headers, IHeaderContent, TaskStage, IO,
-    TaskProgress} from "@zowe/imperative";
->>>>>>> 8d7f4ef6
+    Logger, TaskStage, IO, TaskProgress } from "@zowe/imperative";
 import { posix } from "path";
 import * as fs from "fs";
 import { Create, CreateDataSetTypeEnum, ICreateDataSetOptions } from "../create";
