--- conflicted
+++ resolved
@@ -61,7 +61,12 @@
         const safeReplace: boolean = options.safeReplace;
         const overwriteMembers: boolean = options.replace;
 
-<<<<<<< HEAD
+        const task: ITaskWithStatus = {
+            percentComplete: 0,
+            statusMessage: "Copying data set",
+            stageName: TaskStage.IN_PROGRESS
+        };
+
         const sourceDataSetExists = await this.dataSetExists(session, options["from-dataset"].dsn);
         if(!sourceDataSetExists) {
             return {
@@ -69,13 +74,6 @@
                 commandResponse: ZosFilesMessages.datasetCopiedAbortedNoTargetDS.message
             };
         }
-=======
-        const task: ITaskWithStatus = {
-            percentComplete: 0,
-            statusMessage: "Copying data set",
-            stageName: TaskStage.IN_PROGRESS
-        };
->>>>>>> 16b4a250
 
         if(options["from-dataset"].dsn === toDataSetName && toMemberName === options["from-dataset"].member) {
             return {
