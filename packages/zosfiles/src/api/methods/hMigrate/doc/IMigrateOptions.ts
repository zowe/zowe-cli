--- conflicted
+++ resolved
@@ -9,20 +9,11 @@
 *
 */
 
-<<<<<<< HEAD
 import { IZosFileUtils } from "../../../doc/IZosFileUtils";
-=======
 import { IZosFilesOptions } from "../../../doc/IZosFilesOptions";
->>>>>>> 0af50975
 
 /**
  * This interface defines the options that can be sent into the migrate data set function.
  */
-<<<<<<< HEAD
-=======
-export interface IMigrateOptions extends IZosFilesOptions {
->>>>>>> 0af50975
-
-// tslint:disable-next-line: no-empty-interface
-export interface IMigrateOptions extends IZosFileUtils {
+export interface IMigrateOptions extends IZosFilesOptions, IZosFileUtils {
 }