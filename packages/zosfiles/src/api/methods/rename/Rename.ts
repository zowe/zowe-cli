/*
* This program and the accompanying materials are made available under the terms of the
* Eclipse Public License v2.0 which accompanies this distribution, and is available at
* https://www.eclipse.org/legal/epl-v20.html
*
* SPDX-License-Identifier: EPL-2.0
*
* Copyright Contributors to the Zowe Project.
*
*/

import { AbstractSession, ImperativeExpect, Logger, Headers } from "@zowe/imperative";
import { posix } from "path";

import { ZosmfRestClient, IHeaderContent } from "../../../../../rest";
import { ZosFilesConstants } from "../../constants/ZosFiles.constants";
import { ZosFilesMessages } from "../../constants/ZosFiles.messages";
import { IZosFilesResponse } from "../../doc/IZosFilesResponse";
import { IDataSet } from "../../doc/IDataSet";

/**
 * Class to handle renaming data sets
 */
export class Rename {
    /**
     * Rename a data set
     * @param {AbstractSession}     session                 - z/OSMF connection info
     * @param {string}              beforeDataSetName       - the name of the data set to rename
     * @param {string}              fterDataSetName         - the new name of the data set
     * @returns {Promise<IZosFilesResponse>}
     */
    public static async dataSet(
        session: AbstractSession,
        beforeDataSetName: string,
        afterDataSetName: string
    ): Promise<IZosFilesResponse> {
        ImperativeExpect.toBeDefinedAndNonBlank(beforeDataSetName, "beforeDataSetName");
        ImperativeExpect.toBeDefinedAndNonBlank(afterDataSetName, "afterDataSetName");

        return this.rename(
            session,
            afterDataSetName.trim(),
<<<<<<< HEAD
            { dsn: beforeDataSetName.trim() },
=======
            { dataSetName: beforeDataSetName.trim() }
>>>>>>> 9f0fcdd2
        );
    }

    /**
     * Rename a data set member
     * @param {AbstractSession}     session             - z/OSMF connection info
     * @param {string}              dataSetName         - the name of the data set the member belongs to
     * @param {string}              beforeMemberName    - the current name of the member
     * @param {string}              afterMemberName     - the new name of the member
     * @returns {Promise<IZosFilesResponse>}
     */
    public static async dataSetMember(
        session: AbstractSession,
        dataSetName: string,
        beforeMemberName: string,
        afterMemberName: string
    ): Promise<IZosFilesResponse> {
        ImperativeExpect.toBeDefinedAndNonBlank(dataSetName, "dataSetName");
        ImperativeExpect.toBeDefinedAndNonBlank(beforeMemberName, "beforeMemberName");
        ImperativeExpect.toBeDefinedAndNonBlank(afterMemberName, "afterMemberName");

        return this.rename(
            session,
            `${dataSetName.trim()}(${afterMemberName.trim()})`,
<<<<<<< HEAD
            { dsn: dataSetName.trim(), member: beforeMemberName.trim() },
=======
            { dataSetName: dataSetName.trim(), memberName: beforeMemberName.trim() }
>>>>>>> 9f0fcdd2
        );
    }

    /**
     *
     * @param {AbstractSession}     session             - z/OSMF connection info
     * @param {string}              afterDataSetName    - The new name of the data set in the form 'dataset(member)'
     * @param {IDataSet}            beforeDataSet       - The data set you are renaming
     */
    private static async rename(
        session: AbstractSession,
        afterDataSetName: string,
<<<<<<< HEAD
        { dsn: beforeDataSetName, member: beforeMemberName }: IDataSet,
=======
        { dataSetName: beforeDataSetName, memberName: beforeMemberName }: IDataSet
>>>>>>> 9f0fcdd2
    ): Promise<IZosFilesResponse> {
        const endpoint: string = posix.join(
            ZosFilesConstants.RESOURCE,
            ZosFilesConstants.RES_DS_FILES,
            afterDataSetName
        );
        Logger.getAppLogger().debug(`Endpoint: ${endpoint}`);

        const payload: any = {
            "request": "rename",
            "from-dataset": {
                dsn: beforeDataSetName,
                member: beforeMemberName
            }
        };

        const reqHeaders: IHeaderContent[] = [
            Headers.APPLICATION_JSON,
            { [Headers.CONTENT_LENGTH]: JSON.stringify(payload).length.toString() }
        ];

        try {
            await ZosmfRestClient.putExpectString(session, endpoint, reqHeaders, payload);
            return {
                success: true,
                commandResponse: ZosFilesMessages.dataSetRenamedSuccessfully.message
            };
        } catch(err) {
            Logger.getAppLogger().error(err);
            throw err;
        }
    }
}<|MERGE_RESOLUTION|>--- conflicted
+++ resolved
@@ -40,11 +40,7 @@
         return this.rename(
             session,
             afterDataSetName.trim(),
-<<<<<<< HEAD
-            { dsn: beforeDataSetName.trim() },
-=======
-            { dataSetName: beforeDataSetName.trim() }
->>>>>>> 9f0fcdd2
+            { dsn: beforeDataSetName.trim() }
         );
     }
 
@@ -69,11 +65,7 @@
         return this.rename(
             session,
             `${dataSetName.trim()}(${afterMemberName.trim()})`,
-<<<<<<< HEAD
-            { dsn: dataSetName.trim(), member: beforeMemberName.trim() },
-=======
-            { dataSetName: dataSetName.trim(), memberName: beforeMemberName.trim() }
->>>>>>> 9f0fcdd2
+            { dsn: dataSetName.trim(), member: beforeMemberName.trim() }
         );
     }
 
@@ -86,11 +78,7 @@
     private static async rename(
         session: AbstractSession,
         afterDataSetName: string,
-<<<<<<< HEAD
-        { dsn: beforeDataSetName, member: beforeMemberName }: IDataSet,
-=======
-        { dataSetName: beforeDataSetName, memberName: beforeMemberName }: IDataSet
->>>>>>> 9f0fcdd2
+        { dsn: beforeDataSetName, member: beforeMemberName }: IDataSet
     ): Promise<IZosFilesResponse> {
         const endpoint: string = posix.join(
             ZosFilesConstants.RESOURCE,
