/*
* This program and the accompanying materials are made available under the terms of the
* Eclipse Public License v2.0 which accompanies this distribution, and is available at
* https://www.eclipse.org/legal/epl-v20.html
*
* SPDX-License-Identifier: EPL-2.0
*
* Copyright Contributors to the Zowe Project.
*
*/

import { AbstractSession, ImperativeExpect, IO, Logger, TaskProgress } from "@zowe/imperative";

import { posix } from "path";
import * as util from "util";

import { ZosmfRestClient, IHeaderContent, ZosmfHeaders } from "../../../../../rest";
import { ZosFilesConstants } from "../../constants/ZosFiles.constants";
import { ZosFilesMessages } from "../../constants/ZosFiles.messages";
import { IZosFilesResponse } from "../../doc/IZosFilesResponse";
import { ZosFilesUtils } from "../../utils/ZosFilesUtils";
import { List } from "../list/List";
import { IDownloadOptions } from "./doc/IDownloadOptions";
import { asyncPool } from "../../../../../utils";
<<<<<<< HEAD
=======
import { IGetOptions } from "../get";
import { Writable } from "stream";
import { IRestClientResponse } from "../../doc/IRestClientResponse";
import { CLIENT_PROPERTY } from "../../doc/types/ZosmfRestClientProperties";
import { IOptionsFullResponse } from "../../doc/IOptionsFullResponse";
>>>>>>> ab02cfef

/**
 * This class holds helper functions that are used to download data sets, members and more through the z/OS MF APIs
 */
export class Download {
    /**
     * Retrieve data sets and/or members contents and save them in your local workspace
     *
     * @param {AbstractSession}  session      - z/OS MF connection info
     * @param {string}           dataSetName  - contains the data set name
     * @param {IDownloadOptions} [options={}] - contains the options to be sent
     *
     * @returns {Promise<IZosFilesResponse>} A response indicating the outcome of the API
     *
     * @throws {ImperativeError} data set name must be set
     * @throws {Error} When the {@link ZosmfRestClient} throws an error
     *
     * @example
     * ```typescript
     *
     * // Download "USER.DATA.SET.PS" to "user/data/set/ps.txt"
     * await Download.dataSet(session, "USER.DATA.SET.PS");
     *
     * // Download "USER.DATA.SET.PDS(MEMBER)" to "user/data/set/pds/member.txt"
     * await Download.dataSet(session, "USER.DATA.SET.PDS(MEMBER)");
     *
     * // Download "USER.DATA.SET" to "./path/to/file.txt"
     * await Download.dataSet(session, "USER.DATA.SET", {file: "./path/to/file.txt"});
     * ```
     *
     * @see https://www.ibm.com/support/knowledgecenter/en/SSLTBW_2.3.0/com.ibm.zos.v2r3.izua700/IZUHPINFO_API_GetReadDataSet.htm
     */
    public static async dataSet(session: AbstractSession, dataSetName: string, options: IDownloadOptions = {}): Promise<IZosFilesResponse> {
        // required
        ImperativeExpect.toNotBeNullOrUndefined(dataSetName, ZosFilesMessages.missingDatasetName.message);
        ImperativeExpect.toNotBeEqual(dataSetName, "", ZosFilesMessages.missingDatasetName.message);

        try {
            // Format the endpoint to send the request to
            let endpoint = posix.join(ZosFilesConstants.RESOURCE, ZosFilesConstants.RES_DS_FILES);

            if (options.volume) {
                endpoint = posix.join(endpoint, `-(${options.volume})`);
            }

            endpoint = posix.join(endpoint, dataSetName);

            Logger.getAppLogger().debug(`Endpoint: ${endpoint}`);

            let reqHeaders: IHeaderContent[] = [];
            if (options.binary) {
                reqHeaders = [ZosmfHeaders.X_IBM_BINARY];
            }

            // Get contents of the data set

            let extension = ZosFilesUtils.DEFAULT_FILE_EXTENSION;
            if (options.extension != null) {
                extension = options.extension;
            }

            // Get a proper destination for the file to be downloaded
            // If the "file" is not provided, we create a folder structure similar to the data set name
            // Note that the "extension" options do not affect the destination if the "file" options were provided
            const destination = options.file || ZosFilesUtils.getDirsFromDataSet(dataSetName) +
                IO.normalizeExtension(extension);

            IO.createDirsSyncFromFilePath(destination);

            const writeStream = IO.createWriteStream(destination);

            // Use specific options to mimic ZosmfRestClient.getStreamed()
            const requestOptions: IOptionsFullResponse = {
                resource: endpoint,
                reqHeaders,
                responseStream: writeStream,
                normalizeResponseNewLines: !options.binary,
                task: options.task
            };

            // If requestor needs etag, add header + get "response" back
            if (options.returnEtag) {
                requestOptions.reqHeaders.push(ZosmfHeaders.X_IBM_RETURN_ETAG);
                requestOptions.dataToReturn = [CLIENT_PROPERTY.response];
            }

            const request: IRestClientResponse = await ZosmfRestClient.getExpectFullResponse(session, requestOptions);

            // By default, apiResponse is empty when downloading
            const apiResponse: any = {};

            // Return Etag in apiResponse, if requested
            if (options.returnEtag) {
                apiResponse.etag = request.response.headers.etag;
            }

            return {
                success: true,
                commandResponse: util.format(ZosFilesMessages.datasetDownloadedSuccessfully.message, destination),
                apiResponse
            };
        } catch (error) {
            Logger.getAppLogger().error(error);

            throw error;
        }
    }

    /**
     * Retrieve all members from a PDS and save them in your local workspace
     *
     * @param {AbstractSession}  session      - z/OS MF connection info
     * @param {string}           dataSetName  - contains the data set name
     * @param {IDownloadOptions} [options={}] - contains the options to be sent
     *
     * @returns {Promise<IZosFilesResponse>} A response indicating the outcome of the API
     *
     * @throws {ImperativeError} data set name must be set
     * @throws {Error} When the {@link ZosmfRestClient} throws an error
     *
     * @example
     * ```typescript
     *
     * // Download all members of "USER.DATA.SET.PDS" to "user/data/set/pds/"
     * await Download.allMembers(session, "USER.DATA.SET.PDS");
     *
     * // Download all members of "USER.DATA.SET.PDS" to "./path/to/dir/"
     * await Download.allMembers(session, "USER.DATA.SET.PDS", {directory: "./path/to/dir/"});
     * ```
     *
     * @see https://www.ibm.com/support/knowledgecenter/en/SSLTBW_2.3.0/com.ibm.zos.v2r3.izua700/IZUHPINFO_API_GetReadDataSet.htm
     */
    public static async allMembers(session: AbstractSession, dataSetName: string, options: IDownloadOptions = {}): Promise<IZosFilesResponse> {
        // required
        ImperativeExpect.toNotBeNullOrUndefined(dataSetName, ZosFilesMessages.missingDatasetName.message);
        ImperativeExpect.toNotBeEqual(dataSetName, "", ZosFilesMessages.missingDatasetName.message);

        try {
            const response = await List.allMembers(session, dataSetName, {
                volume: options.volume
            });

            const memberList: Array<{ member: string }> = response.apiResponse.items;
            if (memberList.length === 0) {
                return {
                    success: false,
                    commandResponse: ZosFilesMessages.noMembersFound.message,
                    apiResponse: response.apiResponse
                };
            }

            const baseDir = options.directory || ZosFilesUtils.getDirsFromDataSet(dataSetName);
            let downloadsInitiated = 0;

            let extension = ZosFilesUtils.DEFAULT_FILE_EXTENSION;
            if (options.extension != null) {
                extension = options.extension;
            }

            /**
             * Function that takes a member and turns it into a promise to download said member
             * @param mem - an object with a "member" field containing the name of the data set member
             */
            const createDownloadPromise = (mem: { member: string }) => {
                // update the progress bar if any
                if (options.task != null) {
                    options.task.statusMessage = "Downloading " + mem.member;
                    options.task.percentComplete = Math.floor(TaskProgress.ONE_HUNDRED_PERCENT *
                        (downloadsInitiated / memberList.length));
                    downloadsInitiated++;
                }
                return this.dataSet(session, `${dataSetName}(${mem.member})`, {
                    volume: options.volume,
                    file: baseDir + IO.FILE_DELIM + mem.member.toLowerCase() +
                        IO.normalizeExtension(extension),
                    binary: options.binary
                });
            };

            const maxConcurrentRequests = options.maxConcurrentRequests == null ? 1 : options.maxConcurrentRequests;

            if (maxConcurrentRequests === 0) {
                await Promise.all(memberList.map(createDownloadPromise));
            } else {
                await asyncPool(maxConcurrentRequests, memberList, createDownloadPromise);
            }

            return {
                success: true,
                commandResponse: util.format(ZosFilesMessages.datasetDownloadedSuccessfully.message, baseDir),
                apiResponse: response.apiResponse
            };

        } catch (error) {
            Logger.getAppLogger().error(error);

            throw error;
        }
    }

    /**
     * Retrieve USS file content and save it in your local workspace.
     *
     * @param {AbstractSession}  session      - z/OS MF connection info
     * @param {string}           ussFileName  - contains the USS file name
     * @param {IDownloadOptions} [options={}] - contains the options to be sent
     *
     * @returns {Promise<IZosFilesResponse>} A response indicating the outcome of the API
     *
     * @throws {ImperativeError} USS file name must be set
     * @throws {Error} When the {@link ZosmfRestClient} throws an error
     */
    public static async ussFile(session: AbstractSession, ussFileName: string, options: IDownloadOptions = {}): Promise<IZosFilesResponse> {
        // required
        ImperativeExpect.toNotBeNullOrUndefined(ussFileName, ZosFilesMessages.missingUSSFileName.message);
        ImperativeExpect.toNotBeEqual(ussFileName, "", ZosFilesMessages.missingUSSFileName.message);
        try {

            // Get a proper destination for the file to be downloaded
            // If the "file" is not provided, we create a folder structure similar to the uss file structure
            if (ussFileName.substr(0, 1) === "/") {
                ussFileName = ussFileName.substr(1);
            }

            const destination = options.file || posix.normalize(posix.basename(ussFileName));
            IO.createDirsSyncFromFilePath(destination);

            const writeStream = IO.createWriteStream(destination);
            ussFileName = posix.normalize(ussFileName);
            // Get a proper destination for the file to be downloaded
            // If the "file" is not provided, we create a folder structure similar to the uss file structure
            if (ussFileName.substr(0, 1) === "/") {
                ussFileName = ussFileName.substr(1);
            }

            ussFileName = encodeURIComponent(ussFileName);
            const endpoint = posix.join(ZosFilesConstants.RESOURCE, ZosFilesConstants.RES_USS_FILES, ussFileName);

            let reqHeaders: IHeaderContent[] = [];
            if (options.binary) {
                reqHeaders = [ZosmfHeaders.X_IBM_BINARY];
            }

            // Use specific options to mimic ZosmfRestClient.getStreamed()
            const requestOptions: IOptionsFullResponse = {
                resource: endpoint,
                reqHeaders,
                responseStream: writeStream,
                normalizeResponseNewLines: !options.binary,
                task: options.task
            };

            // If requestor needs etag, add header + get "response" back
            if (options.returnEtag) {
                requestOptions.reqHeaders.push(ZosmfHeaders.X_IBM_RETURN_ETAG);
                requestOptions.dataToReturn = [CLIENT_PROPERTY.response];
            }

            const request = await ZosmfRestClient.getExpectFullResponse(session, requestOptions);

            // By default, apiResponse is empty when downloading
            const apiResponse: any = {};

            // Return Etag in apiResponse, if requested
            if (options.returnEtag) {
                apiResponse.etag = request.response.headers.etag;
            }
            return {
                success: true,
                commandResponse: util.format(ZosFilesMessages.ussFileDownloadedSuccessfully.message, destination),
                apiResponse
            };
        } catch (error) {
            Logger.getAppLogger().error(error);
            throw error;
        }
    }

}
<|MERGE_RESOLUTION|>--- conflicted
+++ resolved
@@ -22,14 +22,9 @@
 import { List } from "../list/List";
 import { IDownloadOptions } from "./doc/IDownloadOptions";
 import { asyncPool } from "../../../../../utils";
-<<<<<<< HEAD
-=======
-import { IGetOptions } from "../get";
-import { Writable } from "stream";
 import { IRestClientResponse } from "../../doc/IRestClientResponse";
 import { CLIENT_PROPERTY } from "../../doc/types/ZosmfRestClientProperties";
 import { IOptionsFullResponse } from "../../doc/IOptionsFullResponse";
->>>>>>> ab02cfef
 
 /**
  * This class holds helper functions that are used to download data sets, members and more through the z/OS MF APIs
