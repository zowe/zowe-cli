--- conflicted
+++ resolved
@@ -23,21 +23,12 @@
     if (match) {
         const [, dsn, member] = match;
         return {
-<<<<<<< HEAD
             dsn,
-            member,
+            member
         };
     } else {
         return {
-            dsn: name,
-=======
-            dataSetName,
-            memberName
-        };
-    } else {
-        return {
-            dataSetName: name
->>>>>>> 9f0fcdd2
+            dsn: name
         };
     }
 }