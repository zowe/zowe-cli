{
  "name": "@zowe/zos-files-for-zowe-sdk",
  "version": "7.14.0",
  "description": "Zowe SDK to interact with files and data sets on z/OS",
  "author": "Zowe",
  "license": "EPL-2.0",
  "homepage": "https://github.com/zowe/zowe-cli/tree/master/packages/zosfiles#readme",
  "bugs": {
    "url": "https://github.com/zowe/zowe-cli/issues"
  },
  "repository": {
    "type": "git",
    "url": "https://github.com/zowe/zowe-cli.git"
  },
  "keywords": [
    "zosmf",
    "mainframe",
    "CLI",
    "zos",
    "files",
    "datasets",
    "z/OSMF",
    "mvs",
    "os390",
    "z/OS",
    "zowe"
  ],
  "files": [
    "lib"
  ],
  "publishConfig": {
    "registry": "https://zowe.jfrog.io/zowe/api/npm/npm-local-release/"
  },
  "main": "lib/index.js",
  "typings": "lib/index.d.ts",
  "scripts": {
    "build": "tsc --pretty",
    "watch": "tsc --pretty --watch",
    "clean": "rimraf lib",
    "lint": "eslint \"src/**/*.ts\" \"**/__tests__/**/*.ts\"",
    "lint:packages": "eslint \"src/**/*.ts\" --ignore-pattern \"**/__tests__/**/*.ts\"",
    "lint:tests": "eslint \"**/__tests__/**/*.ts\"",
    "circularDependencyCheck": "madge -c lib",
    "typedoc": "typedoc --options ./typedoc.json ./src/",
    "typedocSpecifySrc": "typedoc --options ./typedoc.json",
    "prepack": "node ../../scripts/prepareLicenses.js"
  },
  "dependencies": {
    "minimatch": "5.0.1"
  },
  "devDependencies": {
    "@types/node": "^14.18.28",
<<<<<<< HEAD
    "@zowe/cli-test-utils": "7.13.0",
    "@zowe/core-for-zowe-sdk": "7.13.0",
    "@zowe/imperative": "5.13.0",
    "@zowe/zos-uss-for-zowe-sdk": "7.13.0",
=======
    "@zowe/cli-test-utils": "7.14.0",
    "@zowe/core-for-zowe-sdk": "7.14.0",
    "@zowe/imperative": "5.13.0",
    "@zowe/zos-uss-for-zowe-sdk": "7.14.0",
>>>>>>> a07f88f6
    "eslint": "^8.22.0",
    "madge": "^4.0.1",
    "rimraf": "^2.6.3",
    "typedoc": "^0.23.10",
    "typescript": "^4.0.0"
  },
  "peerDependencies": {
    "@zowe/core-for-zowe-sdk": "^7.0.0",
    "@zowe/imperative": "^5.0.0"
  }
}<|MERGE_RESOLUTION|>--- conflicted
+++ resolved
@@ -50,17 +50,10 @@
   },
   "devDependencies": {
     "@types/node": "^14.18.28",
-<<<<<<< HEAD
-    "@zowe/cli-test-utils": "7.13.0",
-    "@zowe/core-for-zowe-sdk": "7.13.0",
-    "@zowe/imperative": "5.13.0",
-    "@zowe/zos-uss-for-zowe-sdk": "7.13.0",
-=======
     "@zowe/cli-test-utils": "7.14.0",
     "@zowe/core-for-zowe-sdk": "7.14.0",
     "@zowe/imperative": "5.13.0",
     "@zowe/zos-uss-for-zowe-sdk": "7.14.0",
->>>>>>> a07f88f6
     "eslint": "^8.22.0",
     "madge": "^4.0.1",
     "rimraf": "^2.6.3",
