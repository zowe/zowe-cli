--- conflicted
+++ resolved
@@ -11,30 +11,16 @@
 
 import { Create, Upload, Delete, CreateDataSetTypeEnum, Copy, ZosFilesMessages, Get, IDataSet,
     ICrossLparCopyDatasetOptions, IGetOptions, IZosFilesResponse,
-<<<<<<< HEAD
-    List} from "../../../../src";
+    List } from "../../../../src";
 import { Imperative, Session } from "@zowe/imperative";
-=======
-    ZosFilesUtils, List } from "../../../../src";
-import { Imperative, IO, Session } from "@zowe/imperative";
->>>>>>> b91b9893
 import { inspect } from "util";
 import { TestEnvironment } from "../../../../../../__tests__/__src__/environment/TestEnvironment";
 import { ITestPropertiesSchema } from "../../../../../../__tests__/__src__/properties/ITestPropertiesSchema";
 import { join } from "path";
 import { readFileSync } from "fs";
 import { ITestEnvironment } from "../../../../../../__tests__/__src__/environment/ITestEnvironment";
-import path = require("path");
-<<<<<<< HEAD
 import * as util from "util";
-import { ZosmfRestClient} from "@zowe/core-for-zowe-sdk";
-
-=======
-import * as fs from "fs";
-import * as util from "util";
-import { tmpdir } from "os";
 import { ZosmfRestClient } from "@zowe/core-for-zowe-sdk";
->>>>>>> b91b9893
 
 let REAL_SESSION: Session;
 let REAL_TARGET_SESSION: Session;
@@ -48,6 +34,7 @@
 const file1 = "file1";
 const file2 = "file2";
 const fileLocation = join(__dirname, "testfiles", `${file1}.txt`);
+const fileLocation2 = join(__dirname, "testfiles", `${file2}.txt`);
 
 describe("Copy", () => {
     beforeAll(async () => {
@@ -89,7 +76,8 @@
                     try {
                         await Create.dataSet(REAL_SESSION, CreateDataSetTypeEnum.DATA_SET_SEQUENTIAL, fromDataSetName);
                         await Create.dataSet(REAL_SESSION, CreateDataSetTypeEnum.DATA_SET_SEQUENTIAL, toDataSetName);
-                        await Upload.bufferToDataSet(REAL_SESSION, Buffer.from("1234"), fromDataSetName);
+                        await Upload.bufferToDataSet(REAL_SESSION, Buffer.from("abc"), fromDataSetName);
+                        await Upload.bufferToDataSet(REAL_SESSION, Buffer.from("1234"), toDataSetName);
                     } catch (err) {
                         Imperative.console.info(`Error: ${inspect(err)}`);
                     }
@@ -125,12 +113,7 @@
                     expect(contents1.toString()).toEqual(contents2.toString());
                 });
             });
-<<<<<<< HEAD
-            describe("Partioned > Partioned", () => {
-=======
             describe("Partitioned > Partitioned", () => {
-                let downloadDir: string;
->>>>>>> b91b9893
                 beforeEach(async () => {
                     try {
                         await Create.dataSet(REAL_SESSION, CreateDataSetTypeEnum.DATA_SET_PARTITIONED, fromDataSetName);
@@ -140,16 +123,18 @@
                         Imperative.console.info(`Error: ${inspect(err)}`);
                     }
                 });
+                afterEach(async () => {
+                    try {
+                        await Delete.dataSet(REAL_SESSION, fromDataSetName);
+                        await Delete.dataSet(REAL_SESSION, toDataSetName);
+                    } catch (err) {
+                        Imperative.console.info(`Error: ${inspect(err)}`);
+                    }
+                })
 
                 it("Should copy a partitioned data set", async () => {
                     let error;
                     let response;
-<<<<<<< HEAD
-                    let contents1;
-                    let contents2;
-=======
-
->>>>>>> b91b9893
                     try {
                         response = await Copy.dataSet(
                             REAL_SESSION,
@@ -665,13 +650,9 @@
             }
         });
         it("should return true if the source and target data sets have identical member names", async () => {
-<<<<<<< HEAD
-            const response = await Copy["hasIdenticalMemberNames"](REAL_SESSION, fromDataSetName, toDataSetName);
-=======
             const sourceResponse = await List.allMembers(REAL_SESSION, fromDataSetName);
             const sourceMemberList = sourceResponse.apiResponse.items.map((item: { member: any; }) => item.member);
             const response = await Copy["hasIdenticalMemberNames"](REAL_SESSION, sourceMemberList, toDataSetName);
->>>>>>> b91b9893
             expect(response).toBe(true);
         });
 
@@ -679,14 +660,10 @@
             await Delete.dataSet(REAL_SESSION, toDataSetName);
             await Create.dataSet(REAL_SESSION, CreateDataSetTypeEnum.DATA_SET_PARTITIONED, toDataSetName);
 
-<<<<<<< HEAD
-            const response = await Copy["hasIdenticalMemberNames"](REAL_SESSION, fromDataSetName, toDataSetName);
-=======
             const sourceResponse = await List.allMembers(REAL_SESSION, fromDataSetName);
             const sourceMemberList = sourceResponse.apiResponse.items.map((item: { member: any; }) => item.member);
 
             const response = await Copy["hasIdenticalMemberNames"](REAL_SESSION, sourceMemberList, toDataSetName);
->>>>>>> b91b9893
             expect(response).toBe(false);
         });
     });
