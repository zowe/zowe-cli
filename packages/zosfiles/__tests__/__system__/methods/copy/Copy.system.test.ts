/*
* This program and the accompanying materials are made available under the terms of the
* Eclipse Public License v2.0 which accompanies this distribution, and is available at
* https://www.eclipse.org/legal/epl-v20.html
*
* SPDX-License-Identifier: EPL-2.0
*
* Copyright Contributors to the Zowe Project.
*
*/

import { Create, Upload, Delete, CreateDataSetTypeEnum, Copy, ZosFilesMessages, Get, IDataSet,
    ICrossLparCopyDatasetOptions, IGetOptions, IZosFilesResponse,
<<<<<<< HEAD
    ZosFilesUtils, List} from "../../../../src";
=======
    ZosFilesUtils, List } from "../../../../src";
>>>>>>> e80dcd2d
import { Imperative, IO, Session } from "@zowe/imperative";
import { inspect } from "util";
import { TestEnvironment } from "../../../../../../__tests__/__src__/environment/TestEnvironment";
import { ITestPropertiesSchema } from "../../../../../../__tests__/__src__/properties/ITestPropertiesSchema";
import { join } from "path";
import { readFileSync } from "fs";
import { ITestEnvironment } from "../../../../../../__tests__/__src__/environment/ITestEnvironment";
import path = require("path");
import * as fs from "fs";
import * as util from "util";
import { tmpdir } from "os";
import { ZosmfRestClient } from "@zowe/core-for-zowe-sdk";

let REAL_SESSION: Session;
let REAL_TARGET_SESSION: Session;
let testEnvironment: ITestEnvironment<ITestPropertiesSchema>;
let defaultSystem: ITestPropertiesSchema;
let fromDataSetName: string;
let fromDataSetNameTracks: string;
let fromDataSetNameCylinders: string;
let toDataSetName: string;

const file1 = "file1";
const file2 = "file2";
const fileLocation = join(__dirname, "testfiles", `${file1}.txt`);

describe("Copy", () => {
    beforeAll(async () => {
        testEnvironment = await TestEnvironment.setUp({ testName: "zos_file_copy" });
        defaultSystem = testEnvironment.systemTestProperties;

        REAL_SESSION = TestEnvironment.createZosmfSession(testEnvironment);
        REAL_TARGET_SESSION = REAL_SESSION;
        fromDataSetName = `${defaultSystem.zosmf.user.trim().toUpperCase()}.DATA.ORIGINAL`;
        fromDataSetNameTracks = `${defaultSystem.zosmf.user.trim().toUpperCase()}.DATA.TRKORG`;
        fromDataSetNameCylinders = `${defaultSystem.zosmf.user.trim().toUpperCase()}.DATA.CYLORG`;
        toDataSetName = `${defaultSystem.zosmf.user.trim().toUpperCase()}.DATA.COPY`;
    });

    afterAll(async () => {
        await TestEnvironment.cleanUp(testEnvironment);
    });

    describe("Data Set", () => {
        afterEach(async () => {
            try {
                await Delete.dataSet(REAL_SESSION, fromDataSetName);
                await Delete.dataSet(REAL_SESSION, toDataSetName);
            } catch (err) {
                Imperative.console.info(`Error: ${inspect(err)}`);
            }
        });
        describe("Success Scenarios", () => {
            afterEach(async () => {
                try {
                    await Delete.dataSet(REAL_SESSION, fromDataSetName);
                    await Delete.dataSet(REAL_SESSION, toDataSetName);
                } catch (err) {
                    Imperative.console.info(`Error: ${inspect(err)}`);
                }
            });
            describe("Sequential > Sequential", () => {
                beforeEach(async () => {
                    try {
                        await Create.dataSet(REAL_SESSION, CreateDataSetTypeEnum.DATA_SET_SEQUENTIAL, fromDataSetName);
                        await Create.dataSet(REAL_SESSION, CreateDataSetTypeEnum.DATA_SET_SEQUENTIAL, toDataSetName);
                        await Upload.bufferToDataSet(REAL_SESSION, Buffer.from("1234"), fromDataSetName);
                    } catch (err) {
                        Imperative.console.info(`Error: ${inspect(err)}`);
                    }
                });
                it("Should copy a data set", async () => {
                    let error;
                    let response;
                    let contents1;
                    let contents2;

                    try {
                        response = await Copy.dataSet(
                            REAL_SESSION,
                            { dsn: toDataSetName },
                            { "from-dataset": { dsn: fromDataSetName } }
                        );
                        contents1 = await Get.dataSet(REAL_SESSION, fromDataSetName);
                        contents2 = await Get.dataSet(REAL_SESSION, toDataSetName);
                        Imperative.console.info(`Response: ${inspect(response)}`);
                    } catch (err) {
                        error = err;
                        Imperative.console.info(`Error: ${inspect(err)}`);
                    }

                    expect(error).toBeFalsy();

                    expect(response).toBeTruthy();
                    expect(response.success).toBe(true);
                    expect(response.commandResponse).toContain(ZosFilesMessages.datasetCopiedSuccessfully.message);

                    expect(contents1).toBeTruthy();
                    expect(contents2).toBeTruthy();
                    expect(contents1.toString()).toEqual(contents2.toString());
                });
            });
            describe("Partitioned > Partitioned", () => {
                let downloadDir: string;
                beforeEach(async () => {
                    try {
                        downloadDir = path.join(tmpdir(), fromDataSetName);
                        fs.mkdirSync(downloadDir, { recursive: true });
                        const mockFile = path.join(downloadDir, "mockFile.txt");
                        fs.writeFileSync(mockFile, "test file content");

                        const uploadFileList: string[] = ZosFilesUtils.getFileListFromPath(downloadDir);
                        const stream = IO.createReadStream(uploadFileList[0]);
                        await Create.dataSet(REAL_SESSION, CreateDataSetTypeEnum.DATA_SET_SEQUENTIAL, fromDataSetName);
                        await Create.dataSet(REAL_SESSION, CreateDataSetTypeEnum.DATA_SET_SEQUENTIAL, toDataSetName);
                        await Upload.streamToDataSet(REAL_SESSION, stream, fromDataSetName);
                    } catch (err) {
                        Imperative.console.info(`Error: ${inspect(err)}`);
                    }
                });
                it("Should copy a partitioned data set", async () => {
                    let error;
                    let response;

                    try {
                        response = await Copy.dataSet(
                            REAL_SESSION,
                            {dsn: toDataSetName},
                            {"from-dataset": {
                                dsn:fromDataSetName
                            }}
                        );
                        Imperative.console.info(`Response: ${inspect(response)}`);
                    } catch (err) {
                        error = err;
                        Imperative.console.info(`Error: ${inspect(err)}`);
                    }

                    expect(error).toBeFalsy();

                    expect(response).toBeTruthy();
                    expect(response.success).toBe(true);
                    expect(response.commandResponse).toContain(ZosFilesMessages.datasetCopiedSuccessfully.message);
                });
                it("Should handle truncation errors and log them to a file", async () => {
                    let error;
                    let response;

                    const uploadFileToDatasetSpy = jest.spyOn(Upload, 'fileToDataset').mockImplementation(async (session, filePath, dsn) => {
                        if (filePath === fileLocation) {
                            throw new Error("Truncation of a record occurred during an I/O operation");
                        }
                        return Promise.resolve() as any;
                    });
                    const copyDataSetSpy = jest.spyOn(Copy, 'dataSet').mockImplementation(async () => {
                        return {
                            success: true,
                            commandResponse: ZosFilesMessages.datasetCopiedSuccessfully.message + " " +
                            util.format(ZosFilesMessages.membersContentTruncated.message)
                        };
                    });
                    try {
                        response = await Copy.dataSet(
                            REAL_SESSION,
                            {dsn: toDataSetName},
                            {"from-dataset": {
                                dsn:fromDataSetName
                            }}
                        );
                    } catch (err) {
                        error = err;
                        Imperative.console.info(`Error: ${inspect(err)}`);
                    }
                    expect(response).toBeTruthy();
                    expect(response.success).toBe(true);
                    expect(response.commandResponse).toContain(ZosFilesMessages.datasetCopiedSuccessfully.message + " " +
                        util.format(ZosFilesMessages.membersContentTruncated.message));
                    uploadFileToDatasetSpy.mockRestore();
                    copyDataSetSpy.mockRestore();
                });
            });
            describe("Member > Member", () => {
                beforeEach(async () => {
                    try {
                        await Create.dataSet(REAL_SESSION, CreateDataSetTypeEnum.DATA_SET_PARTITIONED, fromDataSetName);
                        await Create.dataSet(REAL_SESSION, CreateDataSetTypeEnum.DATA_SET_PARTITIONED, toDataSetName);
                        await Upload.fileToDataset(REAL_SESSION, fileLocation, fromDataSetName);
                    } catch (err) {
                        Imperative.console.info(`Error: ${inspect(err)}`);
                    }
                });
                it("Should copy a data set", async () => {
                    let error;
                    let response;
                    let contents1;
                    let contents2;

                    try {
                        response = await Copy.dataSet(
                            REAL_SESSION,
                            { dsn: toDataSetName, member: file2 },
                            { "from-dataset": { dsn: fromDataSetName, member: file1 } }
                        );
                        contents1 = await Get.dataSet(REAL_SESSION, `${fromDataSetName}(${file1})`);
                        contents2 = await Get.dataSet(REAL_SESSION, `${toDataSetName}(${file2})`);
                        Imperative.console.info(`Response: ${inspect(response)}`);
                    } catch (err) {
                        error = err;
                        Imperative.console.info(`Error: ${inspect(err)}`);
                    }

                    expect(error).toBeFalsy();

                    expect(response).toBeTruthy();
                    expect(response.success).toBe(true);
                    expect(response.commandResponse).toContain(ZosFilesMessages.datasetCopiedSuccessfully.message);

                    expect(contents1).toBeTruthy();
                    expect(contents2).toBeTruthy();
                    expect(contents1.toString()).toEqual(contents2.toString());
                });
            });
            describe("Sequential > Member", () => {
                beforeEach(async () => {
                    try {
                        await Create.dataSet(REAL_SESSION, CreateDataSetTypeEnum.DATA_SET_SEQUENTIAL, fromDataSetName);
                        await Create.dataSet(REAL_SESSION, CreateDataSetTypeEnum.DATA_SET_PARTITIONED, toDataSetName);
                        await Upload.bufferToDataSet(REAL_SESSION, Buffer.from("1234"), fromDataSetName);
                    } catch (err) {
                        Imperative.console.info(`Error: ${inspect(err)}`);
                    }
                });
                it("Should copy a data set", async () => {
                    let error;
                    let response;
                    let contents1;
                    let contents2;

                    try {
                        response = await Copy.dataSet(
                            REAL_SESSION,
                            { dsn: toDataSetName, member: file2 },
                            { "from-dataset": { dsn: fromDataSetName } }
                        );
                        contents1 = await Get.dataSet(REAL_SESSION, fromDataSetName);
                        contents2 = await Get.dataSet(REAL_SESSION, `${toDataSetName}(${file2})`);
                        Imperative.console.info(`Response: ${inspect(response)}`);
                    } catch (err) {
                        error = err;
                        Imperative.console.info(`Error: ${inspect(err)}`);
                    }

                    expect(error).toBeFalsy();

                    expect(response).toBeTruthy();
                    expect(response.success).toBe(true);
                    expect(response.commandResponse).toContain(ZosFilesMessages.datasetCopiedSuccessfully.message);

                    expect(contents1).toBeTruthy();
                    expect(contents2).toBeTruthy();
                    expect(contents1.toString()).toEqual(contents2.toString());
                });
            });
            describe("Member > Sequential", () => {
                beforeEach(async () => {
                    try {
                        await Create.dataSet(REAL_SESSION, CreateDataSetTypeEnum.DATA_SET_PARTITIONED, fromDataSetName);
                        await Create.dataSet(REAL_SESSION, CreateDataSetTypeEnum.DATA_SET_SEQUENTIAL, toDataSetName);
                        await Upload.fileToDataset(REAL_SESSION, fileLocation, fromDataSetName);
                    } catch (err) {
                        Imperative.console.info(`Error: ${inspect(err)}`);
                    }
                });
                it("Should copy a data set", async () => {
                    let error;
                    let response;
                    let contents1;
                    let contents2;

                    try {
                        response = await Copy.dataSet(
                            REAL_SESSION,
                            { dsn: toDataSetName },
                            { "from-dataset": { dsn: fromDataSetName, member: file1 } }
                        );
                        contents1 = await Get.dataSet(REAL_SESSION, `${fromDataSetName}(${file1})`);
                        contents2 = await Get.dataSet(REAL_SESSION, toDataSetName);
                        Imperative.console.info(`Response: ${inspect(response)}`);
                    } catch (err) {
                        error = err;
                        Imperative.console.info(`Error: ${inspect(err)}`);
                    }

                    expect(error).toBeFalsy();

                    expect(response).toBeTruthy();
                    expect(response.success).toBe(true);
                    expect(response.commandResponse).toContain(ZosFilesMessages.datasetCopiedSuccessfully.message);

                    expect(contents1).toBeTruthy();
                    expect(contents2).toBeTruthy();
                    expect(contents1.toString()).toEqual(contents2.toString());
                });
            });
        });
        describe("dataSetsIdentical", () => {
            beforeEach(async () => {
                try {
                    await Create.dataSet(REAL_SESSION, CreateDataSetTypeEnum.DATA_SET_SEQUENTIAL, fromDataSetName);
                    await Create.dataSet(REAL_SESSION, CreateDataSetTypeEnum.DATA_SET_SEQUENTIAL, fromDataSetName);
                } catch (err) {
                    Imperative.console.info(`Error: ${inspect(err)}`);
                }
            });
            it("should return false when the source and target data sets are indentical", async () => {
                let error;
                let response;
                try {
                    response = await Copy.dataSet(
                        REAL_SESSION,
                        {dsn: fromDataSetName},
                        {"from-dataset": {
                            dsn:fromDataSetName
                        }}
                    );
                }
                catch(err) {
                    error = err;
                    Imperative.console.info(`Error: ${inspect(err)}`);
                }
                expect(error).toBeFalsy();

                expect(response).toBeTruthy();
                expect(response.success).toBe(false);
                expect(response.commandResponse).toContain(ZosFilesMessages.identicalDataSets.message);

            });
        });
        describe("dataSetExists", () => {
            it("should return true when the dataset exists", async () => {
                try {
                    await Create.dataSet(REAL_SESSION, CreateDataSetTypeEnum.DATA_SET_SEQUENTIAL, fromDataSetName);
                } catch (err) {
                    Imperative.console.info(`Error: ${inspect(err)}`);
                }
                const exists = await Copy["dataSetExists"](REAL_SESSION, fromDataSetName);
                expect(exists).toBe(true);
            });
            it("should return false when the dataset does not exist", async () => {
                const exists = await Copy["dataSetExists"](REAL_SESSION, fromDataSetName);
                expect(exists).toBe(false);
            });
        });
        describe("Enq option", () => {
            beforeEach(async () => {
                try {
                    await Create.dataSet(REAL_SESSION, CreateDataSetTypeEnum.DATA_SET_PARTITIONED, fromDataSetName);
                    await Create.dataSet(REAL_SESSION, CreateDataSetTypeEnum.DATA_SET_PARTITIONED, toDataSetName);
                    await Upload.fileToDataset(REAL_SESSION, fileLocation, fromDataSetName);
                } catch (err) {
                    Imperative.console.info(`Error: ${inspect(err)}`);
                }
            });
            it("Should succeed with enq SHR", async () => {
                let error;
                let response;
                let contents1;
                let contents2;

                try {
                    response = await Copy.dataSet(
                        REAL_SESSION,
                        { dsn: toDataSetName, member: file2 },
                        {
                            "from-dataset": { dsn: fromDataSetName, member: file1 },
                            "enq": "SHR"
                        }
                    );
                    contents1 = await Get.dataSet(REAL_SESSION, `${fromDataSetName}(${file1})`);
                    contents2 = await Get.dataSet(REAL_SESSION, `${toDataSetName}(${file2})`);
                    Imperative.console.info(`Response: ${inspect(response)}`);
                } catch (err) {
                    error = err;
                    Imperative.console.info(`Error: ${inspect(err)}`);
                }

                expect(error).toBeFalsy();

                expect(response).toBeTruthy();
                expect(response.success).toBe(true);
                expect(response.commandResponse).toContain(ZosFilesMessages.datasetCopiedSuccessfully.message);

                expect(contents1).toBeTruthy();
                expect(contents2).toBeTruthy();
                expect(contents1.toString()).toEqual(contents2.toString());
            });
            it("Should result in error with invalid enq value", async () => {
                let error;
                let response;

                try {
                    response = await Copy.dataSet(
                        REAL_SESSION,
                        { dsn: toDataSetName, member: file2 },
                        {
                            "from-dataset": { dsn: fromDataSetName, member: file1 },
                            "enq": "invalid"
                        }
                    );
                    Imperative.console.info(`Response: ${inspect(response)}`);
                } catch (err) {
                    error = err;
                    Imperative.console.info(`Error: ${inspect(err)}`);
                }

                expect(error).toBeTruthy();
                expect(response).toBeFalsy();
            });
        });
        describe("Replace option", () => {
            beforeEach(async () => {
                try {
                    await Create.dataSet(REAL_SESSION, CreateDataSetTypeEnum.DATA_SET_PARTITIONED, fromDataSetName);
                    await Create.dataSet(REAL_SESSION, CreateDataSetTypeEnum.DATA_SET_PARTITIONED, toDataSetName);
                    await Upload.fileToDataset(REAL_SESSION, fileLocation, fromDataSetName);
                    await Copy.dataSet(
                        REAL_SESSION,
                        { dsn: toDataSetName, member: file2 },
                        { "from-dataset": { dsn: fromDataSetName, member: file1 } }
                    );
                } catch (err) {
                    Imperative.console.info(`Error: ${inspect(err)}`);
                }
            });
            it("Should result in error without replace option", async () => {
                let error;
                let response;

                try {
                    response = await Copy.dataSet(
                        REAL_SESSION,
                        { dsn: toDataSetName, member: file2 },
                        {
                            "from-dataset": { dsn: fromDataSetName, member: file1 },
                            "replace": false
                        }
                    );
                    Imperative.console.info(`Response: ${inspect(response)}`);
                } catch (err) {
                    error = err;
                    Imperative.console.info(`Error: ${inspect(err)}`);
                }

                expect(error).toBeTruthy();
                expect(error.message).toContain("Like-named member already exists");
                expect(response).toBeFalsy();
            });
            it("Should succeed with replace option", async () => {
                let error;
                let response;
                let contents1;
                let contents2;

                try {
                    response = await Copy.dataSet(
                        REAL_SESSION,
                        { dsn: toDataSetName, member: file2 },
                        {
                            "from-dataset": { dsn: fromDataSetName, member: file1 },
                            "replace": true
                        }
                    );
                    contents1 = await Get.dataSet(REAL_SESSION, `${fromDataSetName}(${file1})`);
                    contents2 = await Get.dataSet(REAL_SESSION, `${toDataSetName}(${file2})`);
                    Imperative.console.info(`Response: ${inspect(response)}`);
                } catch (err) {
                    error = err;
                    Imperative.console.info(`Error: ${inspect(err)}`);
                }

                expect(error).toBeFalsy();

                expect(response).toBeTruthy();
                expect(response.success).toBe(true);
                expect(response.commandResponse).toContain(ZosFilesMessages.datasetCopiedSuccessfully.message);

                expect(contents1).toBeTruthy();
                expect(contents2).toBeTruthy();
                expect(contents1.toString()).toEqual(contents2.toString());
            });
        });

        describe("Safe replace option", () => {
            const promptFn = jest.fn();
            beforeEach(async () => {
                try {
                    await Create.dataSet(REAL_SESSION, CreateDataSetTypeEnum.DATA_SET_SEQUENTIAL, fromDataSetName);
                    await Create.dataSet(REAL_SESSION, CreateDataSetTypeEnum.DATA_SET_SEQUENTIAL, toDataSetName);
                    await Upload.fileToDataset(REAL_SESSION, fileLocation, fromDataSetName);
                    await Copy.dataSet(
                        REAL_SESSION,
                        { dsn: toDataSetName },
                        { "from-dataset": { dsn: fromDataSetName } }
                    );
                } catch (err) {
                    Imperative.console.info(`Error: ${inspect(err)}`);
                }
            });

            it("Should succeed with safe replace option", async () => {
                let error;
                let response;
                let contents1;
                let contents2;
                promptFn.mockResolvedValue(true);

                try {
                    response = await Copy.dataSet(
                        REAL_SESSION,
                        { dsn: toDataSetName},
                        {
                            "from-dataset": { dsn: fromDataSetName },
                            "safeReplace": true,
                            promptFn
                        }
                    );
                    contents1 = await Get.dataSet(REAL_SESSION, `${fromDataSetName}`);
                    contents2 = await Get.dataSet(REAL_SESSION, `${toDataSetName}`);
                    Imperative.console.info(`Response: ${inspect(response)}`);
                } catch (err) {
                    error = err;
                    Imperative.console.info(`Error: ${inspect(err)}`);
                }

                expect(error).toBeFalsy();
                expect(promptFn).toHaveBeenCalledWith(toDataSetName);
                expect(response).toBeTruthy();
                expect(response.success).toBe(true);
                expect(response.commandResponse).toContain(ZosFilesMessages.datasetCopiedSuccessfully.message);

                expect(contents1).toBeTruthy();
                expect(contents2).toBeTruthy();
                expect(contents1.toString()).toEqual(contents2.toString());
            });

            it("Should result in error when safe replace option is selected but the user declines the prompt", async () => {
                let error;
                let response;
                promptFn.mockResolvedValue(false);

                try {
                    response = await Copy.dataSet(
                        REAL_SESSION,
                        { dsn: toDataSetName, member: file2 },
                        {
                            "from-dataset": { dsn: fromDataSetName},
                            "safeReplace": true,
                            promptFn
                        }
                    );
                    Imperative.console.info(`Response: ${inspect(response)}`);
                } catch (err) {
                    error = err;
                    Imperative.console.info(`Error: ${inspect(err)}`);
                }

                expect(error).toBeTruthy();
                expect(error.message).toContain(ZosFilesMessages.datasetCopiedAborted.message);
                expect(response).toBeFalsy();
            });

        });
        describe("responseTimeout option", () => {
            beforeEach(async () => {
                try {
                    await Create.dataSet(REAL_SESSION, CreateDataSetTypeEnum.DATA_SET_PARTITIONED, fromDataSetName);
                    await Create.dataSet(REAL_SESSION, CreateDataSetTypeEnum.DATA_SET_PARTITIONED, toDataSetName);
                    await Upload.fileToDataset(REAL_SESSION, fileLocation, fromDataSetName);
                } catch (err) {
                    Imperative.console.info(`Error: ${inspect(err)}`);
                }
            });
            it("Should succeed with responseTimeout option", async () => {
                let error;
                let response;
                let contents1;
                let contents2;

                try {
                    response = await Copy.dataSet(
                        REAL_SESSION,
                        { dsn: toDataSetName, member: file2 },
                        {
                            "from-dataset": { dsn: fromDataSetName, member: file1 },
                            responseTimeout: 5
                        }
                    );
                    contents1 = await Get.dataSet(REAL_SESSION, `${fromDataSetName}(${file1})`);
                    contents2 = await Get.dataSet(REAL_SESSION, `${toDataSetName}(${file2})`);
                    Imperative.console.info(`Response: ${inspect(response)}`);
                } catch (err) {
                    error = err;
                    Imperative.console.info(`Error: ${inspect(err)}`);
                }

                expect(error).toBeFalsy();

                expect(response).toBeTruthy();
                expect(response.success).toBe(true);
                expect(response.commandResponse).toContain(ZosFilesMessages.datasetCopiedSuccessfully.message);

                expect(contents1).toBeTruthy();
                expect(contents2).toBeTruthy();
                expect(contents1.toString()).toEqual(contents2.toString());
            });
        });
    });

    describe("hasIdenticalMemberNames", () => {
        beforeEach(async () => {
            try {
                await Create.dataSet(REAL_SESSION, CreateDataSetTypeEnum.DATA_SET_PARTITIONED, fromDataSetName);
                await Create.dataSet(REAL_SESSION, CreateDataSetTypeEnum.DATA_SET_PARTITIONED, toDataSetName);
                await Upload.fileToDataset(REAL_SESSION, fileLocation, fromDataSetName);
                await Upload.fileToDataset(REAL_SESSION, fileLocation, toDataSetName);
            }
            catch (err) {
                Imperative.console.info(`Error: ${inspect(err)}`);
            }
        });
        afterEach(async () => {
            try {
                await Delete.dataSet(REAL_SESSION, fromDataSetName);
                await Delete.dataSet(REAL_SESSION, toDataSetName);
            } catch (err) {
                Imperative.console.info(`Error: ${inspect(err)}`);
            }
        });
        it("should return true if the source and target data sets have identical member names", async () => {
            const sourceResponse = await List.allMembers(REAL_SESSION, fromDataSetName);
            const sourceMemberList = sourceResponse.apiResponse.items.map((item: { member: any; }) => item.member);
            const response = await Copy["hasIdenticalMemberNames"](REAL_SESSION, sourceMemberList, toDataSetName);
            expect(response).toBe(true);
        });

        it("should return false if the source and target data sets do not have identical member names", async () => {
            await Delete.dataSet(REAL_SESSION, toDataSetName);
            await Create.dataSet(REAL_SESSION, CreateDataSetTypeEnum.DATA_SET_PARTITIONED, toDataSetName);

            const sourceResponse = await List.allMembers(REAL_SESSION, fromDataSetName);
            const sourceMemberList = sourceResponse.apiResponse.items.map((item: { member: any; }) => item.member);

            const response = await Copy["hasIdenticalMemberNames"](REAL_SESSION, sourceMemberList, toDataSetName);
            expect(response).toBe(false);
        });
    });

    describe("Data Set Cross LPAR", () => {
        describe("Common Failures", () => {
            it("should fail if no fromDataSet data set name is supplied", async () => {
                let error: any;
                let response: IZosFilesResponse | undefined = undefined;
                const TEST_TARGET_SESSION = REAL_TARGET_SESSION;
                const toDataset: IDataSet = { dsn: toDataSetName };
                const fromOptions: IGetOptions = {
                    binary: false,
                    encoding: undefined,
                    record: false
                };
                const options: ICrossLparCopyDatasetOptions = {
                    "from-dataset": { dsn: undefined as any },
                    responseTimeout: 5,
                    replace: false
                };
                try {
                    response = await Copy.dataSetCrossLPAR(REAL_SESSION, toDataset, options, fromOptions, TEST_TARGET_SESSION);
                } catch (err) {
                    error = err;
                }
                expect(response?.success).toBeFalsy();
                expect(error).toBeDefined();
                expect(error.message).toContain("Required object must be defined");
            });

            it("should fail if no toDataSet data set name is supplied", async () => {
                let error: any;
                let response: IZosFilesResponse | undefined = undefined;
                const TEST_TARGET_SESSION = REAL_TARGET_SESSION;
                const toDataset: IDataSet = { dsn: undefined as any };
                const fromOptions: IGetOptions = {
                    binary: false,
                    encoding: undefined,
                    record: false
                };
                const options: ICrossLparCopyDatasetOptions = {
                    "from-dataset": { dsn: fromDataSetName },
                    responseTimeout: 5,
                    replace: false
                };
                try {
                    response = await Copy.dataSetCrossLPAR(REAL_SESSION, toDataset, options, fromOptions, TEST_TARGET_SESSION);
                } catch (err) {
                    error = err;
                }
                expect(response?.success).toBeFalsy();
                expect(error).toBeDefined();
                expect(error.message).toContain("Required object must be defined");
            });
        });
        describe("Data Set Sequential", () => {
            beforeEach(async () => {
                try {
                    await Create.dataSet(REAL_SESSION, CreateDataSetTypeEnum.DATA_SET_SEQUENTIAL, fromDataSetName);
                    await Upload.fileToDataset(REAL_SESSION, fileLocation, fromDataSetName);
                } catch (err) {
                    Imperative.console.info(`Error: ${inspect(err)}`);
                }
            });
            afterEach(async () => {
                try {
                    await Delete.dataSet(REAL_SESSION, fromDataSetName);
                    await Delete.dataSet(REAL_SESSION, toDataSetName);
                } catch (err) {
                    Imperative.console.info(`Error: ${inspect(err)}`);
                }
            });

            describe("Failure cases", () => {
                it("should warn and fail if the source data set does not exist", async() => {
                    let error: any;
                    let response: IZosFilesResponse | undefined = undefined;
                    const TEST_TARGET_SESSION = REAL_TARGET_SESSION;
                    const toDataset: IDataSet = { dsn: toDataSetName };
                    const fromOptions: IGetOptions = {
                        binary: false,
                        encoding: undefined,
                        record: false
                    };
                    const options: ICrossLparCopyDatasetOptions = {
                        "from-dataset": { dsn: `${defaultSystem.zosmf.user.trim().toUpperCase()}.DATA.ORIGINAL.BAD.DS` },
                        responseTimeout: 5,
                        replace: false
                    };
                    try {
                        await Create.dataSet(REAL_SESSION, CreateDataSetTypeEnum.DATA_SET_SEQUENTIAL, toDataSetName);
                        response = await Copy.dataSetCrossLPAR(REAL_SESSION, toDataset, options, fromOptions, TEST_TARGET_SESSION);
                    } catch (err) {
                        error = err;
                    }
                    expect(response?.success).toBeFalsy();
                    expect(error).toBeDefined();
                    expect(error.message).toContain("Data set copied aborted. The source data set was not found.");
                });

                it("should warn and fail if the destination data set exists", async() => {
                    let error: any;
                    let response: IZosFilesResponse | undefined = undefined;
                    const TEST_TARGET_SESSION = REAL_TARGET_SESSION;
                    const toDataset: IDataSet = { dsn: toDataSetName };
                    const fromOptions: IGetOptions = {
                        binary: false,
                        encoding: undefined,
                        record: false
                    };
                    const options: ICrossLparCopyDatasetOptions = {
                        "from-dataset": { dsn: fromDataSetName },
                        responseTimeout: 5,
                        replace: false
                    };
                    try {
                        await Create.dataSet(REAL_SESSION, CreateDataSetTypeEnum.DATA_SET_SEQUENTIAL, toDataSetName);
                        response = await Copy.dataSetCrossLPAR(REAL_SESSION, toDataset, options, fromOptions, TEST_TARGET_SESSION);
                    } catch (err) {
                        error = err;
                    }
                    expect(response?.success).toBeFalsy();
                    expect(error).toBeDefined();
                    expect(error.message).toContain("Data set copy aborted. The existing target data set was not overwritten.");
                });
            });

            describe("Success cases", () => {
                it("should copy the source to the destination data set and allocate the dataset", async() => {
                    let error: any;
                    let response: IZosFilesResponse | undefined = undefined;
                    let contents: Buffer;
                    const TEST_TARGET_SESSION = REAL_TARGET_SESSION;
                    const toDataset: IDataSet = { dsn: toDataSetName };
                    const fromOptions: IGetOptions = {
                        binary: false,
                        encoding: undefined,
                        record: false
                    };
                    const options: ICrossLparCopyDatasetOptions = {
                        "from-dataset": { dsn: fromDataSetName },
                        responseTimeout: 5,
                        replace: false
                    };
                    try {
                        response = await Copy.dataSetCrossLPAR(REAL_SESSION, toDataset, options, fromOptions, TEST_TARGET_SESSION);
                        contents = await Get.dataSet(TEST_TARGET_SESSION, toDataSetName);
                    } catch (err) {
                        error = err;
                    }
                    expect(response?.success).toBeTruthy();
                    expect(error).not.toBeDefined();
                    expect(response?.errorMessage).not.toBeDefined();
                    expect(response?.commandResponse).toContain("Data set copied successfully");
                    expect(contents.toString().trim()).toBe(readFileSync(fileLocation).toString());
                });

                it("should overwrite the destination data set and reallocate the dataset", async() => {
                    let error: any;
                    let response: IZosFilesResponse | undefined = undefined;
                    let contents: Buffer;
                    const contentBuffer = Buffer.from("Member contents for test");
                    const TEST_TARGET_SESSION = REAL_TARGET_SESSION;
                    const toDataset: IDataSet = { dsn: toDataSetName };
                    const fromOptions: IGetOptions = {
                        binary: false,
                        encoding: undefined,
                        record: false
                    };
                    const options: ICrossLparCopyDatasetOptions = {
                        "from-dataset": { dsn: fromDataSetName },
                        responseTimeout: 5,
                        replace: true
                    };
                    try {
                        await Create.dataSet(REAL_SESSION, CreateDataSetTypeEnum.DATA_SET_SEQUENTIAL, toDataSetName);
                        await Upload.bufferToDataSet(REAL_SESSION, contentBuffer, toDataSetName);
                        response = await Copy.dataSetCrossLPAR(REAL_SESSION, toDataset, options, fromOptions, TEST_TARGET_SESSION);
                        contents = await Get.dataSet(TEST_TARGET_SESSION, toDataSetName);
                    } catch (err) {
                        error = err;
                    }
                    expect(response?.success).toBeTruthy();
                    expect(error).not.toBeDefined();
                    expect(response?.errorMessage).not.toBeDefined();
                    expect(response?.commandResponse).toContain("Data set copied successfully");
                    expect(contents.toString().trim()).not.toContain("Member contents for test");
                    expect(contents.toString().trim()).toBe(readFileSync(fileLocation).toString());
                });

                it("should copy a large sequential data set cross LPAR (PS-L) - invoked w/ dsntype: `LARGE`", async() => {
                    const fromDataSetNameLrg = fromDataSetName += ".LRG";
                    const toDataSetNameLrg = toDataSetName += ".LRG";

                    let error: any;
                    let response: IZosFilesResponse | undefined = undefined;
                    const postExpectStringSpy = jest.spyOn(ZosmfRestClient, 'postExpectString');
                    const TEST_TARGET_SESSION = REAL_TARGET_SESSION;
                    const toDataset: IDataSet = { dsn: toDataSetNameLrg };
                    const fromOptions: IGetOptions = {
                        binary: false,
                        encoding: undefined,
                        record: false
                    };
                    const options: ICrossLparCopyDatasetOptions = {
                        "from-dataset": { dsn: fromDataSetNameLrg },
                        responseTimeout: 5,
                        replace: false
                    };
                    try {
                        await Create.dataSet(REAL_SESSION, CreateDataSetTypeEnum.DATA_SET_SEQUENTIAL, fromDataSetNameLrg, { dsorg: "PS-L"});
                        response = await Copy.dataSetCrossLPAR(REAL_SESSION, toDataset, options, fromOptions, TEST_TARGET_SESSION);
                        await Get.dataSet(TEST_TARGET_SESSION, toDataSetNameLrg);
                        await Delete.dataSet(REAL_SESSION, fromDataSetNameLrg);
                        await Delete.dataSet(REAL_SESSION, toDataSetNameLrg);
                    } catch (err) {
                        error = err;
                    }

                    expect(postExpectStringSpy).toHaveBeenCalledWith(
                        TEST_TARGET_SESSION,
                        expect.anything(),
                        expect.anything(),
                        expect.stringContaining("LARGE")
                    );
                    expect(response?.success).toBeTruthy();
                    expect(error).not.toBeDefined();
                    expect(response?.errorMessage).not.toBeDefined();
                    expect(response?.commandResponse).toContain("Data set copied successfully");
                });
            });
        });

        describe("Data Set Partitioned", () => {
            beforeEach(async () => {
                try {
                    await Create.dataSet(REAL_SESSION, CreateDataSetTypeEnum.DATA_SET_CLASSIC, fromDataSetName);
                    await Upload.fileToDataset(REAL_SESSION, fileLocation, fromDataSetName);
                } catch (err) {
                    Imperative.console.info(`Error: ${inspect(err)}`);
                }
            });
            afterEach(async () => {
                try {
                    await Delete.dataSet(REAL_SESSION, fromDataSetName);
                    await Delete.dataSet(REAL_SESSION, toDataSetName);
                } catch (err) {
                    Imperative.console.info(`Error: ${inspect(err)}`);
                }
            });

            describe("Failure cases", () => {
                it("should warn and fail if the source data set member does not exist", async() => {
                    let error: any;
                    let response: IZosFilesResponse | undefined = undefined;
                    const TEST_TARGET_SESSION = REAL_TARGET_SESSION;
                    const toDataset: IDataSet = { dsn: toDataSetName, member: file1 };
                    const fromOptions: IGetOptions = {
                        binary: false,
                        encoding: undefined,
                        record: false
                    };
                    const options: ICrossLparCopyDatasetOptions = {
                        "from-dataset": { dsn: fromDataSetName, member: file2 },
                        responseTimeout: 5,
                        replace: false
                    };
                    try {
                        await Create.dataSet(REAL_SESSION, CreateDataSetTypeEnum.DATA_SET_CLASSIC, toDataSetName);
                        response = await Copy.dataSetCrossLPAR(REAL_SESSION, toDataset, options, fromOptions, TEST_TARGET_SESSION);
                    } catch (err) {
                        error = err;
                    }
                    expect(response?.success).toBeFalsy();
                    expect(error).toBeDefined();
                    expect(error.message).toContain("Member not found");
                });

                it("should warn and fail if the destination data set exists", async() => {
                    let error: any;
                    let response: IZosFilesResponse | undefined = undefined;
                    const TEST_TARGET_SESSION = REAL_TARGET_SESSION;
                    const toDataset: IDataSet = { dsn: toDataSetName, member: file1 };
                    const fromOptions: IGetOptions = {
                        binary: false,
                        encoding: undefined,
                        record: false
                    };
                    const options: ICrossLparCopyDatasetOptions = {
                        "from-dataset": { dsn: fromDataSetName, member: file1 },
                        responseTimeout: 5,
                        replace: false
                    };
                    const contentBuffer = Buffer.from("Member contents for test");
                    const toDatasetString = `${toDataSetName}(${file1})`;
                    try {
                        await Create.dataSet(REAL_SESSION, CreateDataSetTypeEnum.DATA_SET_CLASSIC, toDataSetName);
                        await Upload.bufferToDataSet(REAL_SESSION, contentBuffer, toDatasetString);
                        response = await Copy.dataSetCrossLPAR(REAL_SESSION, toDataset, options, fromOptions, TEST_TARGET_SESSION);
                    } catch (err) {
                        error = err;
                    }
                    expect(response?.success).toBeFalsy();
                    expect(error).toBeDefined();
                    expect(error.message).toContain("Data set copy aborted. The existing target data set was not overwritten.");
                });
            });

            describe("Success cases", () => {
                it("should copy the source to the destination data set member and allocate the dataset", async() => {
                    let error: any;
                    let response: IZosFilesResponse | undefined = undefined;
                    let contents: Buffer;
                    const toDatasetString = `${toDataSetName}(${file1})`;
                    const TEST_TARGET_SESSION = REAL_TARGET_SESSION;
                    const toDataset: IDataSet = { dsn: toDataSetName, member: file1 };
                    const fromOptions: IGetOptions = {
                        binary: false,
                        encoding: undefined,
                        record: false
                    };
                    const options: ICrossLparCopyDatasetOptions = {
                        "from-dataset": { dsn: fromDataSetName, member: file1 },
                        responseTimeout: 5,
                        replace: false
                    };
                    try {
                        response = await Copy.dataSetCrossLPAR(REAL_SESSION, toDataset, options, fromOptions, TEST_TARGET_SESSION);
                        contents = await Get.dataSet(TEST_TARGET_SESSION, toDatasetString);
                    } catch (err) {
                        error = err;
                    }
                    expect(response?.success).toBeTruthy();
                    expect(error).not.toBeDefined();
                    expect(response?.errorMessage).not.toBeDefined();
                    expect(response?.commandResponse).toContain("Data set copied successfully");
                    expect(contents.toString().trim()).toBe(readFileSync(fileLocation).toString());
                });
                it("should overwrite the source to the destination data set member and reallocate the dataset", async() => {
                    let error: any;
                    let response: IZosFilesResponse | undefined = undefined;
                    let contents: Buffer;
                    const contentBuffer = Buffer.from("Member contents for test");
                    const toDatasetString = `${toDataSetName}(${file1})`;
                    const TEST_TARGET_SESSION = REAL_TARGET_SESSION;
                    const toDataset: IDataSet = { dsn: toDataSetName, member: file1 };
                    const fromOptions: IGetOptions = {
                        binary: false,
                        encoding: undefined,
                        record: false
                    };
                    const options: ICrossLparCopyDatasetOptions = {
                        "from-dataset": { dsn: fromDataSetName, member: file1 },
                        responseTimeout: 5,
                        replace: true
                    };
                    try {
                        await Create.dataSet(REAL_SESSION, CreateDataSetTypeEnum.DATA_SET_CLASSIC, toDataSetName);
                        await Upload.bufferToDataSet(REAL_SESSION, contentBuffer, toDatasetString);
                        response = await Copy.dataSetCrossLPAR(REAL_SESSION, toDataset, options, fromOptions, TEST_TARGET_SESSION);
                        contents = await Get.dataSet(TEST_TARGET_SESSION, toDatasetString);
                    } catch (err) {
                        error = err;
                    }
                    expect(response?.success).toBeTruthy();
                    expect(error).not.toBeDefined();
                    expect(response?.errorMessage).not.toBeDefined();
                    expect(response?.commandResponse).toContain("Data set copied successfully");
                    expect(contents.toString().trim()).not.toContain("Member contents for test");
                    expect(contents.toString().trim()).toBe(readFileSync(fileLocation).toString());
                });
            });
        });
        describe("Data Set Sequential to Partitioned", () => {
            beforeEach(async () => {
                try {
                    await Create.dataSet(REAL_SESSION, CreateDataSetTypeEnum.DATA_SET_SEQUENTIAL, fromDataSetName);
                    await Upload.fileToDataset(REAL_SESSION, fileLocation, fromDataSetName);
                } catch (err) {
                    Imperative.console.info(`Error: ${inspect(err)}`);
                }
            });
            afterEach(async () => {
                try {
                    await Delete.dataSet(REAL_SESSION, fromDataSetName);
                    await Delete.dataSet(REAL_SESSION, toDataSetName);
                } catch (err) {
                    Imperative.console.info(`Error: ${inspect(err)}`);
                }
            });

            describe("Failure cases", () => {
                it("should warn and fail if the destination data set exists", async() => {
                    let error: any;
                    let response: IZosFilesResponse | undefined = undefined;
                    const TEST_TARGET_SESSION = REAL_TARGET_SESSION;
                    const toDataset: IDataSet = { dsn: toDataSetName, member: file1 };
                    const fromOptions: IGetOptions = {
                        binary: false,
                        encoding: undefined,
                        record: false
                    };
                    const options: ICrossLparCopyDatasetOptions = {
                        "from-dataset": { dsn: fromDataSetName },
                        responseTimeout: 5,
                        replace: false
                    };
                    const contentBuffer = Buffer.from("Member contents for test");
                    const toDatasetString = `${toDataSetName}(${file1})`;
                    try {
                        await Create.dataSet(REAL_SESSION, CreateDataSetTypeEnum.DATA_SET_PARTITIONED, toDataSetName);
                        await Upload.bufferToDataSet(REAL_SESSION, contentBuffer, toDatasetString);
                        response = await Copy.dataSetCrossLPAR(REAL_SESSION, toDataset, options, fromOptions, TEST_TARGET_SESSION);
                    } catch (err) {
                        error = err;
                    }
                    expect(response?.success).toBeFalsy();
                    expect(error).toBeDefined();
                    expect(error.message).toContain("Data set copy aborted. The existing target data set was not overwritten.");
                });
            });

            describe("Success cases", () => {
                it("should copy the source to the destination data set and allocate the dataset - CYLINDERS", async() => {
                    try {
                        await Create.dataSet(REAL_SESSION, CreateDataSetTypeEnum.DATA_SET_SEQUENTIAL, fromDataSetNameCylinders, {alcunit: "CYL"});
                        await Upload.fileToDataset(REAL_SESSION, fileLocation, fromDataSetNameCylinders);
                    } catch (err) {
                        Imperative.console.info(`Error: ${inspect(err)}`);
                    }

                    let error: any;
                    let response: IZosFilesResponse | undefined = undefined;
                    let contents: Buffer;
                    let listAttributes;
                    const TEST_TARGET_SESSION = REAL_TARGET_SESSION;
                    const toDataset: IDataSet = { dsn: toDataSetName, member: file1 };
                    const fromOptions: IGetOptions = {
                        binary: false,
                        encoding: undefined,
                        record: false
                    };
                    const options: ICrossLparCopyDatasetOptions = {
                        "from-dataset": { dsn: fromDataSetNameCylinders },
                        responseTimeout: 5,
                        replace: false
                    };
                    const toDataSetString = `${toDataset.dsn}(${toDataset.member})`;
                    try {
                        listAttributes = (await List.dataSet(REAL_SESSION, fromDataSetNameCylinders, {attributes: true})).apiResponse.items;
                        response = await Copy.dataSetCrossLPAR(REAL_SESSION, toDataset, options, fromOptions, TEST_TARGET_SESSION);
                        contents = await Get.dataSet(TEST_TARGET_SESSION, toDataSetString);
                    } catch (err) {
                        error = err;
                    }

                    expect(listAttributes[0].spacu).toEqual("CYLINDERS");
                    expect(response?.success).toBeTruthy();
                    expect(error).not.toBeDefined();
                    expect(response?.errorMessage).not.toBeDefined();
                    expect(response?.commandResponse).toContain("Data set copied successfully");
                    expect(contents.toString().trim()).toBe(readFileSync(fileLocation).toString());

                    try {
                        await Delete.dataSet(REAL_SESSION, fromDataSetNameCylinders);
                        await Delete.dataSet(REAL_SESSION, toDataSetName);
                    } catch (err) {
                        Imperative.console.info(`Error: ${inspect(err)}`);
                    }
                });

                it("should copy the source to the destination data set and allocate the dataset - TRACKS", async() => {
                    try {
                        await Create.dataSet(REAL_SESSION, CreateDataSetTypeEnum.DATA_SET_SEQUENTIAL, fromDataSetNameTracks, {alcunit: "TRK"});
                        await Upload.fileToDataset(REAL_SESSION, fileLocation, fromDataSetNameTracks);
                    } catch (err) {
                        Imperative.console.info(`Error: ${inspect(err)}`);
                    }

                    let error: any;
                    let response: IZosFilesResponse | undefined = undefined;
                    let contents: Buffer;
                    let listAttributes;
                    const TEST_TARGET_SESSION = REAL_TARGET_SESSION;

                    // Append "1" such that it is not an existing data set and thus will reach generateDatasetOptions() within Copy.ts
                    const toDataset: IDataSet = { dsn: toDataSetName, member: file1 };
                    const fromOptions: IGetOptions = {
                        binary: false,
                        encoding: undefined,
                        record: false
                    };
                    const options: ICrossLparCopyDatasetOptions = {
                        "from-dataset": { dsn: fromDataSetNameTracks },
                        responseTimeout: 5,
                        replace: false
                    };
                    const toDataSetString = `${toDataset.dsn}(${toDataset.member})`;
                    try {
                        listAttributes = (await List.dataSet(REAL_SESSION, fromDataSetNameTracks, {attributes: true})).apiResponse.items;
                        response = await Copy.dataSetCrossLPAR(REAL_SESSION, toDataset, options, fromOptions, TEST_TARGET_SESSION);
                        contents = await Get.dataSet(TEST_TARGET_SESSION, toDataSetString);
                    } catch (err) {
                        error = err;
                    }

                    expect(listAttributes[0].spacu).toEqual("TRACKS");
                    expect(response?.success).toBeTruthy();
                    expect(error).not.toBeDefined();
                    expect(response?.errorMessage).not.toBeDefined();
                    expect(response?.commandResponse).toContain("Data set copied successfully");
                    expect(contents.toString().trim()).toBe(readFileSync(fileLocation).toString());

                    try {
                        await Delete.dataSet(REAL_SESSION, fromDataSetNameTracks);
                        await Delete.dataSet(REAL_SESSION, toDataSetName);
                    } catch (err) {
                        Imperative.console.info(`Error: ${inspect(err)}`);
                    }
                });

                it("should overwrite the destination data set member", async() => {
                    let error: any;
                    let response: IZosFilesResponse | undefined = undefined;
                    let contents: Buffer;
                    const toDatasetString = `${toDataSetName}(${file1})`;
                    const contentBuffer = Buffer.from("Member contents for test");
                    const TEST_TARGET_SESSION = REAL_TARGET_SESSION;
                    const toDataset: IDataSet = { dsn: toDataSetName, member: file1 };
                    const fromOptions: IGetOptions = {
                        binary: false,
                        encoding: undefined,
                        record: false
                    };
                    const options: ICrossLparCopyDatasetOptions = {
                        "from-dataset": { dsn: fromDataSetName },
                        responseTimeout: 5,
                        replace: true
                    };
                    try {
                        await Create.dataSet(REAL_SESSION, CreateDataSetTypeEnum.DATA_SET_PARTITIONED, toDataSetName);
                        await Upload.bufferToDataSet(REAL_SESSION, contentBuffer, toDatasetString);
                        response = await Copy.dataSetCrossLPAR(REAL_SESSION, toDataset, options, fromOptions, TEST_TARGET_SESSION);
                        contents = await Get.dataSet(TEST_TARGET_SESSION, toDatasetString);
                    } catch (err) {
                        error = err;
                    }
                    expect(response?.success).toBeTruthy();
                    expect(error).not.toBeDefined();
                    expect(response?.errorMessage).not.toBeDefined();
                    expect(response?.commandResponse).toContain("Data set copied successfully");
                    expect(contents.toString().trim()).not.toContain("Member contents for test");
                    expect(contents.toString().trim()).toBe(readFileSync(fileLocation).toString());
                });
            });
        });

        describe("Data Set Partitioned to Sequential", () => {
            beforeEach(async () => {
                try {
                    await Create.dataSet(REAL_SESSION, CreateDataSetTypeEnum.DATA_SET_PARTITIONED, fromDataSetName);
                    await Upload.fileToDataset(REAL_SESSION, fileLocation, fromDataSetName);
                } catch (err) {
                    Imperative.console.info(`Error: ${inspect(err)}`);
                }
            });
            afterEach(async () => {
                try {
                    await Delete.dataSet(REAL_SESSION, fromDataSetName);
                    await Delete.dataSet(REAL_SESSION, toDataSetName);
                } catch (err) {
                    Imperative.console.info(`Error: ${inspect(err)}`);
                }
            });

            describe("Failure cases", () => {
                it("should warn and fail if the destination data set exists", async() => {
                    let error: any;
                    let response: IZosFilesResponse | undefined = undefined;
                    const TEST_TARGET_SESSION = REAL_TARGET_SESSION;
                    const toDataset: IDataSet = { dsn: toDataSetName };
                    const fromOptions: IGetOptions = {
                        binary: false,
                        encoding: undefined,
                        record: false
                    };
                    const options: ICrossLparCopyDatasetOptions = {
                        "from-dataset": { dsn: fromDataSetName, member: file1 },
                        responseTimeout: 5,
                        replace: false
                    };
                    const contentBuffer = Buffer.from("Member contents for test");
                    try {
                        await Create.dataSet(REAL_SESSION, CreateDataSetTypeEnum.DATA_SET_SEQUENTIAL, toDataSetName);
                        await Upload.bufferToDataSet(REAL_SESSION, contentBuffer, toDataSetName);
                        response = await Copy.dataSetCrossLPAR(REAL_SESSION, toDataset, options, fromOptions, TEST_TARGET_SESSION);
                    } catch (err) {
                        error = err;
                    }
                    expect(response?.success).toBeFalsy();
                    expect(error).toBeDefined();
                    expect(error.message).toContain("Data set copy aborted. The existing target data set was not overwritten.");
                });
            });

            describe("Success cases", () => {
                it("should copy the source to the destination data set and allocate the dataset", async() => {
                    let error: any;
                    let response: IZosFilesResponse | undefined = undefined;
                    let contents: Buffer;
                    const TEST_TARGET_SESSION = REAL_TARGET_SESSION;
                    const toDataset: IDataSet = { dsn: toDataSetName };
                    const fromOptions: IGetOptions = {
                        binary: false,
                        encoding: undefined,
                        record: false
                    };
                    const options: ICrossLparCopyDatasetOptions = {
                        "from-dataset": { dsn: fromDataSetName, member: file1 },
                        responseTimeout: 5,
                        replace: false
                    };
                    try {
                        response = await Copy.dataSetCrossLPAR(REAL_SESSION, toDataset, options, fromOptions, TEST_TARGET_SESSION);
                        contents = await Get.dataSet(TEST_TARGET_SESSION, toDataSetName);
                    } catch (err) {
                        error = err;
                    }
                    expect(response?.success).toBeTruthy();
                    expect(error).not.toBeDefined();
                    expect(response?.errorMessage).not.toBeDefined();
                    expect(response?.commandResponse).toContain("Data set copied successfully");
                    expect(contents.toString().trim()).toBe(readFileSync(fileLocation).toString());
                });
                it("should overwrite the source to the destination data set and reallocate the dataset", async() => {
                    let error: any;
                    let response: IZosFilesResponse | undefined = undefined;
                    let contents: Buffer;
                    const contentBuffer = Buffer.from("Member contents for test");
                    const TEST_TARGET_SESSION = REAL_TARGET_SESSION;
                    const toDataset: IDataSet = { dsn: toDataSetName };
                    const fromOptions: IGetOptions = {
                        binary: false,
                        encoding: undefined,
                        record: false
                    };
                    const options: ICrossLparCopyDatasetOptions = {
                        "from-dataset": { dsn: fromDataSetName, member: file1 },
                        responseTimeout: 5,
                        replace: true
                    };
                    try {
                        await Create.dataSet(REAL_SESSION, CreateDataSetTypeEnum.DATA_SET_SEQUENTIAL, toDataSetName);
                        await Upload.bufferToDataSet(REAL_SESSION, contentBuffer, toDataSetName);
                        response = await Copy.dataSetCrossLPAR(REAL_SESSION, toDataset, options, fromOptions, TEST_TARGET_SESSION);
                        contents = await Get.dataSet(TEST_TARGET_SESSION, toDataSetName);
                    } catch (err) {
                        error = err;
                    }
                    expect(response?.success).toBeTruthy();
                    expect(error).not.toBeDefined();
                    expect(response?.errorMessage).not.toBeDefined();
                    expect(response?.commandResponse).toContain("Data set copied successfully");
                    expect(contents.toString().trim()).not.toContain("Member contents for test");
                    expect(contents.toString().trim()).toBe(readFileSync(fileLocation).toString());
                });
            });
        });

        describe("Data Set Partitioned with no member to Sequential", () => {
            beforeEach(async () => {
                try {
                    await Create.dataSet(REAL_SESSION, CreateDataSetTypeEnum.DATA_SET_PARTITIONED, fromDataSetName);
                    await Upload.fileToDataset(REAL_SESSION, fileLocation, fromDataSetName);
                } catch (err) {
                    Imperative.console.info(`Error: ${inspect(err)}`);
                }
            });
            afterEach(async () => {
                try {
                    await Delete.dataSet(REAL_SESSION, fromDataSetName);
                    await Delete.dataSet(REAL_SESSION, toDataSetName);
                } catch (err) {
                    Imperative.console.info(`Error: ${inspect(err)}`);
                }
            });

            describe("Failure cases", () => {
                it("should fail in all cases, as copying a whole PDS is not supported", async() => {
                    let error: any;
                    let response: IZosFilesResponse | undefined = undefined;
                    const TEST_TARGET_SESSION = REAL_TARGET_SESSION;
                    const toDataset: IDataSet = { dsn: toDataSetName };
                    const fromOptions: IGetOptions = {
                        binary: false,
                        encoding: undefined,
                        record: false
                    };
                    const options: ICrossLparCopyDatasetOptions = {
                        "from-dataset": { dsn: fromDataSetName, member: undefined },
                        responseTimeout: 5,
                        replace: false
                    };
                    const contentBuffer = Buffer.from("Member contents for test");
                    try {
                        await Create.dataSet(REAL_SESSION, CreateDataSetTypeEnum.DATA_SET_SEQUENTIAL, toDataSetName);
                        await Upload.bufferToDataSet(REAL_SESSION, contentBuffer, toDataSetName);
                        response = await Copy.dataSetCrossLPAR(REAL_SESSION, toDataset, options, fromOptions, TEST_TARGET_SESSION);
                    } catch (err) {
                        error = err;
                    }
                    expect(response?.success).toBeFalsy();
                    expect(error).toBeDefined();
                    expect(error.message).toContain("Copying from a PDS to PDS is not supported when using the 'dsclp' option.");
                });
            });
        });
    });
});

describe("Copy - Encoded", () => {
    beforeAll(async () => {
        testEnvironment = await TestEnvironment.setUp({ testName: "zos_file_copy" });
        defaultSystem = testEnvironment.systemTestProperties;

        REAL_SESSION = TestEnvironment.createZosmfSession(testEnvironment);
        fromDataSetName = `${defaultSystem.zosmf.user.trim().toUpperCase()}.DATA.ENCO#ED.ORIGINAL`;
        toDataSetName = `${defaultSystem.zosmf.user.trim().toUpperCase()}.ENCO#ED.DATA.COPY`;
    });

    afterAll(async () => {
        await TestEnvironment.cleanUp(testEnvironment);
    });

    describe("Data Set", () => {
        afterEach(async () => {
            try {
                await Delete.dataSet(REAL_SESSION, fromDataSetName);
                await Delete.dataSet(REAL_SESSION, toDataSetName);
            } catch (err) {
                Imperative.console.info(`Error: ${inspect(err)}`);
            }
        });
        describe("Success Scenarios", () => {
            describe("Sequential > Sequential", () => {
                beforeEach(async () => {
                    try {
                        await Create.dataSet(REAL_SESSION, CreateDataSetTypeEnum.DATA_SET_SEQUENTIAL, fromDataSetName);
                        await Create.dataSet(REAL_SESSION, CreateDataSetTypeEnum.DATA_SET_SEQUENTIAL, toDataSetName);
                        await Upload.bufferToDataSet(REAL_SESSION, Buffer.from("1234"), fromDataSetName);
                    } catch (err) {
                        Imperative.console.info(`Error: ${inspect(err)}`);
                    }
                });
                it("Should copy a data set", async () => {
                    let error;
                    let response;
                    let contents1;
                    let contents2;

                    try {
                        response = await Copy.dataSet(
                            REAL_SESSION,
                            { dsn: toDataSetName },
                            { "from-dataset": { dsn: fromDataSetName } }
                        );
                        contents1 = await Get.dataSet(REAL_SESSION, fromDataSetName);
                        contents2 = await Get.dataSet(REAL_SESSION, toDataSetName);
                        Imperative.console.info(`Response: ${inspect(response)}`);
                    } catch (err) {
                        error = err;
                        Imperative.console.info(`Error: ${inspect(err)}`);
                    }

                    expect(error).toBeFalsy();

                    expect(response).toBeTruthy();
                    expect(response.success).toBe(true);
                    expect(response.commandResponse).toContain(ZosFilesMessages.datasetCopiedSuccessfully.message);

                    expect(contents1).toBeTruthy();
                    expect(contents2).toBeTruthy();
                    expect(contents1.toString()).toEqual(contents2.toString());
                });
            });
            describe("Member > Member", () => {
                beforeEach(async () => {
                    try {
                        await Create.dataSet(REAL_SESSION, CreateDataSetTypeEnum.DATA_SET_PARTITIONED, fromDataSetName);
                        await Create.dataSet(REAL_SESSION, CreateDataSetTypeEnum.DATA_SET_PARTITIONED, toDataSetName);
                        await Upload.fileToDataset(REAL_SESSION, fileLocation, fromDataSetName);
                    } catch (err) {
                        Imperative.console.info(`Error: ${inspect(err)}`);
                    }
                });
                it("Should copy a data set", async () => {
                    let error;
                    let response;
                    let contents1;
                    let contents2;

                    try {
                        response = await Copy.dataSet(
                            REAL_SESSION,
                            { dsn: toDataSetName, member: file2 },
                            { "from-dataset": { dsn: fromDataSetName, member: file1 } }
                        );
                        contents1 = await Get.dataSet(REAL_SESSION, `${fromDataSetName}(${file1})`);
                        contents2 = await Get.dataSet(REAL_SESSION, `${toDataSetName}(${file2})`);
                        Imperative.console.info(`Response: ${inspect(response)}`);
                    } catch (err) {
                        error = err;
                        Imperative.console.info(`Error: ${inspect(err)}`);
                    }

                    expect(error).toBeFalsy();

                    expect(response).toBeTruthy();
                    expect(response.success).toBe(true);
                    expect(response.commandResponse).toContain(ZosFilesMessages.datasetCopiedSuccessfully.message);

                    expect(contents1).toBeTruthy();
                    expect(contents2).toBeTruthy();
                    expect(contents1.toString()).toEqual(contents2.toString());
                });
            });
            describe("Sequential > Member", () => {
                beforeEach(async () => {
                    try {
                        await Create.dataSet(REAL_SESSION, CreateDataSetTypeEnum.DATA_SET_SEQUENTIAL, fromDataSetName);
                        await Create.dataSet(REAL_SESSION, CreateDataSetTypeEnum.DATA_SET_PARTITIONED, toDataSetName);
                        await Upload.bufferToDataSet(REAL_SESSION, Buffer.from("1234"), fromDataSetName);
                    } catch (err) {
                        Imperative.console.info(`Error: ${inspect(err)}`);
                    }
                });
                it("Should copy a data set", async () => {
                    let error;
                    let response;
                    let contents1;
                    let contents2;

                    try {
                        response = await Copy.dataSet(
                            REAL_SESSION,
                            { dsn: toDataSetName, member: file2 },
                            { "from-dataset": { dsn: fromDataSetName } }
                        );
                        contents1 = await Get.dataSet(REAL_SESSION, fromDataSetName);
                        contents2 = await Get.dataSet(REAL_SESSION, `${toDataSetName}(${file2})`);
                        Imperative.console.info(`Response: ${inspect(response)}`);
                    } catch (err) {
                        error = err;
                        Imperative.console.info(`Error: ${inspect(err)}`);
                    }

                    expect(error).toBeFalsy();

                    expect(response).toBeTruthy();
                    expect(response.success).toBe(true);
                    expect(response.commandResponse).toContain(ZosFilesMessages.datasetCopiedSuccessfully.message);

                    expect(contents1).toBeTruthy();
                    expect(contents2).toBeTruthy();
                    expect(contents1.toString()).toEqual(contents2.toString());
                });
            });
            describe("Member > Sequential", () => {
                beforeEach(async () => {
                    try {
                        await Create.dataSet(REAL_SESSION, CreateDataSetTypeEnum.DATA_SET_PARTITIONED, fromDataSetName);
                        await Create.dataSet(REAL_SESSION, CreateDataSetTypeEnum.DATA_SET_SEQUENTIAL, toDataSetName);
                        await Upload.fileToDataset(REAL_SESSION, fileLocation, fromDataSetName);
                    } catch (err) {
                        Imperative.console.info(`Error: ${inspect(err)}`);
                    }
                });
                it("Should copy a data set", async () => {
                    let error;
                    let response;
                    let contents1;
                    let contents2;

                    try {
                        response = await Copy.dataSet(
                            REAL_SESSION,
                            { dsn: toDataSetName },
                            { "from-dataset": { dsn: fromDataSetName, member: file1 } }
                        );
                        contents1 = await Get.dataSet(REAL_SESSION, `${fromDataSetName}(${file1})`);
                        contents2 = await Get.dataSet(REAL_SESSION, toDataSetName);
                        Imperative.console.info(`Response: ${inspect(response)}`);
                    } catch (err) {
                        error = err;
                        Imperative.console.info(`Error: ${inspect(err)}`);
                    }

                    expect(error).toBeFalsy();

                    expect(response).toBeTruthy();
                    expect(response.success).toBe(true);
                    expect(response.commandResponse).toContain(ZosFilesMessages.datasetCopiedSuccessfully.message);

                    expect(contents1).toBeTruthy();
                    expect(contents2).toBeTruthy();
                    expect(contents1.toString()).toEqual(contents2.toString());
                });
            });
        });
        describe("Replace option", () => {
            beforeEach(async () => {
                try {
                    await Create.dataSet(REAL_SESSION, CreateDataSetTypeEnum.DATA_SET_PARTITIONED, fromDataSetName);
                    await Create.dataSet(REAL_SESSION, CreateDataSetTypeEnum.DATA_SET_PARTITIONED, toDataSetName);
                    await Upload.fileToDataset(REAL_SESSION, fileLocation, fromDataSetName);
                    await Copy.dataSet(
                        REAL_SESSION,
                        { dsn: toDataSetName, member: file2 },
                        { "from-dataset": { dsn: fromDataSetName, member: file1 } }
                    );
                } catch (err) {
                    Imperative.console.info(`Error: ${inspect(err)}`);
                }
            });
            it("Should result in error without replace option", async () => {
                let error;
                let response;

                try {
                    response = await Copy.dataSet(
                        REAL_SESSION,
                        { dsn: toDataSetName, member: file2 },
                        {
                            "from-dataset": { dsn: fromDataSetName, member: file1 },
                            "replace": false
                        }
                    );
                    Imperative.console.info(`Response: ${inspect(response)}`);
                } catch (err) {
                    error = err;
                    Imperative.console.info(`Error: ${inspect(err)}`);
                }

                expect(error).toBeTruthy();
                expect(error.message).toContain("Like-named member already exists");
                expect(response).toBeFalsy();
            });
            it("Should succeed with replace option", async () => {
                let error;
                let response;
                let contents1;
                let contents2;

                try {
                    response = await Copy.dataSet(
                        REAL_SESSION,
                        { dsn: toDataSetName, member: file2 },
                        {
                            "from-dataset": { dsn: fromDataSetName, member: file1 },
                            "replace": true
                        }
                    );
                    contents1 = await Get.dataSet(REAL_SESSION, `${fromDataSetName}(${file1})`);
                    contents2 = await Get.dataSet(REAL_SESSION, `${toDataSetName}(${file2})`);
                    Imperative.console.info(`Response: ${inspect(response)}`);
                } catch (err) {
                    error = err;
                    Imperative.console.info(`Error: ${inspect(err)}`);
                }

                expect(error).toBeFalsy();

                expect(response).toBeTruthy();
                expect(response.success).toBe(true);
                expect(response.commandResponse).toContain(ZosFilesMessages.datasetCopiedSuccessfully.message);

                expect(contents1).toBeTruthy();
                expect(contents2).toBeTruthy();
                expect(contents1.toString()).toEqual(contents2.toString());
            });
        });
    });
});<|MERGE_RESOLUTION|>--- conflicted
+++ resolved
@@ -11,11 +11,7 @@
 
 import { Create, Upload, Delete, CreateDataSetTypeEnum, Copy, ZosFilesMessages, Get, IDataSet,
     ICrossLparCopyDatasetOptions, IGetOptions, IZosFilesResponse,
-<<<<<<< HEAD
-    ZosFilesUtils, List} from "../../../../src";
-=======
     ZosFilesUtils, List } from "../../../../src";
->>>>>>> e80dcd2d
 import { Imperative, IO, Session } from "@zowe/imperative";
 import { inspect } from "util";
 import { TestEnvironment } from "../../../../../../__tests__/__src__/environment/TestEnvironment";
