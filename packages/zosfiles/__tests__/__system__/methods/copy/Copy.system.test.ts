/*
* This program and the accompanying materials are made available under the terms of the
* Eclipse Public License v2.0 which accompanies this distribution, and is available at
* https://www.eclipse.org/legal/epl-v20.html
*
* SPDX-License-Identifier: EPL-2.0
*
* Copyright Contributors to the Zowe Project.
*
*/

import { Create, Upload, Delete, CreateDataSetTypeEnum, Copy, ZosFilesMessages, Get, IDataSet,
    ICrossLparCopyDatasetOptions, IGetOptions, IZosFilesResponse } from "../../../../src";
import { Imperative, Session } from "@zowe/imperative";
import { inspect } from "util";
import { ITestEnvironment } from "@zowe/cli-test-utils";
import { TestEnvironment } from "../../../../../../__tests__/__src__/environment/TestEnvironment";
import { ITestPropertiesSchema } from "../../../../../../__tests__/__src__/properties/ITestPropertiesSchema";
import { join } from "path";
import { readFileSync } from "fs";

let REAL_SESSION: Session;
let REAL_TARGET_SESSION: Session;
let testEnvironment: ITestEnvironment<ITestPropertiesSchema>;
let defaultSystem: ITestPropertiesSchema;
let defaultTargetSystem: ITestPropertiesSchema;
let fromDataSetName: string;
let toDataSetName: string;

const file1 = "file1";
const file2 = "file2";
const fileLocation = join(__dirname, "testfiles", `${file1}.txt`);

describe("Copy", () => {
    beforeAll(async () => {
        testEnvironment = await TestEnvironment.setUp({ testName: "zos_file_copy" });
        defaultSystem = testEnvironment.systemTestProperties;
        defaultTargetSystem = defaultSystem;

        REAL_SESSION = TestEnvironment.createZosmfSession(testEnvironment);
        REAL_TARGET_SESSION = REAL_SESSION;
        fromDataSetName = `${defaultSystem.zosmf.user.trim().toUpperCase()}.DATA.ORIGINAL`;
        toDataSetName = `${defaultSystem.zosmf.user.trim().toUpperCase()}.DATA.COPY`;
    });

    afterAll(async () => {
        await TestEnvironment.cleanUp(testEnvironment);
    });

    describe("Data Set", () => {
        afterEach(async () => {
            try {
                await Delete.dataSet(REAL_SESSION, fromDataSetName);
                await Delete.dataSet(REAL_SESSION, toDataSetName);
            } catch (err) {
                Imperative.console.info(`Error: ${inspect(err)}`);
            }
        });
        describe("Success Scenarios", () => {
            describe("Sequential > Sequential", () => {
                beforeEach(async () => {
                    try {
                        await Create.dataSet(REAL_SESSION, CreateDataSetTypeEnum.DATA_SET_SEQUENTIAL, fromDataSetName);
                        await Create.dataSet(REAL_SESSION, CreateDataSetTypeEnum.DATA_SET_SEQUENTIAL, toDataSetName);
                        await Upload.bufferToDataSet(REAL_SESSION, Buffer.from("1234"), fromDataSetName);
                    } catch (err) {
                        Imperative.console.info(`Error: ${inspect(err)}`);
                    }
                });
                it("Should copy a data set", async () => {
                    let error;
                    let response;
                    let contents1;
                    let contents2;

                    try {
                        response = await Copy.dataSet(
                            REAL_SESSION,
                            { dsn: toDataSetName },
                            { "from-dataset": { dsn: fromDataSetName } }
                        );
                        contents1 = await Get.dataSet(REAL_SESSION, fromDataSetName);
                        contents2 = await Get.dataSet(REAL_SESSION, toDataSetName);
                        Imperative.console.info(`Response: ${inspect(response)}`);
                    } catch (err) {
                        error = err;
                        Imperative.console.info(`Error: ${inspect(err)}`);
                    }

                    expect(error).toBeFalsy();

                    expect(response).toBeTruthy();
                    expect(response.success).toBe(true);
                    expect(response.commandResponse).toContain(ZosFilesMessages.datasetCopiedSuccessfully.message);

                    expect(contents1).toBeTruthy();
                    expect(contents2).toBeTruthy();
                    expect(contents1.toString()).toEqual(contents2.toString());
                });
            });
            describe("Member > Member", () => {
                beforeEach(async () => {
                    try {
                        await Create.dataSet(REAL_SESSION, CreateDataSetTypeEnum.DATA_SET_PARTITIONED, fromDataSetName);
                        await Create.dataSet(REAL_SESSION, CreateDataSetTypeEnum.DATA_SET_PARTITIONED, toDataSetName);
                        await Upload.fileToDataset(REAL_SESSION, fileLocation, fromDataSetName);
                    } catch (err) {
                        Imperative.console.info(`Error: ${inspect(err)}`);
                    }
                });
                it("Should copy a data set", async () => {
                    let error;
                    let response;
                    let contents1;
                    let contents2;

                    try {
                        response = await Copy.dataSet(
                            REAL_SESSION,
                            { dsn: toDataSetName, member: file2 },
                            { "from-dataset": { dsn: fromDataSetName, member: file1 } }
                        );
                        contents1 = await Get.dataSet(REAL_SESSION, `${fromDataSetName}(${file1})`);
                        contents2 = await Get.dataSet(REAL_SESSION, `${toDataSetName}(${file2})`);
                        Imperative.console.info(`Response: ${inspect(response)}`);
                    } catch (err) {
                        error = err;
                        Imperative.console.info(`Error: ${inspect(err)}`);
                    }

                    expect(error).toBeFalsy();

                    expect(response).toBeTruthy();
                    expect(response.success).toBe(true);
                    expect(response.commandResponse).toContain(ZosFilesMessages.datasetCopiedSuccessfully.message);

                    expect(contents1).toBeTruthy();
                    expect(contents2).toBeTruthy();
                    expect(contents1.toString()).toEqual(contents2.toString());
                });
            });
            describe("Sequential > Member", () => {
                beforeEach(async () => {
                    try {
                        await Create.dataSet(REAL_SESSION, CreateDataSetTypeEnum.DATA_SET_SEQUENTIAL, fromDataSetName);
                        await Create.dataSet(REAL_SESSION, CreateDataSetTypeEnum.DATA_SET_PARTITIONED, toDataSetName);
                        await Upload.bufferToDataSet(REAL_SESSION, Buffer.from("1234"), fromDataSetName);
                    } catch (err) {
                        Imperative.console.info(`Error: ${inspect(err)}`);
                    }
                });
                it("Should copy a data set", async () => {
                    let error;
                    let response;
                    let contents1;
                    let contents2;

                    try {
                        response = await Copy.dataSet(
                            REAL_SESSION,
                            { dsn: toDataSetName, member: file2 },
                            { "from-dataset": { dsn: fromDataSetName } }
                        );
                        contents1 = await Get.dataSet(REAL_SESSION, fromDataSetName);
                        contents2 = await Get.dataSet(REAL_SESSION, `${toDataSetName}(${file2})`);
                        Imperative.console.info(`Response: ${inspect(response)}`);
                    } catch (err) {
                        error = err;
                        Imperative.console.info(`Error: ${inspect(err)}`);
                    }

                    expect(error).toBeFalsy();

                    expect(response).toBeTruthy();
                    expect(response.success).toBe(true);
                    expect(response.commandResponse).toContain(ZosFilesMessages.datasetCopiedSuccessfully.message);

                    expect(contents1).toBeTruthy();
                    expect(contents2).toBeTruthy();
                    expect(contents1.toString()).toEqual(contents2.toString());
                });
            });
            describe("Member > Sequential", () => {
                beforeEach(async () => {
                    try {
                        await Create.dataSet(REAL_SESSION, CreateDataSetTypeEnum.DATA_SET_PARTITIONED, fromDataSetName);
                        await Create.dataSet(REAL_SESSION, CreateDataSetTypeEnum.DATA_SET_SEQUENTIAL, toDataSetName);
                        await Upload.fileToDataset(REAL_SESSION, fileLocation, fromDataSetName);
                    } catch (err) {
                        Imperative.console.info(`Error: ${inspect(err)}`);
                    }
                });
                it("Should copy a data set", async () => {
                    let error;
                    let response;
                    let contents1;
                    let contents2;

                    try {
                        response = await Copy.dataSet(
                            REAL_SESSION,
                            { dsn: toDataSetName },
                            { "from-dataset": { dsn: fromDataSetName, member: file1 } }
                        );
                        contents1 = await Get.dataSet(REAL_SESSION, `${fromDataSetName}(${file1})`);
                        contents2 = await Get.dataSet(REAL_SESSION, toDataSetName);
                        Imperative.console.info(`Response: ${inspect(response)}`);
                    } catch (err) {
                        error = err;
                        Imperative.console.info(`Error: ${inspect(err)}`);
                    }

                    expect(error).toBeFalsy();

                    expect(response).toBeTruthy();
                    expect(response.success).toBe(true);
                    expect(response.commandResponse).toContain(ZosFilesMessages.datasetCopiedSuccessfully.message);

                    expect(contents1).toBeTruthy();
                    expect(contents2).toBeTruthy();
                    expect(contents1.toString()).toEqual(contents2.toString());
                });
            });
        });
        describe("Enq option", () => {
            beforeEach(async () => {
                try {
                    await Create.dataSet(REAL_SESSION, CreateDataSetTypeEnum.DATA_SET_PARTITIONED, fromDataSetName);
                    await Create.dataSet(REAL_SESSION, CreateDataSetTypeEnum.DATA_SET_PARTITIONED, toDataSetName);
                    await Upload.fileToDataset(REAL_SESSION, fileLocation, fromDataSetName);
                } catch (err) {
                    Imperative.console.info(`Error: ${inspect(err)}`);
                }
            });
            it("Should succeed with enq SHR", async () => {
                let error;
                let response;
                let contents1;
                let contents2;

                try {
                    response = await Copy.dataSet(
                        REAL_SESSION,
                        { dsn: toDataSetName, member: file2 },
                        {
                            "from-dataset": { dsn: fromDataSetName, member: file1 },
                            "enq": "SHR"
                        }
                    );
                    contents1 = await Get.dataSet(REAL_SESSION, `${fromDataSetName}(${file1})`);
                    contents2 = await Get.dataSet(REAL_SESSION, `${toDataSetName}(${file2})`);
                    Imperative.console.info(`Response: ${inspect(response)}`);
                } catch (err) {
                    error = err;
                    Imperative.console.info(`Error: ${inspect(err)}`);
                }

                expect(error).toBeFalsy();

                expect(response).toBeTruthy();
                expect(response.success).toBe(true);
                expect(response.commandResponse).toContain(ZosFilesMessages.datasetCopiedSuccessfully.message);

                expect(contents1).toBeTruthy();
                expect(contents2).toBeTruthy();
                expect(contents1.toString()).toEqual(contents2.toString());
            });
            it("Should result in error with invalid enq value", async () => {
                let error;
                let response;

                try {
                    response = await Copy.dataSet(
                        REAL_SESSION,
                        { dsn: toDataSetName, member: file2 },
                        {
                            "from-dataset": { dsn: fromDataSetName, member: file1 },
                            "enq": "invalid"
                        }
                    );
                    Imperative.console.info(`Response: ${inspect(response)}`);
                } catch (err) {
                    error = err;
                    Imperative.console.info(`Error: ${inspect(err)}`);
                }

                expect(error).toBeTruthy();
                expect(response).toBeFalsy();
            });
        });
        describe("Replace option", () => {
            beforeEach(async () => {
                try {
                    await Create.dataSet(REAL_SESSION, CreateDataSetTypeEnum.DATA_SET_PARTITIONED, fromDataSetName);
                    await Create.dataSet(REAL_SESSION, CreateDataSetTypeEnum.DATA_SET_PARTITIONED, toDataSetName);
                    await Upload.fileToDataset(REAL_SESSION, fileLocation, fromDataSetName);
                    await Copy.dataSet(
                        REAL_SESSION,
                        { dsn: toDataSetName, member: file2 },
                        { "from-dataset": { dsn: fromDataSetName, member: file1 } }
                    );
                } catch (err) {
                    Imperative.console.info(`Error: ${inspect(err)}`);
                }
            });
            it("Should result in error without replace option", async () => {
                let error;
                let response;

                try {
                    response = await Copy.dataSet(
                        REAL_SESSION,
                        { dsn: toDataSetName, member: file2 },
                        {
                            "from-dataset": { dsn: fromDataSetName, member: file1 },
                            "replace": false
                        }
                    );
                    Imperative.console.info(`Response: ${inspect(response)}`);
                } catch (err) {
                    error = err;
                    Imperative.console.info(`Error: ${inspect(err)}`);
                }

                expect(error).toBeTruthy();
                expect(error.message).toContain("Like-named member already exists");
                expect(response).toBeFalsy();
            });
            it("Should succeed with replace option", async () => {
                let error;
                let response;
                let contents1;
                let contents2;

                try {
                    response = await Copy.dataSet(
                        REAL_SESSION,
                        { dsn: toDataSetName, member: file2 },
                        {
                            "from-dataset": { dsn: fromDataSetName, member: file1 },
                            "replace": true
                        }
                    );
                    contents1 = await Get.dataSet(REAL_SESSION, `${fromDataSetName}(${file1})`);
                    contents2 = await Get.dataSet(REAL_SESSION, `${toDataSetName}(${file2})`);
                    Imperative.console.info(`Response: ${inspect(response)}`);
                } catch (err) {
                    error = err;
                    Imperative.console.info(`Error: ${inspect(err)}`);
                }

                expect(error).toBeFalsy();

                expect(response).toBeTruthy();
                expect(response.success).toBe(true);
                expect(response.commandResponse).toContain(ZosFilesMessages.datasetCopiedSuccessfully.message);

                expect(contents1).toBeTruthy();
                expect(contents2).toBeTruthy();
                expect(contents1.toString()).toEqual(contents2.toString());
            });
        });
        describe("responseTimeout option", () => {
            beforeEach(async () => {
                try {
                    await Create.dataSet(REAL_SESSION, CreateDataSetTypeEnum.DATA_SET_PARTITIONED, fromDataSetName);
                    await Create.dataSet(REAL_SESSION, CreateDataSetTypeEnum.DATA_SET_PARTITIONED, toDataSetName);
                    await Upload.fileToDataset(REAL_SESSION, fileLocation, fromDataSetName);
                } catch (err) {
                    Imperative.console.info(`Error: ${inspect(err)}`);
                }
            });
            it("Should succeed with responseTimeout option", async () => {
                let error;
                let response;
                let contents1;
                let contents2;

                try {
                    response = await Copy.dataSet(
                        REAL_SESSION,
                        { dsn: toDataSetName, member: file2 },
                        {
                            "from-dataset": { dsn: fromDataSetName, member: file1 },
                            responseTimeout: 5
                        }
                    );
                    contents1 = await Get.dataSet(REAL_SESSION, `${fromDataSetName}(${file1})`);
                    contents2 = await Get.dataSet(REAL_SESSION, `${toDataSetName}(${file2})`);
                    Imperative.console.info(`Response: ${inspect(response)}`);
                } catch (err) {
                    error = err;
                    Imperative.console.info(`Error: ${inspect(err)}`);
                }

                expect(error).toBeFalsy();

                expect(response).toBeTruthy();
                expect(response.success).toBe(true);
                expect(response.commandResponse).toContain(ZosFilesMessages.datasetCopiedSuccessfully.message);

                expect(contents1).toBeTruthy();
                expect(contents2).toBeTruthy();
                expect(contents1.toString()).toEqual(contents2.toString());
            });
        });
    });
<<<<<<< HEAD

    describe("Data Set Cross LPAR", () => {
        describe("Common Failures", () => {
            it("should fail if no fromDataSet data set name is supplied", async () => {
                let error: any;
                let response: IZosFilesResponse | undefined = undefined;
                const TEST_TARGET_SESSION = REAL_TARGET_SESSION;
                const toDataset: IDataSet = { dsn: toDataSetName };
                const fromOptions: IGetOptions = {
                    binary: false,
                    encoding: undefined,
                    record: false
                };
                const options: ICrossLparCopyDatasetOptions = {
                    "from-dataset": { dsn: undefined as any },
                    responseTimeout: 5,
                    replace: false
                };
                try {
                    response = await Copy.dataSetCrossLPAR(REAL_SESSION, toDataset, options, fromOptions, TEST_TARGET_SESSION);
                } catch (err) {
                    error = err;
                }
                expect(response?.success).toBeFalsy();
                expect(error).toBeDefined();
                expect(error.message).toContain("Required object must be defined");
            });

            it("should fail if no toDataSet data set name is supplied", async () => {
                let error: any;
                let response: IZosFilesResponse | undefined = undefined;
                const TEST_TARGET_SESSION = REAL_TARGET_SESSION;
                const toDataset: IDataSet = { dsn: undefined as any };
                const fromOptions: IGetOptions = {
                    binary: false,
                    encoding: undefined,
                    record: false
                };
                const options: ICrossLparCopyDatasetOptions = {
                    "from-dataset": { dsn: fromDataSetName },
                    responseTimeout: 5,
                    replace: false
                };
                try {
                    response = await Copy.dataSetCrossLPAR(REAL_SESSION, toDataset, options, fromOptions, TEST_TARGET_SESSION);
                } catch (err) {
                    error = err;
                }
                expect(response?.success).toBeFalsy();
                expect(error).toBeDefined();
                expect(error.message).toContain("Required object must be defined");
            });
        });
        describe("Data Set Sequential", () => {
            beforeEach(async () => {
                try {
                    await Create.dataSet(REAL_SESSION, CreateDataSetTypeEnum.DATA_SET_SEQUENTIAL, fromDataSetName);
                    await Upload.fileToDataset(REAL_SESSION, fileLocation, fromDataSetName);
                } catch (err) {
                    Imperative.console.info(`Error: ${inspect(err)}`);
                }
            });
            afterEach(async () => {
                try {
                    await Delete.dataSet(REAL_SESSION, fromDataSetName);
                    await Delete.dataSet(REAL_SESSION, toDataSetName);
                } catch (err) {
                    Imperative.console.info(`Error: ${inspect(err)}`);
                }
            });

            describe("Failure cases", () => {
                it("should warn and fail if the source data set does not exist", async() => {
                    let error: any;
                    let response: IZosFilesResponse | undefined = undefined;
                    const TEST_TARGET_SESSION = REAL_TARGET_SESSION;
                    const toDataset: IDataSet = { dsn: toDataSetName };
                    const fromOptions: IGetOptions = {
                        binary: false,
                        encoding: undefined,
                        record: false
                    };
                    const options: ICrossLparCopyDatasetOptions = {
                        "from-dataset": { dsn: `${defaultSystem.zosmf.user.trim().toUpperCase()}.DATA.ORIGINAL.BAD.DS` },
                        responseTimeout: 5,
                        replace: false
                    };
                    try {
                        await Create.dataSet(REAL_SESSION, CreateDataSetTypeEnum.DATA_SET_SEQUENTIAL, toDataSetName);
                        response = await Copy.dataSetCrossLPAR(REAL_SESSION, toDataset, options, fromOptions, TEST_TARGET_SESSION);
                    } catch (err) {
                        error = err;
                    }
                    expect(response?.success).toBeFalsy();
                    expect(error).toBeDefined();
                    expect(error.message).toContain("Data set copied aborted. The source data set was not found.");
                });

                it("should warn and fail if the destination data set exists", async() => {
                    let error: any;
                    let response: IZosFilesResponse | undefined = undefined;
                    const TEST_TARGET_SESSION = REAL_TARGET_SESSION;
                    const toDataset: IDataSet = { dsn: toDataSetName };
                    const fromOptions: IGetOptions = {
                        binary: false,
                        encoding: undefined,
                        record: false
                    };
                    const options: ICrossLparCopyDatasetOptions = {
                        "from-dataset": { dsn: fromDataSetName },
                        responseTimeout: 5,
                        replace: false
                    };
                    try {
                        await Create.dataSet(REAL_SESSION, CreateDataSetTypeEnum.DATA_SET_SEQUENTIAL, toDataSetName);
                        response = await Copy.dataSetCrossLPAR(REAL_SESSION, toDataset, options, fromOptions, TEST_TARGET_SESSION);
                    } catch (err) {
                        error = err;
                    }
                    expect(response?.success).toBeFalsy();
                    expect(error).toBeDefined();
                    expect(error.message).toContain("Data set copied aborted. The existing target data set was not overwritten.");
                });
            });

            describe("Success cases", () => {
                it("should copy the source to the destination data set and allocate the dataset", async() => {
                    let error: any;
                    let response: IZosFilesResponse | undefined = undefined;
                    let contents: Buffer;
                    const TEST_TARGET_SESSION = REAL_TARGET_SESSION;
                    const toDataset: IDataSet = { dsn: toDataSetName };
                    const fromOptions: IGetOptions = {
                        binary: false,
                        encoding: undefined,
                        record: false
                    };
                    const options: ICrossLparCopyDatasetOptions = {
                        "from-dataset": { dsn: fromDataSetName },
                        responseTimeout: 5,
                        replace: false
                    };
                    try {
                        response = await Copy.dataSetCrossLPAR(REAL_SESSION, toDataset, options, fromOptions, TEST_TARGET_SESSION);
                        contents = await Get.dataSet(TEST_TARGET_SESSION, toDataSetName);
                    } catch (err) {
                        error = err;
                    }
                    expect(response?.success).toBeTruthy();
                    expect(error).not.toBeDefined();
                    expect(response?.errorMessage).not.toBeDefined();
                    expect(response?.commandResponse).toContain("Data set copied successfully");
                    expect(contents.toString().trim()).toBe(readFileSync(fileLocation).toString());
                });

                it("should overwrite the destination data set and reallocate the dataset", async() => {
                    let error: any;
                    let response: IZosFilesResponse | undefined = undefined;
                    let contents: Buffer;
                    const contentBuffer = Buffer.from("Member contents for test");
                    const TEST_TARGET_SESSION = REAL_TARGET_SESSION;
                    const toDataset: IDataSet = { dsn: toDataSetName };
                    const fromOptions: IGetOptions = {
                        binary: false,
                        encoding: undefined,
                        record: false
                    };
                    const options: ICrossLparCopyDatasetOptions = {
                        "from-dataset": { dsn: fromDataSetName },
                        responseTimeout: 5,
                        replace: true
                    };
                    try {
                        await Create.dataSet(REAL_SESSION, CreateDataSetTypeEnum.DATA_SET_SEQUENTIAL, toDataSetName);
                        await Upload.bufferToDataSet(REAL_SESSION, contentBuffer, toDataSetName);
                        response = await Copy.dataSetCrossLPAR(REAL_SESSION, toDataset, options, fromOptions, TEST_TARGET_SESSION);
                        contents = await Get.dataSet(TEST_TARGET_SESSION, toDataSetName);
                    } catch (err) {
                        error = err;
                    }
                    expect(response?.success).toBeTruthy();
                    expect(error).not.toBeDefined();
                    expect(response?.errorMessage).not.toBeDefined();
                    expect(response?.commandResponse).toContain("Data set copied successfully");
                    expect(contents.toString().trim()).not.toContain("Member contents for test");
                    expect(contents.toString().trim()).toBe(readFileSync(fileLocation).toString());
                });
            });
        });

        describe("Data Set Partitioned", () => {
            beforeEach(async () => {
                try {
                    await Create.dataSet(REAL_SESSION, CreateDataSetTypeEnum.DATA_SET_CLASSIC, fromDataSetName);
                    await Upload.fileToDataset(REAL_SESSION, fileLocation, fromDataSetName);
                } catch (err) {
                    Imperative.console.info(`Error: ${inspect(err)}`);
                }
            });
            afterEach(async () => {
                try {
                    await Delete.dataSet(REAL_SESSION, fromDataSetName);
                    await Delete.dataSet(REAL_SESSION, toDataSetName);
                } catch (err) {
                    Imperative.console.info(`Error: ${inspect(err)}`);
                }
            });

            describe("Failure cases", () => {
                it("should warn and fail if the source data set member does not exist", async() => {
                    let error: any;
                    let response: IZosFilesResponse | undefined = undefined;
                    const TEST_TARGET_SESSION = REAL_TARGET_SESSION;
                    const toDataset: IDataSet = { dsn: toDataSetName, member: file1 };
                    const fromOptions: IGetOptions = {
                        binary: false,
                        encoding: undefined,
                        record: false
                    };
                    const options: ICrossLparCopyDatasetOptions = {
                        "from-dataset": { dsn: fromDataSetName, member: file2 },
                        responseTimeout: 5,
                        replace: false
                    };
                    try {
                        await Create.dataSet(REAL_SESSION, CreateDataSetTypeEnum.DATA_SET_CLASSIC, toDataSetName);
                        response = await Copy.dataSetCrossLPAR(REAL_SESSION, toDataset, options, fromOptions, TEST_TARGET_SESSION);
                    } catch (err) {
                        error = err;
                    }
                    expect(response?.success).toBeFalsy();
                    expect(error).toBeDefined();
                    expect(error.message).toContain("Member not found");
                });

                it("should warn and fail if the destination data set exists", async() => {
                    let error: any;
                    let response: IZosFilesResponse | undefined = undefined;
                    const TEST_TARGET_SESSION = REAL_TARGET_SESSION;
                    const toDataset: IDataSet = { dsn: toDataSetName, member: file1 };
                    const fromOptions: IGetOptions = {
                        binary: false,
                        encoding: undefined,
                        record: false
                    };
                    const options: ICrossLparCopyDatasetOptions = {
                        "from-dataset": { dsn: fromDataSetName, member: file1 },
                        responseTimeout: 5,
                        replace: false
                    };
                    const contentBuffer = Buffer.from("Member contents for test");
                    const toDatasetString = `${toDataSetName}(${file1})`;
                    try {
                        await Create.dataSet(REAL_SESSION, CreateDataSetTypeEnum.DATA_SET_CLASSIC, toDataSetName);
                        await Upload.bufferToDataSet(REAL_SESSION, contentBuffer, toDatasetString);
                        response = await Copy.dataSetCrossLPAR(REAL_SESSION, toDataset, options, fromOptions, TEST_TARGET_SESSION);
                    } catch (err) {
                        error = err;
                    }
                    expect(response?.success).toBeFalsy();
                    expect(error).toBeDefined();
                    expect(error.message).toContain("Data set copied aborted. The existing target data set was not overwritten.");
                });
            });

            describe("Success cases", () => {
                it("should copy the source to the destination data set member and allocate the dataset", async() => {
                    let error: any;
                    let response: IZosFilesResponse | undefined = undefined;
                    let contents: Buffer;
                    const toDatasetString = `${toDataSetName}(${file1})`;
                    const TEST_TARGET_SESSION = REAL_TARGET_SESSION;
                    const toDataset: IDataSet = { dsn: toDataSetName, member: file1 };
                    const fromOptions: IGetOptions = {
                        binary: false,
                        encoding: undefined,
                        record: false
                    };
                    const options: ICrossLparCopyDatasetOptions = {
                        "from-dataset": { dsn: fromDataSetName, member: file1 },
                        responseTimeout: 5,
                        replace: false
                    };
                    try {
                        response = await Copy.dataSetCrossLPAR(REAL_SESSION, toDataset, options, fromOptions, TEST_TARGET_SESSION);
                        contents = await Get.dataSet(TEST_TARGET_SESSION, toDatasetString);
                    } catch (err) {
                        error = err;
                    }
                    expect(response?.success).toBeTruthy();
                    expect(error).not.toBeDefined();
                    expect(response?.errorMessage).not.toBeDefined();
                    expect(response?.commandResponse).toContain("Data set copied successfully");
                    expect(contents.toString().trim()).toBe(readFileSync(fileLocation).toString());
                });
                it("should overwrite the source to the destination data set member and reallocate the dataset", async() => {
                    let error: any;
                    let response: IZosFilesResponse | undefined = undefined;
                    let contents: Buffer;
                    const contentBuffer = Buffer.from("Member contents for test");
                    const toDatasetString = `${toDataSetName}(${file1})`;
                    const TEST_TARGET_SESSION = REAL_TARGET_SESSION;
                    const toDataset: IDataSet = { dsn: toDataSetName, member: file1 };
                    const fromOptions: IGetOptions = {
                        binary: false,
                        encoding: undefined,
                        record: false
                    };
                    const options: ICrossLparCopyDatasetOptions = {
                        "from-dataset": { dsn: fromDataSetName, member: file1 },
                        responseTimeout: 5,
                        replace: true
                    };
                    try {
                        await Create.dataSet(REAL_SESSION, CreateDataSetTypeEnum.DATA_SET_CLASSIC, toDataSetName);
                        await Upload.bufferToDataSet(REAL_SESSION, contentBuffer, toDatasetString);
                        response = await Copy.dataSetCrossLPAR(REAL_SESSION, toDataset, options, fromOptions, TEST_TARGET_SESSION);
                        contents = await Get.dataSet(TEST_TARGET_SESSION, toDatasetString);
                    } catch (err) {
                        error = err;
                    }
                    expect(response?.success).toBeTruthy();
                    expect(error).not.toBeDefined();
                    expect(response?.errorMessage).not.toBeDefined();
                    expect(response?.commandResponse).toContain("Data set copied successfully");
                    expect(contents.toString().trim()).not.toContain("Member contents for test");
                    expect(contents.toString().trim()).toBe(readFileSync(fileLocation).toString());
                });
            });
        });
        describe("Data Set Sequential to Partitioned", () => {
            beforeEach(async () => {
                try {
                    await Create.dataSet(REAL_SESSION, CreateDataSetTypeEnum.DATA_SET_SEQUENTIAL, fromDataSetName);
                    await Upload.fileToDataset(REAL_SESSION, fileLocation, fromDataSetName);
                } catch (err) {
                    Imperative.console.info(`Error: ${inspect(err)}`);
                }
            });
            afterEach(async () => {
                try {
                    await Delete.dataSet(REAL_SESSION, fromDataSetName);
                    await Delete.dataSet(REAL_SESSION, toDataSetName);
                } catch (err) {
                    Imperative.console.info(`Error: ${inspect(err)}`);
                }
            });

            describe("Failure cases", () => {
                it("should warn and fail if the destination data set exists", async() => {
                    let error: any;
                    let response: IZosFilesResponse | undefined = undefined;
                    const TEST_TARGET_SESSION = REAL_TARGET_SESSION;
                    const toDataset: IDataSet = { dsn: toDataSetName, member: file1 };
                    const fromOptions: IGetOptions = {
                        binary: false,
                        encoding: undefined,
                        record: false
                    };
                    const options: ICrossLparCopyDatasetOptions = {
                        "from-dataset": { dsn: fromDataSetName },
                        responseTimeout: 5,
                        replace: false
                    };
                    try {
                        await Create.dataSet(REAL_SESSION, CreateDataSetTypeEnum.DATA_SET_PARTITIONED, toDataSetName);
                        response = await Copy.dataSetCrossLPAR(REAL_SESSION, toDataset, options, fromOptions, TEST_TARGET_SESSION);
                    } catch (err) {
                        error = err;
                    }
                    expect(response?.success).toBeFalsy();
                    expect(error).toBeDefined();
                    expect(error.message).toContain("Data set copied aborted. The existing target data set was not overwritten.");
                });
            });

            describe("Success cases", () => {
                it("should copy the source to the destination data set and allocate the dataset", async() => {
                    let error: any;
                    let response: IZosFilesResponse | undefined = undefined;
                    let contents: Buffer;
                    const TEST_TARGET_SESSION = REAL_TARGET_SESSION;
                    const toDataset: IDataSet = { dsn: toDataSetName, member: file1 };
                    const fromOptions: IGetOptions = {
                        binary: false,
                        encoding: undefined,
                        record: false
                    };
                    const options: ICrossLparCopyDatasetOptions = {
                        "from-dataset": { dsn: fromDataSetName },
                        responseTimeout: 5,
                        replace: false
                    };
                    const toDataSetString = `${toDataset.dsn}(${toDataset.member})`;
                    try {
                        response = await Copy.dataSetCrossLPAR(REAL_SESSION, toDataset, options, fromOptions, TEST_TARGET_SESSION);
                        contents = await Get.dataSet(TEST_TARGET_SESSION, toDataSetString);
                    } catch (err) {
                        error = err;
                    }
                    expect(response?.success).toBeTruthy();
                    expect(error).not.toBeDefined();
                    expect(response?.errorMessage).not.toBeDefined();
                    expect(response?.commandResponse).toContain("Data set copied successfully");
                    expect(contents.toString().trim()).toBe(readFileSync(fileLocation).toString());
                });

                it("should overwrite the destination data set member", async() => {
                    let error: any;
                    let response: IZosFilesResponse | undefined = undefined;
                    let contents: Buffer;
                    const toDatasetString = `${toDataSetName}(${file1})`;
                    const contentBuffer = Buffer.from("Member contents for test");
                    const TEST_TARGET_SESSION = REAL_TARGET_SESSION;
                    const toDataset: IDataSet = { dsn: toDataSetName, member: file1 };
                    const fromOptions: IGetOptions = {
                        binary: false,
                        encoding: undefined,
                        record: false
                    };
                    const options: ICrossLparCopyDatasetOptions = {
                        "from-dataset": { dsn: fromDataSetName },
                        responseTimeout: 5,
                        replace: true
                    };
                    try {
                        await Create.dataSet(REAL_SESSION, CreateDataSetTypeEnum.DATA_SET_PARTITIONED, toDataSetName);
                        await Upload.bufferToDataSet(REAL_SESSION, contentBuffer, toDatasetString);
                        response = await Copy.dataSetCrossLPAR(REAL_SESSION, toDataset, options, fromOptions, TEST_TARGET_SESSION);
                        contents = await Get.dataSet(TEST_TARGET_SESSION, toDatasetString);
                    } catch (err) {
                        error = err;
                    }
                    expect(response?.success).toBeTruthy();
                    expect(error).not.toBeDefined();
                    expect(response?.errorMessage).not.toBeDefined();
                    expect(response?.commandResponse).toContain("Data set copied successfully");
                    expect(contents.toString().trim()).not.toContain("Member contents for test");
                    expect(contents.toString().trim()).toBe(readFileSync(fileLocation).toString());
                });
            });
        });

        describe("Data Set Partitioned to Sequential", () => {
            beforeEach(async () => {
                try {
                    await Create.dataSet(REAL_SESSION, CreateDataSetTypeEnum.DATA_SET_PARTITIONED, fromDataSetName);
                    await Upload.fileToDataset(REAL_SESSION, fileLocation, fromDataSetName);
=======
});

describe("Copy - Encoded", () => {
    beforeAll(async () => {
        testEnvironment = await TestEnvironment.setUp({ testName: "zos_file_copy" });
        defaultSystem = testEnvironment.systemTestProperties;

        REAL_SESSION = TestEnvironment.createZosmfSession(testEnvironment);
        fromDataSetName = `${defaultSystem.zosmf.user.trim().toUpperCase()}.DATA.ENCO#ED.ORIGINAL`;
        toDataSetName = `${defaultSystem.zosmf.user.trim().toUpperCase()}.ENCO#ED.DATA.COPY`;
    });

    afterAll(async () => {
        await TestEnvironment.cleanUp(testEnvironment);
    });

    describe("Data Set", () => {
        afterEach(async () => {
            try {
                await Delete.dataSet(REAL_SESSION, fromDataSetName);
                await Delete.dataSet(REAL_SESSION, toDataSetName);
            } catch (err) {
                Imperative.console.info(`Error: ${inspect(err)}`);
            }
        });
        describe("Success Scenarios", () => {
            describe("Sequential > Sequential", () => {
                beforeEach(async () => {
                    try {
                        await Create.dataSet(REAL_SESSION, CreateDataSetTypeEnum.DATA_SET_SEQUENTIAL, fromDataSetName);
                        await Create.dataSet(REAL_SESSION, CreateDataSetTypeEnum.DATA_SET_SEQUENTIAL, toDataSetName);
                        await Upload.bufferToDataSet(REAL_SESSION, Buffer.from("1234"), fromDataSetName);
                    } catch (err) {
                        Imperative.console.info(`Error: ${inspect(err)}`);
                    }
                });
                it("Should copy a data set", async () => {
                    let error;
                    let response;
                    let contents1;
                    let contents2;

                    try {
                        response = await Copy.dataSet(
                            REAL_SESSION,
                            { dsn: toDataSetName },
                            { "from-dataset": { dsn: fromDataSetName } }
                        );
                        contents1 = await Get.dataSet(REAL_SESSION, fromDataSetName);
                        contents2 = await Get.dataSet(REAL_SESSION, toDataSetName);
                        Imperative.console.info(`Response: ${inspect(response)}`);
                    } catch (err) {
                        error = err;
                        Imperative.console.info(`Error: ${inspect(err)}`);
                    }

                    expect(error).toBeFalsy();

                    expect(response).toBeTruthy();
                    expect(response.success).toBe(true);
                    expect(response.commandResponse).toContain(ZosFilesMessages.datasetCopiedSuccessfully.message);

                    expect(contents1).toBeTruthy();
                    expect(contents2).toBeTruthy();
                    expect(contents1.toString()).toEqual(contents2.toString());
                });
            });
            describe("Member > Member", () => {
                beforeEach(async () => {
                    try {
                        await Create.dataSet(REAL_SESSION, CreateDataSetTypeEnum.DATA_SET_PARTITIONED, fromDataSetName);
                        await Create.dataSet(REAL_SESSION, CreateDataSetTypeEnum.DATA_SET_PARTITIONED, toDataSetName);
                        await Upload.fileToDataset(REAL_SESSION, fileLocation, fromDataSetName);
                    } catch (err) {
                        Imperative.console.info(`Error: ${inspect(err)}`);
                    }
                });
                it("Should copy a data set", async () => {
                    let error;
                    let response;
                    let contents1;
                    let contents2;

                    try {
                        response = await Copy.dataSet(
                            REAL_SESSION,
                            { dsn: toDataSetName, member: file2 },
                            { "from-dataset": { dsn: fromDataSetName, member: file1 } }
                        );
                        contents1 = await Get.dataSet(REAL_SESSION, `${fromDataSetName}(${file1})`);
                        contents2 = await Get.dataSet(REAL_SESSION, `${toDataSetName}(${file2})`);
                        Imperative.console.info(`Response: ${inspect(response)}`);
                    } catch (err) {
                        error = err;
                        Imperative.console.info(`Error: ${inspect(err)}`);
                    }

                    expect(error).toBeFalsy();

                    expect(response).toBeTruthy();
                    expect(response.success).toBe(true);
                    expect(response.commandResponse).toContain(ZosFilesMessages.datasetCopiedSuccessfully.message);

                    expect(contents1).toBeTruthy();
                    expect(contents2).toBeTruthy();
                    expect(contents1.toString()).toEqual(contents2.toString());
                });
            });
            describe("Sequential > Member", () => {
                beforeEach(async () => {
                    try {
                        await Create.dataSet(REAL_SESSION, CreateDataSetTypeEnum.DATA_SET_SEQUENTIAL, fromDataSetName);
                        await Create.dataSet(REAL_SESSION, CreateDataSetTypeEnum.DATA_SET_PARTITIONED, toDataSetName);
                        await Upload.bufferToDataSet(REAL_SESSION, Buffer.from("1234"), fromDataSetName);
                    } catch (err) {
                        Imperative.console.info(`Error: ${inspect(err)}`);
                    }
                });
                it("Should copy a data set", async () => {
                    let error;
                    let response;
                    let contents1;
                    let contents2;

                    try {
                        response = await Copy.dataSet(
                            REAL_SESSION,
                            { dsn: toDataSetName, member: file2 },
                            { "from-dataset": { dsn: fromDataSetName } }
                        );
                        contents1 = await Get.dataSet(REAL_SESSION, fromDataSetName);
                        contents2 = await Get.dataSet(REAL_SESSION, `${toDataSetName}(${file2})`);
                        Imperative.console.info(`Response: ${inspect(response)}`);
                    } catch (err) {
                        error = err;
                        Imperative.console.info(`Error: ${inspect(err)}`);
                    }

                    expect(error).toBeFalsy();

                    expect(response).toBeTruthy();
                    expect(response.success).toBe(true);
                    expect(response.commandResponse).toContain(ZosFilesMessages.datasetCopiedSuccessfully.message);

                    expect(contents1).toBeTruthy();
                    expect(contents2).toBeTruthy();
                    expect(contents1.toString()).toEqual(contents2.toString());
                });
            });
            describe("Member > Sequential", () => {
                beforeEach(async () => {
                    try {
                        await Create.dataSet(REAL_SESSION, CreateDataSetTypeEnum.DATA_SET_PARTITIONED, fromDataSetName);
                        await Create.dataSet(REAL_SESSION, CreateDataSetTypeEnum.DATA_SET_SEQUENTIAL, toDataSetName);
                        await Upload.fileToDataset(REAL_SESSION, fileLocation, fromDataSetName);
                    } catch (err) {
                        Imperative.console.info(`Error: ${inspect(err)}`);
                    }
                });
                it("Should copy a data set", async () => {
                    let error;
                    let response;
                    let contents1;
                    let contents2;

                    try {
                        response = await Copy.dataSet(
                            REAL_SESSION,
                            { dsn: toDataSetName },
                            { "from-dataset": { dsn: fromDataSetName, member: file1 } }
                        );
                        contents1 = await Get.dataSet(REAL_SESSION, `${fromDataSetName}(${file1})`);
                        contents2 = await Get.dataSet(REAL_SESSION, toDataSetName);
                        Imperative.console.info(`Response: ${inspect(response)}`);
                    } catch (err) {
                        error = err;
                        Imperative.console.info(`Error: ${inspect(err)}`);
                    }

                    expect(error).toBeFalsy();

                    expect(response).toBeTruthy();
                    expect(response.success).toBe(true);
                    expect(response.commandResponse).toContain(ZosFilesMessages.datasetCopiedSuccessfully.message);

                    expect(contents1).toBeTruthy();
                    expect(contents2).toBeTruthy();
                    expect(contents1.toString()).toEqual(contents2.toString());
                });
            });
        });
        describe("Replace option", () => {
            beforeEach(async () => {
                try {
                    await Create.dataSet(REAL_SESSION, CreateDataSetTypeEnum.DATA_SET_PARTITIONED, fromDataSetName);
                    await Create.dataSet(REAL_SESSION, CreateDataSetTypeEnum.DATA_SET_PARTITIONED, toDataSetName);
                    await Upload.fileToDataset(REAL_SESSION, fileLocation, fromDataSetName);
                    await Copy.dataSet(
                        REAL_SESSION,
                        { dsn: toDataSetName, member: file2 },
                        { "from-dataset": { dsn: fromDataSetName, member: file1 } }
                    );
>>>>>>> decf4e8f
                } catch (err) {
                    Imperative.console.info(`Error: ${inspect(err)}`);
                }
            });
<<<<<<< HEAD
            afterEach(async () => {
                try {
                    await Delete.dataSet(REAL_SESSION, fromDataSetName);
                    await Delete.dataSet(REAL_SESSION, toDataSetName);
                } catch (err) {
                    Imperative.console.info(`Error: ${inspect(err)}`);
                }
            });

            describe("Failure cases", () => {
                it("should warn and fail if the destination data set exists", async() => {
                    let error: any;
                    let response: IZosFilesResponse | undefined = undefined;
                    const TEST_TARGET_SESSION = REAL_TARGET_SESSION;
                    const toDataset: IDataSet = { dsn: toDataSetName };
                    const fromOptions: IGetOptions = {
                        binary: false,
                        encoding: undefined,
                        record: false
                    };
                    const options: ICrossLparCopyDatasetOptions = {
                        "from-dataset": { dsn: fromDataSetName, member: file1 },
                        responseTimeout: 5,
                        replace: false
                    };
                    const contentBuffer = Buffer.from("Member contents for test");
                    try {
                        await Create.dataSet(REAL_SESSION, CreateDataSetTypeEnum.DATA_SET_SEQUENTIAL, toDataSetName);
                        await Upload.bufferToDataSet(REAL_SESSION, contentBuffer, toDataSetName);
                        response = await Copy.dataSetCrossLPAR(REAL_SESSION, toDataset, options, fromOptions, TEST_TARGET_SESSION);
                    } catch (err) {
                        error = err;
                    }
                    expect(response?.success).toBeFalsy();
                    expect(error).toBeDefined();
                    expect(error.message).toContain("Data set copied aborted. The existing target data set was not overwritten.");
                });
            });

            describe("Success cases", () => {
                it("should copy the source to the destination data set and allocate the dataset", async() => {
                    let error: any;
                    let response: IZosFilesResponse | undefined = undefined;
                    let contents: Buffer;
                    const TEST_TARGET_SESSION = REAL_TARGET_SESSION;
                    const toDataset: IDataSet = { dsn: toDataSetName };
                    const fromOptions: IGetOptions = {
                        binary: false,
                        encoding: undefined,
                        record: false
                    };
                    const options: ICrossLparCopyDatasetOptions = {
                        "from-dataset": { dsn: fromDataSetName, member: file1 },
                        responseTimeout: 5,
                        replace: false
                    };
                    try {
                        response = await Copy.dataSetCrossLPAR(REAL_SESSION, toDataset, options, fromOptions, TEST_TARGET_SESSION);
                        contents = await Get.dataSet(TEST_TARGET_SESSION, toDataSetName);
                    } catch (err) {
                        error = err;
                    }
                    expect(response?.success).toBeTruthy();
                    expect(error).not.toBeDefined();
                    expect(response?.errorMessage).not.toBeDefined();
                    expect(response?.commandResponse).toContain("Data set copied successfully");
                    expect(contents.toString().trim()).toBe(readFileSync(fileLocation).toString());
                });
                it("should overwrite the source to the destination data set and reallocate the dataset", async() => {
                    let error: any;
                    let response: IZosFilesResponse | undefined = undefined;
                    let contents: Buffer;
                    const contentBuffer = Buffer.from("Member contents for test");
                    const TEST_TARGET_SESSION = REAL_TARGET_SESSION;
                    const toDataset: IDataSet = { dsn: toDataSetName };
                    const fromOptions: IGetOptions = {
                        binary: false,
                        encoding: undefined,
                        record: false
                    };
                    const options: ICrossLparCopyDatasetOptions = {
                        "from-dataset": { dsn: fromDataSetName, member: file1 },
                        responseTimeout: 5,
                        replace: true
                    };
                    try {
                        await Create.dataSet(REAL_SESSION, CreateDataSetTypeEnum.DATA_SET_SEQUENTIAL, toDataSetName);
                        await Upload.bufferToDataSet(REAL_SESSION, contentBuffer, toDataSetName);
                        response = await Copy.dataSetCrossLPAR(REAL_SESSION, toDataset, options, fromOptions, TEST_TARGET_SESSION);
                        contents = await Get.dataSet(TEST_TARGET_SESSION, toDataSetName);
                    } catch (err) {
                        error = err;
                    }
                    expect(response?.success).toBeTruthy();
                    expect(error).not.toBeDefined();
                    expect(response?.errorMessage).not.toBeDefined();
                    expect(response?.commandResponse).toContain("Data set copied successfully");
                    expect(contents.toString().trim()).not.toContain("Member contents for test");
                    expect(contents.toString().trim()).toBe(readFileSync(fileLocation).toString());
                });
            });
        });

        describe("Data Set Partitioned with no member to Sequential", () => {
            beforeEach(async () => {
                try {
                    await Create.dataSet(REAL_SESSION, CreateDataSetTypeEnum.DATA_SET_PARTITIONED, fromDataSetName);
                    await Upload.fileToDataset(REAL_SESSION, fileLocation, fromDataSetName);
                } catch (err) {
                    Imperative.console.info(`Error: ${inspect(err)}`);
                }
            });
            afterEach(async () => {
                try {
                    await Delete.dataSet(REAL_SESSION, fromDataSetName);
                    await Delete.dataSet(REAL_SESSION, toDataSetName);
                } catch (err) {
                    Imperative.console.info(`Error: ${inspect(err)}`);
                }
            });

            describe("Failure cases", () => {
                it("should fail in all cases, as copying a whole PDS is not supported", async() => {
                    let error: any;
                    let response: IZosFilesResponse | undefined = undefined;
                    const TEST_TARGET_SESSION = REAL_TARGET_SESSION;
                    const toDataset: IDataSet = { dsn: toDataSetName };
                    const fromOptions: IGetOptions = {
                        binary: false,
                        encoding: undefined,
                        record: false
                    };
                    const options: ICrossLparCopyDatasetOptions = {
                        "from-dataset": { dsn: fromDataSetName, member: undefined },
                        responseTimeout: 5,
                        replace: false
                    };
                    const contentBuffer = Buffer.from("Member contents for test");
                    try {
                        await Create.dataSet(REAL_SESSION, CreateDataSetTypeEnum.DATA_SET_SEQUENTIAL, toDataSetName);
                        await Upload.bufferToDataSet(REAL_SESSION, contentBuffer, toDataSetName);
                        response = await Copy.dataSetCrossLPAR(REAL_SESSION, toDataset, options, fromOptions, TEST_TARGET_SESSION);
                    } catch (err) {
                        error = err;
                    }
                    expect(response?.success).toBeFalsy();
                    expect(error).toBeDefined();
                    expect(error.message).toContain("Copying from a PDS to PDS is not supported when using the 'dsclp' option.");
                });
=======
            it("Should result in error without replace option", async () => {
                let error;
                let response;

                try {
                    response = await Copy.dataSet(
                        REAL_SESSION,
                        { dsn: toDataSetName, member: file2 },
                        {
                            "from-dataset": { dsn: fromDataSetName, member: file1 },
                            "replace": false
                        }
                    );
                    Imperative.console.info(`Response: ${inspect(response)}`);
                } catch (err) {
                    error = err;
                    Imperative.console.info(`Error: ${inspect(err)}`);
                }

                expect(error).toBeTruthy();
                expect(error.message).toContain("Like-named member already exists");
                expect(response).toBeFalsy();
            });
            it("Should succeed with replace option", async () => {
                let error;
                let response;
                let contents1;
                let contents2;

                try {
                    response = await Copy.dataSet(
                        REAL_SESSION,
                        { dsn: toDataSetName, member: file2 },
                        {
                            "from-dataset": { dsn: fromDataSetName, member: file1 },
                            "replace": true
                        }
                    );
                    contents1 = await Get.dataSet(REAL_SESSION, `${fromDataSetName}(${file1})`);
                    contents2 = await Get.dataSet(REAL_SESSION, `${toDataSetName}(${file2})`);
                    Imperative.console.info(`Response: ${inspect(response)}`);
                } catch (err) {
                    error = err;
                    Imperative.console.info(`Error: ${inspect(err)}`);
                }

                expect(error).toBeFalsy();

                expect(response).toBeTruthy();
                expect(response.success).toBe(true);
                expect(response.commandResponse).toContain(ZosFilesMessages.datasetCopiedSuccessfully.message);

                expect(contents1).toBeTruthy();
                expect(contents2).toBeTruthy();
                expect(contents1.toString()).toEqual(contents2.toString());
>>>>>>> decf4e8f
            });
        });
    });
});<|MERGE_RESOLUTION|>--- conflicted
+++ resolved
@@ -405,7 +405,6 @@
             });
         });
     });
-<<<<<<< HEAD
 
     describe("Data Set Cross LPAR", () => {
         describe("Common Failures", () => {
@@ -854,7 +853,162 @@
                 try {
                     await Create.dataSet(REAL_SESSION, CreateDataSetTypeEnum.DATA_SET_PARTITIONED, fromDataSetName);
                     await Upload.fileToDataset(REAL_SESSION, fileLocation, fromDataSetName);
-=======
+                } catch (err) {
+                    Imperative.console.info(`Error: ${inspect(err)}`);
+                }
+            });
+            afterEach(async () => {
+                try {
+                    await Delete.dataSet(REAL_SESSION, fromDataSetName);
+                    await Delete.dataSet(REAL_SESSION, toDataSetName);
+                } catch (err) {
+                    Imperative.console.info(`Error: ${inspect(err)}`);
+                }
+            });
+
+            describe("Failure cases", () => {
+                it("should warn and fail if the destination data set exists", async() => {
+                    let error: any;
+                    let response: IZosFilesResponse | undefined = undefined;
+                    const TEST_TARGET_SESSION = REAL_TARGET_SESSION;
+                    const toDataset: IDataSet = { dsn: toDataSetName };
+                    const fromOptions: IGetOptions = {
+                        binary: false,
+                        encoding: undefined,
+                        record: false
+                    };
+                    const options: ICrossLparCopyDatasetOptions = {
+                        "from-dataset": { dsn: fromDataSetName, member: file1 },
+                        responseTimeout: 5,
+                        replace: false
+                    };
+                    const contentBuffer = Buffer.from("Member contents for test");
+                    try {
+                        await Create.dataSet(REAL_SESSION, CreateDataSetTypeEnum.DATA_SET_SEQUENTIAL, toDataSetName);
+                        await Upload.bufferToDataSet(REAL_SESSION, contentBuffer, toDataSetName);
+                        response = await Copy.dataSetCrossLPAR(REAL_SESSION, toDataset, options, fromOptions, TEST_TARGET_SESSION);
+                    } catch (err) {
+                        error = err;
+                    }
+                    expect(response?.success).toBeFalsy();
+                    expect(error).toBeDefined();
+                    expect(error.message).toContain("Data set copied aborted. The existing target data set was not overwritten.");
+                });
+            });
+
+            describe("Success cases", () => {
+                it("should copy the source to the destination data set and allocate the dataset", async() => {
+                    let error: any;
+                    let response: IZosFilesResponse | undefined = undefined;
+                    let contents: Buffer;
+                    const TEST_TARGET_SESSION = REAL_TARGET_SESSION;
+                    const toDataset: IDataSet = { dsn: toDataSetName };
+                    const fromOptions: IGetOptions = {
+                        binary: false,
+                        encoding: undefined,
+                        record: false
+                    };
+                    const options: ICrossLparCopyDatasetOptions = {
+                        "from-dataset": { dsn: fromDataSetName, member: file1 },
+                        responseTimeout: 5,
+                        replace: false
+                    };
+                    try {
+                        response = await Copy.dataSetCrossLPAR(REAL_SESSION, toDataset, options, fromOptions, TEST_TARGET_SESSION);
+                        contents = await Get.dataSet(TEST_TARGET_SESSION, toDataSetName);
+                    } catch (err) {
+                        error = err;
+                    }
+                    expect(response?.success).toBeTruthy();
+                    expect(error).not.toBeDefined();
+                    expect(response?.errorMessage).not.toBeDefined();
+                    expect(response?.commandResponse).toContain("Data set copied successfully");
+                    expect(contents.toString().trim()).toBe(readFileSync(fileLocation).toString());
+                });
+                it("should overwrite the source to the destination data set and reallocate the dataset", async() => {
+                    let error: any;
+                    let response: IZosFilesResponse | undefined = undefined;
+                    let contents: Buffer;
+                    const contentBuffer = Buffer.from("Member contents for test");
+                    const TEST_TARGET_SESSION = REAL_TARGET_SESSION;
+                    const toDataset: IDataSet = { dsn: toDataSetName };
+                    const fromOptions: IGetOptions = {
+                        binary: false,
+                        encoding: undefined,
+                        record: false
+                    };
+                    const options: ICrossLparCopyDatasetOptions = {
+                        "from-dataset": { dsn: fromDataSetName, member: file1 },
+                        responseTimeout: 5,
+                        replace: true
+                    };
+                    try {
+                        await Create.dataSet(REAL_SESSION, CreateDataSetTypeEnum.DATA_SET_SEQUENTIAL, toDataSetName);
+                        await Upload.bufferToDataSet(REAL_SESSION, contentBuffer, toDataSetName);
+                        response = await Copy.dataSetCrossLPAR(REAL_SESSION, toDataset, options, fromOptions, TEST_TARGET_SESSION);
+                        contents = await Get.dataSet(TEST_TARGET_SESSION, toDataSetName);
+                    } catch (err) {
+                        error = err;
+                    }
+                    expect(response?.success).toBeTruthy();
+                    expect(error).not.toBeDefined();
+                    expect(response?.errorMessage).not.toBeDefined();
+                    expect(response?.commandResponse).toContain("Data set copied successfully");
+                    expect(contents.toString().trim()).not.toContain("Member contents for test");
+                    expect(contents.toString().trim()).toBe(readFileSync(fileLocation).toString());
+                });
+            });
+        });
+
+        describe("Data Set Partitioned with no member to Sequential", () => {
+            beforeEach(async () => {
+                try {
+                    await Create.dataSet(REAL_SESSION, CreateDataSetTypeEnum.DATA_SET_PARTITIONED, fromDataSetName);
+                    await Upload.fileToDataset(REAL_SESSION, fileLocation, fromDataSetName);
+                } catch (err) {
+                    Imperative.console.info(`Error: ${inspect(err)}`);
+                }
+            });
+            afterEach(async () => {
+                try {
+                    await Delete.dataSet(REAL_SESSION, fromDataSetName);
+                    await Delete.dataSet(REAL_SESSION, toDataSetName);
+                } catch (err) {
+                    Imperative.console.info(`Error: ${inspect(err)}`);
+                }
+            });
+
+            describe("Failure cases", () => {
+                it("should fail in all cases, as copying a whole PDS is not supported", async() => {
+                    let error: any;
+                    let response: IZosFilesResponse | undefined = undefined;
+                    const TEST_TARGET_SESSION = REAL_TARGET_SESSION;
+                    const toDataset: IDataSet = { dsn: toDataSetName };
+                    const fromOptions: IGetOptions = {
+                        binary: false,
+                        encoding: undefined,
+                        record: false
+                    };
+                    const options: ICrossLparCopyDatasetOptions = {
+                        "from-dataset": { dsn: fromDataSetName, member: undefined },
+                        responseTimeout: 5,
+                        replace: false
+                    };
+                    const contentBuffer = Buffer.from("Member contents for test");
+                    try {
+                        await Create.dataSet(REAL_SESSION, CreateDataSetTypeEnum.DATA_SET_SEQUENTIAL, toDataSetName);
+                        await Upload.bufferToDataSet(REAL_SESSION, contentBuffer, toDataSetName);
+                        response = await Copy.dataSetCrossLPAR(REAL_SESSION, toDataset, options, fromOptions, TEST_TARGET_SESSION);
+                    } catch (err) {
+                        error = err;
+                    }
+                    expect(response?.success).toBeFalsy();
+                    expect(error).toBeDefined();
+                    expect(error.message).toContain("Copying from a PDS to PDS is not supported when using the 'dsclp' option.");
+                });
+            });
+        });
+    });
 });
 
 describe("Copy - Encoded", () => {
@@ -1057,162 +1211,10 @@
                         { dsn: toDataSetName, member: file2 },
                         { "from-dataset": { dsn: fromDataSetName, member: file1 } }
                     );
->>>>>>> decf4e8f
-                } catch (err) {
-                    Imperative.console.info(`Error: ${inspect(err)}`);
-                }
-            });
-<<<<<<< HEAD
-            afterEach(async () => {
-                try {
-                    await Delete.dataSet(REAL_SESSION, fromDataSetName);
-                    await Delete.dataSet(REAL_SESSION, toDataSetName);
-                } catch (err) {
-                    Imperative.console.info(`Error: ${inspect(err)}`);
-                }
-            });
-
-            describe("Failure cases", () => {
-                it("should warn and fail if the destination data set exists", async() => {
-                    let error: any;
-                    let response: IZosFilesResponse | undefined = undefined;
-                    const TEST_TARGET_SESSION = REAL_TARGET_SESSION;
-                    const toDataset: IDataSet = { dsn: toDataSetName };
-                    const fromOptions: IGetOptions = {
-                        binary: false,
-                        encoding: undefined,
-                        record: false
-                    };
-                    const options: ICrossLparCopyDatasetOptions = {
-                        "from-dataset": { dsn: fromDataSetName, member: file1 },
-                        responseTimeout: 5,
-                        replace: false
-                    };
-                    const contentBuffer = Buffer.from("Member contents for test");
-                    try {
-                        await Create.dataSet(REAL_SESSION, CreateDataSetTypeEnum.DATA_SET_SEQUENTIAL, toDataSetName);
-                        await Upload.bufferToDataSet(REAL_SESSION, contentBuffer, toDataSetName);
-                        response = await Copy.dataSetCrossLPAR(REAL_SESSION, toDataset, options, fromOptions, TEST_TARGET_SESSION);
-                    } catch (err) {
-                        error = err;
-                    }
-                    expect(response?.success).toBeFalsy();
-                    expect(error).toBeDefined();
-                    expect(error.message).toContain("Data set copied aborted. The existing target data set was not overwritten.");
-                });
-            });
-
-            describe("Success cases", () => {
-                it("should copy the source to the destination data set and allocate the dataset", async() => {
-                    let error: any;
-                    let response: IZosFilesResponse | undefined = undefined;
-                    let contents: Buffer;
-                    const TEST_TARGET_SESSION = REAL_TARGET_SESSION;
-                    const toDataset: IDataSet = { dsn: toDataSetName };
-                    const fromOptions: IGetOptions = {
-                        binary: false,
-                        encoding: undefined,
-                        record: false
-                    };
-                    const options: ICrossLparCopyDatasetOptions = {
-                        "from-dataset": { dsn: fromDataSetName, member: file1 },
-                        responseTimeout: 5,
-                        replace: false
-                    };
-                    try {
-                        response = await Copy.dataSetCrossLPAR(REAL_SESSION, toDataset, options, fromOptions, TEST_TARGET_SESSION);
-                        contents = await Get.dataSet(TEST_TARGET_SESSION, toDataSetName);
-                    } catch (err) {
-                        error = err;
-                    }
-                    expect(response?.success).toBeTruthy();
-                    expect(error).not.toBeDefined();
-                    expect(response?.errorMessage).not.toBeDefined();
-                    expect(response?.commandResponse).toContain("Data set copied successfully");
-                    expect(contents.toString().trim()).toBe(readFileSync(fileLocation).toString());
-                });
-                it("should overwrite the source to the destination data set and reallocate the dataset", async() => {
-                    let error: any;
-                    let response: IZosFilesResponse | undefined = undefined;
-                    let contents: Buffer;
-                    const contentBuffer = Buffer.from("Member contents for test");
-                    const TEST_TARGET_SESSION = REAL_TARGET_SESSION;
-                    const toDataset: IDataSet = { dsn: toDataSetName };
-                    const fromOptions: IGetOptions = {
-                        binary: false,
-                        encoding: undefined,
-                        record: false
-                    };
-                    const options: ICrossLparCopyDatasetOptions = {
-                        "from-dataset": { dsn: fromDataSetName, member: file1 },
-                        responseTimeout: 5,
-                        replace: true
-                    };
-                    try {
-                        await Create.dataSet(REAL_SESSION, CreateDataSetTypeEnum.DATA_SET_SEQUENTIAL, toDataSetName);
-                        await Upload.bufferToDataSet(REAL_SESSION, contentBuffer, toDataSetName);
-                        response = await Copy.dataSetCrossLPAR(REAL_SESSION, toDataset, options, fromOptions, TEST_TARGET_SESSION);
-                        contents = await Get.dataSet(TEST_TARGET_SESSION, toDataSetName);
-                    } catch (err) {
-                        error = err;
-                    }
-                    expect(response?.success).toBeTruthy();
-                    expect(error).not.toBeDefined();
-                    expect(response?.errorMessage).not.toBeDefined();
-                    expect(response?.commandResponse).toContain("Data set copied successfully");
-                    expect(contents.toString().trim()).not.toContain("Member contents for test");
-                    expect(contents.toString().trim()).toBe(readFileSync(fileLocation).toString());
-                });
-            });
-        });
-
-        describe("Data Set Partitioned with no member to Sequential", () => {
-            beforeEach(async () => {
-                try {
-                    await Create.dataSet(REAL_SESSION, CreateDataSetTypeEnum.DATA_SET_PARTITIONED, fromDataSetName);
-                    await Upload.fileToDataset(REAL_SESSION, fileLocation, fromDataSetName);
-                } catch (err) {
-                    Imperative.console.info(`Error: ${inspect(err)}`);
-                }
-            });
-            afterEach(async () => {
-                try {
-                    await Delete.dataSet(REAL_SESSION, fromDataSetName);
-                    await Delete.dataSet(REAL_SESSION, toDataSetName);
-                } catch (err) {
-                    Imperative.console.info(`Error: ${inspect(err)}`);
-                }
-            });
-
-            describe("Failure cases", () => {
-                it("should fail in all cases, as copying a whole PDS is not supported", async() => {
-                    let error: any;
-                    let response: IZosFilesResponse | undefined = undefined;
-                    const TEST_TARGET_SESSION = REAL_TARGET_SESSION;
-                    const toDataset: IDataSet = { dsn: toDataSetName };
-                    const fromOptions: IGetOptions = {
-                        binary: false,
-                        encoding: undefined,
-                        record: false
-                    };
-                    const options: ICrossLparCopyDatasetOptions = {
-                        "from-dataset": { dsn: fromDataSetName, member: undefined },
-                        responseTimeout: 5,
-                        replace: false
-                    };
-                    const contentBuffer = Buffer.from("Member contents for test");
-                    try {
-                        await Create.dataSet(REAL_SESSION, CreateDataSetTypeEnum.DATA_SET_SEQUENTIAL, toDataSetName);
-                        await Upload.bufferToDataSet(REAL_SESSION, contentBuffer, toDataSetName);
-                        response = await Copy.dataSetCrossLPAR(REAL_SESSION, toDataset, options, fromOptions, TEST_TARGET_SESSION);
-                    } catch (err) {
-                        error = err;
-                    }
-                    expect(response?.success).toBeFalsy();
-                    expect(error).toBeDefined();
-                    expect(error.message).toContain("Copying from a PDS to PDS is not supported when using the 'dsclp' option.");
-                });
-=======
+                } catch (err) {
+                    Imperative.console.info(`Error: ${inspect(err)}`);
+                }
+            });
             it("Should result in error without replace option", async () => {
                 let error;
                 let response;
@@ -1268,7 +1270,6 @@
                 expect(contents1).toBeTruthy();
                 expect(contents2).toBeTruthy();
                 expect(contents1.toString()).toEqual(contents2.toString());
->>>>>>> decf4e8f
             });
         });
     });
