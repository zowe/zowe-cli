--- conflicted
+++ resolved
@@ -18,7 +18,6 @@
 import { ZosmfHeaders, ZosmfRestClient } from "@zowe/core-for-zowe-sdk";
 import path = require("path");
 import { tmpdir } from "os";
-import { first } from "lodash";
 
 describe("Copy", () => {
     const dummySession = new Session({
@@ -41,12 +40,8 @@
         const hasIdenticalMemberNames = jest.spyOn(Copy as any, "hasIdenticalMemberNames");
         let dataSetExistsSpy: jest.SpyInstance;
         const promptFn = jest.fn();
-<<<<<<< HEAD
-        const promptForLikeNamedMembers = jest.fn();
-=======
         const promptForIdenticalNamedMembers = jest.fn();
         const listAllMembersSpy = jest.spyOn(List, "allMembers");
->>>>>>> b91b9893
 
         beforeEach(() => {
             copyPDSSpy.mockClear();
@@ -54,11 +49,7 @@
             isPDSSpy.mockClear().mockResolvedValue(false);
             dataSetExistsSpy = jest.spyOn(Copy as any, "dataSetExists").mockResolvedValue(true);
             hasIdenticalMemberNames.mockClear().mockResolvedValue(false);
-<<<<<<< HEAD
-            promptForLikeNamedMembers.mockClear();
-=======
             promptForIdenticalNamedMembers.mockClear();
->>>>>>> b91b9893
         });
         afterAll(() => {
             isPDSSpy.mockRestore();
@@ -644,11 +635,7 @@
                 it("should display a prompt for identical member names if there are identical member names and" +
                     "--safe-replace and --replace flags are not used", async () => {
                     hasIdenticalMemberNames.mockResolvedValue(true);
-<<<<<<< HEAD
-                    promptForLikeNamedMembers.mockClear().mockResolvedValue(true);
-=======
                     promptForIdenticalNamedMembers.mockClear().mockResolvedValue(true);
->>>>>>> b91b9893
 
                     const response = await Copy.dataSet(
                         dummySession,
@@ -656,15 +643,9 @@
                         { "from-dataset": { dsn: fromDataSetName },
                             safeReplace: false,
                             replace: false,
-<<<<<<< HEAD
-                            promptForLikeNamedMembers }
-                    );
-                    expect(promptForLikeNamedMembers).toHaveBeenCalledWith();
-=======
                             promptForIdenticalNamedMembers }
                     );
                     expect(promptForIdenticalNamedMembers).toHaveBeenCalledWith();
->>>>>>> b91b9893
                     expect(response.success).toEqual(true);
 
                 });
@@ -675,16 +656,6 @@
                         { "from-dataset": { dsn: fromDataSetName },
                             safeReplace: false,
                             replace: false,
-<<<<<<< HEAD
-                            promptForLikeNamedMembers }
-                    );
-                    expect(response.success).toEqual(true);
-                    expect(promptForLikeNamedMembers).not.toHaveBeenCalled();
-                });
-                it("should throw error if user declines to replace the dataset", async () => {
-                    hasIdenticalMemberNames.mockResolvedValue(true);
-                    promptForLikeNamedMembers.mockClear().mockResolvedValue(false);
-=======
                             promptForIdenticalNamedMembers }
                     );
                     expect(response.success).toEqual(true);
@@ -693,7 +664,6 @@
                 it("should throw error if user declines to replace the dataset", async () => {
                     hasIdenticalMemberNames.mockResolvedValue(true);
                     promptForIdenticalNamedMembers.mockClear().mockResolvedValue(false);
->>>>>>> b91b9893
 
                     await expect(Copy.dataSet(
                         dummySession,
@@ -701,17 +671,10 @@
                         { "from-dataset": { dsn: fromDataSetName },
                             safeReplace: false,
                             replace: false,
-<<<<<<< HEAD
-                            promptForLikeNamedMembers }
-                    )).rejects.toThrow(new ImperativeError({ msg: ZosFilesMessages.datasetCopiedAborted.message }));
-
-                    expect(promptForLikeNamedMembers).toHaveBeenCalled();
-=======
                             promptForIdenticalNamedMembers }
                     )).rejects.toThrow(new ImperativeError({ msg: ZosFilesMessages.datasetCopiedAborted.message }));
 
                     expect(promptForIdenticalNamedMembers).toHaveBeenCalled();
->>>>>>> b91b9893
                 });
             });
             it("should return early if the source and target data sets are identical", async () => {
@@ -944,10 +907,8 @@
                 commandResponse: ZosFilesMessages.datasetCopiedSuccessfully.message,
             });
         });
-<<<<<<< HEAD
         it("should handle truncation errors and log them to a file", async () => {
             const truncatedMembersFilePath = path.join(tmpdir(), "truncatedMembers.txt");
-            let caughtError;
             let response;
             const sourceResponse = {
                 apiResponse: {
@@ -958,6 +919,7 @@
                 }
             };
             const fileList = ["mem1", "mem2"];
+            const sourceMemberList = sourceResponse.apiResponse.items.map((item: { member: any; }) => item.member);
             const firstTenMembers = fileList.slice(0, 10);
             listAllMembersSpy.mockImplementation(async (): Promise<any>  => sourceResponse);
             downloadAllMembersSpy.mockImplementation(async (): Promise<any> => undefined);
@@ -973,10 +935,10 @@
                 return Promise.resolve() as any;
             });
             try{
-                response = await Copy.copyPDS(dummySession, fromDataSetName, toDataSetName);
+                response = await Copy.copyPDS(dummySession, sourceMemberList, fromDataSetName, toDataSetName);
             }
             catch(e) {
-                caughtError = e;
+                // Do nothing
             }
             expect(response.commandResponse).toContain(ZosFilesMessages.datasetCopiedSuccessfully.message + " " +
                 ZosFilesMessages.membersContentTruncated.message + "\n\n" +
@@ -984,8 +946,6 @@
                 `\n... and ${numMembers} more` +
                 util.format(ZosFilesMessages.viewMembersListfile.message, truncatedMembersFilePath));
         });
-=======
->>>>>>> b91b9893
 
         describe("hasIdenticalMemberNames", () => {
             const listAllMembersSpy = jest.spyOn(List, "allMembers");
@@ -994,30 +954,6 @@
                 jest.clearAllMocks();
             });
             it("should return true if the source and target have identical member names", async () => {
-<<<<<<< HEAD
-                listAllMembersSpy.mockImplementation(async (_session, dsName): Promise<any> => {
-                    if (dsName === fromDataSetName) {
-                        return {
-                            apiResponse: {
-                                items: [
-                                    { member: "mem1" },
-                                    { member: "mem2" },
-                                ]
-                            }
-                        };
-                    } else if (dsName === toDataSetName) {
-                        return {
-                            apiResponse: {
-                                items: [{ member: "mem1" }]
-                            }
-                        };
-                    }
-                });
-
-                const response = await Copy["hasIdenticalMemberNames"](dummySession, fromDataSetName, toDataSetName);
-                expect(response).toBe(true);
-                expect(listAllMembersSpy).toHaveBeenCalledWith(dummySession, fromDataSetName);
-=======
                 const sourceResponse = {
                     apiResponse: {
                         items: [
@@ -1043,7 +979,6 @@
                 const sourceMemberList = sourceResponse.apiResponse.items.map((item: { member: any; }) => item.member);
                 const response = await Copy["hasIdenticalMemberNames"](dummySession, sourceMemberList, toDataSetName);
                 expect(response).toBe(true);
->>>>>>> b91b9893
                 expect(listAllMembersSpy).toHaveBeenCalledWith(dummySession, toDataSetName);
             });
             it("should return false if the source and target do not have identcal member names", async () => {
@@ -1062,29 +997,17 @@
                         ]
                     }
                 };
-<<<<<<< HEAD
                 listAllMembersSpy.mockImplementation(async (_session, dsName): Promise<any> => {
-=======
-                listAllMembersSpy.mockImplementation(async (session, dsName): Promise<any> => {
->>>>>>> b91b9893
                     if (dsName === fromDataSetName) {
                         return sourceResponse;
                     } else if (dsName === toDataSetName) {
                         return targetResponse;
                     }
                 });
-<<<<<<< HEAD
-
-                const response = await Copy["hasIdenticalMemberNames"](dummySession, fromDataSetName, toDataSetName);
-
-                expect(response).toBe(false);
-                expect(listAllMembersSpy).toHaveBeenCalledWith(dummySession, fromDataSetName);
-=======
                 const sourceMemberList = sourceResponse.apiResponse.items.map((item: { member: any; }) => item.member);
                 const response = await Copy["hasIdenticalMemberNames"](dummySession, sourceMemberList, toDataSetName);
 
                 expect(response).toBe(false);
->>>>>>> b91b9893
                 expect(listAllMembersSpy).toHaveBeenCalledWith(dummySession, toDataSetName);
             });
         });
