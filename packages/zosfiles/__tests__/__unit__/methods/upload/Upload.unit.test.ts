/*
* This program and the accompanying materials are made available under the terms of the
* Eclipse Public License v2.0 which accompanies this distribution, and is available at
* https://www.eclipse.org/legal/epl-v20.html
*
* SPDX-License-Identifier: EPL-2.0
*
* Copyright Contributors to the Zowe Project.
*
*/

jest.mock("fs");

import * as path from "path";
import * as fs from "fs";

import { ImperativeError, IO, Session, IHeaderContent } from "@zowe/imperative";
import { ZosmfHeaders, ZosmfRestClient } from "@zowe/core-for-zowe-sdk";
import { IZosFilesResponse } from "../../../../src/doc/IZosFilesResponse";
import { ZosFilesConstants } from "../../../../src/constants/ZosFiles.constants";
import { IUploadOptions } from "../../../../src/methods/upload/doc/IUploadOptions";
import { Upload } from "../../../../src/methods/upload/Upload";
import { List } from "../../../../src/methods/list/List";
import { Utilities } from "../../../../src/methods/utilities/Utilities";

import { ZosFilesUtils } from "../../../../src/utils/ZosFilesUtils";
import { stripNewLines } from "../../../../../../__tests__/__src__/TestUtils";
import { Create } from "../../../../src/methods/create";
import { Tag, TransferMode, ZosFilesMessages } from "../../../../src";
import { CLIENT_PROPERTY } from "../../../../src/doc/types/ZosmfRestClientProperties";
import { Readable } from "stream";

describe("z/OS Files - Upload", () => {

    const dsName = "UNIT.TEST";
    const etagValue = "123ABC";
    const dummySession = new Session({
        user: "fake",
        password: "fake",
        hostname: "fake",
        port: 443,
        protocol: "https",
        type: "basic"
    });

    let response: IZosFilesResponse;
    let error: any;

    describe("fileToDataset", () => {
        const dataSetSpy = jest.spyOn(Upload as any, "pathToDataSet");
        const lstatSpy = jest.spyOn(fs, "lstat");

        beforeEach(() => {
            response = undefined;
            error = undefined;
            dataSetSpy.mockClear();
            lstatSpy.mockClear();
        });

        it("should throw error if file path is not specified", async () => {
            try {
                response = await Upload.fileToDataset(dummySession, undefined, dsName);
            } catch (err) {
                error = err;
            }

            expect(response).toBeUndefined();
            expect(error).toBeDefined();
            expect(error.message).toContain(ZosFilesMessages.missingInputFile.message);
        });
        it("should throw error if data set name is not specified", async () => {
            const testPath = "test.path";
            try {
                response = await Upload.fileToDataset(dummySession, testPath, undefined);
            } catch (err) {
                error = err;
            }

            expect(response).toBeUndefined();
            expect(error).toBeDefined();
            expect(error.message).toContain(ZosFilesMessages.missingDatasetName.message);
        });
        it("should throw error if invalid file path is specified", async () => {
<<<<<<< HEAD
            lstatSpy.mockImplementationOnce((somePath, callback) => {
=======
            lsStatSpy.mockImplementationOnce((somePath, callback: any) => {
>>>>>>> e01eaf5b
                callback(null, {isFile: () => false});
            });
            const testPath = "non-existing-path";
            try {
                response = await Upload.fileToDataset(dummySession, testPath, dsName);
            } catch (err) {
                error = err;
            }

            expect(response).toBeUndefined();
            expect(error).toBeDefined();
            expect(error.message).toContain(ZosFilesMessages.missingInputFile.message);
        });

        it("should throw underlying fs error", async () => {
            const rootError = {
                code: "test",
                toString() {
                    return this.code;
                }
            };

<<<<<<< HEAD
            lstatSpy.mockImplementationOnce((somePath, callback) => {
=======
            lsStatSpy.mockImplementationOnce((somePath, callback: any) => {
>>>>>>> e01eaf5b
                callback(rootError);
            });
            const testPath = "non-existing-path";
            try {
                response = await Upload.fileToDataset(dummySession, testPath, dsName);
            } catch (err) {
                error = err;
            }

            expect(response).toBeUndefined();
            expect(error).toBeDefined();
            expect(error.message).toContain(ZosFilesMessages.nodeJsFsError.message);
            expect(error.additionalDetails).toEqual(rootError.toString());
            expect(error.causeErrors).toBe(rootError);
        });

        it("return with proper response", async () => {
            const testReturn = {};
            const testPath = "test/path";
<<<<<<< HEAD
            lstatSpy.mockImplementationOnce((somePath, callback) => {
=======
            lsStatSpy.mockImplementationOnce((somePath, callback: any) => {
>>>>>>> e01eaf5b
                callback(null, {isFile: () => true});
            });

            dataSetSpy.mockReturnValueOnce(testReturn);

            try {
                response = await Upload.fileToDataset(dummySession, testPath, dsName);
            } catch (err) {
                error = err;
            }

            expect(error).toBeUndefined();
            expect(response).toBeDefined();
            expect(dataSetSpy).toHaveBeenCalledTimes(1);
            expect(dataSetSpy).toHaveBeenLastCalledWith(dummySession, testPath, dsName, {});
        });
        it("return with proper response with responseTimeout", async () => {
            const testReturn = {};
            const testPath = "test/path";
<<<<<<< HEAD
            lstatSpy.mockImplementationOnce((somePath, callback) => {
=======
            lsStatSpy.mockImplementationOnce((somePath, callback: any) => {
>>>>>>> e01eaf5b
                callback(null, {isFile: () => true});
            });

            dataSetSpy.mockReturnValueOnce(testReturn);

            try {
                response = await Upload.fileToDataset(dummySession, testPath, dsName, {responseTimeout: 5});
            } catch (err) {
                error = err;
            }

            expect(error).toBeUndefined();
            expect(response).toBeDefined();
            expect(dataSetSpy).toHaveBeenCalledTimes(1);
            expect(dataSetSpy).toHaveBeenLastCalledWith(dummySession, testPath, dsName, {responseTimeout: 5});
        });
    });

    describe("dirToPds", () => {
        const isDirSpy = jest.spyOn(IO, "isDir");
        const dataSetSpy = jest.spyOn(Upload as any, "pathToDataSet");
        const lstatSpy = jest.spyOn(fs, "lstat");

        beforeEach(() => {
            response = undefined;
            error = undefined;
            isDirSpy.mockClear();
            dataSetSpy.mockClear();
        });

        it("should throw error if directory path is not specified", async () => {
            try {
                response = await Upload.dirToPds(dummySession, undefined, dsName);
            } catch (err) {
                error = err;
            }

            expect(response).toBeUndefined();
            expect(error).toBeDefined();
            expect(error.message).toContain(ZosFilesMessages.missingInputDir.message);
        });
        it("should throw error if PDS name is not specified", async () => {
            const testDir = "path/to/a/file";
            const dsname = "TEST.DSN";
            try {
                response = await Upload.dirToPds(dummySession, testDir, undefined);
            } catch (err) {
                error = err;
            }

            expect(response).toBeUndefined();
            expect(error).toBeDefined();
            expect(error.message).toContain(ZosFilesMessages.missingDatasetName.message);
        });

        it("should throw underlying fs error", async () => {
            const rootError = {
                code: "test",
                toString() {
                    return this.code;
                }
            };

<<<<<<< HEAD
            lstatSpy.mockImplementationOnce((somePath, callback) => {
=======
            lsStatSpy.mockImplementationOnce((somePath, callback: any) => {
>>>>>>> e01eaf5b
                callback(rootError);
            });

            const testDir = "path/to/a/file";
            const dsname = "TEST.DSN";
            try {
                response = await Upload.dirToPds(dummySession, testDir, dsname);
            } catch (err) {
                error = err;
            }

            expect(response).toBeUndefined();
            expect(error).toBeDefined();
            expect(error.message).toContain(ZosFilesMessages.nodeJsFsError.message);
            expect(error.additionalDetails).toEqual(rootError.toString());
            expect(error.causeErrors).toBe(rootError);
        });

        it("return with proper message when path is pointing to a file", async () => {
<<<<<<< HEAD
            lstatSpy.mockImplementationOnce((somePath, callback) => {
=======
            lsStatSpy.mockImplementationOnce((somePath, callback: any) => {
>>>>>>> e01eaf5b
                callback(null, {isFile: () => false});
            });
            isDirSpy.mockReturnValueOnce(false);
            const testPath = "test/path";

            try {
                response = await Upload.dirToPds(dummySession, testPath, dsName);
            } catch (err) {
                error = err;
            }

            expect(response).toBeUndefined();
            expect(error).toBeDefined();
            expect(error.message).toContain(ZosFilesMessages.missingInputDir.message);
        });
        it("return with proper response", async () => {
            const testReturn = {};
            const testPath = "test/path";
            isDirSpy.mockReturnValueOnce(true);
            dataSetSpy.mockReturnValueOnce(testReturn);
<<<<<<< HEAD
            lstatSpy.mockImplementationOnce((somePath, callback) => {
=======
            lsStatSpy.mockImplementationOnce((somePath, callback: any) => {
>>>>>>> e01eaf5b
                callback(null, {isFile: () => false});
            });

            try {
                response = await Upload.dirToPds(dummySession, testPath, dsName);
            } catch (err) {
                error = err;
            }

            expect(error).toBeUndefined();
            expect(response).toBeDefined();
            expect(dataSetSpy).toHaveBeenCalledTimes(1);
            expect(dataSetSpy).toHaveBeenLastCalledWith(dummySession, testPath, dsName, {});
        });
        it("return with proper response with responseTimeout", async () => {
            const testReturn = {};
            const testPath = "test/path";
            isDirSpy.mockReturnValueOnce(true);
            dataSetSpy.mockReturnValueOnce(testReturn);
<<<<<<< HEAD
            lstatSpy.mockImplementationOnce((somePath, callback) => {
=======
            lsStatSpy.mockImplementationOnce((somePath, callback: any) => {
>>>>>>> e01eaf5b
                callback(null, {isFile: () => false});
            });

            try {
                response = await Upload.dirToPds(dummySession, testPath, dsName, {responseTimeout: 5});
            } catch (err) {
                error = err;
            }

            expect(error).toBeUndefined();
            expect(response).toBeDefined();
            expect(dataSetSpy).toHaveBeenCalledTimes(1);
            expect(dataSetSpy).toHaveBeenLastCalledWith(dummySession, testPath, dsName, {responseTimeout: 5});
        });
        it("return with proper response with encoding", async () => {
            const encoding = "1048";
            const testReturn = {};
            const testPath = "test/path";
            isDirSpy.mockReturnValueOnce(true);
            dataSetSpy.mockReturnValueOnce(testReturn);
<<<<<<< HEAD
            lstatSpy.mockImplementationOnce((somePath, callback) => {
=======
            lsStatSpy.mockImplementationOnce((somePath, callback: any) => {
>>>>>>> e01eaf5b
                callback(null, {isFile: () => false});
            });

            try {
                response = await Upload.dirToPds(
                    dummySession,
                    testPath,
                    dsName,
                    { encoding }
                );
            } catch (err) {
                error = err;
            }

            expect(error).toBeUndefined();
            expect(response).toBeDefined();
            expect(dataSetSpy).toHaveBeenCalledTimes(1);
            expect(dataSetSpy).toHaveBeenLastCalledWith(
                dummySession,
                testPath,
                dsName,
                { encoding }
            );
        });
    });

    describe("bufferToDataSet", () => {
        const zosmfExpectSpy = jest.spyOn(ZosmfRestClient, "putExpectString");
        const zosmfPutFullSpy = jest.spyOn(ZosmfRestClient, "putExpectFullResponse");
        const fakeResponseWithEtag = {
            data: Buffer.from(dsName),
            response: { headers: { etag: etagValue } }
        };

        beforeEach(() => {
            response = undefined;
            error = undefined;
            zosmfExpectSpy.mockClear();
<<<<<<< HEAD
            zosmfExpectSpy.mockImplementation(async () => null);

            zosmfPutFullSpy.mockClear();
            zosmfPutFullSpy.mockImplementation(async () => null);
=======
            zosmfExpectSpy.mockImplementation();

            zosmfPutFullSpy.mockClear();
            zosmfPutFullSpy.mockImplementation();
>>>>>>> e01eaf5b
        });

        it("should throw error if data set name is not specified", async () => {
            try {
                response = await Upload.bufferToDataSet(dummySession, Buffer.from("testing"), undefined);
            } catch (err) {
                error = err;
            }

            expect(response).toBeUndefined();
            expect(error).toBeDefined();
            expect(error.message).toContain(ZosFilesMessages.missingDatasetName.message);
        });
        it("return error that throw by the ZosmfRestClient", async () => {
            const buffer: Buffer = Buffer.from("testing");
            const testError = new ImperativeError({
                msg: "test error"
            });

            zosmfPutFullSpy.mockRejectedValueOnce(testError);

            try {
                response = await Upload.bufferToDataSet(dummySession, buffer, dsName);
            } catch (err) {
                error = err;
            }

            expect(response).toBeUndefined();
            expect(error).toBeDefined();
            expect(error).toBe(testError);
        });
        it("return with proper response when upload buffer to a data set", async () => {
            const buffer: Buffer = Buffer.from("testing");
            const endpoint = path.posix.join(ZosFilesConstants.RESOURCE, ZosFilesConstants.RES_DS_FILES, dsName);
            const reqHeaders = [ZosmfHeaders.X_IBM_TEXT, ZosmfHeaders.ACCEPT_ENCODING];

            try {
                response = await Upload.bufferToDataSet(dummySession, buffer, dsName);
            } catch (err) {
                error = err;
            }

            expect(error).toBeUndefined();
            expect(response).toBeDefined();

            expect(zosmfPutFullSpy).toHaveBeenCalledTimes(1);
            expect(zosmfPutFullSpy).toHaveBeenCalledWith(dummySession, {resource: endpoint,
                reqHeaders,
                writeData: buffer});
        });
        it("return with proper response when upload buffer to a PDS member", async () => {
            const buffer: Buffer = Buffer.from("testing");
            const testDsName = `${dsName}(member)`;
            const endpoint = path.posix.join(ZosFilesConstants.RESOURCE, ZosFilesConstants.RES_DS_FILES, testDsName);
            const reqHeaders = [ZosmfHeaders.X_IBM_TEXT, ZosmfHeaders.ACCEPT_ENCODING];

            try {
                response = await Upload.bufferToDataSet(dummySession, buffer, testDsName);
            } catch (err) {
                error = err;
            }

            expect(error).toBeUndefined();
            expect(response).toBeDefined();

            expect(zosmfPutFullSpy).toHaveBeenCalledTimes(1);
            expect(zosmfPutFullSpy).toHaveBeenCalledWith(dummySession, {resource:endpoint,
                reqHeaders,
                writeData: buffer});
        });
        describe("Using optional parameters", () => {
            let buffer: Buffer;
            let uploadOptions: IUploadOptions;
            let reqHeaders: IHeaderContent[];
            let endpoint: string;
            beforeAll(() => {
                buffer = Buffer.from("testing");
                endpoint = path.posix.join(ZosFilesConstants.RESOURCE, ZosFilesConstants.RES_DS_FILES, dsName);
            });

            beforeEach(() => {
                uploadOptions = {};
                reqHeaders = [ZosmfHeaders.X_IBM_TEXT, ZosmfHeaders.ACCEPT_ENCODING];
                zosmfPutFullSpy.mockClear();
            });

            it("should return with proper response when uploading with 'binary' option", async () => {
                uploadOptions.binary = true;
                // TODO:gzip
                // reqHeaders = [ZosmfHeaders.X_IBM_BINARY, ZosmfHeaders.ACCEPT_ENCODING];
                reqHeaders = [ZosmfHeaders.X_IBM_BINARY];

                try {
                    response = await Upload.bufferToDataSet(dummySession, buffer, dsName, uploadOptions);
                } catch (err) {
                    error = err;
                }

                expect(error).toBeUndefined();
                expect(response).toBeDefined();

                expect(zosmfPutFullSpy).toHaveBeenCalledTimes(1);
                expect(zosmfPutFullSpy).toHaveBeenCalledWith(dummySession, {resource: endpoint,
                    reqHeaders,
                    writeData: buffer});
            });
            it("should return with proper response when uploading with 'binary' and 'record' options", async () => {
                uploadOptions.binary = true;
                uploadOptions.record = true;
                // TODO:gzip
                // reqHeaders = [ZosmfHeaders.X_IBM_BINARY, ZosmfHeaders.ACCEPT_ENCODING];
                reqHeaders = [ZosmfHeaders.X_IBM_BINARY];

                try {
                    response = await Upload.bufferToDataSet(dummySession, buffer, dsName, uploadOptions);
                } catch (err) {
                    error = err;
                }

                expect(error).toBeUndefined();
                expect(response).toBeDefined();

                expect(zosmfPutFullSpy).toHaveBeenCalledTimes(1);
                expect(zosmfPutFullSpy).toHaveBeenCalledWith(dummySession, {resource: endpoint,
                    reqHeaders,
                    writeData: buffer});
            });
            it("should return with proper response when uploading with 'record' option", async () => {
                uploadOptions.record = true;
                reqHeaders = [ZosmfHeaders.X_IBM_RECORD];

                try {
                    response = await Upload.bufferToDataSet(dummySession, buffer, dsName, uploadOptions);
                } catch (err) {
                    error = err;
                }

                expect(error).toBeUndefined();
                expect(response).toBeDefined();

                expect(zosmfPutFullSpy).toHaveBeenCalledTimes(1);
                expect(zosmfPutFullSpy).toHaveBeenCalledWith(dummySession, {resource: endpoint,
                    reqHeaders,
                    writeData: buffer});
            });
            it("should return with proper response when uploading with 'encoding' option", async () => {
                const anotherEncoding = "285";
                uploadOptions.encoding = anotherEncoding;
                reqHeaders = [{ "X-IBM-Data-Type": "text;fileEncoding=285" }, ZosmfHeaders.ACCEPT_ENCODING];

                try {
                    response = await Upload.bufferToDataSet(dummySession, buffer, dsName, uploadOptions);
                } catch (err) {
                    error = err;
                }

                expect(error).toBeUndefined();
                expect(response).toBeDefined();

                expect(zosmfPutFullSpy).toHaveBeenCalledTimes(1);
                expect(zosmfPutFullSpy).toHaveBeenCalledWith(dummySession, {resource: endpoint,
                    reqHeaders,
                    writeData: buffer});
            });
            it("should return with proper response when uploading with 'recall wait' option", async () => {

                // Unit test for wait option
                uploadOptions.recall = "wait";
                reqHeaders.push(ZosmfHeaders.X_IBM_MIGRATED_RECALL_WAIT);

                try {
                    response = await Upload.bufferToDataSet(dummySession, buffer, dsName, uploadOptions);
                } catch (err) {
                    error = err;
                }

                expect(error).toBeUndefined();
                expect(response).toBeDefined();

                expect(zosmfPutFullSpy).toHaveBeenCalledTimes(1);
                expect(zosmfPutFullSpy).toHaveBeenCalledWith(dummySession, {resource: endpoint,
                    reqHeaders,
                    writeData: buffer});
            });
            it("return with proper response when uploading with 'recall nowait' option", async () => {
                // Unit test for no wait option
                uploadOptions.recall = "nowait";
                reqHeaders.push(ZosmfHeaders.X_IBM_MIGRATED_RECALL_NO_WAIT);

                try {
                    response = await Upload.bufferToDataSet(dummySession, buffer, dsName, uploadOptions);
                } catch (err) {
                    error = err;
                }

                expect(error).toBeUndefined();
                expect(response).toBeDefined();

                expect(zosmfPutFullSpy).toHaveBeenCalledTimes(1);
                expect(zosmfPutFullSpy).toHaveBeenCalledWith(dummySession, {resource: endpoint,
                    reqHeaders,
                    writeData: buffer});
            });
            it("return with proper response when uploading with 'recall error' option", async () => {
                // Unit test for no error option
                uploadOptions.recall = "error";
                reqHeaders.push(ZosmfHeaders.X_IBM_MIGRATED_RECALL_ERROR);

                try {
                    response = await Upload.bufferToDataSet(dummySession, buffer, dsName, uploadOptions);
                } catch (err) {
                    error = err;
                }

                expect(error).toBeUndefined();
                expect(response).toBeDefined();

                expect(zosmfPutFullSpy).toHaveBeenCalledTimes(1);
                expect(zosmfPutFullSpy).toHaveBeenCalledWith(dummySession, {resource: endpoint,
                    reqHeaders,
                    writeData: buffer});
            });
            it("return with proper response when uploading with non-exiting recall option", async () => {
                // Unit test default value
                uploadOptions.recall = "non-existing";
                reqHeaders.push(ZosmfHeaders.X_IBM_MIGRATED_RECALL_NO_WAIT);

                try {
                    response = await Upload.bufferToDataSet(dummySession, buffer, dsName, uploadOptions);
                } catch (err) {
                    error = err;
                }

                expect(error).toBeUndefined();
                expect(response).toBeDefined();

                expect(zosmfPutFullSpy).toHaveBeenCalledTimes(1);
                expect(zosmfPutFullSpy).toHaveBeenCalledWith(dummySession, {resource: endpoint,
                    reqHeaders,
                    writeData: buffer});
            });
            it("return with proper response when uploading with pass 'etag' option", async () => {
                // Unit test for pass etag option
                uploadOptions.etag = etagValue;
                reqHeaders.push({"If-Match" : uploadOptions.etag});

                try {
                    response = await Upload.bufferToDataSet(dummySession, buffer, dsName, uploadOptions);
                } catch (err) {
                    error = err;
                }

                expect(error).toBeUndefined();
                expect(response).toBeDefined();

                expect(zosmfPutFullSpy).toHaveBeenCalledTimes(1);
                expect(zosmfPutFullSpy).toHaveBeenCalledWith(dummySession, {resource: endpoint,
                    reqHeaders,
                    writeData: buffer});
            });
            it("return with proper response when uploading with return 'etag' option", async () => {
                zosmfPutFullSpy.mockImplementationOnce(async () => fakeResponseWithEtag);
                // Unit test for return etag option
                reqHeaders.push(ZosmfHeaders.X_IBM_RETURN_ETAG);
                uploadOptions.returnEtag = true;
                try {
                    response = await Upload.bufferToDataSet(dummySession, buffer, dsName, uploadOptions);
                } catch (err) {
                    error = err;
                }

                expect(error).toBeUndefined();
                expect(response).toBeDefined();

                expect(zosmfPutFullSpy).toHaveBeenCalledTimes(1);
                expect(zosmfPutFullSpy).toHaveBeenCalledWith(dummySession, {resource: endpoint,
                    reqHeaders,
                    writeData: buffer,
                    dataToReturn: [CLIENT_PROPERTY.response]});
            });
            it("return with proper response when uploading with responseTimeout option", async () => {
                uploadOptions.responseTimeout = 5;
                reqHeaders.push({[ZosmfHeaders.X_IBM_RESPONSE_TIMEOUT]: "5"});

                try {
                    response = await Upload.bufferToDataSet(dummySession, buffer, dsName, uploadOptions);
                } catch (err) {
                    error = err;
                }

                expect(error).toBeUndefined();
                expect(response).toBeDefined();

                expect(zosmfPutFullSpy).toHaveBeenCalledTimes(1);
                expect(zosmfPutFullSpy).toHaveBeenCalledWith(dummySession, {resource: endpoint,
                    reqHeaders,
                    writeData: buffer});
            });
        });
        it("return with proper response when upload dataset with specify volume option", async () => {
            const buffer: Buffer = Buffer.from("testing");
            const endpoint = path.posix.join(ZosFilesConstants.RESOURCE, ZosFilesConstants.RES_DS_FILES, `-(TEST)`, dsName);
            const reqHeaders = [ZosmfHeaders.X_IBM_TEXT, ZosmfHeaders.ACCEPT_ENCODING];
            const uploadOptions: IUploadOptions = {
                volume: "TEST"
            };
            try {
                response = await Upload.bufferToDataSet(dummySession, buffer, dsName, uploadOptions);
            } catch (err) {
                error = err;
            }

            expect(error).toBeUndefined();
            expect(response).toBeDefined();

            expect(zosmfPutFullSpy).toHaveBeenCalledTimes(1);
            expect(zosmfPutFullSpy).toHaveBeenCalledWith(dummySession, {resource: endpoint,
                reqHeaders,
                writeData: buffer});
        });
    });
    describe("streamToDataSet", () => {
        const zosmfPutFullSpy = jest.spyOn(ZosmfRestClient, "putExpectFullResponse");
        const fakeResponseWithEtag = {
            data: Buffer.from(dsName),
            response:{ headers: { etag: etagValue } }
        };
        const inputStream = new Readable();
        inputStream.push("testing");
        inputStream.push(null);

        beforeEach(() => {
            response = undefined;
            error = undefined;

            zosmfPutFullSpy.mockClear();
<<<<<<< HEAD
            zosmfPutFullSpy.mockImplementation(async () => null);
=======
            zosmfPutFullSpy.mockImplementation(async (): Promise<any> => null);
>>>>>>> e01eaf5b
        });

        it("should throw error if data set name is not specified", async () => {
            try {
                response = await Upload.streamToDataSet(dummySession, inputStream, undefined);
            } catch (err) {
                error = err;
            }

            expect(response).toBeUndefined();
            expect(error).toBeDefined();
            expect(error.message).toContain(ZosFilesMessages.missingDatasetName.message);
        });
        it("return error that throw by the ZosmfRestClient", async () => {
            const testError = new ImperativeError({
                msg: "test error"
            });

            zosmfPutFullSpy.mockRejectedValueOnce(testError);

            try {
                response = await Upload.streamToDataSet(dummySession, inputStream, dsName);
            } catch (err) {
                error = err;
            }

            expect(response).toBeUndefined();
            expect(error).toBeDefined();
            expect(error).toBe(testError);
        });
        it("return with proper response when upload stream to a data set", async () => {
            const endpoint = path.posix.join(ZosFilesConstants.RESOURCE, ZosFilesConstants.RES_DS_FILES, dsName);
            const reqHeaders = [ZosmfHeaders.X_IBM_TEXT, ZosmfHeaders.ACCEPT_ENCODING];

            try {
                response = await Upload.streamToDataSet(dummySession, inputStream, dsName);
            } catch (err) {
                error = err;
            }

            expect(error).toBeUndefined();
            expect(response).toBeDefined();

            expect(zosmfPutFullSpy).toHaveBeenCalledTimes(1);
            expect(zosmfPutFullSpy).toHaveBeenCalledWith(dummySession, {resource: endpoint,
                normalizeRequestNewLines: true,
                reqHeaders,
                requestStream: inputStream});
        });
        it("return with proper response when upload stream to a PDS member", async () => {
            const testDsName = `${dsName}(member)`;
            const endpoint = path.posix.join(ZosFilesConstants.RESOURCE, ZosFilesConstants.RES_DS_FILES, testDsName);
            const reqHeaders = [ZosmfHeaders.X_IBM_TEXT, ZosmfHeaders.ACCEPT_ENCODING];

            try {
                response = await Upload.streamToDataSet(dummySession, inputStream, testDsName);
            } catch (err) {
                error = err;
            }

            expect(error).toBeUndefined();
            expect(response).toBeDefined();

            expect(zosmfPutFullSpy).toHaveBeenCalledTimes(1);
            expect(zosmfPutFullSpy).toHaveBeenCalledWith(dummySession, {resource:endpoint,
                normalizeRequestNewLines: true,
                reqHeaders,
                requestStream: inputStream});
        });
        it("return with proper response when upload stream to a data set with optional parameters 1", async () => {
            const uploadOptions: IUploadOptions = {
                binary: true
            };
            const endpoint = path.posix.join(ZosFilesConstants.RESOURCE, ZosFilesConstants.RES_DS_FILES, dsName);
            // TODO:gzip
            // let reqHeaders = [ZosmfHeaders.X_IBM_BINARY, ZosmfHeaders.ACCEPT_ENCODING];
            let reqHeaders = [ZosmfHeaders.X_IBM_BINARY];

            try {
                response = await Upload.streamToDataSet(dummySession, inputStream, dsName, uploadOptions);
            } catch (err) {
                error = err;
            }

            expect(error).toBeUndefined();
            expect(response).toBeDefined();

            expect(zosmfPutFullSpy).toHaveBeenCalledTimes(1);
            expect(zosmfPutFullSpy).toHaveBeenCalledWith(dummySession, {resource: endpoint,
                normalizeRequestNewLines: false,
                reqHeaders,
                requestStream: inputStream});
            zosmfPutFullSpy.mockClear();

            // Unit test for wait option
            uploadOptions.recall = "wait";
            // TODO:gzip
            // reqHeaders = [ZosmfHeaders.X_IBM_BINARY, ZosmfHeaders.ACCEPT_ENCODING, ZosmfHeaders.X_IBM_MIGRATED_RECALL_WAIT];
            reqHeaders = [ZosmfHeaders.X_IBM_BINARY, ZosmfHeaders.X_IBM_MIGRATED_RECALL_WAIT];

            try {
                response = await Upload.streamToDataSet(dummySession, inputStream, dsName, uploadOptions);
            } catch (err) {
                error = err;
            }

            expect(error).toBeUndefined();
            expect(response).toBeDefined();

            expect(zosmfPutFullSpy).toHaveBeenCalledTimes(1);
            expect(zosmfPutFullSpy).toHaveBeenCalledWith(dummySession, {resource: endpoint,
                normalizeRequestNewLines: false,
                reqHeaders,
                requestStream: inputStream});
            zosmfPutFullSpy.mockClear();

            // Unit test for no wait option
            uploadOptions.recall = "nowait";
            // TODO:gzip
            // reqHeaders = [ZosmfHeaders.X_IBM_BINARY, ZosmfHeaders.ACCEPT_ENCODING, ZosmfHeaders.X_IBM_MIGRATED_RECALL_NO_WAIT];
            reqHeaders = [ZosmfHeaders.X_IBM_BINARY, ZosmfHeaders.X_IBM_MIGRATED_RECALL_NO_WAIT];

            try {
                response = await Upload.streamToDataSet(dummySession, inputStream, dsName, uploadOptions);
            } catch (err) {
                error = err;
            }

            expect(error).toBeUndefined();
            expect(response).toBeDefined();

            expect(zosmfPutFullSpy).toHaveBeenCalledTimes(1);
            expect(zosmfPutFullSpy).toHaveBeenCalledWith(dummySession, {resource: endpoint,
                normalizeRequestNewLines: false,
                reqHeaders,
                requestStream: inputStream});
            zosmfPutFullSpy.mockClear();

            // Unit test for no error option
            uploadOptions.recall = "error";
            // TODO:gzip
            // reqHeaders = [ZosmfHeaders.X_IBM_BINARY, ZosmfHeaders.ACCEPT_ENCODING, ZosmfHeaders.X_IBM_MIGRATED_RECALL_ERROR];
            reqHeaders = [ZosmfHeaders.X_IBM_BINARY, ZosmfHeaders.X_IBM_MIGRATED_RECALL_ERROR];

            try {
                response = await Upload.streamToDataSet(dummySession, inputStream, dsName, uploadOptions);
            } catch (err) {
                error = err;
            }

            expect(error).toBeUndefined();
            expect(response).toBeDefined();

            expect(zosmfPutFullSpy).toHaveBeenCalledTimes(1);
            expect(zosmfPutFullSpy).toHaveBeenCalledWith(dummySession, {resource: endpoint,
                normalizeRequestNewLines: false,
                reqHeaders,
                requestStream: inputStream});
            zosmfPutFullSpy.mockClear();

            // Unit test default value
            uploadOptions.recall = "non-existing";
            // TODO:gzip
            // reqHeaders = [ZosmfHeaders.X_IBM_BINARY, ZosmfHeaders.ACCEPT_ENCODING, ZosmfHeaders.X_IBM_MIGRATED_RECALL_NO_WAIT];
            reqHeaders = [ZosmfHeaders.X_IBM_BINARY, ZosmfHeaders.X_IBM_MIGRATED_RECALL_NO_WAIT];

            try {
                response = await Upload.streamToDataSet(dummySession, inputStream, dsName, uploadOptions);
            } catch (err) {
                error = err;
            }

            expect(error).toBeUndefined();
            expect(response).toBeDefined();

            expect(zosmfPutFullSpy).toHaveBeenCalledTimes(1);
            expect(zosmfPutFullSpy).toHaveBeenCalledWith(dummySession, {resource: endpoint,
                normalizeRequestNewLines: false,
                reqHeaders,
                requestStream: inputStream});
            zosmfPutFullSpy.mockClear();

            // Unit test for pass etag option
            uploadOptions.etag = etagValue;
            // TODO:gzip
            // reqHeaders = [ZosmfHeaders.X_IBM_BINARY, ZosmfHeaders.ACCEPT_ENCODING, ZosmfHeaders.X_IBM_MIGRATED_RECALL_NO_WAIT,
            reqHeaders = [ZosmfHeaders.X_IBM_BINARY, ZosmfHeaders.X_IBM_MIGRATED_RECALL_NO_WAIT,
                {"If-Match" : uploadOptions.etag}];

            try {
                response = await Upload.streamToDataSet(dummySession, inputStream, dsName, uploadOptions);
            } catch (err) {
                error = err;
            }

            expect(error).toBeUndefined();
            expect(response).toBeDefined();

            expect(zosmfPutFullSpy).toHaveBeenCalledTimes(1);
            expect(zosmfPutFullSpy).toHaveBeenCalledWith(dummySession, {resource: endpoint,
                normalizeRequestNewLines: false,
                reqHeaders,
                requestStream: inputStream});
            zosmfPutFullSpy.mockClear();
            zosmfPutFullSpy.mockImplementationOnce(async () => fakeResponseWithEtag);

            // Unit test for return etag option
            reqHeaders = [ZosmfHeaders.X_IBM_BINARY,
                // TODO:gzip
                // ZosmfHeaders.ACCEPT_ENCODING,
                ZosmfHeaders.X_IBM_MIGRATED_RECALL_NO_WAIT,
                {"If-Match" : uploadOptions.etag},
                ZosmfHeaders.X_IBM_RETURN_ETAG];
            uploadOptions.returnEtag = true;
            try {
                response = await Upload.streamToDataSet(dummySession, inputStream, dsName, uploadOptions);
            } catch (err) {
                error = err;
            }

            expect(error).toBeUndefined();
            expect(response).toBeDefined();

            expect(zosmfPutFullSpy).toHaveBeenCalledTimes(1);
            expect(zosmfPutFullSpy).toHaveBeenCalledWith(dummySession, {resource: endpoint,
                normalizeRequestNewLines: false,
                reqHeaders,
                requestStream: inputStream,
                dataToReturn: [CLIENT_PROPERTY.response]});
            zosmfPutFullSpy.mockClear();
            zosmfPutFullSpy.mockImplementationOnce(async () => fakeResponseWithEtag);

            // Unit test for responseTimeout
            uploadOptions.responseTimeout = 5;
            reqHeaders = [ZosmfHeaders.X_IBM_BINARY,
                // TODO:gzip
                // ZosmfHeaders.ACCEPT_ENCODING,
                {[ZosmfHeaders.X_IBM_RESPONSE_TIMEOUT]: "5"},
                ZosmfHeaders.X_IBM_MIGRATED_RECALL_NO_WAIT,
                {"If-Match" : uploadOptions.etag},
                ZosmfHeaders.X_IBM_RETURN_ETAG];

            try {
                response = await Upload.streamToDataSet(dummySession, inputStream, dsName, uploadOptions);
            } catch (err) {
                error = err;
            }

            expect(error).toBeUndefined();
            expect(response).toBeDefined();

            expect(zosmfPutFullSpy).toHaveBeenCalledTimes(1);
            expect(zosmfPutFullSpy).toHaveBeenCalledWith(dummySession, {resource: endpoint,
                normalizeRequestNewLines: false,
                reqHeaders,
                requestStream: inputStream,
                dataToReturn: [CLIENT_PROPERTY.response]});
        });
        it("return with proper response when upload stream to a data set with optional parameters 2", async () => {
            const uploadOptions: IUploadOptions = {
                record: true
            };
            const endpoint = path.posix.join(ZosFilesConstants.RESOURCE, ZosFilesConstants.RES_DS_FILES, dsName);
            let reqHeaders = [ZosmfHeaders.X_IBM_RECORD];

            try {
                response = await Upload.streamToDataSet(dummySession, inputStream, dsName, uploadOptions);
            } catch (err) {
                error = err;
            }

            expect(error).toBeUndefined();
            expect(response).toBeDefined();

            expect(zosmfPutFullSpy).toHaveBeenCalledTimes(1);
            expect(zosmfPutFullSpy).toHaveBeenCalledWith(dummySession, {resource: endpoint,
                normalizeRequestNewLines: false,
                reqHeaders,
                requestStream: inputStream});
            zosmfPutFullSpy.mockClear();

            // Unit test for wait option
            uploadOptions.recall = "wait";
            reqHeaders = [ZosmfHeaders.X_IBM_RECORD, ZosmfHeaders.X_IBM_MIGRATED_RECALL_WAIT];

            try {
                response = await Upload.streamToDataSet(dummySession, inputStream, dsName, uploadOptions);
            } catch (err) {
                error = err;
            }

            expect(error).toBeUndefined();
            expect(response).toBeDefined();

            expect(zosmfPutFullSpy).toHaveBeenCalledTimes(1);
            expect(zosmfPutFullSpy).toHaveBeenCalledWith(dummySession, {resource: endpoint,
                normalizeRequestNewLines: false,
                reqHeaders,
                requestStream: inputStream});
            zosmfPutFullSpy.mockClear();

            // Unit test for no wait option
            uploadOptions.recall = "nowait";
            reqHeaders = [ZosmfHeaders.X_IBM_RECORD, ZosmfHeaders.X_IBM_MIGRATED_RECALL_NO_WAIT];

            try {
                response = await Upload.streamToDataSet(dummySession, inputStream, dsName, uploadOptions);
            } catch (err) {
                error = err;
            }

            expect(error).toBeUndefined();
            expect(response).toBeDefined();

            expect(zosmfPutFullSpy).toHaveBeenCalledTimes(1);
            expect(zosmfPutFullSpy).toHaveBeenCalledWith(dummySession, {resource: endpoint,
                normalizeRequestNewLines: false,
                reqHeaders,
                requestStream: inputStream});
            zosmfPutFullSpy.mockClear();

            // Unit test for no error option
            uploadOptions.recall = "error";
            reqHeaders = [ZosmfHeaders.X_IBM_RECORD, ZosmfHeaders.X_IBM_MIGRATED_RECALL_ERROR];

            try {
                response = await Upload.streamToDataSet(dummySession, inputStream, dsName, uploadOptions);
            } catch (err) {
                error = err;
            }

            expect(error).toBeUndefined();
            expect(response).toBeDefined();

            expect(zosmfPutFullSpy).toHaveBeenCalledTimes(1);
            expect(zosmfPutFullSpy).toHaveBeenCalledWith(dummySession, {resource: endpoint,
                normalizeRequestNewLines: false,
                reqHeaders,
                requestStream: inputStream});
            zosmfPutFullSpy.mockClear();

            // Unit test default value
            uploadOptions.recall = "non-existing";
            reqHeaders = [ZosmfHeaders.X_IBM_RECORD, ZosmfHeaders.X_IBM_MIGRATED_RECALL_NO_WAIT];

            try {
                response = await Upload.streamToDataSet(dummySession, inputStream, dsName, uploadOptions);
            } catch (err) {
                error = err;
            }

            expect(error).toBeUndefined();
            expect(response).toBeDefined();

            expect(zosmfPutFullSpy).toHaveBeenCalledTimes(1);
            expect(zosmfPutFullSpy).toHaveBeenCalledWith(dummySession, {resource: endpoint,
                normalizeRequestNewLines: false,
                reqHeaders,
                requestStream: inputStream});
            zosmfPutFullSpy.mockClear();

            // Unit test for pass etag option
            uploadOptions.etag = etagValue;
            reqHeaders = [ZosmfHeaders.X_IBM_RECORD, ZosmfHeaders.X_IBM_MIGRATED_RECALL_NO_WAIT,
                {"If-Match" : uploadOptions.etag}];

            try {
                response = await Upload.streamToDataSet(dummySession, inputStream, dsName, uploadOptions);
            } catch (err) {
                error = err;
            }

            expect(error).toBeUndefined();
            expect(response).toBeDefined();

            expect(zosmfPutFullSpy).toHaveBeenCalledTimes(1);
            expect(zosmfPutFullSpy).toHaveBeenCalledWith(dummySession, {resource: endpoint,
                normalizeRequestNewLines: false,
                reqHeaders,
                requestStream: inputStream});
            zosmfPutFullSpy.mockClear();
            zosmfPutFullSpy.mockImplementationOnce(async () => fakeResponseWithEtag);

            // Unit test for return etag option
            reqHeaders = [ZosmfHeaders.X_IBM_RECORD,
                ZosmfHeaders.X_IBM_MIGRATED_RECALL_NO_WAIT,
                {"If-Match" : uploadOptions.etag},
                ZosmfHeaders.X_IBM_RETURN_ETAG];
            uploadOptions.returnEtag = true;
            try {
                response = await Upload.streamToDataSet(dummySession, inputStream, dsName, uploadOptions);
            } catch (err) {
                error = err;
            }

            expect(error).toBeUndefined();
            expect(response).toBeDefined();

            expect(zosmfPutFullSpy).toHaveBeenCalledTimes(1);
            expect(zosmfPutFullSpy).toHaveBeenCalledWith(dummySession, {resource: endpoint,
                normalizeRequestNewLines: false,
                reqHeaders,
                requestStream: inputStream,
                dataToReturn: [CLIENT_PROPERTY.response]});
            zosmfPutFullSpy.mockClear();
            zosmfPutFullSpy.mockImplementationOnce(async () => fakeResponseWithEtag);

            // Unit test for responseTimeout
            uploadOptions.responseTimeout = 5;
            reqHeaders = [ZosmfHeaders.X_IBM_RECORD,
                {[ZosmfHeaders.X_IBM_RESPONSE_TIMEOUT]: "5"},
                ZosmfHeaders.X_IBM_MIGRATED_RECALL_NO_WAIT,
                {"If-Match" : uploadOptions.etag},
                ZosmfHeaders.X_IBM_RETURN_ETAG];

            try {
                response = await Upload.streamToDataSet(dummySession, inputStream, dsName, uploadOptions);
            } catch (err) {
                error = err;
            }

            expect(error).toBeUndefined();
            expect(response).toBeDefined();

            expect(zosmfPutFullSpy).toHaveBeenCalledTimes(1);
            expect(zosmfPutFullSpy).toHaveBeenCalledWith(dummySession, {resource: endpoint,
                normalizeRequestNewLines: false,
                reqHeaders,
                requestStream: inputStream,
                dataToReturn: [CLIENT_PROPERTY.response]});
        });
        it("return with proper response when upload dataset with specify volume option", async () => {
            const endpoint = path.posix.join(ZosFilesConstants.RESOURCE, ZosFilesConstants.RES_DS_FILES, `-(TEST)`, dsName);
            const reqHeaders = [ZosmfHeaders.X_IBM_TEXT, ZosmfHeaders.ACCEPT_ENCODING];
            const uploadOptions: IUploadOptions = {
                volume: "TEST"
            };
            try {
                response = await Upload.streamToDataSet(dummySession, inputStream, dsName, uploadOptions);
            } catch (err) {
                error = err;
            }

            expect(error).toBeUndefined();
            expect(response).toBeDefined();

            expect(zosmfPutFullSpy).toHaveBeenCalledTimes(1);
            expect(zosmfPutFullSpy).toHaveBeenCalledWith(dummySession, {resource: endpoint,
                normalizeRequestNewLines: true,
                reqHeaders,
                requestStream: inputStream});
        });

        it("should allow uploading a data set with encoding", async () => {
            const buffer: Buffer = Buffer.from("testing");
            const endpoint = path.posix.join(ZosFilesConstants.RESOURCE, ZosFilesConstants.RES_DS_FILES, dsName);
            const reqHeaders = [{ "X-IBM-Data-Type": "text;fileEncoding=285" }, ZosmfHeaders.ACCEPT_ENCODING];
            const uploadOptions: IUploadOptions = {
                encoding: "285"
            };
            try {
                response = await Upload.bufferToDataSet(dummySession, buffer, dsName, uploadOptions);
            } catch (err) {
                error = err;
            }

            expect(error).toBeUndefined();
            expect(response).toBeDefined();

            expect(zosmfPutFullSpy).toHaveBeenCalledTimes(1);
            expect(zosmfPutFullSpy).toHaveBeenCalledWith(dummySession, {resource: endpoint,
                reqHeaders,
                writeData: buffer});
        });
    });
    describe("pathToDataSet", () => {
        const listDatasetSpy = jest.spyOn(List, "dataSet");
        const getFileListSpy = jest.spyOn(ZosFilesUtils, "getFileListFromPath");
        const readFileSpy = jest.spyOn(fs, "readFileSync");
        const writeZosmfDatasetSpy = jest.spyOn(Upload, "streamToDataSet");
        const isDirSpy = jest.spyOn(IO, "isDir");
        IO.createReadStream = jest.fn();
        ZosmfRestClient.putStreamedRequestOnly = jest.fn();

        beforeEach(() => {
            response = undefined;
            error = undefined;
            listDatasetSpy.mockClear();
            getFileListSpy.mockClear();
            readFileSpy.mockClear();
            readFileSpy.mockReturnValue(Buffer.from("buffer"));
            writeZosmfDatasetSpy.mockClear();
            writeZosmfDatasetSpy.mockReset();
            isDirSpy.mockClear();
        });

        it("should throw error when inputPath is not defined", async () => {
            try {
                response = await Upload.pathToDataSet(dummySession, undefined, dsName);
            } catch (err) {
                error = err;
            }

            expect(response).toBeUndefined();
            expect(error).toBeDefined();
        });
        it("should throw error when dataSet name is not defined", async () => {
            try {
                response = await Upload.pathToDataSet(dummySession, "dummyPath", undefined);
            } catch (err) {
                error = err;
            }

            expect(response).toBeUndefined();
            expect(error).toBeDefined();
            expect(error.message).toContain(ZosFilesMessages.missingDatasetName.message);

            try {
                response = await Upload.pathToDataSet(dummySession, "dummyPath", "");
            } catch (err) {
                error = err;
            }

            expect(response).toBeUndefined();
            expect(error).toBeDefined();
            expect(error.message).toContain(ZosFilesMessages.missingDatasetName.message);
        });
        it("should throw error when dataSet name contain masking character", async () => {
            try {
                response = await Upload.pathToDataSet(dummySession, "dummyPath", "TESTING%");
            } catch (err) {
                error = err;
            }

            expect(response).toBeUndefined();
            expect(error).toBeDefined();
            expect(error.message).toContain(ZosFilesMessages.unsupportedMaskingInDataSetName.message);
        });
        it("should throw error when List.dataSet failed", async () => {
            const mockFileList = ["file1"];
            const mockError = new ImperativeError({
                msg: "mock error"
            });
            listDatasetSpy.mockRejectedValueOnce(mockError);
            getFileListSpy.mockReturnValueOnce(mockFileList);

            try {
                response = await Upload.pathToDataSet(dummySession, "dummyPath", dsName);
            } catch (err) {
                error = err;
            }

            expect(response).toBeUndefined();
            expect(error).toBeDefined();
            expect(error).toBe(mockError);
        });
        it("should throw error when trying to upload a directory to a data set member", async () => {
            const mockFileList = ["file1"];
            const pdsMem = `${dsName}(MEMBER)`;
            getFileListSpy.mockReturnValueOnce(mockFileList);
            writeZosmfDatasetSpy.mockResolvedValueOnce({
                success: true,
                commandResponse: "dummy"
            });
            isDirSpy.mockReturnValueOnce(true);

            try {
                response = await Upload.pathToDataSet(dummySession, "dummyPath", pdsMem);
            } catch (err) {
                error = err;
            }

            expect(response).toBeUndefined();
            expect(error).toBeDefined();
            expect(error.message).toContain(ZosFilesMessages.uploadDirectoryToDatasetMember.message);
        });
        it("should throw error when trying to upload multiple files to a PS data set", async () => {
            const mockFileList = ["file1", "file2"];
            const mockListResponse: IZosFilesResponse = {
                success: true,
                commandResponse: "dummy response",
                apiResponse: {
                    items: [{
                        dsname: dsName,
                        dsorg: "PS"
                    }],
                    returnedRows: 1
                }
            };
            listDatasetSpy.mockResolvedValueOnce(mockListResponse);
            getFileListSpy.mockReturnValueOnce(mockFileList);
            writeZosmfDatasetSpy.mockResolvedValueOnce({
                success: true,
                commandResponse: "dummy"
            });
            writeZosmfDatasetSpy.mockResolvedValueOnce({
                success: true,
                commandResponse: "dummy"
            });

            try {
                response = await Upload.pathToDataSet(dummySession, "dummyPath", dsName);
            } catch (err) {
                error = err;
            }

            expect(error).toBeDefined();
            expect(response).toBeUndefined();
            expect(error.message).toContain(ZosFilesMessages.uploadDirectoryToPhysicalSequentialDataSet.message);
        });
        it("should return information when successfully uploaded multiple files", async () => {
            const mockFileList = ["file1", "file2"];
            const mockListResponse: IZosFilesResponse = {
                success: true,
                commandResponse: "dummy response",
                apiResponse: {
                    items: [{
                        dsname: dsName,
                        dsorg: "PO"
                    }],
                    returnedRows: 1
                }
            };
            listDatasetSpy.mockResolvedValueOnce(mockListResponse);
            getFileListSpy.mockReturnValueOnce(mockFileList);
            writeZosmfDatasetSpy.mockResolvedValueOnce({
                success: true,
                commandResponse: "dummy"
            });
            writeZosmfDatasetSpy.mockResolvedValueOnce({
                success: true,
                commandResponse: "dummy"
            });

            try {
                response = await Upload.pathToDataSet(dummySession, "dummyPath", dsName);
            } catch (err) {
                error = err;
            }

            expect(error).toBeUndefined();
            expect(response).toBeDefined();
            expect(response.success).toBeTruthy();
            expect(response.apiResponse[0].success).toBeTruthy();
            expect(response.apiResponse[1].success).toBeTruthy();
        });
        it("should return information when successfully uploaded multiple files with responseTimeout", async () => {
            const mockFileList = ["file1", "file2"];
            const mockListResponse: IZosFilesResponse = {
                success: true,
                commandResponse: "dummy response",
                apiResponse: {
                    items: [{
                        dsname: dsName,
                        dsorg: "PO"
                    }],
                    returnedRows: 1
                }
            };
            listDatasetSpy.mockResolvedValueOnce(mockListResponse);
            getFileListSpy.mockReturnValueOnce(mockFileList);
            writeZosmfDatasetSpy.mockResolvedValueOnce({
                success: true,
                commandResponse: "dummy"
            });
            writeZosmfDatasetSpy.mockResolvedValueOnce({
                success: true,
                commandResponse: "dummy"
            });

            try {
                response = await Upload.pathToDataSet(dummySession, "dummyPath", dsName, {responseTimeout:5});
            } catch (err) {
                error = err;
            }

            expect(error).toBeUndefined();
            expect(response).toBeDefined();
            expect(response.success).toBeTruthy();
            expect(response.apiResponse[0].success).toBeTruthy();
            expect(response.apiResponse[1].success).toBeTruthy();
        });
        it("should return information when successfully uploaded a files", async () => {
            const mockFileList = ["file1"];
            const mockListResponse: IZosFilesResponse = {
                success: true,
                commandResponse: "dummy response",
                apiResponse: {
                    items: [{
                        dsname: dsName,
                        dsorg: "PS"
                    }],
                    returnedRows: 1
                }
            };
            listDatasetSpy.mockResolvedValueOnce(mockListResponse);
            getFileListSpy.mockReturnValueOnce(mockFileList);
            writeZosmfDatasetSpy.mockResolvedValueOnce({
                success: true,
                commandResponse: "dummy"
            });

            try {
                response = await Upload.pathToDataSet(dummySession, "dummyPath", dsName);
            } catch (err) {
                error = err;
            }

            expect(error).toBeUndefined();
            expect(response).toBeDefined();
            expect(response.success).toBeTruthy();
            expect(response.apiResponse[0].success).toBeTruthy();
        });
        it("should return etag when requested", async () => {
            const mockFileList = ["file1"];
            const mockListResponse: IZosFilesResponse = {
                success: true,
                commandResponse: "dummy response",
                apiResponse: {
                    items: [{
                        dsname: dsName,
                        dsorg: "PS"
                    }],
                    returnedRows: 1
                }
            };
            listDatasetSpy.mockResolvedValueOnce(mockListResponse);
            getFileListSpy.mockReturnValueOnce(mockFileList);
            writeZosmfDatasetSpy.mockResolvedValueOnce({
                success: true,
                commandResponse: "dummy",
                apiResponse: {
                    etag: etagValue
                }
            });
            const uploadOptions: IUploadOptions = {
                returnEtag: true
            };

            try {
                response = await Upload.pathToDataSet(dummySession, "dummyPath", dsName, uploadOptions);
            } catch (err) {
                error = err;
            }
            expect(error).toBeUndefined();
            expect(response).toBeDefined();
            expect(response.success).toBeTruthy();
            expect(response.apiResponse[0].success).toBeTruthy();
            expect(response.apiResponse[0].etag).toBeDefined();
            expect(response.apiResponse[0].etag).toEqual(etagValue);
        });
        it("should return information when successfully uploaded to a PDS member", async () => {
            const mockFileList = ["file1"];
            const pdsMem = `${dsName}(MEMBER)`;
            const mockListResponse: IZosFilesResponse = {
                success: true,
                commandResponse: "dummy response",
                apiResponse: {
                    items: [{
                        dsname: dsName,
                        dsorg: "PO"
                    }],
                    returnedRows: 1
                }
            };
            listDatasetSpy.mockResolvedValueOnce(mockListResponse);
            getFileListSpy.mockReturnValueOnce(mockFileList);
            writeZosmfDatasetSpy.mockResolvedValueOnce({
                success: true,
                commandResponse: "dummy"
            });
            isDirSpy.mockReturnValueOnce(false);

            try {
                response = await Upload.pathToDataSet(dummySession, "dummyPath", pdsMem);
            } catch (err) {
                error = err;
            }

            expect(error).toBeUndefined();
            expect(response).toBeDefined();
            expect(response.success).toBeTruthy();
            expect(response.apiResponse[0].success).toBeTruthy();
        });
        it("should return information when an error encountered during uploaded multiple files", async () => {
            const mockFileList = ["file1", "file2"];
            const mockListResponse: IZosFilesResponse = {
                success: true,
                commandResponse: "dummy response",
                apiResponse: {
                    items: [{
                        dsname: dsName,
                        dsorg: "PO"
                    }],
                    returnedRows: 1
                }
            };
            listDatasetSpy.mockResolvedValueOnce(mockListResponse);
            getFileListSpy.mockReturnValueOnce(mockFileList);
            writeZosmfDatasetSpy.mockResolvedValueOnce({
                success: true,
                commandResponse: "dummy"
            });
            writeZosmfDatasetSpy.mockRejectedValueOnce(new ImperativeError({
                msg: "dummy error"
            }));

            try {
                response = await Upload.pathToDataSet(dummySession, "dummyPath", dsName);
            } catch (err) {
                error = err;
            }

            expect(error).toBeUndefined();
            expect(response).toBeDefined();
            expect(response.success).toBeFalsy();
            expect(response.apiResponse[0].success).toBeTruthy();
            expect(response.apiResponse[1].success).toBeFalsy();
        });
        it("should return information on the non uploaded files when an error encountered during uploaded multiple files", async () => {
            const mockFileList = ["file1", "file2", "file3"];
            const mockListResponse: IZosFilesResponse = {
                success: true,
                commandResponse: "dummy response",
                apiResponse: {
                    items: [{
                        dsname: dsName,
                        dsorg: "PO"
                    }],
                    returnedRows: 1
                }
            };
            listDatasetSpy.mockResolvedValueOnce(mockListResponse);
            getFileListSpy.mockReturnValueOnce(mockFileList);
            writeZosmfDatasetSpy.mockResolvedValueOnce({
                success: true,
                commandResponse: "dummy"
            });
            writeZosmfDatasetSpy.mockRejectedValueOnce(new ImperativeError({
                msg: "dummy error"
            }));

            try {
                response = await Upload.pathToDataSet(dummySession, "dummyPath", dsName);
            } catch (err) {
                error = err;
            }

            expect(error).toBeUndefined();
            expect(response).toBeDefined();
            expect(response.success).toBeFalsy();
            expect(response.apiResponse[0].success).toBeTruthy();
            expect(response.apiResponse[1].success).toBeFalsy();
            expect(response.apiResponse[2].success).toBe(undefined);
        });
    });

    describe("bufferToUssFile", () => {
        const zosmfExpectSpy = jest.spyOn(ZosmfRestClient, "putExpectString");
        let USSresponse: string;
        beforeEach(() => {
            USSresponse = undefined;
            error = undefined;
            zosmfExpectSpy.mockClear();
<<<<<<< HEAD
            zosmfExpectSpy.mockImplementation(async () => null);
=======
            zosmfExpectSpy.mockImplementation(async (): Promise<any> => null);
>>>>>>> e01eaf5b
        });

        it("should throw an error if USS file name is not specified", async () => {
            try {
                USSresponse = await Upload.bufferToUssFile(dummySession, undefined, Buffer.from("testing"));
            } catch (err) {
                error = err;
            }

            expect(USSresponse).toBeUndefined();
            expect(error).toBeDefined();
            expect(error.message).toContain(ZosFilesMessages.missingUSSFileName.message);
        });
        it("return error that throw by the ZosmfRestClient", async () => {
            const testError = new ImperativeError({
                msg: "test error"
            });

            zosmfExpectSpy.mockRejectedValueOnce(testError);

            try {
                USSresponse = await Upload.bufferToUssFile(dummySession, dsName, Buffer.from("testing"));
            } catch (err) {
                error = err;
            }

            expect(USSresponse).toBeUndefined();
            expect(error).toBeDefined();
            expect(error).toBe(testError);
        });
        it("return error that thrown when the 'record' option is specified", async () => {
            const record = true;

            try {
                USSresponse = await Upload.bufferToUssFile(dummySession, dsName, Buffer.from("testing"), {record});
            } catch (err) {
                error = err;
            }

            expect(USSresponse).toBeUndefined();
            expect(error).toBeDefined();
            expect(error.message).toContain(ZosFilesMessages.unsupportedDataType.message);
        });
        it("return with proper response when upload USS file", async () => {
            const data: Buffer = Buffer.from("testing");
            const endpoint = path.posix.join(ZosFilesConstants.RESOURCE, ZosFilesConstants.RES_USS_FILES, dsName);
            const headers = [ZosmfHeaders.X_IBM_TEXT, ZosmfHeaders.TEXT_PLAIN, ZosmfHeaders.ACCEPT_ENCODING];

            try {
                USSresponse = await Upload.bufferToUssFile(dummySession, dsName, data);
            } catch (err) {
                error = err;
            }

            expect(error).toBeUndefined();
            expect(USSresponse).toBeDefined();

            expect(zosmfExpectSpy).toHaveBeenCalledTimes(1);
            expect(zosmfExpectSpy).toHaveBeenCalledWith(dummySession, endpoint, headers, data);
        });
        it("return with proper response when upload USS file with responseTimeout", async () => {
            const data: Buffer = Buffer.from("testing");
            const responseTimeout = 5;
            const endpoint = path.posix.join(ZosFilesConstants.RESOURCE, ZosFilesConstants.RES_USS_FILES, dsName);
            const headers = [ZosmfHeaders.X_IBM_TEXT, ZosmfHeaders.TEXT_PLAIN, ZosmfHeaders.ACCEPT_ENCODING,
                {[ZosmfHeaders.X_IBM_RESPONSE_TIMEOUT]: "5"}];

            try {
                USSresponse = await Upload.bufferToUssFile(dummySession, dsName, data, {
                    binary: false,
                    localEncoding: undefined,
                    etag: undefined,
                    returnEtag: false,
                    responseTimeout
                });
            } catch (err) {
                error = err;
            }

            expect(error).toBeUndefined();
            expect(USSresponse).toBeDefined();

            expect(zosmfExpectSpy).toHaveBeenCalledTimes(1);
            expect(zosmfExpectSpy).toHaveBeenCalledWith(dummySession, endpoint, headers, data);
        });
        it("return with proper response when upload USS file in binary", async () => {
            const data: Buffer = Buffer.from("testing");
            const endpoint = path.posix.join(ZosFilesConstants.RESOURCE, ZosFilesConstants.RES_USS_FILES, dsName);
            const headers = [ZosmfHeaders.OCTET_STREAM, ZosmfHeaders.X_IBM_BINARY, ZosmfHeaders.ACCEPT_ENCODING];

            try {
                USSresponse = await Upload.bufferToUssFile(dummySession, dsName, data, { binary: true });
            } catch (err) {
                error = err;
            }

            expect(error).toBeUndefined();
            expect(USSresponse).toBeDefined();

            expect(zosmfExpectSpy).toHaveBeenCalledTimes(1);
            expect(zosmfExpectSpy).toHaveBeenCalledWith(dummySession, endpoint, headers, data);
        });
        it("return with proper response when upload USS file with Etag", async () => {
            const data: Buffer = Buffer.from("testing");
            const endpoint = path.posix.join(ZosFilesConstants.RESOURCE, ZosFilesConstants.RES_USS_FILES, dsName);
            const headers = [ZosmfHeaders.X_IBM_TEXT, ZosmfHeaders.TEXT_PLAIN, ZosmfHeaders.ACCEPT_ENCODING, {"If-Match": etagValue}];

            try {
                USSresponse = await Upload.bufferToUssFile(dummySession, dsName, data, {
                    binary: false,
                    localEncoding: undefined,
                    etag: etagValue
                });
            } catch (err) {
                error = err;
            }

            expect(error).toBeUndefined();
            expect(USSresponse).toBeDefined();

            expect(zosmfExpectSpy).toHaveBeenCalledTimes(1);
            expect(zosmfExpectSpy).toHaveBeenCalledWith(dummySession, endpoint, headers, data);
        });
        it("should set local encoding if specified", async () => {
            const data: Buffer = Buffer.from("testing");
            const endpoint = path.posix.join(ZosFilesConstants.RESOURCE, ZosFilesConstants.RES_USS_FILES, dsName);
            const headers = [ZosmfHeaders.X_IBM_TEXT, {"Content-Type": "UCS-2"}, ZosmfHeaders.ACCEPT_ENCODING];

            try {
                USSresponse = await Upload.bufferToUssFile(dummySession, dsName, data, {
                    binary: false,
                    localEncoding: "UCS-2"
                });
            } catch (err) {
                error = err;
            }

            expect(error).toBeUndefined();
            expect(USSresponse).toBeDefined();

            expect(zosmfExpectSpy).toHaveBeenCalledTimes(1);
            expect(zosmfExpectSpy).toHaveBeenCalledWith(dummySession, endpoint, headers, data);
        });
    });

    describe("streamToUssFile", () => {
        let USSresponse: IZosFilesResponse;
        const zosmfExpectFullSpy = jest.spyOn(ZosmfRestClient, "putExpectFullResponse");
<<<<<<< HEAD
        const chtagSpy = jest.spyOn(Utilities, "chtag");
        const fakeResponseWithEtag = {data: dsName, response:{headers:{etag: etagValue}}};
=======
        const fakeResponseWithEtag = {
            data: Buffer.from(dsName),
            response: { headers: { etag: etagValue } }
        };
>>>>>>> e01eaf5b
        const inputStream = new Readable();
        inputStream.push("testing");
        inputStream.push(null);

        beforeEach(() => {
            USSresponse = undefined;
            error = undefined;

            zosmfExpectFullSpy.mockClear();
<<<<<<< HEAD
            zosmfExpectFullSpy.mockImplementation(async () => null);
            chtagSpy.mockClear();
            chtagSpy.mockImplementation(async () => null);
=======
            zosmfExpectFullSpy.mockImplementation(async (): Promise<any> => null);
>>>>>>> e01eaf5b
        });

        afterAll(() => {
            zosmfExpectFullSpy.mockRestore();
            chtagSpy.mockRestore();
        });

        it("should throw an error if USS file name is not specified", async () => {
            try {
                USSresponse = await Upload.streamToUssFile(dummySession, undefined, inputStream);
            } catch (err) {
                error = err;
            }

            expect(USSresponse).toBeUndefined();
            expect(error).toBeDefined();
            expect(error.message).toContain(ZosFilesMessages.missingUSSFileName.message);
        });
        it("return error that is thrown by the ZosmfRestClient", async () => {
            const testError = new ImperativeError({
                msg: "test error"
            });

            zosmfExpectFullSpy.mockRejectedValueOnce(testError);

            try {
                USSresponse = await Upload.streamToUssFile(dummySession, dsName, inputStream);
            } catch (err) {
                error = err;
            }

            expect(USSresponse).toBeUndefined();
            expect(error).toBeDefined();
            expect(error).toBe(testError);
        });
        it("return with proper response when upload USS file", async () => {
            const endpoint = path.posix.join(ZosFilesConstants.RESOURCE, ZosFilesConstants.RES_USS_FILES, dsName);
            const reqHeaders = [ZosmfHeaders.X_IBM_TEXT, ZosmfHeaders.TEXT_PLAIN, ZosmfHeaders.ACCEPT_ENCODING];

            try {
                USSresponse = await Upload.streamToUssFile(dummySession, dsName, inputStream);
            } catch (err) {
                error = err;
            }

            expect(error).toBeUndefined();
            expect(USSresponse).toBeDefined();
            expect(USSresponse.success).toBeTruthy();

            expect(zosmfExpectFullSpy).toHaveBeenCalledTimes(1);
            expect(zosmfExpectFullSpy).toHaveBeenCalledWith(dummySession, {resource: endpoint,
                reqHeaders,
                requestStream: inputStream,
                normalizeRequestNewLines: true});
            expect(chtagSpy).toHaveBeenCalledTimes(0);
        });
        it("return with proper response when upload USS file with responseTimeout", async () => {
            const endpoint = path.posix.join(ZosFilesConstants.RESOURCE, ZosFilesConstants.RES_USS_FILES, dsName);
            const reqHeaders = [ZosmfHeaders.X_IBM_TEXT, ZosmfHeaders.TEXT_PLAIN, ZosmfHeaders.ACCEPT_ENCODING,
                {[ZosmfHeaders.X_IBM_RESPONSE_TIMEOUT]: "5"}];

            try {
                USSresponse = await Upload.streamToUssFile(dummySession, dsName, inputStream, {responseTimeout: 5});
            } catch (err) {
                error = err;
            }

            expect(error).toBeUndefined();
            expect(USSresponse).toBeDefined();
            expect(USSresponse.success).toBeTruthy();

            expect(zosmfExpectFullSpy).toHaveBeenCalledTimes(1);
            expect(zosmfExpectFullSpy).toHaveBeenCalledWith(dummySession, {resource: endpoint,
                reqHeaders,
                requestStream: inputStream,
                normalizeRequestNewLines: true});
            expect(chtagSpy).toHaveBeenCalledTimes(0);
        });
        it("return with proper response when upload USS file in binary", async () => {
            const endpoint = path.posix.join(ZosFilesConstants.RESOURCE, ZosFilesConstants.RES_USS_FILES, dsName);
            const reqHeaders = [ZosmfHeaders.OCTET_STREAM, ZosmfHeaders.X_IBM_BINARY, ZosmfHeaders.ACCEPT_ENCODING];

            try {
                USSresponse = await Upload.streamToUssFile(dummySession, dsName, inputStream, {binary: true});
            } catch (err) {
                error = err;
            }

            expect(error).toBeUndefined();
            expect(USSresponse).toBeDefined();
            expect(USSresponse.success).toBeTruthy();

            expect(zosmfExpectFullSpy).toHaveBeenCalledTimes(1);
            expect(zosmfExpectFullSpy).toHaveBeenCalledWith(dummySession, {
                resource: endpoint,
                reqHeaders,
                requestStream: inputStream,
                normalizeRequestNewLines: false});
            expect(chtagSpy).toHaveBeenCalledTimes(1);
            expect(chtagSpy).toHaveBeenCalledWith(dummySession, dsName, Tag.BINARY);
        });
        it("return with proper response when upload USS file with Etag", async () => {
            const endpoint = path.posix.join(ZosFilesConstants.RESOURCE, ZosFilesConstants.RES_USS_FILES, dsName);
            const reqHeaders = [ZosmfHeaders.X_IBM_TEXT, ZosmfHeaders.TEXT_PLAIN, ZosmfHeaders.ACCEPT_ENCODING, {"If-Match": etagValue}];

            try {
                USSresponse = await Upload.streamToUssFile(dummySession, dsName, inputStream, {etag: etagValue});
            } catch (err) {
                error = err;
            }

            expect(error).toBeUndefined();
            expect(USSresponse).toBeDefined();
            expect(USSresponse.success).toBeTruthy();

            expect(zosmfExpectFullSpy).toHaveBeenCalledTimes(1);
            expect(zosmfExpectFullSpy).toHaveBeenCalledWith(dummySession, {
                resource: endpoint,
                reqHeaders,
                requestStream: inputStream,
                normalizeRequestNewLines: true});
            expect(chtagSpy).toHaveBeenCalledTimes(0);
        });
        it("return with proper response when upload USS file and request Etag back", async () => {
            const endpoint = path.posix.join(ZosFilesConstants.RESOURCE, ZosFilesConstants.RES_USS_FILES, dsName);
<<<<<<< HEAD
            const reqHeaders = [ZosmfHeaders.X_IBM_TEXT, ZosmfHeaders.TEXT_PLAIN, ZosmfHeaders.ACCEPT_ENCODING, ZosmfHeaders.X_IBM_RETURN_ETAG];
            zosmfExpectFullSpy.mockImplementationOnce(() => fakeResponseWithEtag);
=======
            const reqHeaders = [ZosmfHeaders.TEXT_PLAIN, ZosmfHeaders.ACCEPT_ENCODING, ZosmfHeaders.X_IBM_RETURN_ETAG];
            zosmfExpectFullSpy.mockImplementationOnce(async () => fakeResponseWithEtag);
>>>>>>> e01eaf5b
            try {
                USSresponse = await Upload.streamToUssFile(dummySession, dsName, inputStream, {returnEtag: true});
            } catch (err) {
                error = err;
            }

            expect(error).toBeUndefined();
            expect(USSresponse).toBeDefined();
            expect(USSresponse.success).toBeTruthy();
            expect(USSresponse.apiResponse.etag).toBeDefined();
            expect(USSresponse.apiResponse.etag).toEqual(etagValue);

            expect(zosmfExpectFullSpy).toHaveBeenCalledTimes(1);
            expect(zosmfExpectFullSpy).toHaveBeenCalledWith(dummySession, {
                resource: endpoint,
                reqHeaders,
                requestStream: inputStream,
                normalizeRequestNewLines: true,
                dataToReturn: [CLIENT_PROPERTY.response]});
            expect(chtagSpy).toHaveBeenCalledTimes(0);
        });
        it("should set local encoding if specified", async () => {
            const endpoint = path.posix.join(ZosFilesConstants.RESOURCE, ZosFilesConstants.RES_USS_FILES, dsName);
            const reqHeaders = [ZosmfHeaders.X_IBM_TEXT, {"Content-Type": "UCS-2"}, ZosmfHeaders.ACCEPT_ENCODING];

            try {
                USSresponse = await Upload.streamToUssFile(dummySession, dsName, inputStream, {localEncoding: "UCS-2"});
            } catch (err) {
                error = err;
            }

            expect(error).toBeUndefined();
            expect(USSresponse).toBeDefined();

            expect(zosmfExpectFullSpy).toHaveBeenCalledTimes(1);
            expect(zosmfExpectFullSpy).toHaveBeenCalledWith(dummySession, {
                resource: endpoint,
                reqHeaders,
                requestStream: inputStream,
                normalizeRequestNewLines: true});
            expect(chtagSpy).toHaveBeenCalledTimes(0);
        });
    });

    describe("fileToUssFile", () => {
        let USSresponse: IZosFilesResponse;
        const createReadStreamSpy = jest.spyOn(IO, "createReadStream");
        const streamToUssFileSpy = jest.spyOn(Upload, "streamToUssFile");
        const lstatSpy = jest.spyOn(fs, "lstat");
        const inputFile = "/path/to/file1.txt";

        beforeEach(() => {
            USSresponse = undefined;
            error = undefined;

            createReadStreamSpy.mockReset();
<<<<<<< HEAD
            createReadStreamSpy.mockImplementation(async () => null);

            streamToUssFileSpy.mockReset();
            streamToUssFileSpy.mockImplementation(async () => null);

            lstatSpy.mockClear();
            lstatSpy.mockImplementation((somePath, callback) => {
=======
            createReadStreamSpy.mockImplementation((): any => null);

            streamToUssFileSpy.mockReset();
            streamToUssFileSpy.mockImplementation(async (): Promise<any> => null);

            lsStatSpy.mockClear();
            lsStatSpy.mockImplementation((somePath, callback: any) => {
>>>>>>> e01eaf5b
                callback(null, {isFile: () => true});
            });
        });

        it("should throw an error if local file name is not specified", async () => {
            try {
                USSresponse = await Upload.fileToUssFile(dummySession, undefined, "file");
            } catch (err) {
                error = err;
            }

            expect(USSresponse).toBeUndefined();
            expect(error).toBeDefined();
            expect(error.message).toContain(ZosFilesMessages.missingInputFile.message);
        });
        it("should throw an error if USS file name is not specified", async () => {
            try {
                USSresponse = await Upload.fileToUssFile(dummySession, inputFile, undefined);
            } catch (err) {
                error = err;
            }

            expect(USSresponse).toBeUndefined();
            expect(error).toBeDefined();
            expect(error.message).toContain(ZosFilesMessages.missingUSSFileName.message);
        });
        it("should throw an error if USS file name is an empty string", async () => {
            try {
                USSresponse = await Upload.fileToUssFile(dummySession, inputFile, "");
            } catch (err) {
                error = err;
            }

            expect(USSresponse).toBeUndefined();
            expect(error).toBeDefined();
            expect(error.message).toContain(ZosFilesMessages.missingUSSFileName.message);
        });
        it("should throw underlying fs error", async () => {
            const rootError = {
                code: "test",
                toString() {
                    return this.code;
                }
            };

<<<<<<< HEAD
            lstatSpy.mockImplementationOnce((somePath, callback) => {
=======
            lsStatSpy.mockImplementationOnce((somePath, callback: any) => {
>>>>>>> e01eaf5b
                callback(rootError);
            });
            try {
                USSresponse = await Upload.fileToUssFile(dummySession, inputFile, "file");
            } catch (err) {
                error = err;
            }

            expect(USSresponse).toBeUndefined();
            expect(error).toBeDefined();
            expect(error.message).toContain(ZosFilesMessages.nodeJsFsError.message);
            expect(error.additionalDetails).toEqual(rootError.toString());
            expect(error.causeErrors).toBe(rootError);
        });
        it("return with proper response when upload USS file", async () => {
            try {
                USSresponse = await Upload.fileToUssFile(dummySession, inputFile, "file");
            } catch (err) {
                error = err;
            }

            expect(error).toBeUndefined();
            expect(USSresponse).toBeDefined();
            expect(USSresponse.success).toBeTruthy();

            expect(createReadStreamSpy).toHaveBeenCalledTimes(1);
            expect(createReadStreamSpy).toHaveBeenCalledWith(inputFile);
            expect(streamToUssFileSpy).toHaveBeenCalledTimes(1);
            expect(streamToUssFileSpy).toHaveBeenCalledWith(dummySession, "file", null, {});
        });
        it("return with proper response when upload USS file with responseTimeout", async () => {
            try {
                USSresponse = await Upload.fileToUssFile(dummySession, inputFile, "file", {responseTimeout: 5});
            } catch (err) {
                error = err;
            }

            expect(error).toBeUndefined();
            expect(USSresponse).toBeDefined();
            expect(USSresponse.success).toBeTruthy();

            expect(createReadStreamSpy).toHaveBeenCalledTimes(1);
            expect(createReadStreamSpy).toHaveBeenCalledWith(inputFile);
            expect(streamToUssFileSpy).toHaveBeenCalledTimes(1);
            expect(streamToUssFileSpy).toHaveBeenCalledWith(dummySession, "file", null, {responseTimeout: 5});
        });
        it("return with proper response when upload USS file including Etag", async () => {
            const streamResponse: IZosFilesResponse = {
                success: true,
                commandResponse: undefined as any,
                apiResponse: { etag: etagValue }
            };
            streamToUssFileSpy.mockImplementationOnce(async () => streamResponse);
            try {
                USSresponse = await Upload.fileToUssFile(dummySession, inputFile, "file", {returnEtag: true});
            } catch (err) {
                error = err;
            }

            expect(error).toBeUndefined();
            expect(USSresponse).toBeDefined();
            expect(USSresponse.success).toBeTruthy();
            expect(USSresponse.apiResponse.etag).toEqual(etagValue);

            expect(createReadStreamSpy).toHaveBeenCalledTimes(1);
            expect(createReadStreamSpy).toHaveBeenCalledWith(inputFile);
            expect(streamToUssFileSpy).toHaveBeenCalledTimes(1);
            expect(streamToUssFileSpy).toHaveBeenCalledWith(dummySession, "file", null, {returnEtag: true});
        });
        it("should throw an error if local file name is not a valid file path", async () => {
<<<<<<< HEAD
            lstatSpy.mockImplementationOnce((somePath, callback) => {
=======
            lsStatSpy.mockImplementationOnce((somePath, callback: any) => {
>>>>>>> e01eaf5b
                callback(null, {isFile: () => false});
            });
            try {
                USSresponse = await Upload.fileToUssFile(dummySession, undefined, "file");
            } catch (err) {
                error = err;
            }

            expect(USSresponse).toBeUndefined();
            expect(error).toBeDefined();
            expect(error.message).toContain(ZosFilesMessages.missingInputFile.message);
            lstatSpy.mockClear();
        });
    });

    describe("dirToUSSDirRecursive", () => {
        let USSresponse: IZosFilesResponse;
        const isDirSpy = jest.spyOn(IO, "isDir");
        const isDirectoryExistsSpy = jest.spyOn(Upload, "isDirectoryExist");
        const getFileListFromPathSpy = jest.spyOn(ZosFilesUtils, "getFileListFromPath");
        const getFileListWithFsSpy = jest.spyOn(fs, "readdirSync");
        const createUssDirSpy = jest.spyOn(Create, "uss");
        const fileToUssFileSpy = jest.spyOn(Upload, "fileToUssFile");
        const zosmfExpectSpy = jest.spyOn(ZosmfRestClient, "putExpectString");
        const zosmfExpectFullSpy = jest.spyOn(ZosmfRestClient, "putExpectFullResponse");
        const pathJoinSpy = jest.spyOn(path, "join");
        const pathNormalizeSpy = jest.spyOn(path, "normalize");
        const filterDirectoriesSpy = jest.spyOn(Array.prototype, "filter");
        const promiseSpy = jest.spyOn(Promise, "all");
        const testReturn = {};
        const testPath = "test/path";

        beforeEach(() => {
            USSresponse = undefined;
            error = undefined;
            fileToUssFileSpy.mockClear();
            createUssDirSpy.mockClear();
            isDirectoryExistsSpy.mockClear();
            getFileListFromPathSpy.mockClear();
            getFileListWithFsSpy.mockClear();
            isDirSpy.mockClear();
            pathJoinSpy.mockClear();
            pathNormalizeSpy.mockClear();
            zosmfExpectSpy.mockClear();
            zosmfExpectFullSpy.mockClear();
            filterDirectoriesSpy.mockClear();
<<<<<<< HEAD
            zosmfExpectSpy.mockImplementation(async () => null);
            zosmfExpectFullSpy.mockImplementation(async () => null);
=======
            zosmfExpectSpy.mockImplementation(async (): Promise<any> => null);
            zosmfExpectFullSpy.mockImplementation(async (): Promise<any> => null);
>>>>>>> e01eaf5b
        });

        afterAll(() => {
            zosmfExpectFullSpy.mockReset();
            fileToUssFileSpy.mockRestore();
        });

        it("should upload recursively if option is specified", async () => {
            isDirSpy.mockReturnValue(true);
            isDirectoryExistsSpy.mockResolvedValueOnce(false).mockResolvedValueOnce(true);
            createUssDirSpy.mockResolvedValueOnce({} as any).mockResolvedValueOnce({} as any);
            getFileListWithFsSpy.mockReturnValueOnce(["test", "file1.txt", "file2.txt"] as any)
                .mockReturnValueOnce(["test", "file1.txt", "file2.txt"] as any).mockReturnValueOnce([]);
            filterDirectoriesSpy.mockReturnValueOnce(["test"]).mockReturnValueOnce(["test"]);
            getFileListFromPathSpy.mockReturnValueOnce(["file1.txt", "file2.txt"]).mockReturnValueOnce([]);
<<<<<<< HEAD
            fileToUssFileSpy.mockResolvedValue(testReturn);
=======
            fileToUssFileSpy.mockResolvedValue({} as any);
>>>>>>> e01eaf5b
            try {
                USSresponse = await Upload.dirToUSSDirRecursive(dummySession, testPath, dsName);
            } catch (err) {
                error = err;
            }

            expect(error).toBeUndefined();
            expect(USSresponse).toBeDefined();
            expect(USSresponse.success).toBeTruthy();
            expect(createUssDirSpy).toHaveBeenCalledTimes(2);
        });

        it("should upload recursively if option is specified and work with responseTimeout", async () => {
            isDirSpy.mockReturnValue(true);
            isDirectoryExistsSpy.mockResolvedValueOnce(false).mockResolvedValueOnce(true);
            createUssDirSpy.mockResolvedValueOnce({} as any).mockResolvedValueOnce({} as any);
            getFileListWithFsSpy.mockReturnValueOnce(["test", "file1.txt", "file2.txt"] as any)
                .mockReturnValueOnce(["test", "file1.txt", "file2.txt"] as any).mockReturnValueOnce([]);
            filterDirectoriesSpy.mockReturnValueOnce(["test"]).mockReturnValueOnce(["test"]);
            getFileListFromPathSpy.mockReturnValueOnce(["file1.txt", "file2.txt"]).mockReturnValueOnce([]);
<<<<<<< HEAD
            fileToUssFileSpy.mockResolvedValue(testReturn);
=======
            fileToUssFileSpy.mockResolvedValueOnce({} as any);
>>>>>>> e01eaf5b
            try {
                USSresponse = await Upload.dirToUSSDirRecursive(dummySession, testPath, dsName, {responseTimeout: 5});
            } catch (err) {
                error = err;
            }

            expect(error).toBeUndefined();
            expect(USSresponse).toBeDefined();
            expect(USSresponse.success).toBeTruthy();
            expect(createUssDirSpy).toHaveBeenCalledTimes(2);
        });

        it("should throw an error if local directory is not specified", async () => {
            try {
                USSresponse = await Upload.dirToUSSDirRecursive(dummySession, undefined, dsName);
            } catch (err) {
                error = err;
            }

            expect(USSresponse).toBeUndefined();
            expect(error).toBeDefined();
            expect(error.message).toContain(ZosFilesMessages.missingInputDirectory.message);
        });

        it("should throw an error if local directory is empty string", async () => {
            try {
                USSresponse = await Upload.dirToUSSDirRecursive(dummySession, "", dsName);
            } catch (err) {
                error = err;
            }

            expect(USSresponse).toBeUndefined();
            expect(error).toBeDefined();
            expect(error.message).toContain(ZosFilesMessages.missingInputDirectory.message);
        });

        it("should throw an error if passed local directory path is a file", async () => {
            isDirSpy.mockReturnValueOnce(false);

            try {
                USSresponse = await Upload.dirToUSSDirRecursive(dummySession, "some/path", dsName);
            } catch (err) {
                error = err;
            }

            expect(error).toBeDefined();
            expect(stripNewLines(error.message)).toContain(ZosFilesMessages.missingInputDirectory.message);
            expect(USSresponse).not.toBeDefined();
        });

        it("should throw an error if USS directory is not specified", async () => {
            try {
                USSresponse = await Upload.dirToUSSDirRecursive(dummySession, "some/path", undefined);
            } catch (err) {
                error = err;
            }

            expect(USSresponse).toBeUndefined();
            expect(error).toBeDefined();
            expect(error.message).toContain(ZosFilesMessages.missingUSSDirectoryName.message);
        });

        it("should throw an error if USS path is empty string", async () => {
            try {
                USSresponse = await Upload.dirToUSSDirRecursive(dummySession, "some/path", "");
            } catch (err) {
                error = err;
            }

            expect(USSresponse).toBeUndefined();
            expect(error).toBeDefined();
            expect(error.message).toContain(ZosFilesMessages.missingUSSDirectoryName.message);
        });

        it("should return with proper response", async () => {
            isDirSpy.mockReturnValueOnce(true);
            isDirectoryExistsSpy.mockResolvedValueOnce(true);
            getFileListWithFsSpy.mockReturnValueOnce(["file1", "file2"] as any);
            filterDirectoriesSpy.mockReturnValueOnce([]);
            getFileListFromPathSpy.mockReturnValueOnce(["file1", "file2"]);
<<<<<<< HEAD
            fileToUssFileSpy.mockResolvedValueOnce(testReturn).mockResolvedValueOnce(testReturn);
            promiseSpy.mockReturnValueOnce({});
=======
            fileToUssFileSpy.mockResolvedValueOnce(testReturn as any).mockResolvedValueOnce(testReturn as any);
            promiseSpy.mockReturnValueOnce({} as any);
>>>>>>> e01eaf5b

            try {
                USSresponse = await Upload.dirToUSSDirRecursive(dummySession, testPath, dsName);
            } catch (err) {
                error = err;
            }

            expect(error).toBeUndefined();
            expect(USSresponse).toBeDefined();
            expect(USSresponse.success).toBeTruthy();
        });
    });

    describe("dirToUSSDir", () => {
        let USSresponse: IZosFilesResponse;
        const isDirSpy = jest.spyOn(IO, "isDir");
        const isDirectoryExistsSpy = jest.spyOn(Upload, "isDirectoryExist");
        const getFileListFromPathSpy = jest.spyOn(ZosFilesUtils, "getFileListFromPath");
        const getFileListWithFsSpy = jest.spyOn(fs, "readdirSync");
        const createUssDirSpy = jest.spyOn(Create, "uss");
        const fileToUssFileSpy = jest.spyOn(Upload, "fileToUssFile");
        const zosmfExpectSpy = jest.spyOn(ZosmfRestClient, "putExpectString");
        const zosmfExpectFullSpy = jest.spyOn(ZosmfRestClient, "putExpectFullResponse");
        const pathJoinSpy = jest.spyOn(path, "join");
        const pathNormalizeSpy = jest.spyOn(path, "normalize");
        const promiseSpy = jest.spyOn(Promise, "all");
        const filterDirectoriesSpy = jest.spyOn(Array.prototype, "filter");
        const testReturn = {};
        const testPath = "test/path";

        beforeEach(() => {
            USSresponse = undefined;
            error = undefined;
            fileToUssFileSpy.mockClear();
            createUssDirSpy.mockClear();
            isDirectoryExistsSpy.mockClear();
            getFileListFromPathSpy.mockClear();
            getFileListWithFsSpy.mockClear();
            isDirSpy.mockClear();
            pathJoinSpy.mockClear();
            pathNormalizeSpy.mockClear();
            zosmfExpectSpy.mockClear();
            zosmfExpectFullSpy.mockClear();
            filterDirectoriesSpy.mockClear();
<<<<<<< HEAD
            zosmfExpectSpy.mockImplementation(async () => null);
            zosmfExpectFullSpy.mockImplementation(async () => null);
=======
            zosmfExpectSpy.mockImplementation(async (): Promise<any> => null);
            zosmfExpectFullSpy.mockImplementation(async (): Promise<any> => null);
>>>>>>> e01eaf5b
        });

        afterAll(() => {
            zosmfExpectFullSpy.mockRestore();
        });

        it("should throw an error if local directory is not specified", async () => {
            try {
                USSresponse = await Upload.dirToUSSDir(dummySession, undefined, dsName);
            } catch (err) {
                error = err;
            }

            expect(USSresponse).toBeUndefined();
            expect(error).toBeDefined();
            expect(error.message).toContain(ZosFilesMessages.missingInputDirectory.message);
        });

        it("should throw an error if local directory is empty string", async () => {
            try {
                USSresponse = await Upload.dirToUSSDir(dummySession, "", dsName);
            } catch (err) {
                error = err;
            }

            expect(USSresponse).toBeUndefined();
            expect(error).toBeDefined();
            expect(error.message).toContain(ZosFilesMessages.missingInputDirectory.message);
        });

        it("should throw an error if passed local directory path is a file", async () => {
            isDirSpy.mockReturnValueOnce(false);

            try {
                USSresponse = await Upload.dirToUSSDir(dummySession, "some/path", dsName);
            } catch (err) {
                error = err;
            }

            expect(error).toBeDefined();
            expect(stripNewLines(error.message)).toContain(ZosFilesMessages.missingInputDirectory.message);
            expect(USSresponse).not.toBeDefined();
        });

        it("should throw an error if USS directory is not specified", async () => {
            try {
                USSresponse = await Upload.dirToUSSDir(dummySession, "some/path", undefined);
            } catch (err) {
                error = err;
            }

            expect(USSresponse).toBeUndefined();
            expect(error).toBeDefined();
            expect(error.message).toContain(ZosFilesMessages.missingUSSDirectoryName.message);
        });

        it("should throw an error if USS path is empty string", async () => {
            try {
                USSresponse = await Upload.dirToUSSDir(dummySession, "some/path", "");
            } catch (err) {
                error = err;
            }

            expect(USSresponse).toBeUndefined();
            expect(error).toBeDefined();
            expect(error.message).toContain(ZosFilesMessages.missingUSSDirectoryName.message);
        });

        it("should return with proper response", async () => {
            isDirSpy.mockReturnValueOnce(true);
            isDirectoryExistsSpy.mockResolvedValueOnce(true);
            getFileListFromPathSpy.mockReturnValueOnce(["file1", "file2"]);
<<<<<<< HEAD
            fileToUssFileSpy.mockResolvedValueOnce(testReturn).mockResolvedValueOnce(testReturn);
            promiseSpy.mockReturnValueOnce({});
=======
            fileToUssFileSpy.mockResolvedValueOnce(testReturn as any).mockResolvedValueOnce(testReturn as any);
            promiseSpy.mockReturnValueOnce({} as any);
>>>>>>> e01eaf5b

            try {
                USSresponse = await Upload.dirToUSSDir(dummySession, testPath, dsName);
            } catch (err) {
                error = err;
            }

            expect(error).toBeUndefined();
            expect(USSresponse).toBeDefined();
            expect(USSresponse.success).toBeTruthy();
        });

        it("should return with proper response with responseTimeout", async () => {
            isDirSpy.mockReturnValueOnce(true);
            isDirectoryExistsSpy.mockResolvedValueOnce(true);
            getFileListFromPathSpy.mockReturnValueOnce(["file1", "file2"]);
<<<<<<< HEAD
            fileToUssFileSpy.mockResolvedValueOnce(testReturn).mockResolvedValueOnce(testReturn);
            promiseSpy.mockReturnValueOnce({});
=======
            fileToUssFileSpy.mockResolvedValueOnce(testReturn as any).mockResolvedValueOnce(testReturn as any);
            promiseSpy.mockReturnValueOnce({} as any);
>>>>>>> e01eaf5b

            try {
                USSresponse = await Upload.dirToUSSDir(dummySession, testPath, dsName, {responseTimeout: 5});
            } catch (err) {
                error = err;
            }

            expect(error).toBeUndefined();
            expect(USSresponse).toBeDefined();
            expect(USSresponse.success).toBeTruthy();
        });

        describe("scenarios with .zosattributes file", () => {

            const MockZosAttributes = jest.fn();
            const attributesMock = new MockZosAttributes();
<<<<<<< HEAD
            const lstatSpy = jest.spyOn(fs, "lstat");
            const createReadStreamSpy = jest.spyOn(IO, "createReadStream");
=======
>>>>>>> e01eaf5b
            const chtagSpy = jest.spyOn(Utilities, "chtag");

            beforeEach(() => {
                pathNormalizeSpy.mockRestore();
                promiseSpy.mockRestore();
                chtagSpy.mockReset();
<<<<<<< HEAD
                chtagSpy.mockResolvedValue(testReturn);
                isDirSpy.mockReturnValueOnce(true)
                    .mockReturnValue(false);
                isDirectoryExistsSpy.mockReturnValue(true);
                lstatSpy.mockReset();
                lstatSpy.mockImplementation((somePath, callback) => {
                    callback(null, {isFile: () => true});
                });
                createReadStreamSpy.mockReturnValue(undefined);
=======
                chtagSpy.mockResolvedValue(testReturn as any);
                isDirSpy.mockReturnValueOnce(true)
                    .mockReturnValue(false);
                isDirectoryExistsSpy.mockResolvedValue(true);
                fileToUssFileSpy.mockResolvedValue(testReturn as any);
>>>>>>> e01eaf5b

                attributesMock.getFileTransferMode = jest.fn((filePath: string) => {
                    if (filePath.endsWith("textfile")) {
                        return TransferMode.TEXT;
                    } else {
                        return TransferMode.BINARY;
                    }
                });
                attributesMock.getRemoteEncoding = jest.fn((filePath: string) => {
                    if (filePath.endsWith("textfile") || filePath.endsWith("asciifile")) {
                        return "ISO8859-1";
                    } else {
                        return "binary";
                    }
                });
                attributesMock.getLocalEncoding = jest.fn((filePath: string) => {
                    if (filePath.endsWith("textfile") || filePath.endsWith("asciifile")) {
                        return "ISO8859-1";
                    } else {
                        return "binary";
                    }
                });
            });

            it("should upload files unless they are ignored by attributes", async () => {
                getFileListFromPathSpy.mockReturnValue(["uploadme", "ignoreme"]);
                attributesMock.fileShouldBeUploaded = jest.fn((filePath: string) => {
                    return filePath.endsWith("uploadme");
                });

                USSresponse = await Upload.dirToUSSDir(dummySession, testPath, dsName, { attributes: attributesMock });

                expect(USSresponse).toBeDefined();
                expect(USSresponse.success).toBeTruthy();
                expect(attributesMock.fileShouldBeUploaded).toHaveBeenCalledTimes(2);
                expect(attributesMock.fileShouldBeUploaded).toHaveBeenCalledWith(path.normalize(path.join(testPath, "uploadme")));
                expect(attributesMock.fileShouldBeUploaded).toHaveBeenCalledWith(path.normalize(path.join(testPath, "ignoreme")));

                expect(fileToUssFileSpy).toHaveBeenCalledTimes(1);
                expect(fileToUssFileSpy).toHaveBeenCalledWith(dummySession,
                    path.normalize(path.join(testPath, "uploadme")),
                    `${dsName}/uploadme`, { binary: true });
            });

            it("should not upload ignored directories", async () => {
                // This test simulates trying to upload the following structure:
                //   uploaddir
                //      uploadedfile
                //   ignoredir
                //      ignoredfile

                isDirSpy.mockImplementation((dirPath: string) => {
                    return (dirPath.endsWith("dir"));
                });
                getFileListWithFsSpy.mockImplementation((dirPath: any): any[] => {
                    if (dirPath.endsWith("uploaddir")) {
                        return ["uploadedfile"];
                    } else if (dirPath.endsWith("ignoredir")) {
                        return ["ignoredfile"];
                    } else {
                        return ["uploaddir", "ignoredir"];
                    }
                });
                getFileListFromPathSpy.mockImplementation((dirPath: string) => {
                    if (dirPath.endsWith("uploaddir")) {
                        return ["uploadedfile"];
                    } else if (dirPath.endsWith("ignoredir")) {
                        return ["ignoredfile"];
                    } else {
                        return [];
                    }
                });
                attributesMock.fileShouldBeUploaded = jest.fn((ignorePath: string) => {
                    return !ignorePath.endsWith("ignoredir");
                });

                USSresponse = await Upload.dirToUSSDirRecursive(dummySession, testPath, dsName, { attributes: attributesMock });

                expect(USSresponse).toBeDefined();
                expect(USSresponse.success).toBeTruthy();
                expect(attributesMock.fileShouldBeUploaded).toHaveBeenCalledWith(path.normalize(path.join(testPath, "uploaddir")));
                expect(fileToUssFileSpy).toHaveBeenCalledTimes(1);
                expect(fileToUssFileSpy).toHaveBeenCalledWith(dummySession,
                    path.normalize(path.join(testPath, "uploaddir", "uploadedfile")),
                    `${dsName}/uploaddir/uploadedfile`, { binary: true });
            });
            it("should upload files in text or binary according to attributes", async () => {
                getFileListFromPathSpy.mockReturnValue(["textfile", "binaryfile"]);
                attributesMock.fileShouldBeUploaded = jest.fn(() => true);

                USSresponse = await Upload.dirToUSSDir(dummySession, testPath, dsName, { attributes: attributesMock });

                expect(USSresponse).toBeDefined();
                expect(USSresponse.success).toBeTruthy();
                expect(fileToUssFileSpy).toHaveBeenCalledTimes(2);
                expect(fileToUssFileSpy).toHaveBeenCalledWith(dummySession,
                    path.normalize(path.join(testPath, "textfile")),
                    `${dsName}/textfile`,
                    { binary: false, encoding: "ISO8859-1", localEncoding: "ISO8859-1" });
                expect(fileToUssFileSpy).toHaveBeenCalledWith(dummySession,
                    path.normalize(path.join(testPath, "binaryfile")),
                    `${dsName}/binaryfile`, { binary: true });
            });

            it("should call API to tag files according to remote encoding", async () => {
                getFileListFromPathSpy.mockReturnValue(["textfile", "binaryfile"]);
                attributesMock.fileShouldBeUploaded = jest.fn(() => true);

                USSresponse = await Upload.dirToUSSDir(dummySession, testPath, dsName, { attributes: attributesMock });

                expect(USSresponse).toBeDefined();
                expect(USSresponse.success).toBeTruthy();
                expect(chtagSpy).toHaveBeenCalledTimes(2);
                expect(chtagSpy).toHaveBeenCalledWith(dummySession, `${dsName}/textfile`, Tag.TEXT, "ISO8859-1");
                expect(chtagSpy).toHaveBeenCalledWith(dummySession, `${dsName}/binaryfile`, Tag.BINARY);
            });

            it("should call API to tag a file as text that was uploaded in binary mode", async () => {
                getFileListFromPathSpy.mockReturnValue(["asciifile"]);
                attributesMock.fileShouldBeUploaded = jest.fn(() => true);

                USSresponse = await Upload.dirToUSSDir(dummySession, testPath, dsName, { attributes: attributesMock });

                expect(USSresponse).toBeDefined();
                expect(USSresponse.success).toBeTruthy();
                expect(chtagSpy).toHaveBeenCalledTimes(1);
                expect(chtagSpy).toHaveBeenCalledWith(dummySession, `${dsName}/asciifile`, Tag.TEXT, "ISO8859-1");
            });
        });
    });
});<|MERGE_RESOLUTION|>--- conflicted
+++ resolved
@@ -81,11 +81,7 @@
             expect(error.message).toContain(ZosFilesMessages.missingDatasetName.message);
         });
         it("should throw error if invalid file path is specified", async () => {
-<<<<<<< HEAD
-            lstatSpy.mockImplementationOnce((somePath, callback) => {
-=======
-            lsStatSpy.mockImplementationOnce((somePath, callback: any) => {
->>>>>>> e01eaf5b
+            lstatSpy.mockImplementationOnce((somePath, callback: any) => {
                 callback(null, {isFile: () => false});
             });
             const testPath = "non-existing-path";
@@ -108,11 +104,7 @@
                 }
             };
 
-<<<<<<< HEAD
-            lstatSpy.mockImplementationOnce((somePath, callback) => {
-=======
-            lsStatSpy.mockImplementationOnce((somePath, callback: any) => {
->>>>>>> e01eaf5b
+            lstatSpy.mockImplementationOnce((somePath, callback: any) => {
                 callback(rootError);
             });
             const testPath = "non-existing-path";
@@ -132,11 +124,7 @@
         it("return with proper response", async () => {
             const testReturn = {};
             const testPath = "test/path";
-<<<<<<< HEAD
-            lstatSpy.mockImplementationOnce((somePath, callback) => {
-=======
-            lsStatSpy.mockImplementationOnce((somePath, callback: any) => {
->>>>>>> e01eaf5b
+            lstatSpy.mockImplementationOnce((somePath, callback: any) => {
                 callback(null, {isFile: () => true});
             });
 
@@ -156,11 +144,7 @@
         it("return with proper response with responseTimeout", async () => {
             const testReturn = {};
             const testPath = "test/path";
-<<<<<<< HEAD
-            lstatSpy.mockImplementationOnce((somePath, callback) => {
-=======
-            lsStatSpy.mockImplementationOnce((somePath, callback: any) => {
->>>>>>> e01eaf5b
+            lstatSpy.mockImplementationOnce((somePath, callback: any) => {
                 callback(null, {isFile: () => true});
             });
 
@@ -224,11 +208,7 @@
                 }
             };
 
-<<<<<<< HEAD
-            lstatSpy.mockImplementationOnce((somePath, callback) => {
-=======
-            lsStatSpy.mockImplementationOnce((somePath, callback: any) => {
->>>>>>> e01eaf5b
+            lstatSpy.mockImplementationOnce((somePath, callback: any) => {
                 callback(rootError);
             });
 
@@ -248,11 +228,7 @@
         });
 
         it("return with proper message when path is pointing to a file", async () => {
-<<<<<<< HEAD
-            lstatSpy.mockImplementationOnce((somePath, callback) => {
-=======
-            lsStatSpy.mockImplementationOnce((somePath, callback: any) => {
->>>>>>> e01eaf5b
+            lstatSpy.mockImplementationOnce((somePath, callback: any) => {
                 callback(null, {isFile: () => false});
             });
             isDirSpy.mockReturnValueOnce(false);
@@ -273,11 +249,7 @@
             const testPath = "test/path";
             isDirSpy.mockReturnValueOnce(true);
             dataSetSpy.mockReturnValueOnce(testReturn);
-<<<<<<< HEAD
-            lstatSpy.mockImplementationOnce((somePath, callback) => {
-=======
-            lsStatSpy.mockImplementationOnce((somePath, callback: any) => {
->>>>>>> e01eaf5b
+            lstatSpy.mockImplementationOnce((somePath, callback: any) => {
                 callback(null, {isFile: () => false});
             });
 
@@ -297,11 +269,7 @@
             const testPath = "test/path";
             isDirSpy.mockReturnValueOnce(true);
             dataSetSpy.mockReturnValueOnce(testReturn);
-<<<<<<< HEAD
-            lstatSpy.mockImplementationOnce((somePath, callback) => {
-=======
-            lsStatSpy.mockImplementationOnce((somePath, callback: any) => {
->>>>>>> e01eaf5b
+            lstatSpy.mockImplementationOnce((somePath, callback: any) => {
                 callback(null, {isFile: () => false});
             });
 
@@ -322,11 +290,7 @@
             const testPath = "test/path";
             isDirSpy.mockReturnValueOnce(true);
             dataSetSpy.mockReturnValueOnce(testReturn);
-<<<<<<< HEAD
-            lstatSpy.mockImplementationOnce((somePath, callback) => {
-=======
-            lsStatSpy.mockImplementationOnce((somePath, callback: any) => {
->>>>>>> e01eaf5b
+            lstatSpy.mockImplementationOnce((somePath, callback: any) => {
                 callback(null, {isFile: () => false});
             });
 
@@ -365,17 +329,10 @@
             response = undefined;
             error = undefined;
             zosmfExpectSpy.mockClear();
-<<<<<<< HEAD
             zosmfExpectSpy.mockImplementation(async () => null);
 
             zosmfPutFullSpy.mockClear();
             zosmfPutFullSpy.mockImplementation(async () => null);
-=======
-            zosmfExpectSpy.mockImplementation();
-
-            zosmfPutFullSpy.mockClear();
-            zosmfPutFullSpy.mockImplementation();
->>>>>>> e01eaf5b
         });
 
         it("should throw error if data set name is not specified", async () => {
@@ -712,11 +669,7 @@
             error = undefined;
 
             zosmfPutFullSpy.mockClear();
-<<<<<<< HEAD
             zosmfPutFullSpy.mockImplementation(async () => null);
-=======
-            zosmfPutFullSpy.mockImplementation(async (): Promise<any> => null);
->>>>>>> e01eaf5b
         });
 
         it("should throw error if data set name is not specified", async () => {
@@ -1581,11 +1534,7 @@
             USSresponse = undefined;
             error = undefined;
             zosmfExpectSpy.mockClear();
-<<<<<<< HEAD
             zosmfExpectSpy.mockImplementation(async () => null);
-=======
-            zosmfExpectSpy.mockImplementation(async (): Promise<any> => null);
->>>>>>> e01eaf5b
         });
 
         it("should throw an error if USS file name is not specified", async () => {
@@ -1734,15 +1683,11 @@
     describe("streamToUssFile", () => {
         let USSresponse: IZosFilesResponse;
         const zosmfExpectFullSpy = jest.spyOn(ZosmfRestClient, "putExpectFullResponse");
-<<<<<<< HEAD
         const chtagSpy = jest.spyOn(Utilities, "chtag");
-        const fakeResponseWithEtag = {data: dsName, response:{headers:{etag: etagValue}}};
-=======
         const fakeResponseWithEtag = {
             data: Buffer.from(dsName),
             response: { headers: { etag: etagValue } }
         };
->>>>>>> e01eaf5b
         const inputStream = new Readable();
         inputStream.push("testing");
         inputStream.push(null);
@@ -1752,13 +1697,9 @@
             error = undefined;
 
             zosmfExpectFullSpy.mockClear();
-<<<<<<< HEAD
             zosmfExpectFullSpy.mockImplementation(async () => null);
             chtagSpy.mockClear();
             chtagSpy.mockImplementation(async () => null);
-=======
-            zosmfExpectFullSpy.mockImplementation(async (): Promise<any> => null);
->>>>>>> e01eaf5b
         });
 
         afterAll(() => {
@@ -1884,13 +1825,8 @@
         });
         it("return with proper response when upload USS file and request Etag back", async () => {
             const endpoint = path.posix.join(ZosFilesConstants.RESOURCE, ZosFilesConstants.RES_USS_FILES, dsName);
-<<<<<<< HEAD
             const reqHeaders = [ZosmfHeaders.X_IBM_TEXT, ZosmfHeaders.TEXT_PLAIN, ZosmfHeaders.ACCEPT_ENCODING, ZosmfHeaders.X_IBM_RETURN_ETAG];
-            zosmfExpectFullSpy.mockImplementationOnce(() => fakeResponseWithEtag);
-=======
-            const reqHeaders = [ZosmfHeaders.TEXT_PLAIN, ZosmfHeaders.ACCEPT_ENCODING, ZosmfHeaders.X_IBM_RETURN_ETAG];
             zosmfExpectFullSpy.mockImplementationOnce(async () => fakeResponseWithEtag);
->>>>>>> e01eaf5b
             try {
                 USSresponse = await Upload.streamToUssFile(dummySession, dsName, inputStream, {returnEtag: true});
             } catch (err) {
@@ -1947,23 +1883,13 @@
             error = undefined;
 
             createReadStreamSpy.mockReset();
-<<<<<<< HEAD
             createReadStreamSpy.mockImplementation(async () => null);
 
             streamToUssFileSpy.mockReset();
             streamToUssFileSpy.mockImplementation(async () => null);
 
             lstatSpy.mockClear();
-            lstatSpy.mockImplementation((somePath, callback) => {
-=======
-            createReadStreamSpy.mockImplementation((): any => null);
-
-            streamToUssFileSpy.mockReset();
-            streamToUssFileSpy.mockImplementation(async (): Promise<any> => null);
-
-            lsStatSpy.mockClear();
-            lsStatSpy.mockImplementation((somePath, callback: any) => {
->>>>>>> e01eaf5b
+            lstatSpy.mockImplementation((somePath, callback: any) => {
                 callback(null, {isFile: () => true});
             });
         });
@@ -2009,11 +1935,7 @@
                 }
             };
 
-<<<<<<< HEAD
-            lstatSpy.mockImplementationOnce((somePath, callback) => {
-=======
-            lsStatSpy.mockImplementationOnce((somePath, callback: any) => {
->>>>>>> e01eaf5b
+            lstatSpy.mockImplementationOnce((somePath, callback: any) => {
                 callback(rootError);
             });
             try {
@@ -2084,11 +2006,7 @@
             expect(streamToUssFileSpy).toHaveBeenCalledWith(dummySession, "file", null, {returnEtag: true});
         });
         it("should throw an error if local file name is not a valid file path", async () => {
-<<<<<<< HEAD
-            lstatSpy.mockImplementationOnce((somePath, callback) => {
-=======
-            lsStatSpy.mockImplementationOnce((somePath, callback: any) => {
->>>>>>> e01eaf5b
+            lstatSpy.mockImplementationOnce((somePath, callback: any) => {
                 callback(null, {isFile: () => false});
             });
             try {
@@ -2118,7 +2036,7 @@
         const pathNormalizeSpy = jest.spyOn(path, "normalize");
         const filterDirectoriesSpy = jest.spyOn(Array.prototype, "filter");
         const promiseSpy = jest.spyOn(Promise, "all");
-        const testReturn = {};
+        const testReturn: any = {};
         const testPath = "test/path";
 
         beforeEach(() => {
@@ -2135,13 +2053,8 @@
             zosmfExpectSpy.mockClear();
             zosmfExpectFullSpy.mockClear();
             filterDirectoriesSpy.mockClear();
-<<<<<<< HEAD
             zosmfExpectSpy.mockImplementation(async () => null);
             zosmfExpectFullSpy.mockImplementation(async () => null);
-=======
-            zosmfExpectSpy.mockImplementation(async (): Promise<any> => null);
-            zosmfExpectFullSpy.mockImplementation(async (): Promise<any> => null);
->>>>>>> e01eaf5b
         });
 
         afterAll(() => {
@@ -2152,16 +2065,12 @@
         it("should upload recursively if option is specified", async () => {
             isDirSpy.mockReturnValue(true);
             isDirectoryExistsSpy.mockResolvedValueOnce(false).mockResolvedValueOnce(true);
-            createUssDirSpy.mockResolvedValueOnce({} as any).mockResolvedValueOnce({} as any);
+            createUssDirSpy.mockResolvedValueOnce(testReturn).mockResolvedValueOnce(testReturn);
             getFileListWithFsSpy.mockReturnValueOnce(["test", "file1.txt", "file2.txt"] as any)
                 .mockReturnValueOnce(["test", "file1.txt", "file2.txt"] as any).mockReturnValueOnce([]);
             filterDirectoriesSpy.mockReturnValueOnce(["test"]).mockReturnValueOnce(["test"]);
             getFileListFromPathSpy.mockReturnValueOnce(["file1.txt", "file2.txt"]).mockReturnValueOnce([]);
-<<<<<<< HEAD
             fileToUssFileSpy.mockResolvedValue(testReturn);
-=======
-            fileToUssFileSpy.mockResolvedValue({} as any);
->>>>>>> e01eaf5b
             try {
                 USSresponse = await Upload.dirToUSSDirRecursive(dummySession, testPath, dsName);
             } catch (err) {
@@ -2177,16 +2086,12 @@
         it("should upload recursively if option is specified and work with responseTimeout", async () => {
             isDirSpy.mockReturnValue(true);
             isDirectoryExistsSpy.mockResolvedValueOnce(false).mockResolvedValueOnce(true);
-            createUssDirSpy.mockResolvedValueOnce({} as any).mockResolvedValueOnce({} as any);
+            createUssDirSpy.mockResolvedValueOnce(testReturn).mockResolvedValueOnce(testReturn);
             getFileListWithFsSpy.mockReturnValueOnce(["test", "file1.txt", "file2.txt"] as any)
                 .mockReturnValueOnce(["test", "file1.txt", "file2.txt"] as any).mockReturnValueOnce([]);
             filterDirectoriesSpy.mockReturnValueOnce(["test"]).mockReturnValueOnce(["test"]);
             getFileListFromPathSpy.mockReturnValueOnce(["file1.txt", "file2.txt"]).mockReturnValueOnce([]);
-<<<<<<< HEAD
             fileToUssFileSpy.mockResolvedValue(testReturn);
-=======
-            fileToUssFileSpy.mockResolvedValueOnce({} as any);
->>>>>>> e01eaf5b
             try {
                 USSresponse = await Upload.dirToUSSDirRecursive(dummySession, testPath, dsName, {responseTimeout: 5});
             } catch (err) {
@@ -2267,13 +2172,8 @@
             getFileListWithFsSpy.mockReturnValueOnce(["file1", "file2"] as any);
             filterDirectoriesSpy.mockReturnValueOnce([]);
             getFileListFromPathSpy.mockReturnValueOnce(["file1", "file2"]);
-<<<<<<< HEAD
             fileToUssFileSpy.mockResolvedValueOnce(testReturn).mockResolvedValueOnce(testReturn);
-            promiseSpy.mockReturnValueOnce({});
-=======
-            fileToUssFileSpy.mockResolvedValueOnce(testReturn as any).mockResolvedValueOnce(testReturn as any);
-            promiseSpy.mockReturnValueOnce({} as any);
->>>>>>> e01eaf5b
+            promiseSpy.mockReturnValueOnce(testReturn);
 
             try {
                 USSresponse = await Upload.dirToUSSDirRecursive(dummySession, testPath, dsName);
@@ -2318,13 +2218,8 @@
             zosmfExpectSpy.mockClear();
             zosmfExpectFullSpy.mockClear();
             filterDirectoriesSpy.mockClear();
-<<<<<<< HEAD
             zosmfExpectSpy.mockImplementation(async () => null);
             zosmfExpectFullSpy.mockImplementation(async () => null);
-=======
-            zosmfExpectSpy.mockImplementation(async (): Promise<any> => null);
-            zosmfExpectFullSpy.mockImplementation(async (): Promise<any> => null);
->>>>>>> e01eaf5b
         });
 
         afterAll(() => {
@@ -2397,13 +2292,8 @@
             isDirSpy.mockReturnValueOnce(true);
             isDirectoryExistsSpy.mockResolvedValueOnce(true);
             getFileListFromPathSpy.mockReturnValueOnce(["file1", "file2"]);
-<<<<<<< HEAD
             fileToUssFileSpy.mockResolvedValueOnce(testReturn).mockResolvedValueOnce(testReturn);
-            promiseSpy.mockReturnValueOnce({});
-=======
-            fileToUssFileSpy.mockResolvedValueOnce(testReturn as any).mockResolvedValueOnce(testReturn as any);
-            promiseSpy.mockReturnValueOnce({} as any);
->>>>>>> e01eaf5b
+            promiseSpy.mockReturnValueOnce(testReturn);
 
             try {
                 USSresponse = await Upload.dirToUSSDir(dummySession, testPath, dsName);
@@ -2420,13 +2310,8 @@
             isDirSpy.mockReturnValueOnce(true);
             isDirectoryExistsSpy.mockResolvedValueOnce(true);
             getFileListFromPathSpy.mockReturnValueOnce(["file1", "file2"]);
-<<<<<<< HEAD
             fileToUssFileSpy.mockResolvedValueOnce(testReturn).mockResolvedValueOnce(testReturn);
-            promiseSpy.mockReturnValueOnce({});
-=======
-            fileToUssFileSpy.mockResolvedValueOnce(testReturn as any).mockResolvedValueOnce(testReturn as any);
-            promiseSpy.mockReturnValueOnce({} as any);
->>>>>>> e01eaf5b
+            promiseSpy.mockReturnValueOnce(testReturn);
 
             try {
                 USSresponse = await Upload.dirToUSSDir(dummySession, testPath, dsName, {responseTimeout: 5});
@@ -2443,34 +2328,23 @@
 
             const MockZosAttributes = jest.fn();
             const attributesMock = new MockZosAttributes();
-<<<<<<< HEAD
             const lstatSpy = jest.spyOn(fs, "lstat");
             const createReadStreamSpy = jest.spyOn(IO, "createReadStream");
-=======
->>>>>>> e01eaf5b
             const chtagSpy = jest.spyOn(Utilities, "chtag");
 
             beforeEach(() => {
                 pathNormalizeSpy.mockRestore();
                 promiseSpy.mockRestore();
                 chtagSpy.mockReset();
-<<<<<<< HEAD
                 chtagSpy.mockResolvedValue(testReturn);
                 isDirSpy.mockReturnValueOnce(true)
                     .mockReturnValue(false);
-                isDirectoryExistsSpy.mockReturnValue(true);
+                isDirectoryExistsSpy.mockResolvedValue(true);
                 lstatSpy.mockReset();
                 lstatSpy.mockImplementation((somePath, callback) => {
                     callback(null, {isFile: () => true});
                 });
                 createReadStreamSpy.mockReturnValue(undefined);
-=======
-                chtagSpy.mockResolvedValue(testReturn as any);
-                isDirSpy.mockReturnValueOnce(true)
-                    .mockReturnValue(false);
-                isDirectoryExistsSpy.mockResolvedValue(true);
-                fileToUssFileSpy.mockResolvedValue(testReturn as any);
->>>>>>> e01eaf5b
 
                 attributesMock.getFileTransferMode = jest.fn((filePath: string) => {
                     if (filePath.endsWith("textfile")) {
