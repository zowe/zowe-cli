--- conflicted
+++ resolved
@@ -78,11 +78,7 @@
                     systemProps.zosmf.host,
                     systemProps.zosmf.port,
                     systemProps.zosmf.user,
-<<<<<<< HEAD
                     systemProps.zosmf.password
-=======
-                    systemProps.zosmf.pass
->>>>>>> 8f878e9a
                 ]);
             expect(response.stderr.toString()).toBe("");
             expect(response.status).toBe(0);
