/*
* This program and the accompanying materials are made available under the terms of the
* Eclipse Public License v2.0 which accompanies this distribution, and is available at
* https://www.eclipse.org/legal/epl-v20.html
*
* SPDX-License-Identifier: EPL-2.0
*
* Copyright Contributors to the Zowe Project.
*
*/

import { Copy, IZosFilesResponse } from "@zowe/zos-files-for-zowe-sdk";
import DsHandler from "../../../../../src/zosfiles/copy/ds/Ds.handler";
import { ZosFilesBaseHandler } from "../../../../../src/zosfiles/ZosFilesBase.handler";

describe("DsHandler", () => {
    const defaultReturn: IZosFilesResponse = {
        success        : true,
        commandResponse: "THIS IS A TEST"
    };

    const copyDatasetSpy = jest.spyOn(Copy, "dataSet");

    beforeEach(() => {
        copyDatasetSpy.mockClear();
        copyDatasetSpy.mockImplementation(async () => defaultReturn);
    });

    it("should call Copy.dataSet without members", async () => {
        const handler = new DsHandler();

        expect(handler).toBeInstanceOf(ZosFilesBaseHandler);

        const fromDataSetName = "ABCD";
        const toDataSetName = "EFGH";
        const enq = "SHR";
        const replace = true;
        const safeReplace = true;
        const responseTimeout: any = undefined;


        const commandParameters: any = {
            arguments: {
                fromDataSetName,
                toDataSetName,
                enq,
                replace,
                safeReplace,
                responseTimeout

            },
            response: {
<<<<<<< HEAD
                console: { promptFn: jest.fn(), promptForLikeNamedMembers: jest.fn() }
=======
                console: { promptFn: jest.fn(), promptForIdenticalNamedMembers: jest.fn() }
>>>>>>> b91b9893
            }
        };

        const dummySession = {};

        const response = await handler.processWithSession(commandParameters, dummySession as any);

        expect(copyDatasetSpy).toHaveBeenCalledTimes(1);
        expect(copyDatasetSpy).toHaveBeenLastCalledWith(
            dummySession,
            { dsn: commandParameters.arguments.toDataSetName },
            {
                "from-dataset": { dsn: commandParameters.arguments.fromDataSetName },
                "enq": commandParameters.arguments.enq,
                "replace": commandParameters.arguments.replace,
                "responseTimeout": commandParameters.arguments.responseTimeout,
                "safeReplace": commandParameters.arguments.safeReplace,
                "promptFn": expect.any(Function),
<<<<<<< HEAD
                "promptForLikeNamedMembers": expect.any(Function)
=======
                "promptForIdenticalNamedMembers": expect.any(Function)
>>>>>>> b91b9893
            }
        );
        expect(response).toBe(defaultReturn);
    });

    it("should call Copy.dataSet with members", async () => {
        const handler = new DsHandler();

        expect(handler).toBeInstanceOf(ZosFilesBaseHandler);

        const fromDataSetName = "ABCD";
        const fromMemberName = "mem1";
        const toDataSetName = "EFGH";
        const toMemberName = "mem2";
        const enq = "SHR";
        const replace = true;
        const safeReplace = true;
        const responseTimeout: any = undefined;

        const commandParameters: any = {
            arguments: {
                fromDataSetName: `${fromDataSetName}(${fromMemberName})`,
                toDataSetName: `${toDataSetName}(${toMemberName})`,
                enq,
                replace,
                safeReplace,
                responseTimeout
            },
            response: {
<<<<<<< HEAD
                console: { promptFn: jest.fn(), promptForLikeNamedMembers: jest.fn() }
=======
                console: { promptFn: jest.fn(), promptForIdenticalNamedMembers: jest.fn() }
>>>>>>> b91b9893
            }
        };

        const dummySession = {};

        const response = await handler.processWithSession(commandParameters, dummySession as any);

        expect(copyDatasetSpy).toHaveBeenCalledTimes(1);
        expect(copyDatasetSpy).toHaveBeenLastCalledWith(
            dummySession,
            { dsn: toDataSetName, member: toMemberName },
            {
                "from-dataset": { dsn: fromDataSetName, member: fromMemberName },
                "enq": commandParameters.arguments.enq,
                "replace": commandParameters.arguments.replace,
                "responseTimeout": commandParameters.arguments.responseTimeout,
                "safeReplace": commandParameters.arguments.safeReplace,
                "promptFn": expect.any(Function),
<<<<<<< HEAD
                "promptForLikeNamedMembers": expect.any(Function)
=======
                "promptForIdenticalNamedMembers": expect.any(Function)
>>>>>>> b91b9893
            }
        );
        expect(response).toBe(defaultReturn);
    });

    it("should call Copy.dataSet with options", async () => {
        const handler = new DsHandler();

        expect(handler).toBeInstanceOf(ZosFilesBaseHandler);

        const fromDataSetName = "ABCD";
        const toDataSetName = "EFGH";
        const enq = "SHR";
        const replace = true;
        const safeReplace = true;
        const responseTimeout: any = undefined;

        const commandParameters: any = {
            arguments: {
                fromDataSetName,
                toDataSetName,
                enq,
                replace,
                safeReplace,
                responseTimeout
            },
            response: {
                console: { promptFn: jest.fn() }
            }
        };

        const dummySession = {};

        const response = await handler.processWithSession(commandParameters, dummySession as any);

        expect(copyDatasetSpy).toHaveBeenCalledTimes(1);
        expect(copyDatasetSpy).toHaveBeenLastCalledWith(
            dummySession,
            { dsn: commandParameters.arguments.toDataSetName },
            {
                "from-dataset": { dsn: commandParameters.arguments.fromDataSetName },
                "enq": commandParameters.arguments.enq,
                "replace": commandParameters.arguments.replace,
                "responseTimeout": commandParameters.arguments.responseTimeout,
                "safeReplace": commandParameters.arguments.safeReplace,
                "promptFn": expect.any(Function),
<<<<<<< HEAD
                "promptForLikeNamedMembers": expect.any(Function)
=======
                "promptForIdenticalNamedMembers": expect.any(Function)
>>>>>>> b91b9893
            }
        );
        expect(response).toBe(defaultReturn);
    });
    it("should prompt the user and return true when input is 'y'", async () => {
        const handler = new DsHandler();

        expect(handler).toBeInstanceOf(ZosFilesBaseHandler);
        const fromDataSetName = "ABCD";
        const toDataSetName = "EFGH";
        const enq = "SHR";
        const replace = true;
        const safeReplace = true;
        const responseTimeout: any = undefined;

        const commandParameters: any = {
            arguments: {
                fromDataSetName,
                toDataSetName,
                enq,
                replace,
                safeReplace,
                responseTimeout
            },
            response: {
                console: { promptFn: jest.fn() }
            }
        };
        const promptMock = jest.fn();
        promptMock.mockResolvedValue("y");

        const promptFn = (handler as any)["promptForSafeReplace"]({ prompt: promptMock });
        const result = await promptFn(commandParameters.arguments.toDataSetName);

        expect(promptMock).toHaveBeenCalledWith(
<<<<<<< HEAD
            `The dataset '${toDataSetName}' exists on the target system. This copy may result in data loss.` +
=======
            `The dataset '${toDataSetName}' exists on the target system. This copy can result in data loss.` +
>>>>>>> b91b9893
            ` Are you sure you want to continue? [y/N]: `
        );
        expect(result).toBe(true);
    });
    it("should prompt the user and return true when input is 'N'", async () => {
        const handler = new DsHandler();

        expect(handler).toBeInstanceOf(ZosFilesBaseHandler);
        const fromDataSetName = "ABCD";
        const toDataSetName = "EFGH";
        const enq = "SHR";
        const replace = true;
        const safeReplace = true;
        const responseTimeout: any = undefined;

        const commandParameters: any = {
            arguments: {
                fromDataSetName,
                toDataSetName,
                enq,
                replace,
                safeReplace,
                responseTimeout
            },
            response: {
                console: { promptFn: jest.fn() }
            }
        };
        const promptMock = jest.fn();
        promptMock.mockResolvedValue("N");

        const promptFn = (handler as any)["promptForSafeReplace"]({ prompt: promptMock });
        const result = await promptFn(commandParameters.arguments.toDataSetName);

        expect(promptMock).toHaveBeenCalledWith(
<<<<<<< HEAD
            `The dataset '${toDataSetName}' exists on the target system. This copy may result in data loss.` +
=======
            `The dataset '${toDataSetName}' exists on the target system. This copy can result in data loss.` +
>>>>>>> b91b9893
            ` Are you sure you want to continue? [y/N]: `
        );
        expect(result).toBe(false);
    });
    it("should prompt the user about duplicate member names and return true when input is 'y", async () => {
        const handler = new DsHandler();

        expect(handler).toBeInstanceOf(ZosFilesBaseHandler);
        const fromDataSetName = "ABCD";
        const toDataSetName = "EFGH";
        const enq = "SHR";
        const replace = false;
        const safeReplace = false;
        const responseTimeout: any = undefined;

        const commandParameters: any = {
            arguments: {
                fromDataSetName,
                toDataSetName,
                enq,
                replace,
                safeReplace,
                responseTimeout
            },
            response: {
                console: { promptFn: jest.fn() }
            }
        };
        const promptMock = jest.fn();
        promptMock.mockResolvedValue("y");

<<<<<<< HEAD
        const promptForDuplicates = (handler as any)["promptForLikeNamedMembers"]({ prompt: promptMock });
        const result = await promptForDuplicates();

        expect(promptMock).toHaveBeenCalledWith(
            `The source and target data sets have identical member names. The contents of those members will be overwritten.` +
=======
        const promptForDuplicates = (handler as any)["promptForIdenticalNamedMembers"]({ prompt: promptMock });
        const result = await promptForDuplicates();

        expect(promptMock).toHaveBeenCalledWith(
            `The source and target data sets have identical member names. The contents of the target members will be overwritten.` +
>>>>>>> b91b9893
            ` Are you sure you want to continue? [y/N]: `
        );
        expect(result).toBe(true);
    });
    it("should prompt the user about duplicate member names and return false when input is 'N'", async () => {
        const handler = new DsHandler();

        expect(handler).toBeInstanceOf(ZosFilesBaseHandler);
        const fromDataSetName = "ABCD";
        const toDataSetName = "EFGH";
        const enq = "SHR";
        const replace = false;
        const safeReplace = false;
        const responseTimeout: any = undefined;

        const commandParameters: any = {
            arguments: {
                fromDataSetName,
                toDataSetName,
                enq,
                replace,
                safeReplace,
                responseTimeout
            },
            response: {
                console: { promptFn: jest.fn() }
            }
        };
        const promptMock = jest.fn();
        promptMock.mockResolvedValue("N");

<<<<<<< HEAD
        const promptForDuplicates = (handler as any)["promptForLikeNamedMembers"]({ prompt: promptMock });
        const result = await promptForDuplicates();

        expect(promptMock).toHaveBeenCalledWith(
            `The source and target data sets have identical member names. The contents of those members will be overwritten.` +
=======
        const promptForDuplicates = (handler as any)["promptForIdenticalNamedMembers"]({ prompt: promptMock });
        const result = await promptForDuplicates();

        expect(promptMock).toHaveBeenCalledWith(
            `The source and target data sets have identical member names. The contents of the target members will be overwritten.` +
>>>>>>> b91b9893
            ` Are you sure you want to continue? [y/N]: `
        );
        expect(result).toBe(false);
    });
});<|MERGE_RESOLUTION|>--- conflicted
+++ resolved
@@ -50,11 +50,7 @@
 
             },
             response: {
-<<<<<<< HEAD
-                console: { promptFn: jest.fn(), promptForLikeNamedMembers: jest.fn() }
-=======
                 console: { promptFn: jest.fn(), promptForIdenticalNamedMembers: jest.fn() }
->>>>>>> b91b9893
             }
         };
 
@@ -73,11 +69,7 @@
                 "responseTimeout": commandParameters.arguments.responseTimeout,
                 "safeReplace": commandParameters.arguments.safeReplace,
                 "promptFn": expect.any(Function),
-<<<<<<< HEAD
-                "promptForLikeNamedMembers": expect.any(Function)
-=======
                 "promptForIdenticalNamedMembers": expect.any(Function)
->>>>>>> b91b9893
             }
         );
         expect(response).toBe(defaultReturn);
@@ -107,11 +99,7 @@
                 responseTimeout
             },
             response: {
-<<<<<<< HEAD
-                console: { promptFn: jest.fn(), promptForLikeNamedMembers: jest.fn() }
-=======
                 console: { promptFn: jest.fn(), promptForIdenticalNamedMembers: jest.fn() }
->>>>>>> b91b9893
             }
         };
 
@@ -130,11 +118,7 @@
                 "responseTimeout": commandParameters.arguments.responseTimeout,
                 "safeReplace": commandParameters.arguments.safeReplace,
                 "promptFn": expect.any(Function),
-<<<<<<< HEAD
-                "promptForLikeNamedMembers": expect.any(Function)
-=======
                 "promptForIdenticalNamedMembers": expect.any(Function)
->>>>>>> b91b9893
             }
         );
         expect(response).toBe(defaultReturn);
@@ -181,11 +165,7 @@
                 "responseTimeout": commandParameters.arguments.responseTimeout,
                 "safeReplace": commandParameters.arguments.safeReplace,
                 "promptFn": expect.any(Function),
-<<<<<<< HEAD
-                "promptForLikeNamedMembers": expect.any(Function)
-=======
                 "promptForIdenticalNamedMembers": expect.any(Function)
->>>>>>> b91b9893
             }
         );
         expect(response).toBe(defaultReturn);
@@ -221,11 +201,7 @@
         const result = await promptFn(commandParameters.arguments.toDataSetName);
 
         expect(promptMock).toHaveBeenCalledWith(
-<<<<<<< HEAD
-            `The dataset '${toDataSetName}' exists on the target system. This copy may result in data loss.` +
-=======
             `The dataset '${toDataSetName}' exists on the target system. This copy can result in data loss.` +
->>>>>>> b91b9893
             ` Are you sure you want to continue? [y/N]: `
         );
         expect(result).toBe(true);
@@ -261,11 +237,7 @@
         const result = await promptFn(commandParameters.arguments.toDataSetName);
 
         expect(promptMock).toHaveBeenCalledWith(
-<<<<<<< HEAD
-            `The dataset '${toDataSetName}' exists on the target system. This copy may result in data loss.` +
-=======
             `The dataset '${toDataSetName}' exists on the target system. This copy can result in data loss.` +
->>>>>>> b91b9893
             ` Are you sure you want to continue? [y/N]: `
         );
         expect(result).toBe(false);
@@ -297,19 +269,11 @@
         const promptMock = jest.fn();
         promptMock.mockResolvedValue("y");
 
-<<<<<<< HEAD
-        const promptForDuplicates = (handler as any)["promptForLikeNamedMembers"]({ prompt: promptMock });
-        const result = await promptForDuplicates();
-
-        expect(promptMock).toHaveBeenCalledWith(
-            `The source and target data sets have identical member names. The contents of those members will be overwritten.` +
-=======
         const promptForDuplicates = (handler as any)["promptForIdenticalNamedMembers"]({ prompt: promptMock });
         const result = await promptForDuplicates();
 
         expect(promptMock).toHaveBeenCalledWith(
             `The source and target data sets have identical member names. The contents of the target members will be overwritten.` +
->>>>>>> b91b9893
             ` Are you sure you want to continue? [y/N]: `
         );
         expect(result).toBe(true);
@@ -341,19 +305,11 @@
         const promptMock = jest.fn();
         promptMock.mockResolvedValue("N");
 
-<<<<<<< HEAD
-        const promptForDuplicates = (handler as any)["promptForLikeNamedMembers"]({ prompt: promptMock });
-        const result = await promptForDuplicates();
-
-        expect(promptMock).toHaveBeenCalledWith(
-            `The source and target data sets have identical member names. The contents of those members will be overwritten.` +
-=======
         const promptForDuplicates = (handler as any)["promptForIdenticalNamedMembers"]({ prompt: promptMock });
         const result = await promptForDuplicates();
 
         expect(promptMock).toHaveBeenCalledWith(
             `The source and target data sets have identical member names. The contents of the target members will be overwritten.` +
->>>>>>> b91b9893
             ` Are you sure you want to continue? [y/N]: `
         );
         expect(result).toBe(false);
