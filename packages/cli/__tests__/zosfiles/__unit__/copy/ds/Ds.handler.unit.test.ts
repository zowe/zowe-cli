/*
* This program and the accompanying materials are made available under the terms of the
* Eclipse Public License v2.0 which accompanies this distribution, and is available at
* https://www.eclipse.org/legal/epl-v20.html
*
* SPDX-License-Identifier: EPL-2.0
*
* Copyright Contributors to the Zowe Project.
*
*/

import { Copy, IZosFilesResponse } from "@zowe/zos-files-for-zowe-sdk";
import DsHandler from "../../../../../src/zosfiles/copy/ds/Ds.handler";
import { ZosFilesBaseHandler } from "../../../../../src/zosfiles/ZosFilesBase.handler";

describe("DsHandler", () => {
    const defaultReturn: IZosFilesResponse = {
        success        : true,
        commandResponse: "THIS IS A TEST"
    };

    const copyDatasetSpy = jest.spyOn(Copy, "dataSet");

    beforeEach(() => {
        copyDatasetSpy.mockClear();
        copyDatasetSpy.mockImplementation(async () => defaultReturn);
    });

    it("should call Copy.dataSet without members", async () => {
        const handler = new DsHandler();

        expect(handler).toBeInstanceOf(ZosFilesBaseHandler);

        const fromDataSetName = "ABCD";
        const toDataSetName = "EFGH";
        const enq = "SHR";
        const replace = true;
        const safeReplace = true;
        const responseTimeout: any = undefined;


        const commandParameters: any = {
            arguments: {
                fromDataSetName,
                toDataSetName,
                enq,
                replace,
                safeReplace,
                responseTimeout

            },
            response: {
                console: { promptFn: jest.fn(), promptForIdenticalNamedMembers: jest.fn() }
            }
        };

        const dummySession = {};

        const response = await handler.processWithSession(commandParameters, dummySession as any);

        expect(copyDatasetSpy).toHaveBeenCalledTimes(1);
        expect(copyDatasetSpy).toHaveBeenLastCalledWith(
            dummySession,
            { dsn: commandParameters.arguments.toDataSetName },
            {
                "from-dataset": { dsn: commandParameters.arguments.fromDataSetName },
                "enq": commandParameters.arguments.enq,
                "replace": commandParameters.arguments.replace,
                "responseTimeout": commandParameters.arguments.responseTimeout,
                "safeReplace": commandParameters.arguments.safeReplace,
                "promptFn": expect.any(Function),
                "promptForIdenticalNamedMembers": expect.any(Function)
            }
        );
        expect(response).toBe(defaultReturn);
    });

    it("should call Copy.dataSet with members", async () => {
        const handler = new DsHandler();

        expect(handler).toBeInstanceOf(ZosFilesBaseHandler);

        const fromDataSetName = "ABCD";
        const fromMemberName = "mem1";
        const toDataSetName = "EFGH";
        const toMemberName = "mem2";
        const enq = "SHR";
        const replace = true;
        const safeReplace = true;
        const responseTimeout: any = undefined;

        const commandParameters: any = {
            arguments: {
                fromDataSetName: `${fromDataSetName}(${fromMemberName})`,
                toDataSetName: `${toDataSetName}(${toMemberName})`,
                enq,
                replace,
                safeReplace,
                responseTimeout
            },
            response: {
                console: { promptFn: jest.fn(), promptForIdenticalNamedMembers: jest.fn() }
            }
        };

        const dummySession = {};

        const response = await handler.processWithSession(commandParameters, dummySession as any);

        expect(copyDatasetSpy).toHaveBeenCalledTimes(1);
        expect(copyDatasetSpy).toHaveBeenLastCalledWith(
            dummySession,
            { dsn: toDataSetName, member: toMemberName },
            {
                "from-dataset": { dsn: fromDataSetName, member: fromMemberName },
                "enq": commandParameters.arguments.enq,
                "replace": commandParameters.arguments.replace,
                "responseTimeout": commandParameters.arguments.responseTimeout,
                "safeReplace": commandParameters.arguments.safeReplace,
                "promptFn": expect.any(Function),
                "promptForIdenticalNamedMembers": expect.any(Function)
            }
        );
        expect(response).toBe(defaultReturn);
    });

    it("should call Copy.dataSet with options", async () => {
        const handler = new DsHandler();

        expect(handler).toBeInstanceOf(ZosFilesBaseHandler);

        const fromDataSetName = "ABCD";
        const toDataSetName = "EFGH";
        const enq = "SHR";
        const replace = true;
        const safeReplace = true;
        const responseTimeout: any = undefined;

        const commandParameters: any = {
            arguments: {
                fromDataSetName,
                toDataSetName,
                enq,
                replace,
                safeReplace,
                responseTimeout
            },
            response: {
                console: { promptFn: jest.fn() }
            }
        };

        const dummySession = {};

        const response = await handler.processWithSession(commandParameters, dummySession as any);

        expect(copyDatasetSpy).toHaveBeenCalledTimes(1);
        expect(copyDatasetSpy).toHaveBeenLastCalledWith(
            dummySession,
            { dsn: commandParameters.arguments.toDataSetName },
            {
                "from-dataset": { dsn: commandParameters.arguments.fromDataSetName },
                "enq": commandParameters.arguments.enq,
                "replace": commandParameters.arguments.replace,
                "responseTimeout": commandParameters.arguments.responseTimeout,
                "safeReplace": commandParameters.arguments.safeReplace,
                "promptFn": expect.any(Function),
                "promptForIdenticalNamedMembers": expect.any(Function)
            }
        );
        expect(response).toBe(defaultReturn);
    });
    it("should prompt the user and return true when input is 'y'", async () => {
        const handler = new DsHandler();

        expect(handler).toBeInstanceOf(ZosFilesBaseHandler);
        const fromDataSetName = "ABCD";
        const toDataSetName = "EFGH";
        const enq = "SHR";
        const replace = true;
        const safeReplace = true;
        const responseTimeout: any = undefined;

        const commandParameters: any = {
            arguments: {
                fromDataSetName,
                toDataSetName,
                enq,
                replace,
                safeReplace,
                responseTimeout
            },
            response: {
                console: { promptFn: jest.fn() }
            }
        };
        const promptMock = jest.fn();
        promptMock.mockResolvedValue("y");

        const promptFn = (handler as any)["promptForSafeReplace"]({ prompt: promptMock });
        const result = await promptFn(commandParameters.arguments.toDataSetName);

        expect(promptMock).toHaveBeenCalledWith(
            `The dataset '${toDataSetName}' exists on the target system. This copy can result in data loss.` +
            ` Are you sure you want to continue? [y/N]: `
        );
        expect(result).toBe(true);
    });
    it("should prompt the user and return true when input is 'N'", async () => {
        const handler = new DsHandler();

        expect(handler).toBeInstanceOf(ZosFilesBaseHandler);
        const fromDataSetName = "ABCD";
        const toDataSetName = "EFGH";
        const enq = "SHR";
        const replace = true;
        const safeReplace = true;
        const responseTimeout: any = undefined;

        const commandParameters: any = {
            arguments: {
                fromDataSetName,
                toDataSetName,
                enq,
                replace,
                safeReplace,
                responseTimeout
            },
            response: {
                console: { promptFn: jest.fn() }
            }
        };
        const promptMock = jest.fn();
        promptMock.mockResolvedValue("N");

        const promptFn = (handler as any)["promptForSafeReplace"]({ prompt: promptMock });
        const result = await promptFn(commandParameters.arguments.toDataSetName);

        expect(promptMock).toHaveBeenCalledWith(
            `The dataset '${toDataSetName}' exists on the target system. This copy can result in data loss.` +
            ` Are you sure you want to continue? [y/N]: `
        );
        expect(result).toBe(false);
    });
    it("should prompt the user about duplicate member names and return true when input is 'y", async () => {
        const handler = new DsHandler();

        expect(handler).toBeInstanceOf(ZosFilesBaseHandler);
<<<<<<< HEAD
=======

>>>>>>> 54ceefd3
        const promptMock = jest.fn();
        promptMock.mockResolvedValue("y");

        const promptForDuplicates = (handler as any)["promptForIdenticalNamedMembers"]({ prompt: promptMock });
        const result = await promptForDuplicates();

        expect(promptMock).toHaveBeenCalledWith(
            `The source and target data sets have identical member names. The contents of the target members will be overwritten.` +
            ` Are you sure you want to continue? [y/N]: `
        );
        expect(result).toBe(true);
    });
    it("should prompt the user about duplicate member names and return false when input is 'N'", async () => {
        const handler = new DsHandler();

        expect(handler).toBeInstanceOf(ZosFilesBaseHandler);
<<<<<<< HEAD
=======

>>>>>>> 54ceefd3
        const promptMock = jest.fn();
        promptMock.mockResolvedValue("N");

        const promptForDuplicates = (handler as any)["promptForIdenticalNamedMembers"]({ prompt: promptMock });
        const result = await promptForDuplicates();

        expect(promptMock).toHaveBeenCalledWith(
            `The source and target data sets have identical member names. The contents of the target members will be overwritten.` +
            ` Are you sure you want to continue? [y/N]: `
        );
        expect(result).toBe(false);
    });
});<|MERGE_RESOLUTION|>--- conflicted
+++ resolved
@@ -246,10 +246,7 @@
         const handler = new DsHandler();
 
         expect(handler).toBeInstanceOf(ZosFilesBaseHandler);
-<<<<<<< HEAD
-=======
-
->>>>>>> 54ceefd3
+
         const promptMock = jest.fn();
         promptMock.mockResolvedValue("y");
 
@@ -266,10 +263,7 @@
         const handler = new DsHandler();
 
         expect(handler).toBeInstanceOf(ZosFilesBaseHandler);
-<<<<<<< HEAD
-=======
-
->>>>>>> 54ceefd3
+
         const promptMock = jest.fn();
         promptMock.mockResolvedValue("N");
 
