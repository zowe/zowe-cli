--- conflicted
+++ resolved
@@ -132,20 +132,9 @@
         });
 
         it("should override .zosattributes content with --attributes content", async () => {
-<<<<<<< HEAD
-=======
-            jest.spyOn(fs, "existsSync").mockReturnValueOnce(true);
-            jest.spyOn(fs, "readFileSync").mockImplementationOnce((path: any): any => {
-                if (path === "real file") {
-                    return "--attributes file contents";
-                } else if (path.endsWith(".zosattributes")) {
-                    return ".zosattributes file contents";
-                }
-            });
->>>>>>> e01eaf5b
             const mockAttributesFromParam = {attributes: "--attributes"};
             const mockAttributesFromLocalFile = {attributes: ".zosattributes"};
-            jest.spyOn(ZosFilesAttributes, 'loadFromFile').mockImplementationOnce((path: string) => {
+            jest.spyOn(ZosFilesAttributes, "loadFromFile").mockImplementationOnce((path: string) => {
                 if (path === "real file") {
                     return mockAttributesFromParam;
                 } else if (path.endsWith(".zosattributes")) {
