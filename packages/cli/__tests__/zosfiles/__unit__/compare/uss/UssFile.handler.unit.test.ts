/*
* This program and the accompanying materials are made available under the terms of the
* Eclipse Public License v2.0 which accompanies this distribution, and is available at
* https://www.eclipse.org/legal/epl-v20.html
*
* SPDX-License-Identifier: EPL-2.0
*
* Copyright Contributors to the Zowe Project.
*
*/

import { Get } from "@zowe/zos-files-for-zowe-sdk";
import { UNIT_TEST_ZOSMF_PROF_OPTS } from "../../../../../../../__tests__/__src__/mocks/ZosmfProfileMock";
import { DiffUtils, IDiffOptions } from "@zowe/imperative";

describe("Compare data set handler", () => {
    describe("process method", () => {
        // Require the handler and create a new instance
        const handlerReq = require("../../../../../src/zosfiles/compare/uss/UssFile.handler");
        const handler = new handlerReq.default();
        const ussFilePath1 = "/u/testing1";
        const ussFilePath2 = "/u/testing2";
        // Vars populated by the mocked function
        let error;
        let apiMessage = "";
        let jsonObj: object;
        let logMessage = "";
        let fakeSession: object;
        // Mocks
        const getUSSFileSpy = jest.spyOn(Get, "USSFile");
        const getDiffStringSpy = jest.spyOn(DiffUtils, "getDiffString");
        const openDiffInbrowserSpy = jest.spyOn(DiffUtils, "openDiffInbrowser");
        const profFunc = jest.fn((args) => {
            return {
                host: "fake",
                port: "fake",
                user: "fake",
                password: "fake",
                auth: "fake",
                rejectUnauthorized: "fake",
            };
        });
        const processArguments = {
            arguments: {
                $0: "fake",
                _: ["fake"],
                ussFilePath1,
                ussFilePath2,
                browserView: false,
                ...UNIT_TEST_ZOSMF_PROF_OPTS
            },
            response: {
                data: {
                    setMessage: jest.fn((setMsgArgs) => {
                        apiMessage = setMsgArgs;
                    }),
                    setObj: jest.fn((setObjArgs) => {
                        jsonObj = setObjArgs;
                    })
                },
                console: {
                    log: jest.fn((logArgs) => {
                        logMessage += logArgs;
                    })
                },
                progress: {
                    startBar: jest.fn((parms) => {
                        // do nothing
                    }),
                    endBar: jest.fn(() => {
                        // do nothing
                    })
                }
            },
            profiles: {
                get: profFunc
            }
        };
        const options: IDiffOptions = {
            outputFormat: "terminal"
        };
        const ussTask = {
            percentComplete: 0,
            stageName: 0,
            statusMessage: "Retrieving second uss-file"
        };

        beforeEach(()=> {
            // mock reading from uss file (string1 and string2)
            getUSSFileSpy.mockReset();
            getUSSFileSpy.mockImplementation(jest.fn(async (session) => {
                fakeSession = session;
                return Buffer.from("compared");
            }));
            // mock diff
            getDiffStringSpy.mockReset();
            getDiffStringSpy.mockImplementation(jest.fn(async () => {
                return "compared string";
            }));
            logMessage = "";
        });

        it("should compare two uss-files in terminal", async () => {
            try {
                // Invoke the handler with a full set of mocked arguments and response functions
                await handler.process(processArguments as any);
            } catch (e) {
                error = e;
            }

            expect(getUSSFileSpy).toHaveBeenCalledTimes(2);
            expect(getDiffStringSpy).toHaveBeenCalledTimes(1);
            expect(apiMessage).toEqual("");
            expect(logMessage).toEqual("compared string");
            expect(getUSSFileSpy).toHaveBeenCalledWith(fakeSession as any, ussFilePath1, { task: ussTask });
            expect(jsonObj).toMatchObject({commandResponse: "compared string", success: true});
            expect(getDiffStringSpy).toHaveBeenCalledWith("compared", "compared", options);
        });

        it("should compare two uss-files in terminal with --context-lines option", async () => {
            const contextLinesArg: number = 2;
            const processArgCopy: any = {
                ...processArguments,
                arguments:{
                    ...processArguments.arguments,
                    contextLines: contextLinesArg
                }
            };

            try {
                // Invoke the handler with a full set of mocked arguments and response functions
                await handler.process(processArgCopy as any);
            } catch (e) {
                error = e;
            }

<<<<<<< HEAD
            expect(Get.USSFile).toHaveBeenCalledTimes(2);
            expect(Get.USSFile).toHaveBeenCalledWith(fakeSession as any, ussFilePath1, {
                task: {
                    percentComplete: 0,
                    stageName: 0,
                    statusMessage: "Retrieving content for the second file/dataset"
=======
            expect(getUSSFileSpy).toHaveBeenCalledTimes(2);
            expect(getDiffStringSpy).toHaveBeenCalledTimes(1);
            expect(apiMessage).toEqual("");
            expect(logMessage).toEqual("compared string");
            expect(getUSSFileSpy).toHaveBeenCalledWith(fakeSession as any, ussFilePath1, { task: ussTask });
            expect(jsonObj).toMatchObject({commandResponse: "compared string", success: true});
            expect(getDiffStringSpy).toHaveBeenCalledWith("compared", "compared",  {...options, contextLinesArg: contextLinesArg});
        });

        it("should compare two uss-files in terminal with --seqnum specified", async () => {
            const processArgCopy: any = {
                ...processArguments,
                arguments:{
                    ...processArguments.arguments,
                    seqnum: false,
>>>>>>> 6fbe0255
                }
            };

            //overwrite ds(strings 1 & 2) to include seqnums to chop off in LocalFileDatasetHandler
            getUSSFileSpy.mockImplementation(jest.fn(async (session) => {
                fakeSession = session;
                return Buffer.from("compared12345678");
            }));

            try {
                // Invoke the handler with a full set of mocked arguments and response functions
                await handler.process(processArgCopy as any);
            } catch (e) {
                error = e;
            }

            expect(getUSSFileSpy).toHaveBeenCalledTimes(2);
            expect(getDiffStringSpy).toHaveBeenCalledTimes(1);
            expect(apiMessage).toEqual("");
            expect(logMessage).toEqual("compared string");
            expect(getUSSFileSpy).toHaveBeenCalledWith(fakeSession as any, ussFilePath1, { task: ussTask });
            expect(jsonObj).toMatchObject({commandResponse: "compared string", success: true});
            expect(getDiffStringSpy).toHaveBeenCalledWith("compared", "compared", options);
        });

        it("should compare two uss-files in browser", async () => {
            openDiffInbrowserSpy.mockImplementation(jest.fn());
            processArguments.arguments.browserView = true ;

            try {
                // Invoke the handler with a full set of mocked arguments and response functions
                await handler.process(processArguments as any);
            } catch (e) {
                error = e;
            }

            expect(openDiffInbrowserSpy).toHaveBeenCalledTimes(1);
        });
    });
});<|MERGE_RESOLUTION|>--- conflicted
+++ resolved
@@ -134,14 +134,6 @@
                 error = e;
             }
 
-<<<<<<< HEAD
-            expect(Get.USSFile).toHaveBeenCalledTimes(2);
-            expect(Get.USSFile).toHaveBeenCalledWith(fakeSession as any, ussFilePath1, {
-                task: {
-                    percentComplete: 0,
-                    stageName: 0,
-                    statusMessage: "Retrieving content for the second file/dataset"
-=======
             expect(getUSSFileSpy).toHaveBeenCalledTimes(2);
             expect(getDiffStringSpy).toHaveBeenCalledTimes(1);
             expect(apiMessage).toEqual("");
@@ -157,7 +149,6 @@
                 arguments:{
                     ...processArguments.arguments,
                     seqnum: false,
->>>>>>> 6fbe0255
                 }
             };
 
