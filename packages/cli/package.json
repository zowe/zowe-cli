--- conflicted
+++ resolved
@@ -1,10 +1,6 @@
 {
   "name": "@zowe/cli",
-<<<<<<< HEAD
   "version": "7.0.0-next.202111222227",
-=======
-  "version": "6.37.0",
->>>>>>> 62e2b695
   "description": "Zowe CLI is a command line interface (CLI) that provides a simple and streamlined way to interact with IBM z/OS.",
   "author": "Broadcom",
   "license": "EPL-2.0",
@@ -62,26 +58,15 @@
     "@zowe/core-for-zowe-sdk": "7.0.0-next.202111222227",
     "@zowe/imperative": "5.0.0-next.202111292021",
     "@zowe/perf-timing": "1.0.7",
-<<<<<<< HEAD
     "@zowe/provisioning-for-zowe-sdk": "7.0.0-next.202111222227",
     "@zowe/zos-console-for-zowe-sdk": "7.0.0-next.202111222227",
     "@zowe/zos-files-for-zowe-sdk": "7.0.0-next.202111222227",
     "@zowe/zos-jobs-for-zowe-sdk": "7.0.0-next.202111222227",
+    "@zowe/zos-logs-for-zowe-sdk": "7.0.0-next.202111222227",
     "@zowe/zos-tso-for-zowe-sdk": "7.0.0-next.202111222227",
     "@zowe/zos-uss-for-zowe-sdk": "7.0.0-next.202111222227",
     "@zowe/zos-workflows-for-zowe-sdk": "7.0.0-next.202111222227",
     "@zowe/zosmf-for-zowe-sdk": "7.0.0-next.202111222227",
-=======
-    "@zowe/provisioning-for-zowe-sdk": "6.36.1",
-    "@zowe/zos-console-for-zowe-sdk": "6.36.1",
-    "@zowe/zos-files-for-zowe-sdk": "6.36.1",
-    "@zowe/zos-jobs-for-zowe-sdk": "6.36.1",
-    "@zowe/zos-logs-for-zowe-sdk": "6.37.0",
-    "@zowe/zos-tso-for-zowe-sdk": "6.36.1",
-    "@zowe/zos-uss-for-zowe-sdk": "6.36.1",
-    "@zowe/zos-workflows-for-zowe-sdk": "6.36.1",
-    "@zowe/zosmf-for-zowe-sdk": "6.36.1",
->>>>>>> 62e2b695
     "get-stdin": "7.0.0",
     "lodash": "4.17.21",
     "minimatch": "3.0.4"
