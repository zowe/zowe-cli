{
  "name": "@zowe/cli",
  "version": "7.0.0-next.202108121907",
  "description": "Zowe CLI is a command line interface (CLI) that provides a simple and streamlined way to interact with IBM z/OS.",
  "author": "Broadcom",
  "license": "EPL-2.0",
  "homepage": "https://github.com/zowe/zowe-cli/tree/master/packages/cli#readme",
  "bugs": {
    "url": "https://github.com/zowe/zowe-cli/issues"
  },
  "repository": {
    "type": "git",
    "url": "https://github.com/zowe/zowe-cli.git"
  },
  "bin": {
    "bright": "./lib/main.js",
    "zowe": "./lib/main.js"
  },
  "keywords": [
    "zosmf",
    "mainframe",
    "CLI",
    "zos",
    "z/OSMF",
    "mvs",
    "os390",
    "z/OS",
    "zowe"
  ],
  "files": [
    "lib",
    "prebuilds",
    "scripts",
    "web-help-logo.png"
  ],
  "publishConfig": {
    "registry": "https://zowe.jfrog.io/zowe/api/npm/npm-local-release/"
  },
  "imperative": {
    "configurationModule": "lib/imperative.js"
  },
  "main": "lib/index.js",
  "typings": "lib/index.d.ts",
  "scripts": {
    "preinstall": "node ./scripts/preinstall",
    "postinstall": "node ./scripts/validatePlugins",
    "build": "tsc --pretty",
    "watch": "tsc --pretty --watch",
    "clean": "rimraf lib",
    "lint": "eslint \"src/**/*.ts\" \"**/__tests__/**/*.ts\"",
    "lint:packages": "eslint \"src/**/*.ts\" --ignore-pattern \"**/__tests__/**/*.ts\"",
    "lint:tests": "eslint \"**/__tests__/**/*.ts\"",
    "circularDependencyCheck": "madge -c lib",
    "typedoc": "typedoc --options ./typedoc.json ./src/",
    "typedocSpecifySrc": "typedoc --options ./typedoc.json"
  },
  "dependencies": {
    "@zowe/core-for-zowe-sdk": "7.0.0-next.202108121907",
    "@zowe/imperative": "5.0.0-next.202108181618",
    "@zowe/perf-timing": "1.0.7",
    "@zowe/provisioning-for-zowe-sdk": "7.0.0-next.202108121907",
    "@zowe/zos-console-for-zowe-sdk": "7.0.0-next.202108121907",
    "@zowe/zos-files-for-zowe-sdk": "7.0.0-next.202108121907",
    "@zowe/zos-jobs-for-zowe-sdk": "7.0.0-next.202108121907",
    "@zowe/zos-tso-for-zowe-sdk": "7.0.0-next.202108121907",
    "@zowe/zos-uss-for-zowe-sdk": "7.0.0-next.202108121907",
    "@zowe/zos-workflows-for-zowe-sdk": "7.0.0-next.202108121907",
    "@zowe/zosmf-for-zowe-sdk": "7.0.0-next.202108121907",
    "get-stdin": "7.0.0",
    "minimatch": "3.0.4"
  },
  "devDependencies": {
    "@types/node": "^12.12.24",
<<<<<<< HEAD
    "@zowe/cli-test-utils": "7.0.0-next.202108121907",
    "comment-json": "^4.1.0",
=======
    "eslint": "^7.32.0",
>>>>>>> 8f878e9a
    "js-yaml": "^3.13.1",
    "madge": "^4.0.1",
    "rimraf": "^2.6.3",
    "typedoc": "^0.16.0",
    "typescript": "^3.8.0"
  },
  "optionalDependencies": {
    "keytar": "7.7.0"
  },
  "engines": {
    "node": ">=8.0.0"
  }
}<|MERGE_RESOLUTION|>--- conflicted
+++ resolved
@@ -71,12 +71,9 @@
   },
   "devDependencies": {
     "@types/node": "^12.12.24",
-<<<<<<< HEAD
     "@zowe/cli-test-utils": "7.0.0-next.202108121907",
     "comment-json": "^4.1.0",
-=======
     "eslint": "^7.32.0",
->>>>>>> 8f878e9a
     "js-yaml": "^3.13.1",
     "madge": "^4.0.1",
     "rimraf": "^2.6.3",
