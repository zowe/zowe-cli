--- conflicted
+++ resolved
@@ -71,12 +71,8 @@
   },
   "devDependencies": {
     "@types/node": "^12.12.24",
-<<<<<<< HEAD
-    "@zowe/cli-test-utils": "7.0.0-next.202106291335",
+    "@zowe/cli-test-utils": "7.0.0-next.202107121920",
     "comment-json": "^4.1.0",
-=======
-    "@zowe/cli-test-utils": "7.0.0-next.202107121920",
->>>>>>> f41a029b
     "js-yaml": "^3.13.1",
     "madge": "^4.0.1",
     "rimraf": "^2.6.3",
