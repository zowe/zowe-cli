{
  "name": "@zowe/cli",
<<<<<<< HEAD
  "version": "8.29.4",
=======
  "version": "8.29.5",
>>>>>>> cc956995
  "zoweVersion": "v3.4.0",
  "description": "Zowe CLI is a command line interface (CLI) that provides a simple and streamlined way to interact with IBM z/OS.",
  "author": "Zowe",
  "license": "EPL-2.0",
  "homepage": "https://github.com/zowe/zowe-cli/tree/master/packages/cli#readme",
  "bugs": {
    "url": "https://github.com/zowe/zowe-cli/issues"
  },
  "repository": {
    "type": "git",
    "url": "https://github.com/zowe/zowe-cli.git"
  },
  "bin": {
    "zowe": "./lib/main.js"
  },
  "keywords": [
    "zosmf",
    "mainframe",
    "CLI",
    "zos",
    "z/OSMF",
    "mvs",
    "os390",
    "z/OS",
    "zowe"
  ],
  "files": [
    "lib",
    "prebuilds",
    "scripts",
    "npm-shrinkwrap.json",
    "web-help-logo.png"
  ],
  "publishConfig": {
    "registry": "https://zowe.jfrog.io/zowe/api/npm/npm-local-release/"
  },
  "imperative": {
    "configurationModule": "lib/imperative.js"
  },
  "main": "lib/index.js",
  "typings": "lib/index.d.ts",
  "scripts": {
    "postinstall": "node ./scripts/validatePlugins && node ./scripts/printSuccessMessage",
    "build": "tsc --pretty",
    "watch": "tsc --pretty --watch",
    "clean": "rimraf lib",
    "lint": "eslint \"src/**/*.ts\" \"**/__tests__/**/*.ts\"",
    "lint:packages": "eslint \"src/**/*.ts\" --ignore-pattern \"**/__tests__/**/*.ts\"",
    "lint:tests": "eslint \"**/__tests__/**/*.ts\"",
    "circularDependencyCheck": "madge -c lib",
    "typedoc": "typedoc --options ./typedoc.json ./src/",
    "typedocSpecifySrc": "typedoc --options ./typedoc.json",
    "prepack": "node ../../scripts/prepareLicenses.js",
    "prepublishOnly": "bash ../../scripts/bundleDaemon.sh",
    "preshrinkwrap": "node ../../scripts/rewriteShrinkwrap.js"
  },
  "dependencies": {
    "@zowe/core-for-zowe-sdk": "8.29.4",
    "@zowe/imperative": "8.29.4",
    "@zowe/provisioning-for-zowe-sdk": "8.29.4",
    "@zowe/zos-console-for-zowe-sdk": "8.29.4",
    "@zowe/zos-files-for-zowe-sdk": "8.29.4",
    "@zowe/zos-jobs-for-zowe-sdk": "8.29.4",
    "@zowe/zos-logs-for-zowe-sdk": "8.29.4",
    "@zowe/zos-tso-for-zowe-sdk": "8.29.4",
    "@zowe/zos-uss-for-zowe-sdk": "8.29.4",
    "@zowe/zos-workflows-for-zowe-sdk": "8.29.4",
    "@zowe/zosmf-for-zowe-sdk": "8.29.4",
    "find-process": "1.4.7",
    "lodash": "4.17.21",
    "minimatch": "9.0.5",
    "tar": "6.2.1"
  },
  "devDependencies": {
    "@types/diff": "^5.0.9",
    "@types/lodash": "^4.17.6",
    "@types/tar": "^6.1.11",
    "@zowe/cli-test-utils": "8.29.4",
    "comment-json": "^4.2.3",
    "strip-ansi": "^6.0.1",
    "which": "^4.0.0"
  },
  "optionalDependencies": {
    "@zowe/secrets-for-zowe-sdk": "8.29.4"
  },
  "engines": {
    "node": ">=20.9.0"
  }
}<|MERGE_RESOLUTION|>--- conflicted
+++ resolved
@@ -1,10 +1,6 @@
 {
   "name": "@zowe/cli",
-<<<<<<< HEAD
-  "version": "8.29.4",
-=======
   "version": "8.29.5",
->>>>>>> cc956995
   "zoweVersion": "v3.4.0",
   "description": "Zowe CLI is a command line interface (CLI) that provides a simple and streamlined way to interact with IBM z/OS.",
   "author": "Zowe",
