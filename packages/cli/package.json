{
  "name": "@zowe/cli",
  "version": "7.18.8",
  "description": "Zowe CLI is a command line interface (CLI) that provides a simple and streamlined way to interact with IBM z/OS.",
  "author": "Zowe",
  "license": "EPL-2.0",
  "homepage": "https://github.com/zowe/zowe-cli/tree/master/packages/cli#readme",
  "bugs": {
    "url": "https://github.com/zowe/zowe-cli/issues"
  },
  "repository": {
    "type": "git",
    "url": "https://github.com/zowe/zowe-cli.git"
  },
  "bin": {
    "bright": "./lib/main.js",
    "zowe": "./lib/main.js"
  },
  "keywords": [
    "zosmf",
    "mainframe",
    "CLI",
    "zos",
    "z/OSMF",
    "mvs",
    "os390",
    "z/OS",
    "zowe"
  ],
  "files": [
    "lib",
    "prebuilds",
    "scripts",
    "web-help-logo.png"
  ],
  "publishConfig": {
    "registry": "https://zowe.jfrog.io/zowe/api/npm/npm-local-release/"
  },
  "imperative": {
    "configurationModule": "lib/imperative.js"
  },
  "main": "lib/index.js",
  "typings": "lib/index.d.ts",
  "scripts": {
    "postinstall": "node ./scripts/validatePlugins && node ./scripts/printSuccessMessage",
    "build": "tsc --pretty",
    "watch": "tsc --pretty --watch",
    "clean": "rimraf lib",
    "lint": "eslint \"src/**/*.ts\" \"**/__tests__/**/*.ts\"",
    "lint:packages": "eslint \"src/**/*.ts\" --ignore-pattern \"**/__tests__/**/*.ts\"",
    "lint:tests": "eslint \"**/__tests__/**/*.ts\"",
    "circularDependencyCheck": "madge -c lib",
    "typedoc": "typedoc --options ./typedoc.json ./src/",
    "typedocSpecifySrc": "typedoc --options ./typedoc.json",
    "prepack": "node ../../scripts/prepareLicenses.js",
    "prepublishOnly": "bash ../../scripts/bundleDaemon.sh",
    "preshrinkwrap": "node ../../scripts/rewriteShrinkwrap.js"
  },
  "dependencies": {
    "@zowe/core-for-zowe-sdk": "7.18.8",
    "@zowe/imperative": "5.18.2",
<<<<<<< HEAD
    "@zowe/provisioning-for-zowe-sdk": "7.18.7",
    "@zowe/zos-console-for-zowe-sdk": "7.18.7",
    "@zowe/zos-files-for-zowe-sdk": "7.18.7",
    "@zowe/zos-jobs-for-zowe-sdk": "7.18.7",
    "@zowe/zos-logs-for-zowe-sdk": "7.18.7",
    "@zowe/zos-tso-for-zowe-sdk": "7.18.7",
=======
    "@zowe/perf-timing": "1.0.7",
    "@zowe/provisioning-for-zowe-sdk": "7.18.8",
    "@zowe/zos-console-for-zowe-sdk": "7.18.8",
    "@zowe/zos-files-for-zowe-sdk": "7.18.8",
    "@zowe/zos-jobs-for-zowe-sdk": "7.18.8",
    "@zowe/zos-logs-for-zowe-sdk": "7.18.8",
    "@zowe/zos-tso-for-zowe-sdk": "7.18.8",
>>>>>>> b39da73b
    "@zowe/zos-uss-for-zowe-sdk": "7.18.7",
    "@zowe/zos-workflows-for-zowe-sdk": "7.18.8",
    "@zowe/zosmf-for-zowe-sdk": "7.18.8",
    "find-process": "1.4.7",
    "get-stream": "6.0.1",
    "lodash": "4.17.21",
    "minimatch": "5.0.1",
    "tar": "6.1.14"
  },
  "devDependencies": {
    "@types/diff": "^5.0.2",
    "@types/lodash": "^4.14.175",
    "@types/node": "^14.18.28",
    "@types/tar": "^6.1.2",
    "@types/which": "^2.0.1",
    "@zowe/cli-test-utils": "7.18.7",
    "comment-json": "^4.1.1",
    "eslint": "^8.22.0",
    "js-yaml": "^4.1.0",
    "madge": "^4.0.1",
    "rimraf": "^2.6.3",
    "strip-ansi": "^6.0.1",
    "typedoc": "^0.23.10",
    "typescript": "^4.0.0",
    "which": "^2.0.2"
  },
  "optionalDependencies": {
    "@zowe/secrets-for-zowe-sdk": "7.18.6"
  },
  "engines": {
    "node": ">=14.0.0"
  }
}<|MERGE_RESOLUTION|>--- conflicted
+++ resolved
@@ -59,22 +59,12 @@
   "dependencies": {
     "@zowe/core-for-zowe-sdk": "7.18.8",
     "@zowe/imperative": "5.18.2",
-<<<<<<< HEAD
-    "@zowe/provisioning-for-zowe-sdk": "7.18.7",
-    "@zowe/zos-console-for-zowe-sdk": "7.18.7",
-    "@zowe/zos-files-for-zowe-sdk": "7.18.7",
-    "@zowe/zos-jobs-for-zowe-sdk": "7.18.7",
-    "@zowe/zos-logs-for-zowe-sdk": "7.18.7",
-    "@zowe/zos-tso-for-zowe-sdk": "7.18.7",
-=======
-    "@zowe/perf-timing": "1.0.7",
     "@zowe/provisioning-for-zowe-sdk": "7.18.8",
     "@zowe/zos-console-for-zowe-sdk": "7.18.8",
     "@zowe/zos-files-for-zowe-sdk": "7.18.8",
     "@zowe/zos-jobs-for-zowe-sdk": "7.18.8",
     "@zowe/zos-logs-for-zowe-sdk": "7.18.8",
     "@zowe/zos-tso-for-zowe-sdk": "7.18.8",
->>>>>>> b39da73b
     "@zowe/zos-uss-for-zowe-sdk": "7.18.7",
     "@zowe/zos-workflows-for-zowe-sdk": "7.18.8",
     "@zowe/zosmf-for-zowe-sdk": "7.18.8",
