--- conflicted
+++ resolved
@@ -4,11 +4,8 @@
 
 ## Recent Changes
 
-<<<<<<< HEAD
 - BugFix: Updated daemon executable to resolve technical debt
-=======
 - BugFix: Fixed URI encoding on `zos-files` commands [#1073](https://github.com/zowe/zowe-cli/issues/1073)
->>>>>>> 7dc0524e
 
 ## `7.11.1`
 
