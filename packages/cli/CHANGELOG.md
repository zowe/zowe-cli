# Change Log

All notable changes to the Zowe CLI package will be documented in this file.

## Recent Changes

<<<<<<< HEAD
- LTS Breaking: Removed the following previously deprecated items:
  - Moved the many constants from `zowe-cli/packages/cli/src/Constants.ts` to `zowe-cli/packages/core/src/constants/Core.constants.ts`
  - Removing `ZosFilesCreateExtraOptions.showAttributes` without replacement
  - Moved all constants from `zowe-cli/packages/cli/src/zostso/constants/ZosTso.constants.ts` to  `@zowe/zos-tso-for-zowe-sdk`
  - Removed `isStderrEmptyForProfilesCommand` use `stripProfileDeprecationMessages` from `zowe-cli/__tests__/__packages__/cli-test-utils/src/TestUtils.ts` instead
  - Removed  `allDataSetsArchived`, `datasetsDownloadedSuccessfully`, `noDataSetsInList`, `noDataSetsMatchingPatternRemain` and `onlyEmptyPartitionedDataSets` from    ZosFiles.messages.ts
  - Removed `getSpoolDownloadFile` use `getSpoolDownloadFilePath` instead
  - Removed constants from ZosmfSession
    - ZOSMF_OPTION_HOST_PROFILE use ZOSMF_OPTION_HOST instead
    - ZOSMF_OPTION_USER_PROFILE use ZOSMF_OPTION_USER instead
    - ZOSMF_OPTION_PASSWORD_PROFILE use ZOSMF_OPTION_PASSWORD instead
  - Removed constants from SshSession.ts
    - SSH_OPTION_USER_PROFILE use SSH_OPTION_USER
    - SSH_OPTION_HOST_PROFILE use SSH_OPTION_HOST
  - Removed zosmfProfile from `ZosFilesBase.handler.ts`
  - Removed statCmdFlag as an export from Shell.ts
=======
- Enhancement: Revised help text for consistency [#1756](https://github.com/zowe/zowe-cli/issues/1756)

## `8.0.0-next.202401022112`

- BugFix: Add missing npm-shrinkwrap

## `8.0.0-next.202311291643`
>>>>>>> 879e8cbf


## `8.0.0-next.202311291643`

- BugFix: Add missing npm-shrinkwrap

## `8.0.0-next.202311141517`

- LTS Breaking: Alter the format of error messages to be more clear and actionable.
- LTS Breaking: Remove the ```bright``` command from the product.

## `8.0.0-next.202311132045`

- Major: First major version bump for V3

## `7.18.10`

- BugFix: Added missing z/OSMF connection options to the z/OS Logs command group.

## `7.18.9`

- Enhancement: Incorporate all source code from the zowe/imperative Github repository into the zowe/zowe-cli repository. This change should have no user impact.
- BugFix: Removed out of date `Perf-Timing` performance timing package.
- BugFix: Fix behavior where a specified directory was being lowercased on non-PDS datasets when downloading all datasets [#1722](https://github.com/zowe/zowe-cli/issues/1722)

## `7.18.8`

- BugFix: Fix bug where encoding is not passed to the Download USS Directory API [#1825](https://github.com/zowe/zowe-cli/issues/1825)

## `7.18.7`

- BugFix: Bump Imperative to `5.18.2` to fix issues with normalizing newlines on file uploads [#1815](https://github.com/zowe/zowe-cli/issues/1815)

## `7.18.6`

- BugFix: Bump Secrets SDK to `7.18.6` to use `core-foundation-rs` instead of the now-archived `security-framework` crate, and to include the edge-case bug fix for Linux.

## `7.18.5`

- BugFix: Bump Secrets SDK to `7.18.5` to resolve build failures for FreeBSD users.

## `7.18.4`

- BugFix: Bump Secrets SDK to `7.18.4` - uses more reliable resolution logic for `prebuilds` folder; adds static CRT for Windows builds.

## `7.18.0`

- Enhancement: Updated daemon on MacOS to use universal binary which adds support for Apple Silicon.
- Enhancement: Added support for mutliple `zowe auth login apiml` operations on a single `zowe config secure` call. [#1734](https://github.com/zowe/zowe-cli/pull/1734)
- Enhancement: Replaced use of `node-keytar` with the `keyring` module from `@zowe/secrets-for-zowe-sdk`.
- Enhancement: Updated the Imperative Framework to add support for unique cookie identifiers from API ML. [#1734](https://github.com/zowe/zowe-cli/pull/1734)
- BugFix: Fixed an issue in the Daemon server which prevents users on Windows with uppercase letters in their username from using the Daemon
- BugFix: Add check for invalid block size when creating a sequential dataset. [#1439](https://github.com/zowe/zowe-cli/issues/1439)
- BugFix: Allowed `logout` operations with invalid and/or expired tokens. [#1734](https://github.com/zowe/zowe-cli/pull/1734)
- BugFix: Prevented misleading `basePath error` when credentials are invalid. [#1734](https://github.com/zowe/zowe-cli/pull/1734)

## `7.17.0`

- Enhancement: Created zos-files edit commands to edit a dataset or uss file locally [PR #1672](https://github.com/zowe/zowe-cli/pull/1672)

## `7.16.5`

- BugFix: Fixed `zowe files create data-set` failing when no additional options are specified.
- BugFix: Added check for invalid block size when creating a sequential data set. [#1439](https://github.com/zowe/zowe-cli/issues/1439)
- BugFix: Added the ability to list all data set members when some members have invalid names.
- BugFix: Removed extra calls to list datasets matching patterns if authentication to z/OSMF fails.

## `7.16.4`

- BugFix: Fixed `secondary` option being specified as `1` on `BLANK` type datasets with the `zowe files create data-set` command [#1595](https://github.com/zowe/zowe-cli/issues/1595)


## `7.16.3`

- BugFix: Updated `imperative` to fix undesired behavior in the `zowe config list` command in certain situations.

## `7.16.2`

- BugFix: Updated `tar` dependency.

## `7.16.1`

- BugFix: Fixed `--range` option ignored on `zowe files view uss-file` command.
- BugFix: Fixed `--binary` option ignored by commands that upload and download USS directories when ".zosattributes" file is used.
- BugFix: Fixed `--include-hidden` option ignored by `zowe files upload dir-to-uss` without the `--recursive` option.

## `7.16.0`

- Enhancement: Updated daemon to use `tokio` library instead of unmaintained `named_pipe` library.

## `7.15.0`

- Enhancement: Added the `zowe files copy dsclp` command to copy a dataset from one LPAR to another.  [#1098](https://github.com/zowe/zowe-cli/issues/1098)

## `7.14.1`:

- Enhancement: Re-enabled color in the daemon client [#1379](https://github.com/zowe/zowe-cli/issues/1379)
- BugFix: Enabled ANSI in Windows based terminals [#1701](https://github.com/zowe/zowe-cli/issues/1701)
- BugFix: Changed daemon to spawn as its own process [#1241](https://github.com/zowe/zowe-cli/issues/1241) [#1277](https://github.com/zowe/zowe-cli/issues/1277) [#1309](https://github.com/zowe/zowe-cli/issues/1309)
- BugFix: Updated Imperative to allow for special handling of chalk and coloring in daemon client

## `7.13.0`

- Enhancement: Updated Imperative to add `--prune` option to `zowe config secure` command. [Imperative #547](https://github.com/zowe/imperative/issues/547)

## `7.12.0`

- Enhancement: Added `range` option to `zos-files view uss-file` command
- BugFix: Fixed `encoding` option for `zos-files view uss-file` command [#1495](https://github.com/zowe/zowe-cli/issues/1495)
- BugFix: Adds notification that `encoding`, `binary`, and `record` options conflict on the `zos-files view data-set` and `zos-files view uss-file` commands
- BugFix: Updated Imperative to fix the `zowe auth li` and `zowe auth lo` aliases [Imperative #964](https://github.com/zowe/imperative/issues/964)

## `7.11.3`

- BugFix: Fixed URI encoding on `zos-jobs` commands [#1596](https://github.com/zowe/zowe-cli/issues/1596)
- BugFix: Updated Imperative to fix an error on Windows preventing plug-ins from installing if a local file or directory contains a space. [Imperative #959](https://github.com/zowe/imperative/issues/959)

## `7.11.2`

- BugFix: Updated daemon executable to resolve technical debt
- BugFix: Fixed URI encoding on `zos-files` commands [#1073](https://github.com/zowe/zowe-cli/issues/1073)

## `7.11.1`

- BugFix: Solved daemon issue where Windows usernames were treated as case-sensitive when checking the daemon process owner during Zowe commands.

## `7.11.0`
- Enhancement: Added support for a CLI specific environment variable file. [#1484](https://github.com/zowe/zowe-cli/issues/1484)
- BugFix: Enabled option to download output from a submitted job with the -d flag. The -e flag now enables changes to file extension as originally intended. [#729](https://github.com/zowe/zowe-cli/issues/729)

## `7.10.4`
- BugFix: Changed default value for modify-jobs option in the zowe jobs command group to 2.0. This change results in calls to z/OSMF becoming synchronous, and a successful response from the modify, cancel, and delete commands indicates the requested action was completed successfully. [#1459](https://github.com/zowe/zowe-cli/issues/1459)

## `7.10.3`
- BugFix: Fix in employing `--context-lines` option for all diff/compare commands. Fixed broken `--seqnum` option implementation.[#1529](https://github.com/zowe/zowe-cli/issues/1529)

## `7.10.2`
- BugFix: Updated Imperative to include bugfixes in version `5.8.2`.

## `7.10.0`

- Enhancement: Added support for downloading job spool content in binary and record formats.

## `7.9.7`

- BugFix: Updated Imperative to include bugfixes in version `5.7.7`.

## `7.9.6`

- BugFix: Updated Imperative to include bugfixes in version `5.7.6`.

## `7.9.5`

- BugFix: Fixed daemon broken pipe error on Windows [#1538](https://github.com/zowe/zowe-cli/issues/1538)

## `7.9.4`

- BugFix: Removed all line break encodings from strings for `zos-files compare local-file-data-set` [#1528](https://github.com/zowe/zowe-cli/issues/1528)

## `7.9.3`

- BugFix: Updated Imperative to include bugfixes in version `5.7.5`.

## `7.9.0`

- Enhancement: Added new functions to support the changing of a job class and the hold status of a job. Can now call `zowe jobs modify job [jobid]` with options `--jobclass`, `--hold` and `--release`. [#1156](https://github.com/zowe/zowe-cli/issues/1156)
- BugFix: Documented that token-type and token-value do not apply to SSH commands.
- BugFix: Updated Imperative to include bugfixes in version `5.7.2`.

## `7.8.0`

- Enhancement: Updated Imperative to incorporate new `zowe config report-env` command from version `5.7.0`.
- Enhancement: Added design documentation for roadmap feature to store secure properties in memory.

## `7.7.0`

- Enhancement: Allow `zowe files view ds ... --range SSS-EEE | SSS,NNN`. [#1539](https://github.com/zowe/zowe-cli/issues/1539)
- Enhancement: Added `ZosFilesCreateOptions.alcunit` option to PDS definition. [#1203](https://github.com/zowe/zowe-cli/issues/1203)
- BugFix: Fixed example 3 where no `--like` option is specified in `zowe zos-files create data-set`. [#1252](https://github.com/zowe/zowe-cli/issues/1252)

## `7.6.2`

- BugFix: Updated `minimatch` and `keytar` dependencies for technical currency.
- BugFix: Updated example for `zowe profiles create zosmf-profile` command. [#1152](https://github.com/zowe/zowe-cli/issues/1152)
- BugFix: Restore info message on daemon startup. [#1506](https://github.com/zowe/zowe-cli/issues/1506)

## `7.6.1`

- BugFix: Updated `ssh2` dependency to fix "Received unexpected packet type" error on SSH commands. [#1516](https://github.com/zowe/zowe-cli/issues/1516)
- BugFix: Updated Imperative to include bugfixes in version `5.5.3`.

## `7.6.0`

- Enhancement: Added the `zowe files download uss-dir` command to download the contents of a USS directory. [#1038](https://github.com/zowe/zowe-cli/issues/1038)
- Enhancement: Updated the `zowe files upload file-to-uss` and `zowe files upload dir-to-uss` commands to improve how they handle file encoding. [#1479](https://github.com/zowe/zowe-cli/issues/1479)
  - Both commands now "chtag" files after uploading them to indicate their remote encoding. This matches the already existing behavior of the `zowe files download uss-file` command which checks file tags before downloading.
  - The behavior of ".zosattributes" files which can specify local and remote encoding has been changed. Files are now converted to the remote encoding, not just tagged. If no encoding is specified, the default transfer mode is text instead of binary to be consistent with z/OSMF default behavior.
- BugFix: Updated Imperative to include bugfixes in version `5.5.2`.

## `7.5.1`

- BugFix: Updated Imperative to include bugfixes in version `5.5.1`.

## `7.5.0`

- Enhancement: Added the browser-view option to `zowe zos-files compare data-set` command to compare two datasets and display the differences on the browser. [#1443](https://github.com/zowe/zowe-cli/issues/1443)
- Enhancement: Added a command `zowe zos-files compare local-file-data-set` to compare a local-file and a dataset, & display the differences in the browser and terminal. [#1444](https://github.com/zowe/zowe-cli/issues/1444)
- Enhancement: Added a command `zowe zos-files compare uss-files` to compare two uss-files, & display the differences in the browser and terminal. [#1445](https://github.com/zowe/zowe-cli/issues/1445)
- Enhancement: Added a command `zowe zos-files compare local-file-uss-file` to compare a local-file and a uss-file, & display the differences in the browser and terminal. [#1446](https://github.com/zowe/zowe-cli/issues/1446)
- Enhancement: Added a command `zowe zos-files compare spool-dd` to compare two spool-dds', & display the differences in the browser and terminal. [#1447](https://github.com/zowe/zowe-cli/issues/1447)
- Enhancement: Added a command `zowe zos-files compare local-file-spool-dd` to compare a local-file and a spool-dd', & display the differences in the browser and terminal. [#1448](https://github.com/zowe/zowe-cli/issues/1448)
- Enhancement: Added `ZOWE_CLI_PLUGINS_DIR` environment variable to override location where plugins are installed. [#1483](https://github.com/zowe/zowe-cli/issues/1483)
- BugFix: Updated Imperative to include bugfixes in version `5.5.0`.

## `7.4.2`

- BugFix: Renamed `download data-set-matching` to `download data-sets-matching`. The old name still exists as an alias.
- BugFix: Fixed output of `download data-sets-matching` being printed twice when some data sets fail to download.

## `7.4.1`

- BugFix: Updated Imperative to fix error when installing plug-ins that do not define profiles.

## `7.4.0`

- Enhancement: Added the `zowe zos-files compare data-set` command to compare two datasets and display the differences on the terminal. [#1442](https://github.com/zowe/zowe-cli/issues/1442)
- BugFix: Alter the `zowe daemon disable` command to only kill the daemon running for the current user.

## `7.3.1`

- BugFix: Updated Imperative to fix CLI commands failing with error "Cannot find module 'ansi-colors'".

## `7.3.0`

- Enhancement: Added the `zowe files download data-sets-matching` command to download multiple data sets at once. [#1287](https://github.com/zowe/zowe-cli/issues/1287)
  - Note: If you used this command previously in the extended files plug-in for Zowe v1, the `--fail-fast` option now defaults to true which is different from the original behavior.

## `7.2.4`

- BugFix: Fixed the Zowe Daemon binary exiting with an error if the daemon server does not start within 3 seconds.

## `7.2.3`

- BugFix: Updated Imperative to address `ProfileInfo` related issues.

## `7.2.2`

- BugFix: Updated Imperative to address `ProfileInfo` related issues.

## `7.2.1`

- BugFix: Fixed name of the positional in `zowe zos-jobs submit uss-file` command.
- BugFix: Updated the description of the `zowe zos-jobs view all-spool-content` command.
- BugFix: Updated the descriptions of the `zowe zos-files view uss-file` and  `zowe zos-files view data-set` commands.
- BugFix: Removed the `zowe zos-files view uss-file <file> --record` option.
- BugFix: Fixed description of the `zowe zos-jobs delete` command group.
- BugFix: Added `--modify-version` option to `zowe zos-jobs delete old-jobs` command for feature parity with `zowe zos-jobs delete job`.

## `7.2.0`

- Enhancement: Added the `zowe zos-jobs view all-spool-content` command to view all spool content given a job id. [#946](https://github.com/zowe/zowe-cli/issues/946)
- Enhancement: Added the `zowe jobs submit uss-file` command to submit a job from a USS file. [#1286](https://github.com/zowe/zowe-cli/issues/1286)
- Enhancement: Added the `zowe files view data-set` and `zowe files view uss-file` commands to view a dataset or USS file. [#1283](https://github.com/zowe/zowe-cli/issues/1283)
- Enhancement: Added the `zowe jobs delete old-jobs` command to delete (purge) jobs in OUTPUT status. [#1285](https://github.com/zowe/zowe-cli/issues/1285)
- BugFix: Updated Imperative to address `ProfileInfo` related issues. [zowe/vscode-extension-for-zowe#1777](https://github.com/zowe/vscode-extension-for-zowe/issues/1777)

## `7.1.3`

- BugFix: Fixed issue where `config auto-init` could report that it modified a config file that did not yet exist.
- BugFix: Updated Imperative to fix `config import` and `config secure` commands not respecting the `--reject-unauthorized` option.

## `7.1.2`

- BugFix: Fixed an issue where privateKey is not being respected. [#1398](https://github.com/zowe/zowe-cli/issues/1398) [#1392](https://github.com/zowe/zowe-cli/issues/1392)

## `7.1.1`

- BugFix: Moved `authConfig` object from the core SDK into the CLI's base profile definition to fix invalid handler path.

## `7.1.0`

- Enhancement: Updated the `zowe config auto-init` command to allow using certificates for authentication. [#1359](https://github.com/zowe/zowe-cli/issues/1359)
- Enhancement: Exposed profile type configuration from the respective SDKs.
- BugFix: Fixed issue where SSH command waits forever when user has expired password. [#989](https://github.com/zowe/zowe-cli/issues/989)

## `7.0.2`

- BugFix: Updated Imperative to fix a v1 profiles bug when storing a profile with no secure properties.

## `7.0.1`

- BugFix: Fixed ProfileInfo API targeting default base profile instead of the operating layer's base profile. [Imperative #791](https://github.com/zowe/imperative/issues/791)

## `7.0.0`

- Major: Introduced Team Profiles, Daemon mode, and more. See the prerelease items (if any) below for more details.

## `7.0.0-next.202204142300`

- BugFix: Updated the imperative version to consume ProfileInfo API updates and to remove the `moment` dependency.

## `7.0.0-next.202204141408`

- Enhancement: Updated the version number of the Zowe-CLI executable.

## `7.0.0-next.202204111828`

- Enhancement: Added help for `zowe daemon restart` command.
- Enhancement: Changed type of `encoding` property on z/OSMF profile from number to string to support more values (e.g., "ISO8859-1").

## `7.0.0-next.202204111523`

- Enhancement: Launch a separate Zowe CLI daemon for each user on multi-user systems.
- **Next Breaking**: Removed environment variables ZOWE_DAEMON and ZOWE_DAEMON_LOCK. Replaced them with ZOWE_DAEMON_DIR and ZOWE_DAEMON_PIPE.

## `7.0.0-next.202204111431`

- BugFix: Updated Imperative to enhance backward compatibility with v1 profiles and other enhancements and bug fixes (More details: Imperative [v5.0.0-next.202204051515](https://github.com/zowe/imperative/blob/next/CHANGELOG.md#500-next202204051515) and [v5.0.0-next.202204081605](https://github.com/zowe/imperative/blob/next/CHANGELOG.md#500-next202204081605))

## `7.0.0-next.202203311904`

- BugFix: Updated `zowe auth login apiml`, `zowe auth logout apiml` and `zowe config auto-init` comamnds to use v2 APIML APIs [#1339](https://github.com/zowe/zowe-cli/issues/1339)
- BugFix: Updated Imperative to avoid loading the credential manager if the given config file is not secure. [Imperative #762](https://github.com/zowe/imperative/issues/762)

## `7.0.0-next.202203282106`

- Enhancement: Added support for `--record` format on `zowe zos-files download (data-set|all-members)` and `zowe zos-files upload (dir-to-pds|file-to-data-set|stdin-to-data-set)` [#539](https://github.com/zowe/zowe-cli/issues/539)

## `7.0.0-next.202203211751`

- BugFix: Updated Imperative to allow applications to update credentials from the `ProfileInfo` APIs. [zowe/vscode-extension-for-zowe#1646](https://github.com/zowe/vscode-extension-for-zowe/issues/1646)

## `7.0.0-next.202203101634`

- Enhancement: Added prompt for base profile host property to `zowe config init`. [#1219](https://github.com/zowe/zowe-cli/issues/1219)

## `7.0.0-next.202203042035`

- BugFix: Allows the CLI to complete installation when there is invalid config JSON [#1198](https://github.com/zowe/zowe-cli/issues/1198)

## `7.0.0-next.202203041732`

- Enhancement: The `zowe daemon enable` and `zowe daemon disable` commands run a process in the background so that they no longer require a user to copy and paste another command to successfully perform the operation.

## `7.0.0-next.202202241854`

- **LTS Breaking**: Added `stdin` property to `IHandlerParameters` which defaults to `process.stdin` and is overridden with another readable stream in daemon mode.
  - CLI plug-ins that read from `process.stdin` in their command handlers should replace it with `{IHandlerParameters}.stdin` to be compatible with Zowe v2 daemon mode.
  - This may be a breaking change for unit tests that mock the `IHandlerParameters` interface since a required property has been added.
  - It is recommended to replace `IHandlerParameters` mocks with the `mockHandlerParameters` method in the @zowe/cli-test-utils package which should protect you from future breaking changes to this interface.
- BugFix: Fixed Daemon Concurrency problems in Windows by introducing a lock file

## `7.0.0-next.202202171858`

- **Next Breaking**: Use sockets and named pipes instead of ports for daemon communication for improved access control.
- BugFix: Fixed Keytar not present in top level dependencies when CLI is installed non-globally. [#1314](https://github.com/zowe/zowe-cli/issues/1314)

## `7.0.0-next.202202151759`

- BugFix: Updated Imperative to convert previously used profile property names into V2-compliant property names.

## `7.0.0-next.202202112312`

- BugFix: Fixed packaging of daemon binary for macOS.

## `7.0.0-next.202202092037`

- BugFix: Fixed some optional dependencies missing from npm-shrinkwrap file.

## `7.0.0-next.202202041954`

- BugFix: Fixed daemon binaries missing from package and Keytar binaries not found at install time.

## `7.0.0-next.202202041533`

- BugFix: Updated Imperative to improve log messages when Keytar module fails to load.

## `7.0.0-next.202201261615`

- BugFix: Included an npm-shrinkwrap file to lock-down all transitive dependencies.

## `7.0.0-next.202201252014`

- BugFix: Fixed 'daemon disable' command to kill any running zowe daemon on Linux and Mac. [#1270](https://github.com/zowe/zowe-cli/issues/1270)
- BugFix: Fixed stdin data being corrupted when daemon server processes CLI command containing double-byte characters.
- Enhancement: Added a user message within 'daemon enable' and disable to open a new terminal when needed.
- **LTS Breaking**: Make the `user` field on SSH profiles secure. [#682](https://github.com/zowe/zowe-cli/issues/682)

## `7.0.0-next.202201121428`

- BugFix: Set executable attribute on zowe executable file on Linux and Mac.
- Enhancement: Ensure `zowe config auto-init` command saves the `rejectUnauthorized` value. [#1109](https://github.com/zowe/zowe-cli/issues/1109)

## `7.0.0-next.202201111811`

- BugFix: Update Imperative to absorb bugfixes introduced in version `5.0.0-next.202201102100`.
- Enhancement: Add the commands `zowe daemon enable` and `zowe daemon disable`. These commands enable end-users to set up daemon mode without having to download a separate executable and place it by hand into some directory.
- Enhancement: Refactored communication between Imperative daemon client and server. Previously the client only sent CLI arguments and the current working directory. Now it sends a JSON object that also includes environment variables and input piped from stdin. [#1179](https://github.com/zowe/zowe-cli/issues/1179)
- **Next Breaking**: The Daemon-related class named `Processor` was renamed to `DaemonDecider`.
- **Next Breaking**: Remove `--dcd` argument which was reserved for `--daemon-current-directory`.
- **Next Breaking**: Add user check to daemon communication

## `7.0.0-next.202112281543`

- Enhancement: update a "show attributes" flag to be `-a` instead of `--pa`.  `--pa` is a "hidden" alias.

## `7.0.0-next.202112201801`

- BugFix: Fixed socket connection error on macOS after commands that run in daemon mode. [#1192](https://github.com/zowe/zowe-cli/issues/1192)
- BugFix: Fixed daemon failing to run in path that contains space in directory name. [#1237](https://github.com/zowe/zowe-cli/issues/1237)

## `7.0.0-next.202112142155`

- Enhancement: Upgrade Imperative so that secure prompts do not show input and zowe.config.json secure properties are not logged. [#1106](https://github.com/zowe/zowe-cli/issues/1106)

## `7.0.0-next.202112081943`

- **Next Breaking**: Remove hardcoded `--dcd` argument sent between imperative daemon server and client.

## `7.0.0-next.202112021313`

- **Next Breaking**: Use JSON-based communication protocol between imperative daemon server and client.

## `7.0.0-next.202111221932`

- BugFix: Changed credentials to be stored securely by default for v1 profiles to be consistent with the experience for v2 profiles. [#1128](https://github.com/zowe/zowe-cli/issues/1128)

## `7.0.0-next.202111111904`

- Daemon mode updates:
    - Enhancements:
        - Renamed the platform-specific executable from zowex to zowe, so that existing zowe commands used from the command line or in scripts do not have to change when running in daemon mode.
        - Automatically launch the background daemon when one is not running.
        - The daemon no longer has its own visible window, making it much more daemon-like.
        - An environment variable named ZOWE_USE_DAEMON can be set to "no" to prevent the use of the daemon. Commands are then passed to the traditional zowe-CLI command. Thus, you can temporarily use the traditional Zowe CLI command to correct some display limitations (like displaying colors).
    - Bug fixes:
        - Eliminate the display of escape characters when colors are displayed while running in daemon mode. [#938](https://github.com/zowe/zowe-cli/issues/938). Currently accomplished by not displaying colors in daemon mode.
        - Command-line arguments that contain spaces no longer require extra quotes or escapes. [#978](https://github.com/zowe/zowe-cli/issues/978)

## `7.0.0-next.202111111709`

- Enhancement: Upgrade Imperative so Daemon Mode can launch and warn about invalid team configuration files. [#943](https://github.com/zowe/zowe-cli/issues/943) [#1190](https://github.com/zowe/zowe-cli/issues/1190)

## `7.0.0-next.202111041425`

- Enhancement: Added `autoStore` property to config JSON files which defaults to true. When this property is enabled and the CLI prompts you to enter connection info, the values you enter will be saved to disk (or credential vault if they are secure) for future use. [zowe/zowe-cli#923](https://github.com/zowe/zowe-cli/issues/923)

## `7.0.0-next.202110211759`

- Enhancement: Display the set of changes made by the 'zowe config auto-init' command.

## `7.0.0-next.202110071909`

- Enhancement: Added `config update-schemas [--depth <value>]` command. [#1059](https://github.com/zowe/zowe-cli/issues/1059)
- **LTS Breaking**: Changed default log level from DEBUG to WARN to reduce the volume of logs written to disk. The log level can still be overridden using environment variables.

## `7.0.0-next.202109281609`

- Enhancement: Added `config import` command that imports team config files from a local path or web URL. [#1083](https://github.com/zowe/zowe-cli/issues/1083)
- Enhancement: Added Help Doc examples for the `zowe config` group of commands. [#1061](https://github.com/zowe/zowe-cli/issues/1061)

## `7.0.0-next.202109032014`

- Enhancement: Log in to API ML to obtain token value instead of prompting for it in `config secure` command.

## `7.0.0-next.202108311536`

- Security: Don't expose port that daemon server listens on (default port is 4000).

## `7.0.0-next.202108202027`

- Update Imperative dependency for the following new features:
  - **LTS Breaking**: Make `fail-on-error` option true by default on `zowe plugins validate` command.
  - Enhancement: Improved command suggestions
  - Performance: Improved the way that HTTP response chunks are saved, reducing time complexity from O(n<sup>2</sup>) to O(n). This dramatically improves performance for larger requests. [Imperative #618](https://github.com/zowe/imperative/pull/618)

## `7.0.0-next.202108121907`

- Enhancement: Flattened the default profiles structure created by the `config init` command.
- **Next Breaking**: Split up authToken property in team config into tokenType and tokenValue properties to be consistent with Zowe v1 profiles.

## `7.0.0-next.202107131230`

- Enhancement: Adds the `config auto-init` command, allowing users to automatically generate a configuration using information stored in conformant installed plugins and the API Mediation Layer.

## `7.0.0-next.202102011525`

- Enhancement: Added new "config" command group to manage config JSON files. This is intended to replace the profiles API, and makes it easier for users to create, share, and switch between profile configurations.
- Enhancement: Added daemon mode which runs a persistent background process "zowex" to improve CLI response time. The "zowex" binary can be downloaded from GitHub releases.
- Enhancement: Added support for secure credential storage without any plug-ins required. On Linux there are some software requirements for this feature which are listed [here](https://github.com/zowe/zowe-cli-scs-plugin#software-requirements).
- Deprecated: The "profiles" command group for managing global profiles in "~/.zowe/profiles". Use the new "config" command group instead.
- **LTS Breaking**: Removed "config" command group for managing app settings in "~/.zowe/imperative/settings.json". If app settings already exist they are still loaded for backwards compatibility.

## `6.40.1`

- BugFix: Updated the imperative version to remove the `moment` dependency.

## `6.40.0`

- Enhancement: Added the `exec-data` option for `zowe jobs list jobs` command to return execution data about the job in addition to the default information. [#1158](https://github.com/zowe/zowe-cli/issues/1158)

## `6.39.1`

- BugFix: Updated Imperative to consume security updates in `4.18.2`.


## `6.39.0`

- BugFix: Provided more accurate output for `zowe zos-jobs delete job` and `zowe zos-jobs cancel job` commands [#1333](https://github.com/zowe/zowe-cli/issues/1333)
- BugFix: Fixed inconsistent case on `modify-version` option for `zowe zos-jobs delete job` and `zowe zos-jobs cancel job` commands [#1333](https://github.com/zowe/zowe-cli/issues/1333)
- Enhancement: Added support for `--record` format on `zowe zos-files download (data-set|all-members)` and `zowe zos-files upload (dir-to-pds|file-to-data-set|stdin-to-data-set)` [#539](https://github.com/zowe/zowe-cli/issues/539)

## `6.38.0`

- Enhancement: Exported the `@zowe/imperative` package as the `imperative` namespace.
  If your project depends on both Zowe CLI and Imperative, you can now `import { imperative } from "@zowe/cli"` without declaring `@zowe/imperative` as a separate dependency in package.json. No change is required for CLI plug-ins.
- BugFix: Fixed inconsistent capitalization with z/OS console command. [#961](https://github.com/zowe/zowe-cli/issues/961)

## `6.37.8`

- Documentation: Updated help text for the `zowe jobs submit stdin` command. [#1284](https://github.com/zowe/zowe-cli/issues/1284)

## `6.37.7`

- BugFix: Fixed some optional dependencies missing from npm-shrinkwrap file.

## `6.37.6`

- BugFix: Pruned dev dependencies from npm-shrinkwrap file.

## `6.37.5`

- BugFix: Included an npm-shrinkwrap file to lock-down all transitive dependencies.

## `6.37.3`

- BugFix: Updated imperative to resolve `--hw` line-break issues. [Imperative #715](https://github.com/zowe/imperative/issues/715)

## `6.37.2`

- BugFix: Disabled gzip compression for z/OSMF requests that download binary files. [#1170](https://github.com/zowe/zowe-cli/issues/1170)

## `6.37.1`

- BugFix: Updated Imperative to absorb bugfixes introduced in version `4.17.2`.

## `6.37.0`

- Enhancement: Added new feature to manage zos-logs. z/OSMF version 2.4 or higher is required. Ensure that the [z/OSMF Operations Log Support is available via APAR and associated PTFs](https://www.ibm.com/support/pages/apar/PH35930). [#1104](https://github.com/zowe/zowe-cli/issues/1104)

## `6.36.1`

- BugFix: Fixed an issue where plugin install and uninstall did not work with NPM version 8. [Imperative #683](https://github.com/zowe/imperative/issues/683)

## `6.36.0`

- Enhancement: Added the command tree JSON object to the `zowe --available-commands` command's data object, returned when `--response-format-json` is specified.

## `6.35.0`

- Enhancement: Removed the misleading `workflow-name` option for the `zowe zos-workflows list definition-file-details` help example. [#659](https://github.com/zowe/zowe-cli/issues/659)
- Enhancement: Exposed new option `modifyVersion` for the `zowe zos-jobs delete job` and `zowe zos-jobs cancel job` commands. [#1092](https://github.com/zowe/zowe-cli/issues/1092)

## `6.34.1`

- BugFix: Reverts hiding the cert-key-file path so users can see what path was specified and check if the file exists.

## `6.34.0`

- Enhancement: Add support for PEM certificate based authentication.

## `6.33.4`

- BugFix: Updated dependencies to resolve problems with the ansi-regex package.

## `6.33.3`

- Enhancement: Update post-install script to display a message when the CLI successfully installs due to increased error messaging from USS SDK when optional pre-requisites are not installed.

## `6.33.1`

- Bugfix: Fixed capitalization of handler paths for `zowe files rename ds` and `zowe files rename dsm` commands.

## `6.33.0`

- Enhancement: Exposed new option `start` for the `zowe zos-files list data-set` command. [#495](https://github.com/zowe/zowe-cli/issues/495)
- Enhancement: Updated Imperative to add the following features:
  - Enhancement: Improved command suggestions for mistyped commands, add aliases to command suggestions.
  - Enhancement: The `plugins validate` command will return an error code when plugins have errors if the new `--fail-on-error` option is specified. Also adds `--fail-on-warning` option to return with an error code when plugins have warnings. [Imperative #463](https://github.com/zowe/imperative/issues/463)
  - BugFix: Fixed regression where characters are not correctly escaped in web help causing extra slashes ("\") to appear. [Imperative #644](https://github.com/zowe/imperative/issues/644)
- Renamed the zos-files `--responseTimeout` option to `--response-timeout` in help docs for consistency. [#803](https://github.com/zowe/zowe-cli/issues/803)

## `6.32.2`

- Fixed inconsistencies in punctuation for command descriptions by adding missing periods. [#66](https://github.com/zowe/zowe-cli/issues/66)

## `6.32.1`

- BugFix: Updated Imperative version to fix web help issues.
- Expanded help text of --data-set-type on create data set command by adding an example of creating PDSE. [#52](https://github.com/zowe/zowe-cli/issues/52)

## `6.32.0`

- Enhancement: Added a `--volume-serial` option to the `zowe zos-files list data-set` command. Use this option to filter data sets by volume serial. [#61](https://github.com/zowe/zowe-cli/issues/61)
- Enhancement: Removed 'z/OS' from zos-files help upload and download commands. [#60](https://github.com/zowe/zowe-cli/issues/60)

## `6.31.2`

- Enhancement: Added new aliases for zos-files commands in delete, download, and list relating to USS files. You can now interact with `uf` or `uss`.  [#983](https://github.com/zowe/zowe-cli/issues/983)

## `6.31.0`

- Enhancement: Add the option --jcl-symbols to the jobs submit command to enable users to specify JCL symbol names and values.

## `6.30.0`

- Enhancement: made changes to definition files for zowe ssh commands  [#603](https://github.com/zowe/zowe-cli/issues/603)

## `6.29.0`

- Enhancement: Added a standard data set template with no parameters set.

## `6.28.0`

- Enhancement: Updated Imperative version to handle GZIP compression on REST requests.

## `6.27.1`

- BugFix: Removed the conflicting alias `-o` for `--protocol` option.

## `6.27.0`

- Enhancement: Added a `like` option to the `zowe zos-files create data-set` command. Use this option to like datasets. [#771](https://github.com/zowe/zowe-cli/issues/771)
- Enhancement: Added a `--protocol` option to allow you to specify the HTTP or HTTPS protocol used. Default value remains HTTPS.[#498](https://github.com/zowe/zowe-cli/issues/498)
- Enhancement: Added an example for running a Db2 command with the `zowe zos-console issue command` command. [#641](https://github.com/zowe/zowe-cli/issues/641)

## `6.26.0`

- Enhancement: Updated Imperative version to support npm@7. This fixes an error when installing plugins.

## `6.25.2`

- Documented early access features that are available in "next" release.

## `6.25.1`

- Bugfix: Updated Imperative version to fix vulnerability.

## `6.25.0`

- Enhancement: Added a `--replace` option to the `zowe zos-files copy data-set` command. Use this option if you want to replace like-named members in the target data set. [#808](https://github.com/zowe/zowe-cli/issues/808)
- Enhancement: Improved a cryptic error message that was shown if TSO address space failed to start for the `zowe zos-tso issue command` command. [#28](https://github.com/zowe/zowe-cli/issues/28)
- Bugfix: Removed "[object Object]" text that appeared in some error messages. The proper text "Imperative API Error" is now displayed. [#836](https://github.com/zowe/zowe-cli/pull/836)

## `6.24.6`

- BugFix: Improved performance of `zowe zos-files list` commands when very long lists are printed to console. [#861](https://github.com/zowe/zowe-cli/issues/861)

## `6.24.5`

- Bugfix: Updated Imperative dependency version to one that does not contain a vulnerable dependency

## `6.24.3`

- Bugfix: Fixed incorrect syntax of example for `zowe files create data-set-vsam`. [#823](https://github.com/zowe/zowe-cli/issues/823)

## `6.24.2`

- Revert: Revert changes made in 6.24.1, problem was determined to be bundling pipeline

## `6.24.1`

- Bugfix: Change SDK package structure to allow for backwards compatibility for some projects importing the CLI

## `6.24.0`

- Enhancement: Published the APIs in Zowe CLI as separate SDK packages. [#750](https://github.com/zowe/zowe-cli/issues/750)
- The "@zowe/cli" package still includes both API and CLI methods. In addition, the following SDK packages are now available:
  - @zowe/provisioning-for-zowe-sdk
  - @zowe/zos-console-for-zowe-sdk
  - @zowe/zos-files-for-zowe-sdk
  - @zowe/zos-jobs-for-zowe-sdk
  - @zowe/zos-tso-for-zowe-sdk
  - @zowe/zos-uss-for-zowe-sdk
  - @zowe/zos-workflows-for-zowe-sdk
  - @zowe/zosmf-for-zowe-sdk
  - @zowe/core-for-zowe-sdk

## `6.23.0`

- Enhancement: Added a `--pattern` option to the `zowe files list all-members` command. The option lets you restrict returned member names to only names that match a given pattern. The argument syntax is the same as the "pattern" parameter of the ISPF LMMLIST service. [#810](https://github.com/zowe/zowe-cli/issues/810)
- Enhancement: Added new options `--lrecl` and `--recfm` to the `zos-files create` command. Use these options to specify a logical record length and record format for data sets that you create. [#788](https://github.com/zowe/zowe-cli/issues/788)

## `6.22.0`

- Enhancement: Added the `--encoding` option for the `zowe zos-files upload dir-to-pds` command. This option lets you upload multiple members with a single command. [#764](https://github.com/zowe/zowe-cli/issues/764)
- BugFix: Fixed an issue where the output of the `zowe zos-uss issue ssh` command would sometimes omit the last line. [#795](https://github.com/zowe/zowe-cli/issues/795)

## `6.21.1`

- BugFix: Renamed the z/OS Files API option from `storeclass` to `storclass`. This fixed an issue where the CLI could define the wrong storage class on `create dataset` commands. [#503](https://github.com/zowe/zowe-cli/issues/503)

## `6.21.0`

- Enhancement: Added a `--responseTimeout` option to the z/OS Files APIs, CLI commands, and z/OSMF profiles. Specify `--responseTimeout <###>` to set the number of seconds that the TSO servlet request runs before a timout occurs. The default is 30 seconds. You can set the option to between 5 and 600 seconds (inclusive). [#760](https://github.com/zowe/zowe-cli/issues/760)

## `6.20.0`

- Added API usage examples to each package Readme (files, jobs, etc...). [#751](https://github.com/zowe/zowe-cli/issues/751).
- Fixed an issue where the CLI exited with status code 0 in case of an error. [#748](https://github.com/zowe/zowe-cli/issues/748)
- Added new method "dataSetLike(session, dataSetName, options)" to `Create` class, for use when creating a dataset with parameters like another data set. [#766](https://github.com/zowe/zowe-cli/issues/766)

## `6.19.1`

- Update Imperative version
- Fix compilation error

## `6.19.0`

- Add CLI command to delete migrated data sets `zowe zos-files delete migrated-data-sets`.

## `6.18.0`

- Add the --fail-fast option to the `zowe zos-files download all-members` command
  - Specifying `--fail-fast false` allows member downloads to continue if one or more fail

## `6.17.3`

- Update Imperative version to include compatibility fix for `ISession` type

## `6.17.2`

- Update Imperative version (again) to include security fix

## `6.17.1`

- Update Imperative version to fix issue "Can't use service profile after storing token in base profile"

## `6.17.0`

- Added API to delete migrated data sets.

## `6.16.0`

- Upgrade Zowe commands to prompt for any of the following values if the option is missing: host, port, user, and password.
- Add ability to log into and out of the APIML, getting and using a token
- Add `--base-profile` option to all commands that use profiles, allowing them to make use of base profiles containing shared values.

## `6.15.0`

- Add `encoding` option to `zosmf` profile type.

## `6.14.0`

- Add encoding / code page support for data set upload and download operations in library and CLI.

## `6.13.0`

- Add `files hrec ds` command to recall data sets.
- Make account optional in TSO profiles.
- Make user and host optional in SSH profiles.
- Fix broken links in readme.

## `6.12.0`

- Make username, password, and host optional on z/OSMF profiles and update profile creation doc to reflect the change.
- Don't overwrite files when downloading spool output from job with duplicate step names.

## `6.11.2`

- Update imperative version (again) in order to fix vulnerabilities

## `6.11.1`

- Update imperative version (to fix EPERM issues on Windows)

## `6.11.0`

- Add preserve-original-letter-case option for download to keep generated folders and files in original uppercase.

## `6.10.3`

- Update Migrate and Recall data set APIs to have a base handler function.

## `6.10.2`

- Update Imperative to 4.6.
- Update top-level doc links in help description.

## `6.10.1`

- Update Imperative dependency to fix vulnerability.

## `6.10.0`

- Add `files rename ds` and `files rename dsm` commands to rename data sets and data set members. Thanks @CForrest97

## `6.9.2`

- Return non-zero exit code when upload command fails. Thanks @tjohnsonBCM

## `6.9.1`

- Support `#` character in account number supplied to TSO commands. Thanks @awharn

## `6.9.0`

- Add API to recall migrated datasets. Thanks @Pranay154

## `6.8.2`

- Update the Zowe logo to the new logo. Thanks @awharn

## `6.8.1`

- Add utility function to access ImperativeConfig. Thanks @tjohnsonBCM

## `6.8.0`

- Add possibility to use Etags with download and upload APIs. Thanks @Alexandru-Dimitru
- Add option to return Etag on upload. Thanks @Alexandru-Dimitru

## `6.0.0`

- Rename `files list zfs` command to `files list fs` since it is not specific to zFS file systems.

## `5.0.0`

- Use new streaming RestClient APIs to reduce memory usage when downloading and uploading files.

## `4.0.0`

- Remove the method `Get.dataSetStreamed`. Use `ZosmfRestClient.getStreamed` instead.

## `3.0.0`

- Rename package from "@brightside/core" to "@zowe/cli".
- Change behavior of the method `Shell.executeSsh` to use `stdoutHandler` instead of `streamCallBack`. This eliminates dependency on the `ClientChannel` type of the ssh2 package.<|MERGE_RESOLUTION|>--- conflicted
+++ resolved
@@ -4,7 +4,11 @@
 
 ## Recent Changes
 
-<<<<<<< HEAD
+- Enhancement: Revised help text for consistency [#1756](https://github.com/zowe/zowe-cli/issues/1756)
+
+
+## `8.0.0-next.202401022112`
+
 - LTS Breaking: Removed the following previously deprecated items:
   - Moved the many constants from `zowe-cli/packages/cli/src/Constants.ts` to `zowe-cli/packages/core/src/constants/Core.constants.ts`
   - Removing `ZosFilesCreateExtraOptions.showAttributes` without replacement
@@ -21,15 +25,6 @@
     - SSH_OPTION_HOST_PROFILE use SSH_OPTION_HOST
   - Removed zosmfProfile from `ZosFilesBase.handler.ts`
   - Removed statCmdFlag as an export from Shell.ts
-=======
-- Enhancement: Revised help text for consistency [#1756](https://github.com/zowe/zowe-cli/issues/1756)
-
-## `8.0.0-next.202401022112`
-
-- BugFix: Add missing npm-shrinkwrap
-
-## `8.0.0-next.202311291643`
->>>>>>> 879e8cbf
 
 
 ## `8.0.0-next.202311291643`
