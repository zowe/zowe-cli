--- conflicted
+++ resolved
@@ -4,13 +4,10 @@
 
 ## Recent Changes
 
-<<<<<<< HEAD
 - Enhancement: Incorporate all source code from the zowe/imperative Github repository into the zowe/zowe-cli repository. This change should have no user impact.
 -
-=======
 - BugFix: Fix bug where encoding is not passed to the Download USS Directory API [#1825](https://github.com/zowe/zowe-cli/issues/1825)
 
->>>>>>> 4e762601
 ## `7.18.7`
 
 - BugFix: Bump Imperative to `5.18.2` to fix issues with normalizing newlines on file uploads [#1815](https://github.com/zowe/zowe-cli/issues/1815)
