# Change Log

All notable changes to the Zowe CLI package will be documented in this file.

<<<<<<< HEAD
## Recent Changes 
- Enhancement: Added new command, `zowe zosjobs modify job [jobname] [jobid]` with options `--jobclass` and `--hold-status`. Can now
change the class of a job that has yet to run and also release or hold the running of jobs.   
=======
## Recent Changes

<<<<<<< HEAD
- Enhancement: Allow `zowe files view ds ... --range SSS-EEE | SSS,NNN`. [#1539](https://github.com/zowe/zowe-cli/issues/1539)
=======
- Enhancement: Added `ZosFilesCreateOptions.alcunit` option to PDS definition. [#1203](https://github.com/zowe/zowe-cli/issues/1203)
>>>>>>> 27ecd0bf1614165b40182a20322f191568bb6721
>>>>>>> 92536336

## `7.6.2`

- BugFix: Updated `minimatch` and `keytar` dependencies for technical currency.
- BugFix: Updated example for `zowe profiles create zosmf-profile` command. [#1152](https://github.com/zowe/zowe-cli/issues/1152)
- BugFix: Restore info message on daemon startup. [#1506](https://github.com/zowe/zowe-cli/issues/1506)

## `7.6.1`

- BugFix: Updated `ssh2` dependency to fix "Received unexpected packet type" error on SSH commands. [#1516](https://github.com/zowe/zowe-cli/issues/1516)
- BugFix: Updated Imperative to include bugfixes in version `5.5.3`.

## `7.6.0`

- Enhancement: Added the `zowe files download uss-dir` command to download the contents of a USS directory. [#1038](https://github.com/zowe/zowe-cli/issues/1038)
- Enhancement: Updated the `zowe files upload file-to-uss` and `zowe files upload dir-to-uss` commands to improve how they handle file encoding. [#1479](https://github.com/zowe/zowe-cli/issues/1479)
  - Both commands now "chtag" files after uploading them to indicate their remote encoding. This matches the already existing behavior of the `zowe files download uss-file` command which checks file tags before downloading.
  - The behavior of ".zosattributes" files which can specify local and remote encoding has been changed. Files are now converted to the remote encoding, not just tagged. If no encoding is specified, the default transfer mode is text instead of binary to be consistent with z/OSMF default behavior.
- BugFix: Updated Imperative to include bugfixes in version `5.5.2`.

## `7.5.1`

- BugFix: Updated Imperative to include bugfixes in version `5.5.1`.

## `7.5.0`

- Enhancement: Added the browser-view option to `zowe zos-files compare data-set` command to compare two datasets and display the differences on the browser. [#1443](https://github.com/zowe/zowe-cli/issues/1443)
- Enhancement: Added a command `zowe zos-files compare local-file-data-set` to compare a local-file and a dataset, & display the differences in the browser and terminal. [#1444](https://github.com/zowe/zowe-cli/issues/1444)
- Enhancement: Added a command `zowe zos-files compare uss-files` to compare two uss-files, & display the differences in the browser and terminal. [#1445](https://github.com/zowe/zowe-cli/issues/1445)
- Enhancement: Added a command `zowe zos-files compare local-file-uss-file` to compare a local-file and a uss-file, & display the differences in the browser and terminal. [#1446](https://github.com/zowe/zowe-cli/issues/1446)
- Enhancement: Added a command `zowe zos-files compare spool-dd` to compare two spool-dds', & display the differences in the browser and terminal. [#1447](https://github.com/zowe/zowe-cli/issues/1447)
- Enhancement: Added a command `zowe zos-files compare local-file-spool-dd` to compare a local-file and a spool-dd', & display the differences in the browser and terminal. [#1448](https://github.com/zowe/zowe-cli/issues/1448)
- Enhancement: Added `ZOWE_CLI_PLUGINS_DIR` environment variable to override location where plugins are installed. [#1483](https://github.com/zowe/zowe-cli/issues/1483)
- BugFix: Updated Imperative to include bugfixes in version `5.5.0`.

## `7.4.2`

- BugFix: Renamed `download data-set-matching` to `download data-sets-matching`. The old name still exists as an alias.
- BugFix: Fixed output of `download data-sets-matching` being printed twice when some data sets fail to download.

## `7.4.1`

- BugFix: Updated Imperative to fix error when installing plug-ins that do not define profiles.

## `7.4.0`

- Enhancement: Added the `zowe zos-files compare data-set` command to compare two datasets and display the differences on the terminal. [#1442](https://github.com/zowe/zowe-cli/issues/1442)
- BugFix: Alter the `zowe daemon disable` command to only kill the daemon running for the current user.

## `7.3.1`

- BugFix: Updated Imperative to fix CLI commands failing with error "Cannot find module 'ansi-colors'".

## `7.3.0`

- Enhancement: Added the `zowe files download data-sets-matching` command to download multiple data sets at once. [#1287](https://github.com/zowe/zowe-cli/issues/1287)
  - Note: If you used this command previously in the extended files plug-in for Zowe v1, the `--fail-fast` option now defaults to true which is different from the original behavior.

## `7.2.4`

- BugFix: Fixed the Zowe Daemon binary exiting with an error if the daemon server does not start within 3 seconds.

## `7.2.3`

- BugFix: Updated Imperative to address `ProfileInfo` related issues.

## `7.2.2`

- BugFix: Updated Imperative to address `ProfileInfo` related issues.

## `7.2.1`

- BugFix: Fixed name of the positional in `zowe zos-jobs submit uss-file` command.
- BugFix: Updated the description of the `zowe zos-jobs view all-spool-content` command.
- BugFix: Updated the descriptions of the `zowe zos-files view uss-file` and  `zowe zos-files view data-set` commands.
- BugFix: Removed the `zowe zos-files view uss-file <file> --record` option.
- BugFix: Fixed description of the `zowe zos-jobs delete` command group.
- BugFix: Added `--modify-version` option to `zowe zos-jobs delete old-jobs` command for feature parity with `zowe zos-jobs delete job`.

## `7.2.0`

- Enhancement: Added the `zowe zos-jobs view all-spool-content` command to view all spool content given a job id. [#946](https://github.com/zowe/zowe-cli/issues/946)
- Enhancement: Added the `zowe jobs submit uss-file` command to submit a job from a USS file. [#1286](https://github.com/zowe/zowe-cli/issues/1286)
- Enhancement: Added the `zowe files view data-set` and `zowe files view uss-file` commands to view a dataset or USS file. [#1283](https://github.com/zowe/zowe-cli/issues/1283)
- Enhancement: Added the `zowe jobs delete old-jobs` command to delete (purge) jobs in OUTPUT status. [#1285](https://github.com/zowe/zowe-cli/issues/1285)
- BugFix: Updated Imperative to address `ProfileInfo` related issues. [zowe/vscode-extension-for-zowe#1777](https://github.com/zowe/vscode-extension-for-zowe/issues/1777)

## `7.1.3`

- BugFix: Fixed issue where `config auto-init` could report that it modified a config file that did not yet exist.
- BugFix: Updated Imperative to fix `config import` and `config secure` commands not respecting the `--reject-unauthorized` option.

## `7.1.2`

- BugFix: Fixed an issue where privateKey is not being respected. [#1398](https://github.com/zowe/zowe-cli/issues/1398) [#1392](https://github.com/zowe/zowe-cli/issues/1392)

## `7.1.1`

- BugFix: Moved `authConfig` object from the core SDK into the CLI's base profile definition to fix invalid handler path.

## `7.1.0`

- Enhancement: Updated the `zowe config auto-init` command to allow using certificates for authentication. [#1359](https://github.com/zowe/zowe-cli/issues/1359)
- Enhancement: Exposed profile type configuration from the respective SDKs.
- BugFix: Fixed issue where SSH command waits forever when user has expired password. [#989](https://github.com/zowe/zowe-cli/issues/989)

## `7.0.2`

- BugFix: Updated Imperative to fix a v1 profiles bug when storing a profile with no secure properties.

## `7.0.1`

- BugFix: Fixed ProfileInfo API targeting default base profile instead of the operating layer's base profile. [Imperative#791](https://github.com/zowe/imperative/issues/791)

## `7.0.0`

- Major: Introduced Team Profiles, Daemon mode, and more. See the prerelease items (if any) below for more details.

## `7.0.0-next.202204142300`

- BugFix: Updated the imperative version to consume ProfileInfo API updates and to remove the `moment` dependency.

## `7.0.0-next.202204141408`

- Enhancement: Updated the version number of the Zowe-CLI executable.

## `7.0.0-next.202204111828`

- Enhancement: Added help for `zowe daemon restart` command.
- Enhancement: Changed type of `encoding` property on z/OSMF profile from number to string to support more values (e.g., "ISO8859-1").

## `7.0.0-next.202204111523`

- Enhancement: Launch a separate Zowe CLI daemon for each user on multi-user systems.
- **Next Breaking**: Removed environment variables ZOWE_DAEMON and ZOWE_DAEMON_LOCK. Replaced them with ZOWE_DAEMON_DIR and ZOWE_DAEMON_PIPE.

## `7.0.0-next.202204111431`

- BugFix: Updated Imperative to enhance backward compatibility with v1 profiles and other enhancements and bug fixes (More details: Imperative [v5.0.0-next.202204051515](https://github.com/zowe/imperative/blob/next/CHANGELOG.md#500-next202204051515) and [v5.0.0-next.202204081605](https://github.com/zowe/imperative/blob/next/CHANGELOG.md#500-next202204081605))

## `7.0.0-next.202203311904`

- BugFix: Updated `zowe auth login apiml`, `zowe auth logout apiml` and `zowe config auto-init` comamnds to use v2 APIML APIs [#1339](https://github.com/zowe/zowe-cli/issues/1339)
- BugFix: Updated Imperative to avoid loading the credential manager if the given config file is not secure. [zowe/imperative#762](https://github.com/zowe/imperative/issues/762)

## `7.0.0-next.202203282106`

- Enhancement: Added support for `--record` format on `zowe zos-files download (data-set|all-members)` and `zowe zos-files upload (dir-to-pds|file-to-data-set|stdin-to-data-set)` [#539](https://github.com/zowe/zowe-cli/issues/539)

## `7.0.0-next.202203211751`

- BugFix: Updated Imperative to allow applications to update credentials from the `ProfileInfo` APIs. [zowe/vscode-extension-for-zowe#1646](https://github.com/zowe/vscode-extension-for-zowe/issues/1646)

## `7.0.0-next.202203101634`

- Enhancement: Added prompt for base profile host property to `zowe config init`. [#1219](https://github.com/zowe/zowe-cli/issues/1219)

## `7.0.0-next.202203042035`

- BugFix: Allows the CLI to complete installation when there is invalid config JSON [#1198](https://github.com/zowe/zowe-cli/issues/1198)

## `7.0.0-next.202203041732`

- Enhancement: The `zowe daemon enable` and `zowe daemon disable` commands run a process in the background so that they no longer require a user to copy and paste another command to successfully perform the operation.

## `7.0.0-next.202202241854`

- **LTS Breaking**: Added `stdin` property to `IHandlerParameters` which defaults to `process.stdin` and is overridden with another readable stream in daemon mode.
  - CLI plug-ins that read from `process.stdin` in their command handlers should replace it with `{IHandlerParameters}.stdin` to be compatible with Zowe v2 daemon mode.
  - This may be a breaking change for unit tests that mock the `IHandlerParameters` interface since a required property has been added.
  - It is recommended to replace `IHandlerParameters` mocks with the `mockHandlerParameters` method in the @zowe/cli-test-utils package which should protect you from future breaking changes to this interface.
- BugFix: Fixed Daemon Concurrency problems in Windows by introducing a lock file

## `7.0.0-next.202202171858`

- **Next Breaking**: Use sockets and named pipes instead of ports for daemon communication for improved access control.
- BugFix: Fixed Keytar not present in top level dependencies when CLI is installed non-globally. [#1314](https://github.com/zowe/zowe-cli/issues/1314)

## `7.0.0-next.202202151759`

- BugFix: Updated Imperative to convert previously used profile property names into V2-compliant property names.

## `7.0.0-next.202202112312`

- BugFix: Fixed packaging of daemon binary for macOS.

## `7.0.0-next.202202092037`

- BugFix: Fixed some optional dependencies missing from npm-shrinkwrap file.

## `7.0.0-next.202202041954`

- BugFix: Fixed daemon binaries missing from package and Keytar binaries not found at install time.

## `7.0.0-next.202202041533`

- BugFix: Updated Imperative to improve log messages when Keytar module fails to load.

## `7.0.0-next.202201261615`

- BugFix: Included an npm-shrinkwrap file to lock-down all transitive dependencies.

## `7.0.0-next.202201252014`

- BugFix: Fixed 'daemon disable' command to kill any running zowe daemon on Linux and Mac. [#1270](https://github.com/zowe/zowe-cli/issues/1270)
- BugFix: Fixed stdin data being corrupted when daemon server processes CLI command containing double-byte characters.
- Enhancement: Added a user message within 'daemon enable' and disable to open a new terminal when needed.
- **LTS Breaking**: Make the `user` field on SSH profiles secure. [#682](https://github.com/zowe/zowe-cli/issues/682)

## `7.0.0-next.202201121428`

- BugFix: Set executable attribute on zowe executable file on Linux and Mac.
- Enhancement: Ensure `zowe config auto-init` command saves the `rejectUnauthorized` value. [#1109](https://github.com/zowe/zowe-cli/issues/1109)

## `7.0.0-next.202201111811`

- BugFix: Update Imperative to absorb bugfixes introduced in version `5.0.0-next.202201102100`.
- Enhancement: Add the commands `zowe daemon enable` and `zowe daemon disable`. These commands enable end-users to set up daemon mode without having to download a separate executable and place it by hand into some directory.
- Enhancement: Refactored communication between Imperative daemon client and server. Previously the client only sent CLI arguments and the current working directory. Now it sends a JSON object that also includes environment variables and input piped from stdin. [#1179](https://github.com/zowe/zowe-cli/issues/1179)
- **Next Breaking**: The Daemon-related class named `Processor` was renamed to `DaemonDecider`.
- **Next Breaking**: Remove `--dcd` argument which was reserved for `--daemon-current-directory`.
- **Next Breaking**: Add user check to daemon communication

## `7.0.0-next.202112281543`

- Enhancement: update a "show attributes" flag to be `-a` instead of `--pa`.  `--pa` is a "hidden" alias.

## `7.0.0-next.202112201801`

- BugFix: Fixed socket connection error on macOS after commands that run in daemon mode. [#1192](https://github.com/zowe/zowe-cli/issues/1192)
- BugFix: Fixed daemon failing to run in path that contains space in directory name. [#1237](https://github.com/zowe/zowe-cli/issues/1237)

## `7.0.0-next.202112142155`

- Enhancement: Upgrade Imperative so that secure prompts do not show input and zowe.config.json secure properties are not logged. [#1106](https://github.com/zowe/zowe-cli/issues/1106)

## `7.0.0-next.202112081943`

- **Next Breaking**: Remove hardcoded `--dcd` argument sent between imperative daemon server and client.

## `7.0.0-next.202112021313`

- **Next Breaking**: Use JSON-based communication protocol between imperative daemon server and client.

## `7.0.0-next.202111221932`

- BugFix: Changed credentials to be stored securely by default for v1 profiles to be consistent with the experience for v2 profiles. [#1128](https://github.com/zowe/zowe-cli/issues/1128)

## `7.0.0-next.202111111904`

- Daemon mode updates:
    - Enhancements:
        - Renamed the platform-specific executable from zowex to zowe, so that existing zowe commands used from the command line or in scripts do not have to change when running in daemon mode.
        - Automatically launch the background daemon when one is not running.
        - The daemon no longer has its own visible window, making it much more daemon-like.
        - An environment variable named ZOWE_USE_DAEMON can be set to "no" to prevent the use of the daemon. Commands are then passed to the traditional zowe-CLI command. Thus, you can temporarily use the traditional Zowe CLI command to correct some display limitations (like displaying colors).
    - Bug fixes:
        - Eliminate the display of escape characters when colors are displayed while running in daemon mode. [#938](https://github.com/zowe/zowe-cli/issues/938). Currently accomplished by not displaying colors in daemon mode.
        - Command-line arguments that contain spaces no longer require extra quotes or escapes. [#978](https://github.com/zowe/zowe-cli/issues/978)

## `7.0.0-next.202111111709`

- Enhancement: Upgrade Imperative so Daemon Mode can launch and warn about invalid team configuration files. [#943](https://github.com/zowe/zowe-cli/issues/943) [#1190](https://github.com/zowe/zowe-cli/issues/1190)

## `7.0.0-next.202111041425`

- Enhancement: Added `autoStore` property to config JSON files which defaults to true. When this property is enabled and the CLI prompts you to enter connection info, the values you enter will be saved to disk (or credential vault if they are secure) for future use. [zowe/zowe-cli#923](https://github.com/zowe/zowe-cli/issues/923)

## `7.0.0-next.202110211759`

- Enhancement: Display the set of changes made by the 'zowe config auto-init' command.

## `7.0.0-next.202110071909`

- Enhancement: Added `config update-schemas [--depth <value>]` command. [#1059](https://github.com/zowe/zowe-cli/issues/1059)
- **LTS Breaking**: Changed default log level from DEBUG to WARN to reduce the volume of logs written to disk. The log level can still be overridden using environment variables.

## `7.0.0-next.202109281609`

- Enhancement: Added `config import` command that imports team config files from a local path or web URL. [#1083](https://github.com/zowe/zowe-cli/issues/1083)
- Enhancement: Added Help Doc examples for the `zowe config` group of commands. [#1061](https://github.com/zowe/zowe-cli/issues/1061)

## `7.0.0-next.202109032014`

- Enhancement: Log in to API ML to obtain token value instead of prompting for it in `config secure` command.

## `7.0.0-next.202108311536`

- Security: Don't expose port that daemon server listens on (default port is 4000).

## `7.0.0-next.202108202027`

- Update Imperative dependency for the following new features:
  - **LTS Breaking**: Make `fail-on-error` option true by default on `zowe plugins validate` command.
  - Enhancement: Improved command suggestions
  - Performance: Improved the way that HTTP response chunks are saved, reducing time complexity from O(n<sup>2</sup>) to O(n). This dramatically improves performance for larger requests. [#618](https://github.com/zowe/imperative/pull/618)

## `7.0.0-next.202108121907`

- Enhancement: Flattened the default profiles structure created by the `config init` command.
- **Next Breaking**: Split up authToken property in team config into tokenType and tokenValue properties to be consistent with Zowe v1 profiles.

## `7.0.0-next.202107131230`

- Enhancement: Adds the `config auto-init` command, allowing users to automatically generate a configuration using information stored in conformant installed plugins and the API Mediation Layer.

## `7.0.0-next.202102011525`

- Enhancement: Added new "config" command group to manage config JSON files. This is intended to replace the profiles API, and makes it easier for users to create, share, and switch between profile configurations.
- Enhancement: Added daemon mode which runs a persistent background process "zowex" to improve CLI response time. The "zowex" binary can be downloaded from GitHub releases.
- Enhancement: Added support for secure credential storage without any plug-ins required. On Linux there are some software requirements for this feature which are listed [here](https://github.com/zowe/zowe-cli-scs-plugin#software-requirements).
- Deprecated: The "profiles" command group for managing global profiles in "~/.zowe/profiles". Use the new "config" command group instead.
- **LTS Breaking**: Removed "config" command group for managing app settings in "~/.zowe/imperative/settings.json". If app settings already exist they are still loaded for backwards compatibility.

## `6.40.1`

- BugFix: Updated the imperative version to remove the `moment` dependency.

## `6.40.0`

- Enhancement: Added the `exec-data` option for `zowe jobs list jobs` command to return execution data about the job in addition to the default information. [#1158](https://github.com/zowe/zowe-cli/issues/1158)

## `6.39.1`

- BugFix: Updated Imperative to consume security updates in `4.18.2`.


## `6.39.0`

- BugFix: Provided more accurate output for `zowe zos-jobs delete job` and `zowe zos-jobs cancel job` commands [#1333](https://github.com/zowe/zowe-cli/issues/1333)
- BugFix: Fixed inconsistent case on `modify-version` option for `zowe zos-jobs delete job` and `zowe zos-jobs cancel job` commands [#1333](https://github.com/zowe/zowe-cli/issues/1333)
- Enhancement: Added support for `--record` format on `zowe zos-files download (data-set|all-members)` and `zowe zos-files upload (dir-to-pds|file-to-data-set|stdin-to-data-set)` [#539](https://github.com/zowe/zowe-cli/issues/539)

## `6.38.0`

- Enhancement: Exported the `@zowe/imperative` package as the `imperative` namespace.
  If your project depends on both Zowe CLI and Imperative, you can now `import { imperative } from "@zowe/cli"` without declaring `@zowe/imperative` as a separate dependency in package.json. No change is required for CLI plug-ins.
- BugFix: Fixed inconsistent capitalization with z/OS console command. [#961](https://github.com/zowe/zowe-cli/issues/961)

## `6.37.8`

- Documentation: Updated help text for the `zowe jobs submit stdin` command. [#1284](https://github.com/zowe/zowe-cli/issues/1284)

## `6.37.7`

- BugFix: Fixed some optional dependencies missing from npm-shrinkwrap file.

## `6.37.6`

- BugFix: Pruned dev dependencies from npm-shrinkwrap file.

## `6.37.5`

- BugFix: Included an npm-shrinkwrap file to lock-down all transitive dependencies.

## `6.37.3`

- BugFix: Updated imperative to resolve `--hw` line-break issues. [Imperative #715](https://github.com/zowe/imperative/issues/715)

## `6.37.2`

- BugFix: Disabled gzip compression for z/OSMF requests that download binary files. [#1170](https://github.com/zowe/zowe-cli/issues/1170)

## `6.37.1`

- BugFix: Updated Imperative to absorb bugfixes introduced in version `4.17.2`.

## `6.37.0`

- Enhancement: Added new feature to manage zos-logs. z/OSMF version 2.4 or higher is required. Ensure that the [z/OSMF Operations Log Support is available via APAR and associated PTFs](https://www.ibm.com/support/pages/apar/PH35930). [#1104](https://github.com/zowe/zowe-cli/issues/1104)

## `6.36.1`

- BugFix: Fixed an issue where plugin install and uninstall did not work with NPM version 8. [Imperative #683](https://github.com/zowe/imperative/issues/683)

## `6.36.0`

- Enhancement: Added the command tree JSON object to the `zowe --available-commands` command's data object, returned when `--response-format-json` is specified.

## `6.35.0`

- Enhancement: Removed the misleading `workflow-name` option for the `zowe zos-workflows list definition-file-details` help example. [#659](https://github.com/zowe/zowe-cli/issues/659)
- Enhancement: Exposed new option `modifyVersion` for the `zowe zos-jobs delete job` and `zowe zos-jobs cancel job` commands. [#1092](https://github.com/zowe/zowe-cli/issues/1092)

## `6.34.1`

- BugFix: Reverts hiding the cert-key-file path so users can see what path was specified and check if the file exists.

## `6.34.0`

- Enhancement: Add support for PEM certificate based authentication.

## `6.33.4`

- BugFix: Updated dependencies to resolve problems with the ansi-regex package.

## `6.33.3`

- Enhancement: Update post-install script to display a message when the CLI successfully installs due to increased error messaging from USS SDK when optional pre-requisites are not installed.

## `6.33.1`

- Bugfix: Fixed capitalization of handler paths for `zowe files rename ds` and `zowe files rename dsm` commands.

## `6.33.0`

- Enhancement: Exposed new option `start` for the `zowe zos-files list data-set` command. [#495](https://github.com/zowe/zowe-cli/issues/495)
- Enhancement: Updated Imperative to add the following features:
  - Enhancement: Improved command suggestions for mistyped commands, add aliases to command suggestions.
  - Enhancement: The `plugins validate` command will return an error code when plugins have errors if the new `--fail-on-error` option is specified. Also adds `--fail-on-warning` option to return with an error code when plugins have warnings. [#463](https://github.com/zowe/imperative/issues/463)
  - BugFix: Fixed regression where characters are not correctly escaped in web help causing extra slashes ("\") to appear. [#644](https://github.com/zowe/imperative/issues/644)
- Renamed the zos-files `--responseTimeout` option to `--response-timeout` in help docs for consistency. [#803](https://github.com/zowe/zowe-cli/issues/803)

## `6.32.2`

- Fixed inconsistencies in punctuation for command descriptions by adding missing periods. [#66](https://github.com/zowe/zowe-cli/issues/66)

## `6.32.1`

- BugFix: Updated Imperative version to fix web help issues.
- Expanded help text of --data-set-type on create data set command by adding an example of creating PDSE. [#52](https://github.com/zowe/zowe-cli/issues/52)

## `6.32.0`

- Enhancement: Added a `--volume-serial` option to the `zowe zos-files list data-set` command. Use this option to filter data sets by volume serial. [#61](https://github.com/zowe/zowe-cli/issues/61)
- Enhancement: Removed 'z/OS' from zos-files help upload and download commands. [#60](https://github.com/zowe/zowe-cli/issues/60)

## `6.31.2`

- Enhancement: Added new aliases for zos-files commands in delete, download, and list relating to USS files. You can now interact with `uf` or `uss`.  [#983](https://github.com/zowe/zowe-cli/issues/983)

## `6.31.0`

- Enhancement: Add the option --jcl-symbols to the jobs submit command to enable users to specify JCL symbol names and values.

## `6.30.0`

- Enhancement: made changes to definition files for zowe ssh commands  [#603](https://github.com/zowe/zowe-cli/issues/603)

## `6.29.0`

- Enhancement: Added a standard data set template with no parameters set.

## `6.28.0`

- Enhancement: Updated Imperative version to handle GZIP compression on REST requests.

## `6.27.1`

- BugFix: Removed the conflicting alias `-o` for `--protocol` option.

## `6.27.0`

- Enhancement: Added a `like` option to the `zowe zos-files create data-set` command. Use this option to like datasets. [#771](https://github.com/zowe/zowe-cli/issues/771)
- Enhancement: Added a `--protocol` option to allow you to specify the HTTP or HTTPS protocol used. Default value remains HTTPS.[#498](https://github.com/zowe/zowe-cli/issues/498)
- Enhancement: Added an example for running a Db2 command with the `zowe zos-console issue command` command. [#641](https://github.com/zowe/zowe-cli/issues/641)

## `6.26.0`

- Enhancement: Updated Imperative version to support npm@7. This fixes an error when installing plugins.

## `6.25.2`

- Documented early access features that are available in "next" release.

## `6.25.1`

- Bugfix: Updated Imperative version to fix vulnerability.

## `6.25.0`

- Enhancement: Added a `--replace` option to the `zowe zos-files copy data-set` command. Use this option if you want to replace like-named members in the target data set. [#808](https://github.com/zowe/zowe-cli/issues/808)
- Enhancement: Improved a cryptic error message that was shown if TSO address space failed to start for the `zowe zos-tso issue command` command. [#28](https://github.com/zowe/zowe-cli/issues/28)
- Bugfix: Removed "[object Object]" text that appeared in some error messages. The proper text "Imperative API Error" is now displayed. [#836](https://github.com/zowe/zowe-cli/pull/836)

## `6.24.6`

- BugFix: Improved performance of `zowe zos-files list` commands when very long lists are printed to console. [#861](https://github.com/zowe/zowe-cli/issues/861)

## `6.24.5`

- Bugfix: Updated Imperative dependency version to one that does not contain a vulnerable dependency

## `6.24.3`

- Bugfix: Fixed incorrect syntax of example for `zowe files create data-set-vsam`. [#823](https://github.com/zowe/zowe-cli/issues/823)

## `6.24.2`

- Revert: Revert changes made in 6.24.1, problem was determined to be bundling pipeline

## `6.24.1`

- Bugfix: Change SDK package structure to allow for backwards compatibility for some projects importing the CLI

## `6.24.0`

- Enhancement: Published the APIs in Zowe CLI as separate SDK packages. [#750](https://github.com/zowe/zowe-cli/issues/750)
- The "@zowe/cli" package still includes both API and CLI methods. In addition, the following SDK packages are now available:
  - @zowe/provisioning-for-zowe-sdk
  - @zowe/zos-console-for-zowe-sdk
  - @zowe/zos-files-for-zowe-sdk
  - @zowe/zos-jobs-for-zowe-sdk
  - @zowe/zos-tso-for-zowe-sdk
  - @zowe/zos-uss-for-zowe-sdk
  - @zowe/zos-workflows-for-zowe-sdk
  - @zowe/zosmf-for-zowe-sdk
  - @zowe/core-for-zowe-sdk

## `6.23.0`

- Enhancement: Added a `--pattern` option to the `zowe files list all-members` command. The option lets you restrict returned member names to only names that match a given pattern. The argument syntax is the same as the "pattern" parameter of the ISPF LMMLIST service. [#810](https://github.com/zowe/zowe-cli/issues/810)
- Enhancement: Added new options `--lrecl` and `--recfm` to the `zos-files create` command. Use these options to specify a logical record length and record format for data sets that you create. [#788](https://github.com/zowe/zowe-cli/issues/788)

## `6.22.0`

- Enhancement: Added the `--encoding` option for the `zowe zos-files upload dir-to-pds` command. This option lets you upload multiple members with a single command. [#764](https://github.com/zowe/zowe-cli/issues/764)
- BugFix: Fixed an issue where the output of the `zowe zos-uss issue ssh` command would sometimes omit the last line. [#795](https://github.com/zowe/zowe-cli/issues/795)

## `6.21.1`

- BugFix: Renamed the z/OS Files API option from `storeclass` to `storclass`. This fixed an issue where the CLI could define the wrong storage class on `create dataset` commands. [#503](https://github.com/zowe/zowe-cli/issues/503)

## `6.21.0`

- Enhancement: Added a `--responseTimeout` option to the z/OS Files APIs, CLI commands, and z/OSMF profiles. Specify `--responseTimeout <###>` to set the number of seconds that the TSO servlet request runs before a timout occurs. The default is 30 seconds. You can set the option to between 5 and 600 seconds (inclusive). [#760](https://github.com/zowe/zowe-cli/issues/760)

## `6.20.0`

- Added API usage examples to each package Readme (files, jobs, etc...). [#751](https://github.com/zowe/zowe-cli/issues/751).
- Fixed an issue where the CLI exited with status code 0 in case of an error. [#748](https://github.com/zowe/zowe-cli/issues/748)
- Added new method "dataSetLike(session, dataSetName, options)" to `Create` class, for use when creating a dataset with parameters like another data set. [#766](https://github.com/zowe/zowe-cli/issues/766)

## `6.19.1`

- Update Imperative version
- Fix compilation error

## `6.19.0`

- Add CLI command to delete migrated data sets `zowe zos-files delete migrated-data-sets`.

## `6.18.0`

- Add the --fail-fast option to the `zowe zos-files download all-members` command
  - Specifying `--fail-fast false` allows member downloads to continue if one or more fail

## `6.17.3`

- Update Imperative version to include compatibility fix for `ISession` type

## `6.17.2`

- Update Imperative version (again) to include security fix

## `6.17.1`

- Update Imperative version to fix issue "Can't use service profile after storing token in base profile"

## `6.17.0`

- Added API to delete migrated data sets.

## `6.16.0`

- Upgrade Zowe commands to prompt for any of the following values if the option is missing: host, port, user, and password.
- Add ability to log into and out of the APIML, getting and using a token
- Add `--base-profile` option to all commands that use profiles, allowing them to make use of base profiles containing shared values.

## `6.15.0`

- Add `encoding` option to `zosmf` profile type.

## `6.14.0`

- Add encoding / code page support for data set upload and download operations in library and CLI.

## `6.13.0`

- Add `files hrec ds` command to recall data sets.
- Make account optional in TSO profiles.
- Make user and host optional in SSH profiles.
- Fix broken links in readme.

## `6.12.0`

- Make username, password, and host optional on z/OSMF profiles and update profile creation doc to reflect the change.
- Don't overwrite files when downloading spool output from job with duplicate step names.

## `6.11.2`

- Update imperative version (again) in order to fix vulnerabilities

## `6.11.1`

- Update imperative version (to fix EPERM issues on Windows)

## `6.11.0`

- Add preserve-original-letter-case option for download to keep generated folders and files in original uppercase.

## `6.10.3`

- Update Migrate and Recall data set APIs to have a base handler function.

## `6.10.2`

- Update Imperative to 4.6.
- Update top-level doc links in help description.

## `6.10.1`

- Update Imperative dependency to fix vulnerability.

## `6.10.0`

- Add `files rename ds` and `files rename dsm` commands to rename data sets and data set members. Thanks @CForrest97

## `6.9.2`

- Return non-zero exit code when upload command fails. Thanks @tjohnsonBCM

## `6.9.1`

- Support `#` character in account number supplied to TSO commands. Thanks @awharn

## `6.9.0`

- Add API to recall migrated datasets. Thanks @Pranay154

## `6.8.2`

- Update the Zowe logo to the new logo. Thanks @awharn

## `6.8.1`

- Add utility function to access ImperativeConfig. Thanks @tjohnsonBCM

## `6.8.0`

- Add possibility to use Etags with download and upload APIs. Thanks @Alexandru-Dimitru
- Add option to return Etag on upload. Thanks @Alexandru-Dimitru

## `6.0.0`

- Rename `files list zfs` command to `files list fs` since it is not specific to zFS file systems.

## `5.0.0`

- Use new streaming RestClient APIs to reduce memory usage when downloading and uploading files.

## `4.0.0`

- Remove the method `Get.dataSetStreamed`. Use `ZosmfRestClient.getStreamed` instead.

## `3.0.0`

- Rename package from "@brightside/core" to "@zowe/cli".
- Change behavior of the method `Shell.executeSsh` to use `stdoutHandler` instead of `streamCallBack`. This eliminates dependency on the `ClientChannel` type of the ssh2 package.<|MERGE_RESOLUTION|>--- conflicted
+++ resolved
@@ -2,19 +2,10 @@
 
 All notable changes to the Zowe CLI package will be documented in this file.
 
-<<<<<<< HEAD
-## Recent Changes 
+## Recent Changes
 - Enhancement: Added new command, `zowe zosjobs modify job [jobname] [jobid]` with options `--jobclass` and `--hold-status`. Can now
-change the class of a job that has yet to run and also release or hold the running of jobs.   
-=======
-## Recent Changes
-
-<<<<<<< HEAD
-- Enhancement: Allow `zowe files view ds ... --range SSS-EEE | SSS,NNN`. [#1539](https://github.com/zowe/zowe-cli/issues/1539)
-=======
+change the class of a job that has yet to run and also release or hold the running of jobs. [#1156] (https://github.com/zowe/zowe-cli/issues/1156)
 - Enhancement: Added `ZosFilesCreateOptions.alcunit` option to PDS definition. [#1203](https://github.com/zowe/zowe-cli/issues/1203)
->>>>>>> 27ecd0bf1614165b40182a20322f191568bb6721
->>>>>>> 92536336
 
 ## `7.6.2`
 
