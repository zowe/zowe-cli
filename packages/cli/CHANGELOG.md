# Change Log
All notable changes to the Zowe CLI package will be documented in this file.

<<<<<<< HEAD
## Recent Changes
- BugFix: The `zowe zos-files copy data-set` command overwrites the contents of the target data set without user confirmation. A `--safe-replace` option was added which prompts the user to confirm before overwriting the contents of the target data set. [#2369] (https://github.com/zowe/zowe-cli/issues/2369)

## Recent Changes
=======
## `8.12.0`
>>>>>>> c53ded54
- Enhancement: The `zowe zos-files copy data-set` command no longer requires the target data set to be preallocated. [##2349] (https://github.com/zowe/zowe-cli/issues/2349)

## `8.10.4`
- BugFix: Fixed an issue where the `zowe files upload dir-to-uss` command was missing progress bar to track progress of file uploads. [#2344](https://github.com/zowe/zowe-cli/issues/2344)

## `8.10.3`

- BugFix: The `zowe files copy data-set` command no longer copies all partitioned data set members if a member is specified. [#2402](https://github.com/zowe/zowe-cli/pull/2402)

## `8.10.0`
-Enhancement: The `zowe zos-files copy data-set` command now copies members from a source partitioned data set to an existing target partitioned data set.[#2386](https://github.com/zowe/zowe-cli/pull/2386)

## `8.9.0`
- Enhancement: Added new command zowe zos-files download all-members-matching, (zowe files dl amm), to download members matching specified pattern(s). The success message for the Download.allMembers API was changed from originally "Data set downloaded successfully" to "Member(s) downloaded successfully." The change also alters the commandResponse when using the --rfj flag. [#2359](https://github.com/zowe/zowe-cli/pull/2359)

## `8.8.0`

- Enhancement: Pass a `.zosattributes` file path for the download encoding format by adding the new `--attributes` flag to the `zowe zos-files upload` command. [#2322](https://github.com/zowe/zowe-cli/issues/2322)
- BugFix: Added support for the `--encoding` flag to the `zowe upload dir-to-uss` to allow for encoding uploaded directories for command group consistency. [#2337](https://github.com/zowe/zowe-cli/issues/2337)
- BugFix: Improved output formatting for `zowe zos-tso start app` and `zowe zos-tso send app` commands by parsing and displaying relevant data rather than the entire JSON response. [#2347](https://github.com/zowe/zowe-cli/pull/2347)
- Enhancement: Add the --ignore-not-found flag to avoid file-not-found error messages when deleting files so scripts are not interupted during automated batch processing. The flag bypasses warning prompts to confirm delete actions. [#2254](https://github.com/zowe/zowe-cli/pull/2254)

## `8.7.0`

- Enhancement: Added --wait-for-active and --wait-for-output to download options on zosjobs. [#2328](https://github.com/zowe/zowe-cli/pull/2328)

## `8.6.2`

- BugFix: Resolved issue where `zowe zos-files upload file-to-uss` was not properly handling command flags. [#2234](https://github.com/zowe/zowe-cli/pull/2334)

## `8.6.1`

- BugFix: Fixed an issue where the `zowe zos-logs list logs` command could fail or not return all logs if a start time was not supplied. [#2336](https://github.com/zowe/zowe-cli/pull/2336)

## `8.6.0`

- Enhancement: Added support for running applications on TSO/E address spaces. Start applications and receive/transmit messages using the new `tso start`, `tso receive` and `tso send` commands. [#2280](https://github.com/zowe/zowe-cli/pull/2280)


## `8.4.0`

- Enhancement: Added optional `--attributes` flag to `zowe zos-files upload file-to-uss` to allow passing a .zosattributes file path for upload encoding format. [#2319](https://github.com/zowe/zowe-cli/pull/2319)


## `8.3.0`

- Enhancement: Issue the `zowe files search data-sets` command with the new `encoding` option to use a different code page when searching data set contents. [#2161](https://github.com/zowe/zowe-cli/issues/2161)

## `8.1.2`

- BugFix: Fixed issues flagged by Coverity [#2291](https://github.com/zowe/zowe-cli/pull/2291)

## `8.1.0`

- Enhancement: Added `--stateful` flag to `zos-tso issue cmd` to allow declaring the statefulness of the address space being created.  [#2240](https://github.com/zowe/zowe-cli/pull/2240)
- Enhancement: `--suppress-startup-messages` flag default value changed to `true`. [#2240](https://github.com/zowe/zowe-cli/pull/2240)

## `8.0.0`

- MAJOR: v8.0.0 Release

## `8.0.0-next.202409191615`

- Update: Final prerelease

## `8.0.0-next.202408261543`

- BugFix: Updated `micromatch` dependency for technical currency. [#2242](https://github.com/zowe/zowe-cli/pull/2242)

## `8.0.0-next.202408131445`

- Update: See `7.28.3` for details

## `8.0.0-next.202407181904`

- Enhancement: The 'zowe config auto-init' command now generates a base profile name of 'global_base' or 'project_base', depending on whether a global or project configuration file is being generated. Related to Zowe Explorer issue https://github.com/zowe/zowe-explorer-vscode/issues/2682.

## `8.0.0-next.202407021516`

- BugFix: Updated dependencies for technical currency [#2188](https://github.com/zowe/zowe-cli/pull/2188)

## `8.0.0-next.202406140245`

- BugFix: Updated documentation for the `zos-files search ds` command's `--mainframe-search` option to include a disclaimer about z/OSMF API limitations. [#2160](https://github.com/zowe/zowe-cli/issues/2160)

## `8.0.0-next.202406061600`

- BugFix: Updated `braces` dependency for technical currency. [#2158](https://github.com/zowe/zowe-cli/pull/2158)

## `8.0.0-next.202405231927`

- LTS Breaking: Send all Zowe Daemon informational messages, progress messages, and error messages to standard error instead of standard output [#1451](https://github.com/zowe/zowe-cli/issues/1451)

## `8.0.0-next.202405202020`

- BugFix: Fixed a bug where a data set search would not return a search term if it was at the beginning of a line. [#2147](https://github.com/zowe/zowe-cli/pull/2147)

## `8.0.0-next.202405101931`

- Enhancement: Added the ability to search for a string in a data set or PDS member matching a pattern with the `zowe zos-files search data-sets` command.[#2095](https://github.com/zowe/zowe-cli/issues/2095)

## `8.0.0-next.202405061946`

- Enhancement: Consolidated the Zowe client log files into the same directory. [#2116](https://github.com/zowe/zowe-cli/issues/2116)

## `8.0.0-next.202404301428`

- LTS Breaking: Add informative messages identifying why a user is being prompted for connection property values during a CLI command.

## `8.0.0-next.202404032038`

- BugFix: Fixed error in `zos-files list all-members` command that could occur when members contain control characters in the name. [#2104](https://github.com/zowe/zowe-cli/pull/2104)

## `8.0.0-next.202403272026`

- BugFix: Resolved technical currency by updating `tar` dependency. [#2102](https://github.com/zowe/zowe-cli/issues/2102)
- BugFix: Resolved technical currency by updating `markdown-it` dependency. [#2107](https://github.com/zowe/zowe-cli/pull/2107)

## `8.0.0-next.202403141949`

- Enhancement: Changed references in command output from 'Team Configuration' to 'Zowe client configuration' [#2019](https://github.com/zowe/zowe-cli/issues/2019).

## `8.0.0-next.202403132009`

- Enhancement: Prompt for user/password on SSH commands when a token is stored in the config. [#2081](https://github.com/zowe/zowe-cli/pull/2081)

## `8.0.0-next.202403131702`

- BugFix: Removing stack trace for zosjobs errors. [#2078](https://github.com/zowe/zowe-cli/pull/2078)

## `8.0.0-next.202403122137`

- BugFix: Fixed default base profile missing in config generated by `zowe config auto-init` [#2088](https://github.com/zowe/zowe-cli/pull/2088)

## `8.0.0-next.202403061549`

- BugFix: Update daemon dependencies for technical currency [#2077](https://github.com/zowe/zowe-cli/pull/2077)

## `8.0.0-next.202403041352`

- BugFix: Updated engine to Node 18.12.0. [#2074](https://github.com/zowe/zowe-cli/pull/2074)
- BugFix: Eliminated a Node Version Manager (NVM) GUI popup dialog which NVM now displays during the `zowe config report-env` command by removing the NVM version number from our report.
- Enhancement: Replaced the term "Team configuration" with "Zowe client configuration" in the `zowe config report-env` command.

## `8.0.0-next.202402261705`

- BugFix: Updated additional dependencies for technical currency. [#2061](https://github.com/zowe/zowe-cli/pull/2061)
- BugFix: Updated engine to Node 16.7.0. [#2061](https://github.com/zowe/zowe-cli/pull/2061)

## `8.0.0-next.202402211923`

- Enhancement: Added new `zowe zos-jobs search job` command, which allows the user to search spool files for a specified string or regular expresion.
- BugFix: Updated dependencies for technical currency. [#2057](https://github.com/zowe/zowe-cli/pull/2057)

## `8.0.0-next.202402132108`

- LTS Breaking: Removed record format (recfm) validation when issuing `zowe files create` commands [#1699](https://github.com/zowe/zowe-cli/issues/1699)
- LTS Breaking: Added Zowe release version output for `--version` [#2028](https://github.com/zowe/zowe-cli/issues/2028)
- Enhancement: Added `name-only` alias to `root` on `config list` command [#1797](https://github.com/zowe/zowe-cli/issues/1797)
- BugFix: Resolved technical currency by updating `socks` transitive dependency

## `8.0.0-next.202402021649`

LTS Breaking: Removed the following previously deprecated items: [#1981](https://github.com/zowe/zowe-cli/pull/1981)
  - Moved the many constants from `zowe-cli/packages/cli/src/Constants.ts` to `zowe-cli/packages/core/src/constants/Core.constants.ts`
  - Removing `ZosFilesCreateExtraOptions.showAttributes` without replacement
  - Moved all constants from `zowe-cli/packages/cli/src/zostso/constants/ZosTso.constants.ts` to  `@zowe/zos-tso-for-zowe-sdk`
  - Removed `isStderrEmptyForProfilesCommand` use `stripProfileDeprecationMessages` from `zowe-cli/__tests__/__packages__/cli-test-utils/src/TestUtils.ts` instead
  - Removed  `allDataSetsArchived`, `datasetsDownloadedSuccessfully`, `noDataSetsMatchingPatternRemain` and `onlyEmptyPartitionedDataSets` from    ZosFiles.messages.ts
  - Removed `getSpoolDownloadFile` use `getSpoolDownloadFilePath` instead
  - Removed constants from ZosmfSession
    - ZOSMF_OPTION_HOST_PROFILE use ZOSMF_OPTION_HOST instead
    - ZOSMF_OPTION_USER_PROFILE use ZOSMF_OPTION_USER instead
    - ZOSMF_OPTION_PASSWORD_PROFILE use ZOSMF_OPTION_PASSWORD instead
  - Removed constants from SshSession.ts
    - SSH_OPTION_USER_PROFILE use SSH_OPTION_USER
    - SSH_OPTION_HOST_PROFILE use SSH_OPTION_HOST
  - Removed zosmfProfile from `ZosFilesBase.handler.ts`
  - Removed statCmdFlag as an export from Shell.ts

## `8.0.0-next.202401262128`

- Enhancement: Adding `--binary` and `--encoding` options to `zosfiles edit`

## `8.0.0-next.202401191954`

- LTS Breaking: Removed all 'profiles' commands, since they only worked with now-obsolete V1 profiles.
- BugFix: Properly construct workflow error messages to display properly with V3 error formatting.

## `8.0.0-next.202401081937`

- BugFix: Fixed typo in command help for `zowe zos-workflows create` commands.

## `8.0.0-next.202401031939`

- Enhancement: Revised help text for consistency [#1756](https://github.com/zowe/zowe-cli/issues/1756)

## `8.0.0-next.202311291643`

- LTS Breaking: Replaced the `ZOWE_EDITOR` environment variable with `ZOWE_OPT_EDITOR` and `--editor` option on commands [#1867](https://github.com/zowe/zowe-cli/issues/1867)

## `8.0.0-next.202311282012`

- LTS Breaking: Moved `getDataSet` from the `zosfiles` command group to the `zosfiles` SDK as `ZosFilesUtils.getDataSetFromName` [#1696](https://github.com/zowe/zowe-cli/issues/1696)

## `8.0.0-next.202311141517`

- LTS Breaking: Alter the format of error messages to be more clear and actionable.
- LTS Breaking: Remove the ```bright``` command from the product.

## `8.0.0-next.202311132045`

- Major: First major version bump for V3

## `7.29.1`

- BugFix: Updated `micromatch` dependency for technical currency. [#2242](https://github.com/zowe/zowe-cli/pull/2242)

## `7.28.3`

- BugFix: Refactored code to reduce the use of deprecated functions to prepare for upcoming Node.js 22 support. [#2191](https://github.com/zowe/zowe-cli/issues/2191)

## `7.25.1`

- BugFix: Updated `braces` dependency for technical currency. [#2157](https://github.com/zowe/zowe-cli/pull/2157)

## `7.25.0`

- Enhancement: Added the ability to set JCL reader properties for `--jobRecordLength`, `--jobRecordFormat` and `--jobEncoding` on the `zowe jobs submit local-file` and `zowe jobs submit stdin` commands. [#2139](https://github.com/zowe/zowe-cli/pull/2139)
- Enhancement: Added the ability to download job spool files using other codepages with `--encoding` on the `zowe jobs download output`, `zowe jobs view spool-file-by-id` and `zowe jobs view all-spool-content` commands. This allows users to download job spool files in other languages (i.e. IBM-1147 for French). [#1822](https://github.com/zowe/zowe-cli/pull/1822)

## `7.24.2`

- BugFix: Fixed `zowe daemon enable` installing an invalid daemon binary on macOS. [#2126](https://github.com/zowe/zowe-cli/pull/2126)

## `7.24.0`

- Enhancement: Prompt for user/password on SSH commands when a token is stored in the config. [#2081](https://github.com/zowe/zowe-cli/pull/2081)
- BugFix: Fixed error in `zos-files list all-members` command that could occur when members contain control characters in the name. [#2104](https://github.com/zowe/zowe-cli/pull/2104)

## `7.23.9`

- BugFix: Resolved technical currency by updating `tar` dependency. [#2101](https://github.com/zowe/zowe-cli/issues/2101)
- BugFix: Resolved technical currency by updating `markdown-it` dependency. [#2106](https://github.com/zowe/zowe-cli/pull/2106)

## `7.23.5`

- BugFix: Fixed default base profile missing in config generated by `zowe config auto-init` [#2084](https://github.com/zowe/zowe-cli/pull/2084)

## `7.23.4`

- BugFix: Updated dependencies of the daemon client for technical currency [#2076](https://github.com/zowe/zowe-cli/pull/2076)

## `7.23.3`

- BugFix: Fixed race condition in `config convert-profiles` command that may fail to delete secure values for old profiles

## `7.23.2`

- BugFix: Resolved technical currency by updating `socks` transitive dependency

## `7.23.1`

- Enhancement: Adding `--binary` and `--encoding` options to `zosfiles edit` to zowe V2

## `7.23.0`

- BugFix: Update zos-files copy dsclp system tests to include large mock files.

## `7.22.0`

- Enhancement: Hid the progress bar if `CI` environment variable is set, or if `FORCE_COLOR` environment variable is set to `0`. [#1845](https://github.com/zowe/zowe-cli/issues/1845)

## `7.21.2`

- BugFix: Correct extra character being displayed at the end of lines when issuing `zowe files compare` on Windows. [#1992](https://github.com/zowe/zowe-cli/issues/1992)
- BugFix: Correct the online help description for `zowe files compare uss`. [#1754](https://github.com/zowe/zowe-cli/issues/1754)
- BugFix: Fixed typo in command help for `zowe zos-workflows create` commands.

## `7.20.1`

- BugFix: Add missing npm-shrinkwrap

## `7.20.0`

- Deprecated: `getDataSet` in the `zosfiles` command group utility functions, use `zosfiles` SDK's `ZosFilesUtils.getDataSetFromName` instead. [#1696](https://github.com/zowe/zowe-cli/issues/1696)

## `7.18.10`

- BugFix: Added missing z/OSMF connection options to the z/OS Logs command group.

## `7.18.9`

- Enhancement: Incorporate all source code from the zowe/imperative Github repository into the zowe/zowe-cli repository. This change should have no user impact.
- BugFix: Removed out of date `Perf-Timing` performance timing package.
- BugFix: Fix behavior where a specified directory was being lowercased on non-PDS datasets when downloading all datasets [#1722](https://github.com/zowe/zowe-cli/issues/1722)

## `7.18.8`

- BugFix: Fix bug where encoding is not passed to the Download USS Directory API [#1825](https://github.com/zowe/zowe-cli/issues/1825)

## `7.18.7`

- BugFix: Bump Imperative to `5.18.2` to fix issues with normalizing newlines on file uploads [#1815](https://github.com/zowe/zowe-cli/issues/1815)

## `7.18.6`

- BugFix: Bump Secrets SDK to `7.18.6` to use `core-foundation-rs` instead of the now-archived `security-framework` crate, and to include the edge-case bug fix for Linux.

## `7.18.5`

- BugFix: Bump Secrets SDK to `7.18.5` to resolve build failures for FreeBSD users.

## `7.18.4`

- BugFix: Bump Secrets SDK to `7.18.4` - uses more reliable resolution logic for `prebuilds` folder; adds static CRT for Windows builds.

## `7.18.0`

- Enhancement: Updated daemon on MacOS to use universal binary which adds support for Apple Silicon.
- Enhancement: Added support for mutliple `zowe auth login apiml` operations on a single `zowe config secure` call. [#1734](https://github.com/zowe/zowe-cli/pull/1734)
- Enhancement: Replaced use of `node-keytar` with the `keyring` module from `@zowe/secrets-for-zowe-sdk`.
- Enhancement: Updated the Imperative Framework to add support for unique cookie identifiers from API ML. [#1734](https://github.com/zowe/zowe-cli/pull/1734)
- BugFix: Fixed an issue in the Daemon server which prevents users on Windows with uppercase letters in their username from using the Daemon
- BugFix: Add check for invalid block size when creating a sequential dataset. [#1439](https://github.com/zowe/zowe-cli/issues/1439)
- BugFix: Allowed `logout` operations with invalid and/or expired tokens. [#1734](https://github.com/zowe/zowe-cli/pull/1734)
- BugFix: Prevented misleading `basePath error` when credentials are invalid. [#1734](https://github.com/zowe/zowe-cli/pull/1734)

## `7.17.0`

- Enhancement: Created zos-files edit commands to edit a dataset or uss file locally [PR #1672](https://github.com/zowe/zowe-cli/pull/1672)

## `7.16.5`

- BugFix: Fixed `zowe files create data-set` failing when no additional options are specified.
- BugFix: Added check for invalid block size when creating a sequential data set. [#1439](https://github.com/zowe/zowe-cli/issues/1439)
- BugFix: Added the ability to list all data set members when some members have invalid names.
- BugFix: Removed extra calls to list datasets matching patterns if authentication to z/OSMF fails.

## `7.16.4`

- BugFix: Fixed `secondary` option being specified as `1` on `BLANK` type datasets with the `zowe files create data-set` command [#1595](https://github.com/zowe/zowe-cli/issues/1595)


## `7.16.3`

- BugFix: Updated `imperative` to fix undesired behavior in the `zowe config list` command in certain situations.

## `7.16.2`

- BugFix: Updated `tar` dependency.

## `7.16.1`

- BugFix: Fixed `--range` option ignored on `zowe files view uss-file` command.
- BugFix: Fixed `--binary` option ignored by commands that upload and download USS directories when ".zosattributes" file is used.
- BugFix: Fixed `--include-hidden` option ignored by `zowe files upload dir-to-uss` without the `--recursive` option.

## `7.16.0`

- Enhancement: Updated daemon to use `tokio` library instead of unmaintained `named_pipe` library.

## `7.15.0`

- Enhancement: Added the `zowe files copy dsclp` command to copy a dataset from one LPAR to another.  [#1098](https://github.com/zowe/zowe-cli/issues/1098)

## `7.14.1`:

- Enhancement: Re-enabled color in the daemon client [#1379](https://github.com/zowe/zowe-cli/issues/1379)
- BugFix: Enabled ANSI in Windows based terminals [#1701](https://github.com/zowe/zowe-cli/issues/1701)
- BugFix: Changed daemon to spawn as its own process [#1241](https://github.com/zowe/zowe-cli/issues/1241) [#1277](https://github.com/zowe/zowe-cli/issues/1277) [#1309](https://github.com/zowe/zowe-cli/issues/1309)
- BugFix: Updated Imperative to allow for special handling of chalk and coloring in daemon client

## `7.13.0`

- Enhancement: Updated Imperative to add `--prune` option to `zowe config secure` command. [Imperative #547](https://github.com/zowe/imperative/issues/547)

## `7.12.0`

- Enhancement: Added `range` option to `zos-files view uss-file` command
- BugFix: Fixed `encoding` option for `zos-files view uss-file` command [#1495](https://github.com/zowe/zowe-cli/issues/1495)
- BugFix: Adds notification that `encoding`, `binary`, and `record` options conflict on the `zos-files view data-set` and `zos-files view uss-file` commands
- BugFix: Updated Imperative to fix the `zowe auth li` and `zowe auth lo` aliases [Imperative #964](https://github.com/zowe/imperative/issues/964)

## `7.11.3`

- BugFix: Fixed URI encoding on `zos-jobs` commands [#1596](https://github.com/zowe/zowe-cli/issues/1596)
- BugFix: Updated Imperative to fix an error on Windows preventing plug-ins from installing if a local file or directory contains a space. [Imperative #959](https://github.com/zowe/imperative/issues/959)

## `7.11.2`

- BugFix: Updated daemon executable to resolve technical debt
- BugFix: Fixed URI encoding on `zos-files` commands [#1073](https://github.com/zowe/zowe-cli/issues/1073)

## `7.11.1`

- BugFix: Solved daemon issue where Windows usernames were treated as case-sensitive when checking the daemon process owner during Zowe commands.

## `7.11.0`
- Enhancement: Added support for a CLI specific environment variable file. [#1484](https://github.com/zowe/zowe-cli/issues/1484)
- BugFix: Enabled option to download output from a submitted job with the -d flag. The -e flag now enables changes to file extension as originally intended. [#729](https://github.com/zowe/zowe-cli/issues/729)

## `7.10.4`
- BugFix: Changed default value for modify-jobs option in the zowe jobs command group to 2.0. This change results in calls to z/OSMF becoming synchronous, and a successful response from the modify, cancel, and delete commands indicates the requested action was completed successfully. [#1459](https://github.com/zowe/zowe-cli/issues/1459)

## `7.10.3`
- BugFix: Fix in employing `--context-lines` option for all diff/compare commands. Fixed broken `--seqnum` option implementation.[#1529](https://github.com/zowe/zowe-cli/issues/1529)

## `7.10.2`
- BugFix: Updated Imperative to include bugfixes in version `5.8.2`.

## `7.10.0`

- Enhancement: Added support for downloading job spool content in binary and record formats.

## `7.9.7`

- BugFix: Updated Imperative to include bugfixes in version `5.7.7`.

## `7.9.6`

- BugFix: Updated Imperative to include bugfixes in version `5.7.6`.

## `7.9.5`

- BugFix: Fixed daemon broken pipe error on Windows [#1538](https://github.com/zowe/zowe-cli/issues/1538)

## `7.9.4`

- BugFix: Removed all line break encodings from strings for `zos-files compare local-file-data-set` [#1528](https://github.com/zowe/zowe-cli/issues/1528)

## `7.9.3`

- BugFix: Updated Imperative to include bugfixes in version `5.7.5`.

## `7.9.0`

- Enhancement: Added new functions to support the changing of a job class and the hold status of a job. Can now call `zowe jobs modify job [jobid]` with options `--jobclass`, `--hold` and `--release`. [#1156](https://github.com/zowe/zowe-cli/issues/1156)
- BugFix: Documented that token-type and token-value do not apply to SSH commands.
- BugFix: Updated Imperative to include bugfixes in version `5.7.2`.

## `7.8.0`

- Enhancement: Updated Imperative to incorporate new `zowe config report-env` command from version `5.7.0`.
- Enhancement: Added design documentation for roadmap feature to store secure properties in memory.

## `7.7.0`

- Enhancement: Allow `zowe files view ds ... --range SSS-EEE | SSS,NNN`. [#1539](https://github.com/zowe/zowe-cli/issues/1539)
- Enhancement: Added `ZosFilesCreateOptions.alcunit` option to PDS definition. [#1203](https://github.com/zowe/zowe-cli/issues/1203)
- BugFix: Fixed example 3 where no `--like` option is specified in `zowe zos-files create data-set`. [#1252](https://github.com/zowe/zowe-cli/issues/1252)

## `7.6.2`

- BugFix: Updated `minimatch` and `keytar` dependencies for technical currency.
- BugFix: Updated example for `zowe profiles create zosmf-profile` command. [#1152](https://github.com/zowe/zowe-cli/issues/1152)
- BugFix: Restore info message on daemon startup. [#1506](https://github.com/zowe/zowe-cli/issues/1506)

## `7.6.1`

- BugFix: Updated `ssh2` dependency to fix "Received unexpected packet type" error on SSH commands. [#1516](https://github.com/zowe/zowe-cli/issues/1516)
- BugFix: Updated Imperative to include bugfixes in version `5.5.3`.

## `7.6.0`

- Enhancement: Added the `zowe files download uss-dir` command to download the contents of a USS directory. [#1038](https://github.com/zowe/zowe-cli/issues/1038)
- Enhancement: Updated the `zowe files upload file-to-uss` and `zowe files upload dir-to-uss` commands to improve how they handle file encoding. [#1479](https://github.com/zowe/zowe-cli/issues/1479)
  - Both commands now "chtag" files after uploading them to indicate their remote encoding. This matches the already existing behavior of the `zowe files download uss-file` command which checks file tags before downloading.
  - The behavior of ".zosattributes" files which can specify local and remote encoding has been changed. Files are now converted to the remote encoding, not just tagged. If no encoding is specified, the default transfer mode is text instead of binary to be consistent with z/OSMF default behavior.
- BugFix: Updated Imperative to include bugfixes in version `5.5.2`.

## `7.5.1`

- BugFix: Updated Imperative to include bugfixes in version `5.5.1`.

## `7.5.0`

- Enhancement: Added the browser-view option to `zowe zos-files compare data-set` command to compare two datasets and display the differences on the browser. [#1443](https://github.com/zowe/zowe-cli/issues/1443)
- Enhancement: Added a command `zowe zos-files compare local-file-data-set` to compare a local-file and a dataset, & display the differences in the browser and terminal. [#1444](https://github.com/zowe/zowe-cli/issues/1444)
- Enhancement: Added a command `zowe zos-files compare uss-files` to compare two uss-files, & display the differences in the browser and terminal. [#1445](https://github.com/zowe/zowe-cli/issues/1445)
- Enhancement: Added a command `zowe zos-files compare local-file-uss-file` to compare a local-file and a uss-file, & display the differences in the browser and terminal. [#1446](https://github.com/zowe/zowe-cli/issues/1446)
- Enhancement: Added a command `zowe zos-files compare spool-dd` to compare two spool-dds', & display the differences in the browser and terminal. [#1447](https://github.com/zowe/zowe-cli/issues/1447)
- Enhancement: Added a command `zowe zos-files compare local-file-spool-dd` to compare a local-file and a spool-dd', & display the differences in the browser and terminal. [#1448](https://github.com/zowe/zowe-cli/issues/1448)
- Enhancement: Added `ZOWE_CLI_PLUGINS_DIR` environment variable to override location where plugins are installed. [#1483](https://github.com/zowe/zowe-cli/issues/1483)
- BugFix: Updated Imperative to include bugfixes in version `5.5.0`.

## `7.4.2`

- BugFix: Renamed `download data-set-matching` to `download data-sets-matching`. The old name still exists as an alias.
- BugFix: Fixed output of `download data-sets-matching` being printed twice when some data sets fail to download.

## `7.4.1`

- BugFix: Updated Imperative to fix error when installing plug-ins that do not define profiles.

## `7.4.0`

- Enhancement: Added the `zowe zos-files compare data-set` command to compare two datasets and display the differences on the terminal. [#1442](https://github.com/zowe/zowe-cli/issues/1442)
- BugFix: Alter the `zowe daemon disable` command to only kill the daemon running for the current user.

## `7.3.1`

- BugFix: Updated Imperative to fix CLI commands failing with error "Cannot find module 'ansi-colors'".

## `7.3.0`

- Enhancement: Added the `zowe files download data-sets-matching` command to download multiple data sets at once. [#1287](https://github.com/zowe/zowe-cli/issues/1287)
  - Note: If you used this command previously in the extended files plug-in for Zowe v1, the `--fail-fast` option now defaults to true which is different from the original behavior.

## `7.2.4`

- BugFix: Fixed the Zowe Daemon binary exiting with an error if the daemon server does not start within 3 seconds.

## `7.2.3`

- BugFix: Updated Imperative to address `ProfileInfo` related issues.

## `7.2.2`

- BugFix: Updated Imperative to address `ProfileInfo` related issues.

## `7.2.1`

- BugFix: Fixed name of the positional in `zowe zos-jobs submit uss-file` command.
- BugFix: Updated the description of the `zowe zos-jobs view all-spool-content` command.
- BugFix: Updated the descriptions of the `zowe zos-files view uss-file` and  `zowe zos-files view data-set` commands.
- BugFix: Removed the `zowe zos-files view uss-file <file> --record` option.
- BugFix: Fixed description of the `zowe zos-jobs delete` command group.
- BugFix: Added `--modify-version` option to `zowe zos-jobs delete old-jobs` command for feature parity with `zowe zos-jobs delete job`.

## `7.2.0`

- Enhancement: Added the `zowe zos-jobs view all-spool-content` command to view all spool content given a job id. [#946](https://github.com/zowe/zowe-cli/issues/946)
- Enhancement: Added the `zowe jobs submit uss-file` command to submit a job from a USS file. [#1286](https://github.com/zowe/zowe-cli/issues/1286)
- Enhancement: Added the `zowe files view data-set` and `zowe files view uss-file` commands to view a dataset or USS file. [#1283](https://github.com/zowe/zowe-cli/issues/1283)
- Enhancement: Added the `zowe jobs delete old-jobs` command to delete (purge) jobs in OUTPUT status. [#1285](https://github.com/zowe/zowe-cli/issues/1285)
- BugFix: Updated Imperative to address `ProfileInfo` related issues. [zowe/vscode-extension-for-zowe#1777](https://github.com/zowe/vscode-extension-for-zowe/issues/1777)

## `7.1.3`

- BugFix: Fixed issue where `config auto-init` could report that it modified a config file that did not yet exist.
- BugFix: Updated Imperative to fix `config import` and `config secure` commands not respecting the `--reject-unauthorized` option.

## `7.1.2`

- BugFix: Fixed an issue where privateKey is not being respected. [#1398](https://github.com/zowe/zowe-cli/issues/1398) [#1392](https://github.com/zowe/zowe-cli/issues/1392)

## `7.1.1`

- BugFix: Moved `authConfig` object from the core SDK into the CLI's base profile definition to fix invalid handler path.

## `7.1.0`

- Enhancement: Updated the `zowe config auto-init` command to allow using certificates for authentication. [#1359](https://github.com/zowe/zowe-cli/issues/1359)
- Enhancement: Exposed profile type configuration from the respective SDKs.
- BugFix: Fixed issue where SSH command waits forever when user has expired password. [#989](https://github.com/zowe/zowe-cli/issues/989)

## `7.0.2`

- BugFix: Updated Imperative to fix a v1 profiles bug when storing a profile with no secure properties.

## `7.0.1`

- BugFix: Fixed ProfileInfo API targeting default base profile instead of the operating layer's base profile. [Imperative #791](https://github.com/zowe/imperative/issues/791)

## `7.0.0`

- Major: Introduced Team Profiles, Daemon mode, and more. See the prerelease items (if any) below for more details.

## `7.0.0-next.202204142300`

- BugFix: Updated the imperative version to consume ProfileInfo API updates and to remove the `moment` dependency.

## `7.0.0-next.202204141408`

- Enhancement: Updated the version number of the Zowe-CLI executable.

## `7.0.0-next.202204111828`

- Enhancement: Added help for `zowe daemon restart` command.
- Enhancement: Changed type of `encoding` property on z/OSMF profile from number to string to support more values (e.g., "ISO8859-1").

## `7.0.0-next.202204111523`

- Enhancement: Launch a separate Zowe CLI daemon for each user on multi-user systems.
- **Next Breaking**: Removed environment variables ZOWE_DAEMON and ZOWE_DAEMON_LOCK. Replaced them with ZOWE_DAEMON_DIR and ZOWE_DAEMON_PIPE.

## `7.0.0-next.202204111431`

- BugFix: Updated Imperative to enhance backward compatibility with v1 profiles and other enhancements and bug fixes (More details: Imperative [v5.0.0-next.202204051515](https://github.com/zowe/imperative/blob/next/CHANGELOG.md#500-next202204051515) and [v5.0.0-next.202204081605](https://github.com/zowe/imperative/blob/next/CHANGELOG.md#500-next202204081605))

## `7.0.0-next.202203311904`

- BugFix: Updated `zowe auth login apiml`, `zowe auth logout apiml` and `zowe config auto-init` comamnds to use v2 APIML APIs [#1339](https://github.com/zowe/zowe-cli/issues/1339)
- BugFix: Updated Imperative to avoid loading the credential manager if the given config file is not secure. [Imperative #762](https://github.com/zowe/imperative/issues/762)

## `7.0.0-next.202203282106`

- Enhancement: Added support for `--record` format on `zowe zos-files download (data-set|all-members)` and `zowe zos-files upload (dir-to-pds|file-to-data-set|stdin-to-data-set)` [#539](https://github.com/zowe/zowe-cli/issues/539)

## `7.0.0-next.202203211751`

- BugFix: Updated Imperative to allow applications to update credentials from the `ProfileInfo` APIs. [zowe/vscode-extension-for-zowe#1646](https://github.com/zowe/vscode-extension-for-zowe/issues/1646)

## `7.0.0-next.202203101634`

- Enhancement: Added prompt for base profile host property to `zowe config init`. [#1219](https://github.com/zowe/zowe-cli/issues/1219)

## `7.0.0-next.202203042035`

- BugFix: Allows the CLI to complete installation when there is invalid config JSON [#1198](https://github.com/zowe/zowe-cli/issues/1198)

## `7.0.0-next.202203041732`

- Enhancement: The `zowe daemon enable` and `zowe daemon disable` commands run a process in the background so that they no longer require a user to copy and paste another command to successfully perform the operation.

## `7.0.0-next.202202241854`

- **LTS Breaking**: Added `stdin` property to `IHandlerParameters` which defaults to `process.stdin` and is overridden with another readable stream in daemon mode.
  - CLI plug-ins that read from `process.stdin` in their command handlers should replace it with `{IHandlerParameters}.stdin` to be compatible with Zowe v2 daemon mode.
  - This may be a breaking change for unit tests that mock the `IHandlerParameters` interface since a required property has been added.
  - It is recommended to replace `IHandlerParameters` mocks with the `mockHandlerParameters` method in the @zowe/cli-test-utils package which should protect you from future breaking changes to this interface.
- BugFix: Fixed Daemon Concurrency problems in Windows by introducing a lock file

## `7.0.0-next.202202171858`

- **Next Breaking**: Use sockets and named pipes instead of ports for daemon communication for improved access control.
- BugFix: Fixed Keytar not present in top level dependencies when CLI is installed non-globally. [#1314](https://github.com/zowe/zowe-cli/issues/1314)

## `7.0.0-next.202202151759`

- BugFix: Updated Imperative to convert previously used profile property names into V2-compliant property names.

## `7.0.0-next.202202112312`

- BugFix: Fixed packaging of daemon binary for macOS.

## `7.0.0-next.202202092037`

- BugFix: Fixed some optional dependencies missing from npm-shrinkwrap file.

## `7.0.0-next.202202041954`

- BugFix: Fixed daemon binaries missing from package and Keytar binaries not found at install time.

## `7.0.0-next.202202041533`

- BugFix: Updated Imperative to improve log messages when Keytar module fails to load.

## `7.0.0-next.202201261615`

- BugFix: Included an npm-shrinkwrap file to lock-down all transitive dependencies.

## `7.0.0-next.202201252014`

- BugFix: Fixed 'daemon disable' command to kill any running zowe daemon on Linux and Mac. [#1270](https://github.com/zowe/zowe-cli/issues/1270)
- BugFix: Fixed stdin data being corrupted when daemon server processes CLI command containing double-byte characters.
- Enhancement: Added a user message within 'daemon enable' and disable to open a new terminal when needed.
- **LTS Breaking**: Make the `user` field on SSH profiles secure. [#682](https://github.com/zowe/zowe-cli/issues/682)

## `7.0.0-next.202201121428`

- BugFix: Set executable attribute on zowe executable file on Linux and Mac.
- Enhancement: Ensure `zowe config auto-init` command saves the `rejectUnauthorized` value. [#1109](https://github.com/zowe/zowe-cli/issues/1109)

## `7.0.0-next.202201111811`

- BugFix: Update Imperative to absorb bugfixes introduced in version `5.0.0-next.202201102100`.
- Enhancement: Add the commands `zowe daemon enable` and `zowe daemon disable`. These commands enable end-users to set up daemon mode without having to download a separate executable and place it by hand into some directory.
- Enhancement: Refactored communication between Imperative daemon client and server. Previously the client only sent CLI arguments and the current working directory. Now it sends a JSON object that also includes environment variables and input piped from stdin. [#1179](https://github.com/zowe/zowe-cli/issues/1179)
- **Next Breaking**: The Daemon-related class named `Processor` was renamed to `DaemonDecider`.
- **Next Breaking**: Remove `--dcd` argument which was reserved for `--daemon-current-directory`.
- **Next Breaking**: Add user check to daemon communication

## `7.0.0-next.202112281543`

- Enhancement: update a "show attributes" flag to be `-a` instead of `--pa`.  `--pa` is a "hidden" alias.

## `7.0.0-next.202112201801`

- BugFix: Fixed socket connection error on macOS after commands that run in daemon mode. [#1192](https://github.com/zowe/zowe-cli/issues/1192)
- BugFix: Fixed daemon failing to run in path that contains space in directory name. [#1237](https://github.com/zowe/zowe-cli/issues/1237)

## `7.0.0-next.202112142155`

- Enhancement: Upgrade Imperative so that secure prompts do not show input and zowe.config.json secure properties are not logged. [#1106](https://github.com/zowe/zowe-cli/issues/1106)

## `7.0.0-next.202112081943`

- **Next Breaking**: Remove hardcoded `--dcd` argument sent between imperative daemon server and client.

## `7.0.0-next.202112021313`

- **Next Breaking**: Use JSON-based communication protocol between imperative daemon server and client.

## `7.0.0-next.202111221932`

- BugFix: Changed credentials to be stored securely by default for v1 profiles to be consistent with the experience for v2 profiles. [#1128](https://github.com/zowe/zowe-cli/issues/1128)

## `7.0.0-next.202111111904`

- Daemon mode updates:
    - Enhancements:
        - Renamed the platform-specific executable from zowex to zowe, so that existing zowe commands used from the command line or in scripts do not have to change when running in daemon mode.
        - Automatically launch the background daemon when one is not running.
        - The daemon no longer has its own visible window, making it much more daemon-like.
        - An environment variable named ZOWE_USE_DAEMON can be set to "no" to prevent the use of the daemon. Commands are then passed to the traditional zowe-CLI command. Thus, you can temporarily use the traditional Zowe CLI command to correct some display limitations (like displaying colors).
    - Bug fixes:
        - Eliminate the display of escape characters when colors are displayed while running in daemon mode. [#938](https://github.com/zowe/zowe-cli/issues/938). Currently accomplished by not displaying colors in daemon mode.
        - Command-line arguments that contain spaces no longer require extra quotes or escapes. [#978](https://github.com/zowe/zowe-cli/issues/978)

## `7.0.0-next.202111111709`

- Enhancement: Upgrade Imperative so Daemon Mode can launch and warn about invalid team configuration files. [#943](https://github.com/zowe/zowe-cli/issues/943) [#1190](https://github.com/zowe/zowe-cli/issues/1190)

## `7.0.0-next.202111041425`

- Enhancement: Added `autoStore` property to config JSON files which defaults to true. When this property is enabled and the CLI prompts you to enter connection info, the values you enter will be saved to disk (or credential vault if they are secure) for future use. [zowe/zowe-cli#923](https://github.com/zowe/zowe-cli/issues/923)

## `7.0.0-next.202110211759`

- Enhancement: Display the set of changes made by the 'zowe config auto-init' command.

## `7.0.0-next.202110071909`

- Enhancement: Added `config update-schemas [--depth <value>]` command. [#1059](https://github.com/zowe/zowe-cli/issues/1059)
- **LTS Breaking**: Changed default log level from DEBUG to WARN to reduce the volume of logs written to disk. The log level can still be overridden using environment variables.

## `7.0.0-next.202109281609`

- Enhancement: Added `config import` command that imports team config files from a local path or web URL. [#1083](https://github.com/zowe/zowe-cli/issues/1083)
- Enhancement: Added Help Doc examples for the `zowe config` group of commands. [#1061](https://github.com/zowe/zowe-cli/issues/1061)

## `7.0.0-next.202109032014`

- Enhancement: Log in to API ML to obtain token value instead of prompting for it in `config secure` command.

## `7.0.0-next.202108311536`

- Security: Don't expose port that daemon server listens on (default port is 4000).

## `7.0.0-next.202108202027`

- Update Imperative dependency for the following new features:
  - **LTS Breaking**: Make `fail-on-error` option true by default on `zowe plugins validate` command.
  - Enhancement: Improved command suggestions
  - Performance: Improved the way that HTTP response chunks are saved, reducing time complexity from O(n<sup>2</sup>) to O(n). This dramatically improves performance for larger requests. [Imperative #618](https://github.com/zowe/imperative/pull/618)

## `7.0.0-next.202108121907`

- Enhancement: Flattened the default profiles structure created by the `config init` command.
- **Next Breaking**: Split up authToken property in team config into tokenType and tokenValue properties to be consistent with Zowe v1 profiles.

## `7.0.0-next.202107131230`

- Enhancement: Adds the `config auto-init` command, allowing users to automatically generate a configuration using information stored in conformant installed plugins and the API Mediation Layer.

## `7.0.0-next.202102011525`

- Enhancement: Added new "config" command group to manage config JSON files. This is intended to replace the profiles API, and makes it easier for users to create, share, and switch between profile configurations.
- Enhancement: Added daemon mode which runs a persistent background process "zowex" to improve CLI response time. The "zowex" binary can be downloaded from GitHub releases.
- Enhancement: Added support for secure credential storage without any plug-ins required. On Linux there are some software requirements for this feature which are listed [here](https://github.com/zowe/zowe-cli-scs-plugin#software-requirements).
- Deprecated: The "profiles" command group for managing global profiles in "~/.zowe/profiles". Use the new "config" command group instead.
- **LTS Breaking**: Removed "config" command group for managing app settings in "~/.zowe/imperative/settings.json". If app settings already exist they are still loaded for backwards compatibility.

## `6.40.1`

- BugFix: Updated the imperative version to remove the `moment` dependency.

## `6.40.0`

- Enhancement: Added the `exec-data` option for `zowe jobs list jobs` command to return execution data about the job in addition to the default information. [#1158](https://github.com/zowe/zowe-cli/issues/1158)

## `6.39.1`

- BugFix: Updated Imperative to consume security updates in `4.18.2`.


## `6.39.0`

- BugFix: Provided more accurate output for `zowe zos-jobs delete job` and `zowe zos-jobs cancel job` commands [#1333](https://github.com/zowe/zowe-cli/issues/1333)
- BugFix: Fixed inconsistent case on `modify-version` option for `zowe zos-jobs delete job` and `zowe zos-jobs cancel job` commands [#1333](https://github.com/zowe/zowe-cli/issues/1333)
- Enhancement: Added support for `--record` format on `zowe zos-files download (data-set|all-members)` and `zowe zos-files upload (dir-to-pds|file-to-data-set|stdin-to-data-set)` [#539](https://github.com/zowe/zowe-cli/issues/539)

## `6.38.0`

- Enhancement: Exported the `@zowe/imperative` package as the `imperative` namespace.
  If your project depends on both Zowe CLI and Imperative, you can now `import { imperative } from "@zowe/cli"` without declaring `@zowe/imperative` as a separate dependency in package.json. No change is required for CLI plug-ins.
- BugFix: Fixed inconsistent capitalization with z/OS console command. [#961](https://github.com/zowe/zowe-cli/issues/961)

## `6.37.8`

- Documentation: Updated help text for the `zowe jobs submit stdin` command. [#1284](https://github.com/zowe/zowe-cli/issues/1284)

## `6.37.7`

- BugFix: Fixed some optional dependencies missing from npm-shrinkwrap file.

## `6.37.6`

- BugFix: Pruned dev dependencies from npm-shrinkwrap file.

## `6.37.5`

- BugFix: Included an npm-shrinkwrap file to lock-down all transitive dependencies.

## `6.37.3`

- BugFix: Updated imperative to resolve `--hw` line-break issues. [Imperative #715](https://github.com/zowe/imperative/issues/715)

## `6.37.2`

- BugFix: Disabled gzip compression for z/OSMF requests that download binary files. [#1170](https://github.com/zowe/zowe-cli/issues/1170)

## `6.37.1`

- BugFix: Updated Imperative to absorb bugfixes introduced in version `4.17.2`.

## `6.37.0`

- Enhancement: Added new feature to manage zos-logs. z/OSMF version 2.4 or higher is required. Ensure that the [z/OSMF Operations Log Support is available via APAR and associated PTFs](https://www.ibm.com/support/pages/apar/PH35930). [#1104](https://github.com/zowe/zowe-cli/issues/1104)

## `6.36.1`

- BugFix: Fixed an issue where plugin install and uninstall did not work with NPM version 8. [Imperative #683](https://github.com/zowe/imperative/issues/683)

## `6.36.0`

- Enhancement: Added the command tree JSON object to the `zowe --available-commands` command's data object, returned when `--response-format-json` is specified.

## `6.35.0`

- Enhancement: Removed the misleading `workflow-name` option for the `zowe zos-workflows list definition-file-details` help example. [#659](https://github.com/zowe/zowe-cli/issues/659)
- Enhancement: Exposed new option `modifyVersion` for the `zowe zos-jobs delete job` and `zowe zos-jobs cancel job` commands. [#1092](https://github.com/zowe/zowe-cli/issues/1092)

## `6.34.1`

- BugFix: Reverts hiding the cert-key-file path so users can see what path was specified and check if the file exists.

## `6.34.0`

- Enhancement: Add support for PEM certificate based authentication.

## `6.33.4`

- BugFix: Updated dependencies to resolve problems with the ansi-regex package.

## `6.33.3`

- Enhancement: Update post-install script to display a message when the CLI successfully installs due to increased error messaging from USS SDK when optional pre-requisites are not installed.

## `6.33.1`

- Bugfix: Fixed capitalization of handler paths for `zowe files rename ds` and `zowe files rename dsm` commands.

## `6.33.0`

- Enhancement: Exposed new option `start` for the `zowe zos-files list data-set` command. [#495](https://github.com/zowe/zowe-cli/issues/495)
- Enhancement: Updated Imperative to add the following features:
  - Enhancement: Improved command suggestions for mistyped commands, add aliases to command suggestions.
  - Enhancement: The `plugins validate` command will return an error code when plugins have errors if the new `--fail-on-error` option is specified. Also adds `--fail-on-warning` option to return with an error code when plugins have warnings. [Imperative #463](https://github.com/zowe/imperative/issues/463)
  - BugFix: Fixed regression where characters are not correctly escaped in web help causing extra slashes ("\") to appear. [Imperative #644](https://github.com/zowe/imperative/issues/644)
- Renamed the zos-files `--responseTimeout` option to `--response-timeout` in help docs for consistency. [#803](https://github.com/zowe/zowe-cli/issues/803)

## `6.32.2`

- Fixed inconsistencies in punctuation for command descriptions by adding missing periods. [#66](https://github.com/zowe/zowe-cli/issues/66)

## `6.32.1`

- BugFix: Updated Imperative version to fix web help issues.
- Expanded help text of --data-set-type on create data set command by adding an example of creating PDSE. [#52](https://github.com/zowe/zowe-cli/issues/52)

## `6.32.0`

- Enhancement: Added a `--volume-serial` option to the `zowe zos-files list data-set` command. Use this option to filter data sets by volume serial. [#61](https://github.com/zowe/zowe-cli/issues/61)
- Enhancement: Removed 'z/OS' from zos-files help upload and download commands. [#60](https://github.com/zowe/zowe-cli/issues/60)

## `6.31.2`

- Enhancement: Added new aliases for zos-files commands in delete, download, and list relating to USS files. You can now interact with `uf` or `uss`.  [#983](https://github.com/zowe/zowe-cli/issues/983)

## `6.31.0`

- Enhancement: Add the option --jcl-symbols to the jobs submit command to enable users to specify JCL symbol names and values.

## `6.30.0`

- Enhancement: made changes to definition files for zowe ssh commands  [#603](https://github.com/zowe/zowe-cli/issues/603)

## `6.29.0`

- Enhancement: Added a standard data set template with no parameters set.

## `6.28.0`

- Enhancement: Updated Imperative version to handle GZIP compression on REST requests.

## `6.27.1`

- BugFix: Removed the conflicting alias `-o` for `--protocol` option.

## `6.27.0`

- Enhancement: Added a `like` option to the `zowe zos-files create data-set` command. Use this option to like datasets. [#771](https://github.com/zowe/zowe-cli/issues/771)
- Enhancement: Added a `--protocol` option to allow you to specify the HTTP or HTTPS protocol used. Default value remains HTTPS.[#498](https://github.com/zowe/zowe-cli/issues/498)
- Enhancement: Added an example for running a Db2 command with the `zowe zos-console issue command` command. [#641](https://github.com/zowe/zowe-cli/issues/641)

## `6.26.0`

- Enhancement: Updated Imperative version to support npm@7. This fixes an error when installing plugins.

## `6.25.2`

- Documented early access features that are available in "next" release.

## `6.25.1`

- Bugfix: Updated Imperative version to fix vulnerability.

## `6.25.0`

- Enhancement: Added a `--replace` option to the `zowe zos-files copy data-set` command. Use this option if you want to replace like-named members in the target data set. [#808](https://github.com/zowe/zowe-cli/issues/808)
- Enhancement: Improved a cryptic error message that was shown if TSO address space failed to start for the `zowe zos-tso issue command` command. [#28](https://github.com/zowe/zowe-cli/issues/28)
- Bugfix: Removed "[object Object]" text that appeared in some error messages. The proper text "Imperative API Error" is now displayed. [#836](https://github.com/zowe/zowe-cli/pull/836)

## `6.24.6`

- BugFix: Improved performance of `zowe zos-files list` commands when very long lists are printed to console. [#861](https://github.com/zowe/zowe-cli/issues/861)

## `6.24.5`

- Bugfix: Updated Imperative dependency version to one that does not contain a vulnerable dependency

## `6.24.3`

- Bugfix: Fixed incorrect syntax of example for `zowe files create data-set-vsam`. [#823](https://github.com/zowe/zowe-cli/issues/823)

## `6.24.2`

- Revert: Revert changes made in 6.24.1, problem was determined to be bundling pipeline

## `6.24.1`

- Bugfix: Change SDK package structure to allow for backwards compatibility for some projects importing the CLI

## `6.24.0`

- Enhancement: Published the APIs in Zowe CLI as separate SDK packages. [#750](https://github.com/zowe/zowe-cli/issues/750)
- The "@zowe/cli" package still includes both API and CLI methods. In addition, the following SDK packages are now available:
  - @zowe/provisioning-for-zowe-sdk
  - @zowe/zos-console-for-zowe-sdk
  - @zowe/zos-files-for-zowe-sdk
  - @zowe/zos-jobs-for-zowe-sdk
  - @zowe/zos-tso-for-zowe-sdk
  - @zowe/zos-uss-for-zowe-sdk
  - @zowe/zos-workflows-for-zowe-sdk
  - @zowe/zosmf-for-zowe-sdk
  - @zowe/core-for-zowe-sdk

## `6.23.0`

- Enhancement: Added a `--pattern` option to the `zowe files list all-members` command. The option lets you restrict returned member names to only names that match a given pattern. The argument syntax is the same as the "pattern" parameter of the ISPF LMMLIST service. [#810](https://github.com/zowe/zowe-cli/issues/810)
- Enhancement: Added new options `--lrecl` and `--recfm` to the `zos-files create` command. Use these options to specify a logical record length and record format for data sets that you create. [#788](https://github.com/zowe/zowe-cli/issues/788)

## `6.22.0`

- Enhancement: Added the `--encoding` option for the `zowe zos-files upload dir-to-pds` command. This option lets you upload multiple members with a single command. [#764](https://github.com/zowe/zowe-cli/issues/764)
- BugFix: Fixed an issue where the output of the `zowe zos-uss issue ssh` command would sometimes omit the last line. [#795](https://github.com/zowe/zowe-cli/issues/795)

## `6.21.1`

- BugFix: Renamed the z/OS Files API option from `storeclass` to `storclass`. This fixed an issue where the CLI could define the wrong storage class on `create dataset` commands. [#503](https://github.com/zowe/zowe-cli/issues/503)

## `6.21.0`

- Enhancement: Added a `--responseTimeout` option to the z/OS Files APIs, CLI commands, and z/OSMF profiles. Specify `--responseTimeout <###>` to set the number of seconds that the TSO servlet request runs before a timout occurs. The default is 30 seconds. You can set the option to between 5 and 600 seconds (inclusive). [#760](https://github.com/zowe/zowe-cli/issues/760)

## `6.20.0`

- Added API usage examples to each package Readme (files, jobs, etc...). [#751](https://github.com/zowe/zowe-cli/issues/751).
- Fixed an issue where the CLI exited with status code 0 in case of an error. [#748](https://github.com/zowe/zowe-cli/issues/748)
- Added new method "dataSetLike(session, dataSetName, options)" to `Create` class, for use when creating a dataset with parameters like another data set. [#766](https://github.com/zowe/zowe-cli/issues/766)

## `6.19.1`

- Update Imperative version
- Fix compilation error

## `6.19.0`

- Add CLI command to delete migrated data sets `zowe zos-files delete migrated-data-sets`.

## `6.18.0`

- Add the --fail-fast option to the `zowe zos-files download all-members` command
  - Specifying `--fail-fast false` allows member downloads to continue if one or more fail

## `6.17.3`

- Update Imperative version to include compatibility fix for `ISession` type

## `6.17.2`

- Update Imperative version (again) to include security fix

## `6.17.1`

- Update Imperative version to fix issue "Can't use service profile after storing token in base profile"

## `6.17.0`

- Added API to delete migrated data sets.

## `6.16.0`

- Upgrade Zowe commands to prompt for any of the following values if the option is missing: host, port, user, and password.
- Add ability to log into and out of the APIML, getting and using a token
- Add `--base-profile` option to all commands that use profiles, allowing them to make use of base profiles containing shared values.

## `6.15.0`

- Add `encoding` option to `zosmf` profile type.

## `6.14.0`

- Add encoding / code page support for data set upload and download operations in library and CLI.

## `6.13.0`

- Add `files hrec ds` command to recall data sets.
- Make account optional in TSO profiles.
- Make user and host optional in SSH profiles.
- Fix broken links in readme.

## `6.12.0`

- Make username, password, and host optional on z/OSMF profiles and update profile creation doc to reflect the change.
- Don't overwrite files when downloading spool output from job with duplicate step names.

## `6.11.2`

- Update imperative version (again) in order to fix vulnerabilities

## `6.11.1`

- Update imperative version (to fix EPERM issues on Windows)

## `6.11.0`

- Add preserve-original-letter-case option for download to keep generated folders and files in original uppercase.

## `6.10.3`

- Update Migrate and Recall data set APIs to have a base handler function.

## `6.10.2`

- Update Imperative to 4.6.
- Update top-level doc links in help description.

## `6.10.1`

- Update Imperative dependency to fix vulnerability.

## `6.10.0`

- Add `files rename ds` and `files rename dsm` commands to rename data sets and data set members. Thanks @CForrest97

## `6.9.2`

- Return non-zero exit code when upload command fails. Thanks @tjohnsonBCM

## `6.9.1`

- Support `#` character in account number supplied to TSO commands. Thanks @awharn

## `6.9.0`

- Add API to recall migrated datasets. Thanks @Pranay154

## `6.8.2`

- Update the Zowe logo to the new logo. Thanks @awharn

## `6.8.1`

- Add utility function to access ImperativeConfig. Thanks @tjohnsonBCM

## `6.8.0`

- Add possibility to use Etags with download and upload APIs. Thanks @Alexandru-Dimitru
- Add option to return Etag on upload. Thanks @Alexandru-Dimitru

## `6.0.0`

- Rename `files list zfs` command to `files list fs` since it is not specific to zFS file systems.

## `5.0.0`

- Use new streaming RestClient APIs to reduce memory usage when downloading and uploading files.

## `4.0.0`

- Remove the method `Get.dataSetStreamed`. Use `ZosmfRestClient.getStreamed` instead.

## `3.0.0`

- Rename package from "@brightside/core" to "@zowe/cli".
- Change behavior of the method `Shell.executeSsh` to use `stdoutHandler` instead of `streamCallBack`. This eliminates dependency on the `ClientChannel` type of the ssh2 package.<|MERGE_RESOLUTION|>--- conflicted
+++ resolved
@@ -1,14 +1,12 @@
 # Change Log
 All notable changes to the Zowe CLI package will be documented in this file.
 
-<<<<<<< HEAD
+
 ## Recent Changes
 - BugFix: The `zowe zos-files copy data-set` command overwrites the contents of the target data set without user confirmation. A `--safe-replace` option was added which prompts the user to confirm before overwriting the contents of the target data set. [#2369] (https://github.com/zowe/zowe-cli/issues/2369)
 
-## Recent Changes
-=======
 ## `8.12.0`
->>>>>>> c53ded54
+
 - Enhancement: The `zowe zos-files copy data-set` command no longer requires the target data set to be preallocated. [##2349] (https://github.com/zowe/zowe-cli/issues/2349)
 
 ## `8.10.4`
