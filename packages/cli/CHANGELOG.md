--- conflicted
+++ resolved
@@ -4,11 +4,8 @@
 
 ## Recent Changes
 
-<<<<<<< HEAD
 - Enhancement: Added `--recordRange` flag to `zowe jobs download output` command to allow users to select a specific range of records to output from a spool file. [#2411](https://github.com/zowe/zowe-cli/pull/2411)
-=======
 - BugFix: The `zowe zos-files copy data-set` command overwrites the contents of the target data set without user confirmation. A `--safe-replace` option was added which prompts the user to confirm before overwriting the contents of the target data set. [#2369] (https://github.com/zowe/zowe-cli/issues/2369)
->>>>>>> af0c3bab
 
 ## `8.12.0`
 
