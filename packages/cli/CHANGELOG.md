--- conflicted
+++ resolved
@@ -2,15 +2,13 @@
 
 All notable changes to the Zowe CLI package will be documented in this file.
 
-<<<<<<< HEAD
 ## Recent Changes
 
 - BugFix: Improved output formatting for `zowe zos-tso start app` and `zowe zos-tso send app`[#2347](https://github.com/zowe/zowe-cli/pull/2347)
-=======
+
 ## `8.7.0`
 
 - Enhancement: Added --wait-for-active and --wait-for-output to download options on zosjobs. [#2328](https://github.com/zowe/zowe-cli/pull/2328)
->>>>>>> 440f8e37
 
 ## `8.6.2`
 
