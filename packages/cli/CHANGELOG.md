# Change Log

All notable changes to the Zowe CLI package will be documented in this file.

## Recent Changes

<<<<<<< HEAD
- BugFix: Fixed description of the `zowe zos-jobs delete` command group.
- BugFix: Added `--modify-version` option to `zowe zos-jobs delete old-jobs` command for feature parity with `zowe zos-jobs delete job`.
=======
- BugFix: Fixed name of the positional in `zowe zos-jobs submit uss-file` command.
- BugFix: Updated the description of the `zowe zos-jobs view all-spool-content` command.
- BugFix: Updated the descriptions of the `zowe zos-files view uss-file` and  `zowe zos-files view data-set` commands.
- BugFix: Removed the `zowe zos-files view uss-file <file> --record` option.
>>>>>>> 4877e532

## `7.2.0`

- Enhancement: Added the `zowe zos-jobs view all-spool-content` command to view all spool content given a job id. [#946](https://github.com/zowe/zowe-cli/issues/946)
- Enhancement: Added the `zowe jobs submit uss-file` command to submit a job from a USS file. [#1286](https://github.com/zowe/zowe-cli/issues/1286)
- Enhancement: Added the `zowe files view data-set` and `zowe files view uss-file` commands to view a dataset or USS file. [#1283](https://github.com/zowe/zowe-cli/issues/1283)
- Enhancement: Added the `zowe jobs delete old-jobs` command to delete (purge) jobs in OUTPUT status. [#1285](https://github.com/zowe/zowe-cli/issues/1285)
- BugFix: Updated Imperative to address `ProfileInfo` related issues. [zowe/vscode-extension-for-zowe#1777](https://github.com/zowe/vscode-extension-for-zowe/issues/1777)

## `7.1.3`

- BugFix: Fixed issue where `config auto-init` could report that it modified a config file that did not yet exist.
- BugFix: Updated Imperative to fix `config import` and `config secure` commands not respecting the `--reject-unauthorized` option.

## `7.1.2`

- BugFix: Fixed an issue where privateKey is not being respected. [#1398](https://github.com/zowe/zowe-cli/issues/1398) [#1392](https://github.com/zowe/zowe-cli/issues/1392)

## `7.1.1`

- BugFix: Moved `authConfig` object from the core SDK into the CLI's base profile definition to fix invalid handler path.

## `7.1.0`

- Enhancement: Updated the `zowe config auto-init` command to allow using certificates for authentication. [#1359](https://github.com/zowe/zowe-cli/issues/1359)
- Enhancement: Exposed profile type configuration from the respective SDKs.
- BugFix: Fixed issue where SSH command waits forever when user has expired password. [#989](https://github.com/zowe/zowe-cli/issues/989)

## `7.0.2`

- BugFix: Updated Imperative to fix a v1 profiles bug when storing a profile with no secure properties.

## `7.0.1`

- BugFix: Fixed ProfileInfo API targeting default base profile instead of the operating layer's base profile. [Imperative#791](https://github.com/zowe/imperative/issues/791)

## `7.0.0`

- Major: Introduced Team Profiles, Daemon mode, and more. See the prerelease items (if any) below for more details.

## `7.0.0-next.202204142300`

- BugFix: Updated the imperative version to consume ProfileInfo API updates and to remove the `moment` dependency.

## `7.0.0-next.202204141408`

- Enhancement: Updated the version number of the Zowe-CLI executable.

## `7.0.0-next.202204111828`

- Enhancement: Added help for `zowe daemon restart` command.
- Enhancement: Changed type of `encoding` property on z/OSMF profile from number to string to support more values (e.g., "ISO8859-1").

## `7.0.0-next.202204111523`

- Enhancement: Launch a separate Zowe CLI daemon for each user on multi-user systems.
- **Next Breaking**: Removed environment variables ZOWE_DAEMON and ZOWE_DAEMON_LOCK. Replaced them with ZOWE_DAEMON_DIR and ZOWE_DAEMON_PIPE.

## `7.0.0-next.202204111431`

- BugFix: Updated Imperative to enhance backward compatibility with v1 profiles and other enhancements and bug fixes (More details: Imperative [v5.0.0-next.202204051515](https://github.com/zowe/imperative/blob/next/CHANGELOG.md#500-next202204051515) and [v5.0.0-next.202204081605](https://github.com/zowe/imperative/blob/next/CHANGELOG.md#500-next202204081605))

## `7.0.0-next.202203311904`

- BugFix: Updated `zowe auth login apiml`, `zowe auth logout apiml` and `zowe config auto-init` comamnds to use v2 APIML APIs [#1339](https://github.com/zowe/zowe-cli/issues/1339)
- BugFix: Updated Imperative to avoid loading the credential manager if the given config file is not secure. [zowe/imperative#762](https://github.com/zowe/imperative/issues/762)

## `7.0.0-next.202203282106`

- Enhancement: Added support for `--record` format on `zowe zos-files download (data-set|all-members)` and `zowe zos-files upload (dir-to-pds|file-to-data-set|stdin-to-data-set)` [#539](https://github.com/zowe/zowe-cli/issues/539)

## `7.0.0-next.202203211751`

- BugFix: Updated Imperative to allow applications to update credentials from the `ProfileInfo` APIs. [zowe/vscode-extension-for-zowe#1646](https://github.com/zowe/vscode-extension-for-zowe/issues/1646)

## `7.0.0-next.202203101634`

- Enhancement: Added prompt for base profile host property to `zowe config init`. [#1219](https://github.com/zowe/zowe-cli/issues/1219)

## `7.0.0-next.202203042035`

- BugFix: Allows the CLI to complete installation when there is invalid config JSON [#1198](https://github.com/zowe/zowe-cli/issues/1198)

## `7.0.0-next.202203041732`

- Enhancement: The `zowe daemon enable` and `zowe daemon disable` commands run a process in the background so that they no longer require a user to copy and paste another command to successfully perform the operation.

## `7.0.0-next.202202241854`

- **LTS Breaking**: Added `stdin` property to `IHandlerParameters` which defaults to `process.stdin` and is overridden with another readable stream in daemon mode.
  - CLI plug-ins that read from `process.stdin` in their command handlers should replace it with `{IHandlerParameters}.stdin` to be compatible with Zowe v2 daemon mode.
  - This may be a breaking change for unit tests that mock the `IHandlerParameters` interface since a required property has been added.
  - It is recommended to replace `IHandlerParameters` mocks with the `mockHandlerParameters` method in the @zowe/cli-test-utils package which should protect you from future breaking changes to this interface.
- BugFix: Fixed Daemon Concurrency problems in Windows by introducing a lock file

## `7.0.0-next.202202171858`

- **Next Breaking**: Use sockets and named pipes instead of ports for daemon communication for improved access control.
- BugFix: Fixed Keytar not present in top level dependencies when CLI is installed non-globally. [#1314](https://github.com/zowe/zowe-cli/issues/1314)

## `7.0.0-next.202202151759`

- BugFix: Updated Imperative to convert previously used profile property names into V2-compliant property names.

## `7.0.0-next.202202112312`

- BugFix: Fixed packaging of daemon binary for macOS.

## `7.0.0-next.202202092037`

- BugFix: Fixed some optional dependencies missing from npm-shrinkwrap file.

## `7.0.0-next.202202041954`

- BugFix: Fixed daemon binaries missing from package and Keytar binaries not found at install time.

## `7.0.0-next.202202041533`

- BugFix: Updated Imperative to improve log messages when Keytar module fails to load.

## `7.0.0-next.202201261615`

- BugFix: Included an npm-shrinkwrap file to lock-down all transitive dependencies.

## `7.0.0-next.202201252014`

- BugFix: Fixed 'daemon disable' command to kill any running zowe daemon on Linux and Mac. [#1270](https://github.com/zowe/zowe-cli/issues/1270)
- BugFix: Fixed stdin data being corrupted when daemon server processes CLI command containing double-byte characters.
- Enhancement: Added a user message within 'daemon enable' and disable to open a new terminal when needed.
- **LTS Breaking**: Make the `user` field on SSH profiles secure. [#682](https://github.com/zowe/zowe-cli/issues/682)

## `7.0.0-next.202201121428`

- BugFix: Set executable attribute on zowe executable file on Linux and Mac.
- Enhancement: Ensure `zowe config auto-init` command saves the `rejectUnauthorized` value. [#1109](https://github.com/zowe/zowe-cli/issues/1109)

## `7.0.0-next.202201111811`

- BugFix: Update Imperative to absorb bugfixes introduced in version `5.0.0-next.202201102100`.
- Enhancement: Add the commands `zowe daemon enable` and `zowe daemon disable`. These commands enable end-users to set up daemon mode without having to download a separate executable and place it by hand into some directory.
- Enhancement: Refactored communication between Imperative daemon client and server. Previously the client only sent CLI arguments and the current working directory. Now it sends a JSON object that also includes environment variables and input piped from stdin. [#1179](https://github.com/zowe/zowe-cli/issues/1179)
- **Next Breaking**: The Daemon-related class named `Processor` was renamed to `DaemonDecider`.
- **Next Breaking**: Remove `--dcd` argument which was reserved for `--daemon-current-directory`.
- **Next Breaking**: Add user check to daemon communication

## `7.0.0-next.202112281543`

- Enhancement: update a "show attributes" flag to be `-a` instead of `--pa`.  `--pa` is a "hidden" alias.

## `7.0.0-next.202112201801`

- BugFix: Fixed socket connection error on macOS after commands that run in daemon mode. [#1192](https://github.com/zowe/zowe-cli/issues/1192)
- BugFix: Fixed daemon failing to run in path that contains space in directory name. [#1237](https://github.com/zowe/zowe-cli/issues/1237)

## `7.0.0-next.202112142155`

- Enhancement: Upgrade Imperative so that secure prompts do not show input and zowe.config.json secure properties are not logged. [#1106](https://github.com/zowe/zowe-cli/issues/1106)

## `7.0.0-next.202112081943`

- **Next Breaking**: Remove hardcoded `--dcd` argument sent between imperative daemon server and client.

## `7.0.0-next.202112021313`

- **Next Breaking**: Use JSON-based communication protocol between imperative daemon server and client.

## `7.0.0-next.202111221932`

- BugFix: Changed credentials to be stored securely by default for v1 profiles to be consistent with the experience for v2 profiles. [#1128](https://github.com/zowe/zowe-cli/issues/1128)

## `7.0.0-next.202111111904`

- Daemon mode updates:
    - Enhancements:
        - Renamed the platform-specific executable from zowex to zowe, so that existing zowe commands used from the command line or in scripts do not have to change when running in daemon mode.
        - Automatically launch the background daemon when one is not running.
        - The daemon no longer has its own visible window, making it much more daemon-like.
        - An environment variable named ZOWE_USE_DAEMON can be set to "no" to prevent the use of the daemon. Commands are then passed to the traditional zowe-CLI command. Thus, you can temporarily use the traditional Zowe CLI command to correct some display limitations (like displaying colors).
    - Bug fixes:
        - Eliminate the display of escape characters when colors are displayed while running in daemon mode. [#938](https://github.com/zowe/zowe-cli/issues/938). Currently accomplished by not displaying colors in daemon mode.
        - Command-line arguments that contain spaces no longer require extra quotes or escapes. [#978](https://github.com/zowe/zowe-cli/issues/978)

## `7.0.0-next.202111111709`

- Enhancement: Upgrade Imperative so Daemon Mode can launch and warn about invalid team configuration files. [#943](https://github.com/zowe/zowe-cli/issues/943) [#1190](https://github.com/zowe/zowe-cli/issues/1190)

## `7.0.0-next.202111041425`

- Enhancement: Added `autoStore` property to config JSON files which defaults to true. When this property is enabled and the CLI prompts you to enter connection info, the values you enter will be saved to disk (or credential vault if they are secure) for future use. [zowe/zowe-cli#923](https://github.com/zowe/zowe-cli/issues/923)

## `7.0.0-next.202110211759`

- Enhancement: Display the set of changes made by the 'zowe config auto-init' command.

## `7.0.0-next.202110071909`

- Enhancement: Added `config update-schemas [--depth <value>]` command. [#1059](https://github.com/zowe/zowe-cli/issues/1059)
- **LTS Breaking**: Changed default log level from DEBUG to WARN to reduce the volume of logs written to disk. The log level can still be overridden using environment variables.

## `7.0.0-next.202109281609`

- Enhancement: Added `config import` command that imports team config files from a local path or web URL. [#1083](https://github.com/zowe/zowe-cli/issues/1083)
- Enhancement: Added Help Doc examples for the `zowe config` group of commands. [#1061](https://github.com/zowe/zowe-cli/issues/1061)

## `7.0.0-next.202109032014`

- Enhancement: Log in to API ML to obtain token value instead of prompting for it in `config secure` command.

## `7.0.0-next.202108311536`

- Security: Don't expose port that daemon server listens on (default port is 4000).

## `7.0.0-next.202108202027`

- Update Imperative dependency for the following new features:
  - **LTS Breaking**: Make `fail-on-error` option true by default on `zowe plugins validate` command.
  - Enhancement: Improved command suggestions
  - Performance: Improved the way that HTTP response chunks are saved, reducing time complexity from O(n<sup>2</sup>) to O(n). This dramatically improves performance for larger requests. [#618](https://github.com/zowe/imperative/pull/618)

## `7.0.0-next.202108121907`

- Enhancement: Flattened the default profiles structure created by the `config init` command.
- **Next Breaking**: Split up authToken property in team config into tokenType and tokenValue properties to be consistent with Zowe v1 profiles.

## `7.0.0-next.202107131230`

- Enhancement: Adds the `config auto-init` command, allowing users to automatically generate a configuration using information stored in conformant installed plugins and the API Mediation Layer.

## `7.0.0-next.202102011525`

- Enhancement: Added new "config" command group to manage config JSON files. This is intended to replace the profiles API, and makes it easier for users to create, share, and switch between profile configurations.
- Enhancement: Added daemon mode which runs a persistent background process "zowex" to improve CLI response time. The "zowex" binary can be downloaded from GitHub releases.
- Enhancement: Added support for secure credential storage without any plug-ins required. On Linux there are some software requirements for this feature which are listed [here](https://github.com/zowe/zowe-cli-scs-plugin#software-requirements).
- Deprecated: The "profiles" command group for managing global profiles in "~/.zowe/profiles". Use the new "config" command group instead.
- **LTS Breaking**: Removed "config" command group for managing app settings in "~/.zowe/imperative/settings.json". If app settings already exist they are still loaded for backwards compatibility.

## `6.40.1`

- BugFix: Updated the imperative version to remove the `moment` dependency.

## `6.40.0`

- Enhancement: Added the `exec-data` option for `zowe jobs list jobs` command to return execution data about the job in addition to the default information. [#1158](https://github.com/zowe/zowe-cli/issues/1158)

## `6.39.1`

- BugFix: Updated Imperative to consume security updates in `4.18.2`.


## `6.39.0`

- BugFix: Provided more accurate output for `zowe zos-jobs delete job` and `zowe zos-jobs cancel job` commands [#1333](https://github.com/zowe/zowe-cli/issues/1333)
- BugFix: Fixed inconsistent case on `modify-version` option for `zowe zos-jobs delete job` and `zowe zos-jobs cancel job` commands [#1333](https://github.com/zowe/zowe-cli/issues/1333)
- Enhancement: Added support for `--record` format on `zowe zos-files download (data-set|all-members)` and `zowe zos-files upload (dir-to-pds|file-to-data-set|stdin-to-data-set)` [#539](https://github.com/zowe/zowe-cli/issues/539)

## `6.38.0`

- Enhancement: Exported the `@zowe/imperative` package as the `imperative` namespace.
  If your project depends on both Zowe CLI and Imperative, you can now `import { imperative } from "@zowe/cli"` without declaring `@zowe/imperative` as a separate dependency in package.json. No change is required for CLI plug-ins.
- BugFix: Fixed inconsistent capitalization with z/OS console command. [#961](https://github.com/zowe/zowe-cli/issues/961)

## `6.37.8`

- Documentation: Updated help text for the `zowe jobs submit stdin` command. [#1284](https://github.com/zowe/zowe-cli/issues/1284)

## `6.37.7`

- BugFix: Fixed some optional dependencies missing from npm-shrinkwrap file.

## `6.37.6`

- BugFix: Pruned dev dependencies from npm-shrinkwrap file.

## `6.37.5`

- BugFix: Included an npm-shrinkwrap file to lock-down all transitive dependencies.

## `6.37.3`

- BugFix: Updated imperative to resolve `--hw` line-break issues. [Imperative #715](https://github.com/zowe/imperative/issues/715)

## `6.37.2`

- BugFix: Disabled gzip compression for z/OSMF requests that download binary files. [#1170](https://github.com/zowe/zowe-cli/issues/1170)

## `6.37.1`

- BugFix: Updated Imperative to absorb bugfixes introduced in version `4.17.2`.

## `6.37.0`

- Enhancement: Added new feature to manage zos-logs. z/OSMF version 2.4 or higher is required. Ensure that the [z/OSMF Operations Log Support is available via APAR and associated PTFs](https://www.ibm.com/support/pages/apar/PH35930). [#1104](https://github.com/zowe/zowe-cli/issues/1104)

## `6.36.1`

- BugFix: Fixed an issue where plugin install and uninstall did not work with NPM version 8. [Imperative #683](https://github.com/zowe/imperative/issues/683)

## `6.36.0`

- Enhancement: Added the command tree JSON object to the `zowe --available-commands` command's data object, returned when `--response-format-json` is specified.

## `6.35.0`

- Enhancement: Removed the misleading `workflow-name` option for the `zowe zos-workflows list definition-file-details` help example. [#659](https://github.com/zowe/zowe-cli/issues/659)
- Enhancement: Exposed new option `modifyVersion` for the `zowe zos-jobs delete job` and `zowe zos-jobs cancel job` commands. [#1092](https://github.com/zowe/zowe-cli/issues/1092)

## `6.34.1`

- BugFix: Reverts hiding the cert-key-file path so users can see what path was specified and check if the file exists.

## `6.34.0`

- Enhancement: Add support for PEM certificate based authentication.

## `6.33.4`

- BugFix: Updated dependencies to resolve problems with the ansi-regex package.

## `6.33.3`

- Enhancement: Update post-install script to display a message when the CLI successfully installs due to increased error messaging from USS SDK when optional pre-requisites are not installed.

## `6.33.1`

- Bugfix: Fixed capitalization of handler paths for `zowe files rename ds` and `zowe files rename dsm` commands.

## `6.33.0`

- Enhancement: Exposed new option `start` for the `zowe zos-files list data-set` command. [#495](https://github.com/zowe/zowe-cli/issues/495)
- Enhancement: Updated Imperative to add the following features:
  - Enhancement: Improved command suggestions for mistyped commands, add aliases to command suggestions.
  - Enhancement: The `plugins validate` command will return an error code when plugins have errors if the new `--fail-on-error` option is specified. Also adds `--fail-on-warning` option to return with an error code when plugins have warnings. [#463](https://github.com/zowe/imperative/issues/463)
  - BugFix: Fixed regression where characters are not correctly escaped in web help causing extra slashes ("\") to appear. [#644](https://github.com/zowe/imperative/issues/644)
- Renamed the zos-files `--responseTimeout` option to `--response-timeout` in help docs for consistency. [#803](https://github.com/zowe/zowe-cli/issues/803)

## `6.32.2`

- Fixed inconsistencies in punctuation for command descriptions by adding missing periods. [#66](https://github.com/zowe/zowe-cli/issues/66)

## `6.32.1`

- BugFix: Updated Imperative version to fix web help issues.
- Expanded help text of --data-set-type on create data set command by adding an example of creating PDSE. [#52](https://github.com/zowe/zowe-cli/issues/52)

## `6.32.0`

- Enhancement: Added a `--volume-serial` option to the `zowe zos-files list data-set` command. Use this option to filter data sets by volume serial. [#61](https://github.com/zowe/zowe-cli/issues/61)
- Enhancement: Removed 'z/OS' from zos-files help upload and download commands. [#60](https://github.com/zowe/zowe-cli/issues/60)

## `6.31.2`

- Enhancement: Added new aliases for zos-files commands in delete, download, and list relating to USS files. You can now interact with `uf` or `uss`.  [#983](https://github.com/zowe/zowe-cli/issues/983)

## `6.31.0`

- Enhancement: Add the option --jcl-symbols to the jobs submit command to enable users to specify JCL symbol names and values.

## `6.30.0`

- Enhancement: made changes to definition files for zowe ssh commands  [#603](https://github.com/zowe/zowe-cli/issues/603)

## `6.29.0`

- Enhancement: Added a standard data set template with no parameters set.

## `6.28.0`

- Enhancement: Updated Imperative version to handle GZIP compression on REST requests.

## `6.27.1`

- BugFix: Removed the conflicting alias `-o` for `--protocol` option.

## `6.27.0`

- Enhancement: Added a `like` option to the `zowe zos-files create data-set` command. Use this option to like datasets. [#771](https://github.com/zowe/zowe-cli/issues/771)
- Enhancement: Added a `--protocol` option to allow you to specify the HTTP or HTTPS protocol used. Default value remains HTTPS.[#498](https://github.com/zowe/zowe-cli/issues/498)
- Enhancement: Added an example for running a Db2 command with the `zowe zos-console issue command` command. [#641](https://github.com/zowe/zowe-cli/issues/641)

## `6.26.0`

- Enhancement: Updated Imperative version to support npm@7. This fixes an error when installing plugins.

## `6.25.2`

- Documented early access features that are available in "next" release.

## `6.25.1`

- Bugfix: Updated Imperative version to fix vulnerability.

## `6.25.0`

- Enhancement: Added a `--replace` option to the `zowe zos-files copy data-set` command. Use this option if you want to replace like-named members in the target data set. [#808](https://github.com/zowe/zowe-cli/issues/808)
- Enhancement: Improved a cryptic error message that was shown if TSO address space failed to start for the `zowe zos-tso issue command` command. [#28](https://github.com/zowe/zowe-cli/issues/28)
- Bugfix: Removed "[object Object]" text that appeared in some error messages. The proper text "Imperative API Error" is now displayed. [#836](https://github.com/zowe/zowe-cli/pull/836)

## `6.24.6`

- BugFix: Improved performance of `zowe zos-files list` commands when very long lists are printed to console. [#861](https://github.com/zowe/zowe-cli/issues/861)

## `6.24.5`

- Bugfix: Updated Imperative dependency version to one that does not contain a vulnerable dependency

## `6.24.3`

- Bugfix: Fixed incorrect syntax of example for `zowe files create data-set-vsam`. [#823](https://github.com/zowe/zowe-cli/issues/823)

## `6.24.2`

- Revert: Revert changes made in 6.24.1, problem was determined to be bundling pipeline

## `6.24.1`

- Bugfix: Change SDK package structure to allow for backwards compatibility for some projects importing the CLI

## `6.24.0`

- Enhancement: Published the APIs in Zowe CLI as separate SDK packages. [#750](https://github.com/zowe/zowe-cli/issues/750)
- The "@zowe/cli" package still includes both API and CLI methods. In addition, the following SDK packages are now available:
  - @zowe/provisioning-for-zowe-sdk
  - @zowe/zos-console-for-zowe-sdk
  - @zowe/zos-files-for-zowe-sdk
  - @zowe/zos-jobs-for-zowe-sdk
  - @zowe/zos-tso-for-zowe-sdk
  - @zowe/zos-uss-for-zowe-sdk
  - @zowe/zos-workflows-for-zowe-sdk
  - @zowe/zosmf-for-zowe-sdk
  - @zowe/core-for-zowe-sdk

## `6.23.0`

- Enhancement: Added a `--pattern` option to the `zowe files list all-members` command. The option lets you restrict returned member names to only names that match a given pattern. The argument syntax is the same as the "pattern" parameter of the ISPF LMMLIST service. [#810](https://github.com/zowe/zowe-cli/issues/810)
- Enhancement: Added new options `--lrecl` and `--recfm` to the `zos-files create` command. Use these options to specify a logical record length and record format for data sets that you create. [#788](https://github.com/zowe/zowe-cli/issues/788)

## `6.22.0`

- Enhancement: Added the `--encoding` option for the `zowe zos-files upload dir-to-pds` command. This option lets you upload multiple members with a single command. [#764](https://github.com/zowe/zowe-cli/issues/764)
- BugFix: Fixed an issue where the output of the `zowe zos-uss issue ssh` command would sometimes omit the last line. [#795](https://github.com/zowe/zowe-cli/issues/795)

## `6.21.1`

- BugFix: Renamed the z/OS Files API option from `storeclass` to `storclass`. This fixed an issue where the CLI could define the wrong storage class on `create dataset` commands. [#503](https://github.com/zowe/zowe-cli/issues/503)

## `6.21.0`

- Enhancement: Added a `--responseTimeout` option to the z/OS Files APIs, CLI commands, and z/OSMF profiles. Specify `--responseTimeout <###>` to set the number of seconds that the TSO servlet request runs before a timout occurs. The default is 30 seconds. You can set the option to between 5 and 600 seconds (inclusive). [#760](https://github.com/zowe/zowe-cli/issues/760)

## `6.20.0`

- Added API usage examples to each package Readme (files, jobs, etc...). [#751](https://github.com/zowe/zowe-cli/issues/751).
- Fixed an issue where the CLI exited with status code 0 in case of an error. [#748](https://github.com/zowe/zowe-cli/issues/748)
- Added new method "dataSetLike(session, dataSetName, options)" to `Create` class, for use when creating a dataset with parameters like another data set. [#766](https://github.com/zowe/zowe-cli/issues/766)

## `6.19.1`

- Update Imperative version
- Fix compilation error

## `6.19.0`

- Add CLI command to delete migrated data sets `zowe zos-files delete migrated-data-sets`.

## `6.18.0`

- Add the --fail-fast option to the `zowe zos-files download all-members` command
  - Specifying `--fail-fast false` allows member downloads to continue if one or more fail

## `6.17.3`

- Update Imperative version to include compatibility fix for `ISession` type

## `6.17.2`

- Update Imperative version (again) to include security fix

## `6.17.1`

- Update Imperative version to fix issue "Can't use service profile after storing token in base profile"

## `6.17.0`

- Added API to delete migrated data sets.

## `6.16.0`

- Upgrade Zowe commands to prompt for any of the following values if the option is missing: host, port, user, and password.
- Add ability to log into and out of the APIML, getting and using a token
- Add `--base-profile` option to all commands that use profiles, allowing them to make use of base profiles containing shared values.

## `6.15.0`

- Add `encoding` option to `zosmf` profile type.

## `6.14.0`

- Add encoding / code page support for data set upload and download operations in library and CLI.

## `6.13.0`

- Add `files hrec ds` command to recall data sets.
- Make account optional in TSO profiles.
- Make user and host optional in SSH profiles.
- Fix broken links in readme.

## `6.12.0`

- Make username, password, and host optional on z/OSMF profiles and update profile creation doc to reflect the change.
- Don't overwrite files when downloading spool output from job with duplicate step names.

## `6.11.2`

- Update imperative version (again) in order to fix vulnerabilities

## `6.11.1`

- Update imperative version (to fix EPERM issues on Windows)

## `6.11.0`

- Add preserve-original-letter-case option for download to keep generated folders and files in original uppercase.

## `6.10.3`

- Update Migrate and Recall data set APIs to have a base handler function.

## `6.10.2`

- Update Imperative to 4.6.
- Update top-level doc links in help description.

## `6.10.1`

- Update Imperative dependency to fix vulnerability.

## `6.10.0`

- Add `files rename ds` and `files rename dsm` commands to rename data sets and data set members. Thanks @CForrest97

## `6.9.2`

- Return non-zero exit code when upload command fails. Thanks @tjohnsonBCM

## `6.9.1`

- Support `#` character in account number supplied to TSO commands. Thanks @awharn

## `6.9.0`

- Add API to recall migrated datasets. Thanks @Pranay154

## `6.8.2`

- Update the Zowe logo to the new logo. Thanks @awharn

## `6.8.1`

- Add utility function to access ImperativeConfig. Thanks @tjohnsonBCM

## `6.8.0`

- Add possibility to use Etags with download and upload APIs. Thanks @Alexandru-Dimitru
- Add option to return Etag on upload. Thanks @Alexandru-Dimitru

## `6.0.0`

- Rename `files list zfs` command to `files list fs` since it is not specific to zFS file systems.

## `5.0.0`

- Use new streaming RestClient APIs to reduce memory usage when downloading and uploading files.

## `4.0.0`

- Remove the method `Get.dataSetStreamed`. Use `ZosmfRestClient.getStreamed` instead.

## `3.0.0`

- Rename package from "@brightside/core" to "@zowe/cli".
- Change behavior of the method `Shell.executeSsh` to use `stdoutHandler` instead of `streamCallBack`. This eliminates dependency on the `ClientChannel` type of the ssh2 package.<|MERGE_RESOLUTION|>--- conflicted
+++ resolved
@@ -4,15 +4,12 @@
 
 ## Recent Changes
 
-<<<<<<< HEAD
-- BugFix: Fixed description of the `zowe zos-jobs delete` command group.
-- BugFix: Added `--modify-version` option to `zowe zos-jobs delete old-jobs` command for feature parity with `zowe zos-jobs delete job`.
-=======
 - BugFix: Fixed name of the positional in `zowe zos-jobs submit uss-file` command.
 - BugFix: Updated the description of the `zowe zos-jobs view all-spool-content` command.
 - BugFix: Updated the descriptions of the `zowe zos-files view uss-file` and  `zowe zos-files view data-set` commands.
 - BugFix: Removed the `zowe zos-files view uss-file <file> --record` option.
->>>>>>> 4877e532
+- BugFix: Fixed description of the `zowe zos-jobs delete` command group.
+- BugFix: Added `--modify-version` option to `zowe zos-jobs delete old-jobs` command for feature parity with `zowe zos-jobs delete job`.
 
 ## `7.2.0`
 
