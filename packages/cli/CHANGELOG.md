--- conflicted
+++ resolved
@@ -2,15 +2,13 @@
 
 All notable changes to the Zowe CLI package will be documented in this file.
 
-<<<<<<< HEAD
 ## Recent Changes
 
 - **NEXT BREAKING** Enhancement: Use sockets and named pipes instead of ports for daemon communication for improved access control.
-=======
+
 ## `7.0.0-next.202202092037`
 
 - BugFix: Fixed some optional dependencies missing from npm-shrinkwrap file.
->>>>>>> 4fe910bd
 
 ## `7.0.0-next.202202041954`
 
