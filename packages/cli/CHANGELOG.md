--- conflicted
+++ resolved
@@ -2,16 +2,10 @@
 
 All notable changes to the Zowe CLI package will be documented in this file.
 
-<<<<<<< HEAD
 ## Recent Changes 
 - Enhancement: Added new functions to support the changing of a job class and the hold status of a job. Can now call `zowe jobs modify job [jobid]` with options `--jobclass`, `--hold` and `--release`. [#1156](https://github.com/zowe/zowe-cli/issues/1156)
 - BugFix: Document that token-type and token-value do not apply to SSH commands.
-=======
-## Recent Changes
-
-- BugFix: Document that token-type and token-value do not apply to SSH commands.
-
->>>>>>> ff55787b
+
 ## `7.8.0`
 
 - Enhancement: Updated imperative to incorporate new `zowe config report-env` command from imperative `5.7.0`.
