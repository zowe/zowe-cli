# Change Log

All notable changes to the Zowe CLI package will be documented in this file.

<<<<<<< HEAD
## Recent Changes
- BugFix: Fix in employing `--context-lines` option for all diff/compare commands. Fixed broken `--seqnum` option implemenation. Corrected and added unit, system and integration tests [#1529](https://github.com/zowe/zowe-cli/issues/1529)
=======
## `7.10.0`

- Enhancement: Added support for downloading job spool content in binary and record formats.
>>>>>>> b78cdd0c

## `7.9.7`

- BugFix: Updated Imperative to include bugfixes in version `5.7.7`.

## `7.9.6`

- BugFix: Updated Imperative to include bugfixes in version `5.7.6`.

## `7.9.5`

- BugFix: Fixed daemon broken pipe error on Windows [#1538](https://github.com/zowe/zowe-cli/issues/1538)

## `7.9.4`

- BugFix: Removed all line break encodings from strings for `zos-files compare local-file-data-set` [#1528](https://github.com/zowe/zowe-cli/issues/1528)

## `7.9.3`

- BugFix: Updated Imperative to include bugfixes in version `5.7.5`.

## `7.9.0`

- Enhancement: Added new functions to support the changing of a job class and the hold status of a job. Can now call `zowe jobs modify job [jobid]` with options `--jobclass`, `--hold` and `--release`. [#1156](https://github.com/zowe/zowe-cli/issues/1156)
- BugFix: Documented that token-type and token-value do not apply to SSH commands.
- BugFix: Updated Imperative to include bugfixes in version `5.7.2`.

## `7.8.0`

- Enhancement: Updated Imperative to incorporate new `zowe config report-env` command from version `5.7.0`.
- Enhancement: Added design documentation for roadmap feature to store secure properties in memory.

## `7.7.0`

- Enhancement: Allow `zowe files view ds ... --range SSS-EEE | SSS,NNN`. [#1539](https://github.com/zowe/zowe-cli/issues/1539)
- Enhancement: Added `ZosFilesCreateOptions.alcunit` option to PDS definition. [#1203](https://github.com/zowe/zowe-cli/issues/1203)
- BugFix: Fixed example 3 where no `--like` option is specified in `zowe zos-files create data-set`. [#1252](https://github.com/zowe/zowe-cli/issues/1252)

## `7.6.2`

- BugFix: Updated `minimatch` and `keytar` dependencies for technical currency.
- BugFix: Updated example for `zowe profiles create zosmf-profile` command. [#1152](https://github.com/zowe/zowe-cli/issues/1152)
- BugFix: Restore info message on daemon startup. [#1506](https://github.com/zowe/zowe-cli/issues/1506)

## `7.6.1`

- BugFix: Updated `ssh2` dependency to fix "Received unexpected packet type" error on SSH commands. [#1516](https://github.com/zowe/zowe-cli/issues/1516)
- BugFix: Updated Imperative to include bugfixes in version `5.5.3`.

## `7.6.0`

- Enhancement: Added the `zowe files download uss-dir` command to download the contents of a USS directory. [#1038](https://github.com/zowe/zowe-cli/issues/1038)
- Enhancement: Updated the `zowe files upload file-to-uss` and `zowe files upload dir-to-uss` commands to improve how they handle file encoding. [#1479](https://github.com/zowe/zowe-cli/issues/1479)
  - Both commands now "chtag" files after uploading them to indicate their remote encoding. This matches the already existing behavior of the `zowe files download uss-file` command which checks file tags before downloading.
  - The behavior of ".zosattributes" files which can specify local and remote encoding has been changed. Files are now converted to the remote encoding, not just tagged. If no encoding is specified, the default transfer mode is text instead of binary to be consistent with z/OSMF default behavior.
- BugFix: Updated Imperative to include bugfixes in version `5.5.2`.

## `7.5.1`

- BugFix: Updated Imperative to include bugfixes in version `5.5.1`.

## `7.5.0`

- Enhancement: Added the browser-view option to `zowe zos-files compare data-set` command to compare two datasets and display the differences on the browser. [#1443](https://github.com/zowe/zowe-cli/issues/1443)
- Enhancement: Added a command `zowe zos-files compare local-file-data-set` to compare a local-file and a dataset, & display the differences in the browser and terminal. [#1444](https://github.com/zowe/zowe-cli/issues/1444)
- Enhancement: Added a command `zowe zos-files compare uss-files` to compare two uss-files, & display the differences in the browser and terminal. [#1445](https://github.com/zowe/zowe-cli/issues/1445)
- Enhancement: Added a command `zowe zos-files compare local-file-uss-file` to compare a local-file and a uss-file, & display the differences in the browser and terminal. [#1446](https://github.com/zowe/zowe-cli/issues/1446)
- Enhancement: Added a command `zowe zos-files compare spool-dd` to compare two spool-dds', & display the differences in the browser and terminal. [#1447](https://github.com/zowe/zowe-cli/issues/1447)
- Enhancement: Added a command `zowe zos-files compare local-file-spool-dd` to compare a local-file and a spool-dd', & display the differences in the browser and terminal. [#1448](https://github.com/zowe/zowe-cli/issues/1448)
- Enhancement: Added `ZOWE_CLI_PLUGINS_DIR` environment variable to override location where plugins are installed. [#1483](https://github.com/zowe/zowe-cli/issues/1483)
- BugFix: Updated Imperative to include bugfixes in version `5.5.0`.

## `7.4.2`

- BugFix: Renamed `download data-set-matching` to `download data-sets-matching`. The old name still exists as an alias.
- BugFix: Fixed output of `download data-sets-matching` being printed twice when some data sets fail to download.

## `7.4.1`

- BugFix: Updated Imperative to fix error when installing plug-ins that do not define profiles.

## `7.4.0`

- Enhancement: Added the `zowe zos-files compare data-set` command to compare two datasets and display the differences on the terminal. [#1442](https://github.com/zowe/zowe-cli/issues/1442)
- BugFix: Alter the `zowe daemon disable` command to only kill the daemon running for the current user.

## `7.3.1`

- BugFix: Updated Imperative to fix CLI commands failing with error "Cannot find module 'ansi-colors'".

## `7.3.0`

- Enhancement: Added the `zowe files download data-sets-matching` command to download multiple data sets at once. [#1287](https://github.com/zowe/zowe-cli/issues/1287)
  - Note: If you used this command previously in the extended files plug-in for Zowe v1, the `--fail-fast` option now defaults to true which is different from the original behavior.

## `7.2.4`

- BugFix: Fixed the Zowe Daemon binary exiting with an error if the daemon server does not start within 3 seconds.

## `7.2.3`

- BugFix: Updated Imperative to address `ProfileInfo` related issues.

## `7.2.2`

- BugFix: Updated Imperative to address `ProfileInfo` related issues.

## `7.2.1`

- BugFix: Fixed name of the positional in `zowe zos-jobs submit uss-file` command.
- BugFix: Updated the description of the `zowe zos-jobs view all-spool-content` command.
- BugFix: Updated the descriptions of the `zowe zos-files view uss-file` and  `zowe zos-files view data-set` commands.
- BugFix: Removed the `zowe zos-files view uss-file <file> --record` option.
- BugFix: Fixed description of the `zowe zos-jobs delete` command group.
- BugFix: Added `--modify-version` option to `zowe zos-jobs delete old-jobs` command for feature parity with `zowe zos-jobs delete job`.

## `7.2.0`

- Enhancement: Added the `zowe zos-jobs view all-spool-content` command to view all spool content given a job id. [#946](https://github.com/zowe/zowe-cli/issues/946)
- Enhancement: Added the `zowe jobs submit uss-file` command to submit a job from a USS file. [#1286](https://github.com/zowe/zowe-cli/issues/1286)
- Enhancement: Added the `zowe files view data-set` and `zowe files view uss-file` commands to view a dataset or USS file. [#1283](https://github.com/zowe/zowe-cli/issues/1283)
- Enhancement: Added the `zowe jobs delete old-jobs` command to delete (purge) jobs in OUTPUT status. [#1285](https://github.com/zowe/zowe-cli/issues/1285)
- BugFix: Updated Imperative to address `ProfileInfo` related issues. [zowe/vscode-extension-for-zowe#1777](https://github.com/zowe/vscode-extension-for-zowe/issues/1777)

## `7.1.3`

- BugFix: Fixed issue where `config auto-init` could report that it modified a config file that did not yet exist.
- BugFix: Updated Imperative to fix `config import` and `config secure` commands not respecting the `--reject-unauthorized` option.

## `7.1.2`

- BugFix: Fixed an issue where privateKey is not being respected. [#1398](https://github.com/zowe/zowe-cli/issues/1398) [#1392](https://github.com/zowe/zowe-cli/issues/1392)

## `7.1.1`

- BugFix: Moved `authConfig` object from the core SDK into the CLI's base profile definition to fix invalid handler path.

## `7.1.0`

- Enhancement: Updated the `zowe config auto-init` command to allow using certificates for authentication. [#1359](https://github.com/zowe/zowe-cli/issues/1359)
- Enhancement: Exposed profile type configuration from the respective SDKs.
- BugFix: Fixed issue where SSH command waits forever when user has expired password. [#989](https://github.com/zowe/zowe-cli/issues/989)

## `7.0.2`

- BugFix: Updated Imperative to fix a v1 profiles bug when storing a profile with no secure properties.

## `7.0.1`

- BugFix: Fixed ProfileInfo API targeting default base profile instead of the operating layer's base profile. [Imperative#791](https://github.com/zowe/imperative/issues/791)

## `7.0.0`

- Major: Introduced Team Profiles, Daemon mode, and more. See the prerelease items (if any) below for more details.

## `7.0.0-next.202204142300`

- BugFix: Updated the imperative version to consume ProfileInfo API updates and to remove the `moment` dependency.

## `7.0.0-next.202204141408`

- Enhancement: Updated the version number of the Zowe-CLI executable.

## `7.0.0-next.202204111828`

- Enhancement: Added help for `zowe daemon restart` command.
- Enhancement: Changed type of `encoding` property on z/OSMF profile from number to string to support more values (e.g., "ISO8859-1").

## `7.0.0-next.202204111523`

- Enhancement: Launch a separate Zowe CLI daemon for each user on multi-user systems.
- **Next Breaking**: Removed environment variables ZOWE_DAEMON and ZOWE_DAEMON_LOCK. Replaced them with ZOWE_DAEMON_DIR and ZOWE_DAEMON_PIPE.

## `7.0.0-next.202204111431`

- BugFix: Updated Imperative to enhance backward compatibility with v1 profiles and other enhancements and bug fixes (More details: Imperative [v5.0.0-next.202204051515](https://github.com/zowe/imperative/blob/next/CHANGELOG.md#500-next202204051515) and [v5.0.0-next.202204081605](https://github.com/zowe/imperative/blob/next/CHANGELOG.md#500-next202204081605))

## `7.0.0-next.202203311904`

- BugFix: Updated `zowe auth login apiml`, `zowe auth logout apiml` and `zowe config auto-init` comamnds to use v2 APIML APIs [#1339](https://github.com/zowe/zowe-cli/issues/1339)
- BugFix: Updated Imperative to avoid loading the credential manager if the given config file is not secure. [zowe/imperative#762](https://github.com/zowe/imperative/issues/762)

## `7.0.0-next.202203282106`

- Enhancement: Added support for `--record` format on `zowe zos-files download (data-set|all-members)` and `zowe zos-files upload (dir-to-pds|file-to-data-set|stdin-to-data-set)` [#539](https://github.com/zowe/zowe-cli/issues/539)

## `7.0.0-next.202203211751`

- BugFix: Updated Imperative to allow applications to update credentials from the `ProfileInfo` APIs. [zowe/vscode-extension-for-zowe#1646](https://github.com/zowe/vscode-extension-for-zowe/issues/1646)

## `7.0.0-next.202203101634`

- Enhancement: Added prompt for base profile host property to `zowe config init`. [#1219](https://github.com/zowe/zowe-cli/issues/1219)

## `7.0.0-next.202203042035`

- BugFix: Allows the CLI to complete installation when there is invalid config JSON [#1198](https://github.com/zowe/zowe-cli/issues/1198)

## `7.0.0-next.202203041732`

- Enhancement: The `zowe daemon enable` and `zowe daemon disable` commands run a process in the background so that they no longer require a user to copy and paste another command to successfully perform the operation.

## `7.0.0-next.202202241854`

- **LTS Breaking**: Added `stdin` property to `IHandlerParameters` which defaults to `process.stdin` and is overridden with another readable stream in daemon mode.
  - CLI plug-ins that read from `process.stdin` in their command handlers should replace it with `{IHandlerParameters}.stdin` to be compatible with Zowe v2 daemon mode.
  - This may be a breaking change for unit tests that mock the `IHandlerParameters` interface since a required property has been added.
  - It is recommended to replace `IHandlerParameters` mocks with the `mockHandlerParameters` method in the @zowe/cli-test-utils package which should protect you from future breaking changes to this interface.
- BugFix: Fixed Daemon Concurrency problems in Windows by introducing a lock file

## `7.0.0-next.202202171858`

- **Next Breaking**: Use sockets and named pipes instead of ports for daemon communication for improved access control.
- BugFix: Fixed Keytar not present in top level dependencies when CLI is installed non-globally. [#1314](https://github.com/zowe/zowe-cli/issues/1314)

## `7.0.0-next.202202151759`

- BugFix: Updated Imperative to convert previously used profile property names into V2-compliant property names.

## `7.0.0-next.202202112312`

- BugFix: Fixed packaging of daemon binary for macOS.

## `7.0.0-next.202202092037`

- BugFix: Fixed some optional dependencies missing from npm-shrinkwrap file.

## `7.0.0-next.202202041954`

- BugFix: Fixed daemon binaries missing from package and Keytar binaries not found at install time.

## `7.0.0-next.202202041533`

- BugFix: Updated Imperative to improve log messages when Keytar module fails to load.

## `7.0.0-next.202201261615`

- BugFix: Included an npm-shrinkwrap file to lock-down all transitive dependencies.

## `7.0.0-next.202201252014`

- BugFix: Fixed 'daemon disable' command to kill any running zowe daemon on Linux and Mac. [#1270](https://github.com/zowe/zowe-cli/issues/1270)
- BugFix: Fixed stdin data being corrupted when daemon server processes CLI command containing double-byte characters.
- Enhancement: Added a user message within 'daemon enable' and disable to open a new terminal when needed.
- **LTS Breaking**: Make the `user` field on SSH profiles secure. [#682](https://github.com/zowe/zowe-cli/issues/682)

## `7.0.0-next.202201121428`

- BugFix: Set executable attribute on zowe executable file on Linux and Mac.
- Enhancement: Ensure `zowe config auto-init` command saves the `rejectUnauthorized` value. [#1109](https://github.com/zowe/zowe-cli/issues/1109)

## `7.0.0-next.202201111811`

- BugFix: Update Imperative to absorb bugfixes introduced in version `5.0.0-next.202201102100`.
- Enhancement: Add the commands `zowe daemon enable` and `zowe daemon disable`. These commands enable end-users to set up daemon mode without having to download a separate executable and place it by hand into some directory.
- Enhancement: Refactored communication between Imperative daemon client and server. Previously the client only sent CLI arguments and the current working directory. Now it sends a JSON object that also includes environment variables and input piped from stdin. [#1179](https://github.com/zowe/zowe-cli/issues/1179)
- **Next Breaking**: The Daemon-related class named `Processor` was renamed to `DaemonDecider`.
- **Next Breaking**: Remove `--dcd` argument which was reserved for `--daemon-current-directory`.
- **Next Breaking**: Add user check to daemon communication

## `7.0.0-next.202112281543`

- Enhancement: update a "show attributes" flag to be `-a` instead of `--pa`.  `--pa` is a "hidden" alias.

## `7.0.0-next.202112201801`

- BugFix: Fixed socket connection error on macOS after commands that run in daemon mode. [#1192](https://github.com/zowe/zowe-cli/issues/1192)
- BugFix: Fixed daemon failing to run in path that contains space in directory name. [#1237](https://github.com/zowe/zowe-cli/issues/1237)

## `7.0.0-next.202112142155`

- Enhancement: Upgrade Imperative so that secure prompts do not show input and zowe.config.json secure properties are not logged. [#1106](https://github.com/zowe/zowe-cli/issues/1106)

## `7.0.0-next.202112081943`

- **Next Breaking**: Remove hardcoded `--dcd` argument sent between imperative daemon server and client.

## `7.0.0-next.202112021313`

- **Next Breaking**: Use JSON-based communication protocol between imperative daemon server and client.

## `7.0.0-next.202111221932`

- BugFix: Changed credentials to be stored securely by default for v1 profiles to be consistent with the experience for v2 profiles. [#1128](https://github.com/zowe/zowe-cli/issues/1128)

## `7.0.0-next.202111111904`

- Daemon mode updates:
    - Enhancements:
        - Renamed the platform-specific executable from zowex to zowe, so that existing zowe commands used from the command line or in scripts do not have to change when running in daemon mode.
        - Automatically launch the background daemon when one is not running.
        - The daemon no longer has its own visible window, making it much more daemon-like.
        - An environment variable named ZOWE_USE_DAEMON can be set to "no" to prevent the use of the daemon. Commands are then passed to the traditional zowe-CLI command. Thus, you can temporarily use the traditional Zowe CLI command to correct some display limitations (like displaying colors).
    - Bug fixes:
        - Eliminate the display of escape characters when colors are displayed while running in daemon mode. [#938](https://github.com/zowe/zowe-cli/issues/938). Currently accomplished by not displaying colors in daemon mode.
        - Command-line arguments that contain spaces no longer require extra quotes or escapes. [#978](https://github.com/zowe/zowe-cli/issues/978)

## `7.0.0-next.202111111709`

- Enhancement: Upgrade Imperative so Daemon Mode can launch and warn about invalid team configuration files. [#943](https://github.com/zowe/zowe-cli/issues/943) [#1190](https://github.com/zowe/zowe-cli/issues/1190)

## `7.0.0-next.202111041425`

- Enhancement: Added `autoStore` property to config JSON files which defaults to true. When this property is enabled and the CLI prompts you to enter connection info, the values you enter will be saved to disk (or credential vault if they are secure) for future use. [zowe/zowe-cli#923](https://github.com/zowe/zowe-cli/issues/923)

## `7.0.0-next.202110211759`

- Enhancement: Display the set of changes made by the 'zowe config auto-init' command.

## `7.0.0-next.202110071909`

- Enhancement: Added `config update-schemas [--depth <value>]` command. [#1059](https://github.com/zowe/zowe-cli/issues/1059)
- **LTS Breaking**: Changed default log level from DEBUG to WARN to reduce the volume of logs written to disk. The log level can still be overridden using environment variables.

## `7.0.0-next.202109281609`

- Enhancement: Added `config import` command that imports team config files from a local path or web URL. [#1083](https://github.com/zowe/zowe-cli/issues/1083)
- Enhancement: Added Help Doc examples for the `zowe config` group of commands. [#1061](https://github.com/zowe/zowe-cli/issues/1061)

## `7.0.0-next.202109032014`

- Enhancement: Log in to API ML to obtain token value instead of prompting for it in `config secure` command.

## `7.0.0-next.202108311536`

- Security: Don't expose port that daemon server listens on (default port is 4000).

## `7.0.0-next.202108202027`

- Update Imperative dependency for the following new features:
  - **LTS Breaking**: Make `fail-on-error` option true by default on `zowe plugins validate` command.
  - Enhancement: Improved command suggestions
  - Performance: Improved the way that HTTP response chunks are saved, reducing time complexity from O(n<sup>2</sup>) to O(n). This dramatically improves performance for larger requests. [#618](https://github.com/zowe/imperative/pull/618)

## `7.0.0-next.202108121907`

- Enhancement: Flattened the default profiles structure created by the `config init` command.
- **Next Breaking**: Split up authToken property in team config into tokenType and tokenValue properties to be consistent with Zowe v1 profiles.

## `7.0.0-next.202107131230`

- Enhancement: Adds the `config auto-init` command, allowing users to automatically generate a configuration using information stored in conformant installed plugins and the API Mediation Layer.

## `7.0.0-next.202102011525`

- Enhancement: Added new "config" command group to manage config JSON files. This is intended to replace the profiles API, and makes it easier for users to create, share, and switch between profile configurations.
- Enhancement: Added daemon mode which runs a persistent background process "zowex" to improve CLI response time. The "zowex" binary can be downloaded from GitHub releases.
- Enhancement: Added support for secure credential storage without any plug-ins required. On Linux there are some software requirements for this feature which are listed [here](https://github.com/zowe/zowe-cli-scs-plugin#software-requirements).
- Deprecated: The "profiles" command group for managing global profiles in "~/.zowe/profiles". Use the new "config" command group instead.
- **LTS Breaking**: Removed "config" command group for managing app settings in "~/.zowe/imperative/settings.json". If app settings already exist they are still loaded for backwards compatibility.

## `6.40.1`

- BugFix: Updated the imperative version to remove the `moment` dependency.

## `6.40.0`

- Enhancement: Added the `exec-data` option for `zowe jobs list jobs` command to return execution data about the job in addition to the default information. [#1158](https://github.com/zowe/zowe-cli/issues/1158)

## `6.39.1`

- BugFix: Updated Imperative to consume security updates in `4.18.2`.


## `6.39.0`

- BugFix: Provided more accurate output for `zowe zos-jobs delete job` and `zowe zos-jobs cancel job` commands [#1333](https://github.com/zowe/zowe-cli/issues/1333)
- BugFix: Fixed inconsistent case on `modify-version` option for `zowe zos-jobs delete job` and `zowe zos-jobs cancel job` commands [#1333](https://github.com/zowe/zowe-cli/issues/1333)
- Enhancement: Added support for `--record` format on `zowe zos-files download (data-set|all-members)` and `zowe zos-files upload (dir-to-pds|file-to-data-set|stdin-to-data-set)` [#539](https://github.com/zowe/zowe-cli/issues/539)

## `6.38.0`

- Enhancement: Exported the `@zowe/imperative` package as the `imperative` namespace.
  If your project depends on both Zowe CLI and Imperative, you can now `import { imperative } from "@zowe/cli"` without declaring `@zowe/imperative` as a separate dependency in package.json. No change is required for CLI plug-ins.
- BugFix: Fixed inconsistent capitalization with z/OS console command. [#961](https://github.com/zowe/zowe-cli/issues/961)

## `6.37.8`

- Documentation: Updated help text for the `zowe jobs submit stdin` command. [#1284](https://github.com/zowe/zowe-cli/issues/1284)

## `6.37.7`

- BugFix: Fixed some optional dependencies missing from npm-shrinkwrap file.

## `6.37.6`

- BugFix: Pruned dev dependencies from npm-shrinkwrap file.

## `6.37.5`

- BugFix: Included an npm-shrinkwrap file to lock-down all transitive dependencies.

## `6.37.3`

- BugFix: Updated imperative to resolve `--hw` line-break issues. [Imperative #715](https://github.com/zowe/imperative/issues/715)

## `6.37.2`

- BugFix: Disabled gzip compression for z/OSMF requests that download binary files. [#1170](https://github.com/zowe/zowe-cli/issues/1170)

## `6.37.1`

- BugFix: Updated Imperative to absorb bugfixes introduced in version `4.17.2`.

## `6.37.0`

- Enhancement: Added new feature to manage zos-logs. z/OSMF version 2.4 or higher is required. Ensure that the [z/OSMF Operations Log Support is available via APAR and associated PTFs](https://www.ibm.com/support/pages/apar/PH35930). [#1104](https://github.com/zowe/zowe-cli/issues/1104)

## `6.36.1`

- BugFix: Fixed an issue where plugin install and uninstall did not work with NPM version 8. [Imperative #683](https://github.com/zowe/imperative/issues/683)

## `6.36.0`

- Enhancement: Added the command tree JSON object to the `zowe --available-commands` command's data object, returned when `--response-format-json` is specified.

## `6.35.0`

- Enhancement: Removed the misleading `workflow-name` option for the `zowe zos-workflows list definition-file-details` help example. [#659](https://github.com/zowe/zowe-cli/issues/659)
- Enhancement: Exposed new option `modifyVersion` for the `zowe zos-jobs delete job` and `zowe zos-jobs cancel job` commands. [#1092](https://github.com/zowe/zowe-cli/issues/1092)

## `6.34.1`

- BugFix: Reverts hiding the cert-key-file path so users can see what path was specified and check if the file exists.

## `6.34.0`

- Enhancement: Add support for PEM certificate based authentication.

## `6.33.4`

- BugFix: Updated dependencies to resolve problems with the ansi-regex package.

## `6.33.3`

- Enhancement: Update post-install script to display a message when the CLI successfully installs due to increased error messaging from USS SDK when optional pre-requisites are not installed.

## `6.33.1`

- Bugfix: Fixed capitalization of handler paths for `zowe files rename ds` and `zowe files rename dsm` commands.

## `6.33.0`

- Enhancement: Exposed new option `start` for the `zowe zos-files list data-set` command. [#495](https://github.com/zowe/zowe-cli/issues/495)
- Enhancement: Updated Imperative to add the following features:
  - Enhancement: Improved command suggestions for mistyped commands, add aliases to command suggestions.
  - Enhancement: The `plugins validate` command will return an error code when plugins have errors if the new `--fail-on-error` option is specified. Also adds `--fail-on-warning` option to return with an error code when plugins have warnings. [#463](https://github.com/zowe/imperative/issues/463)
  - BugFix: Fixed regression where characters are not correctly escaped in web help causing extra slashes ("\") to appear. [#644](https://github.com/zowe/imperative/issues/644)
- Renamed the zos-files `--responseTimeout` option to `--response-timeout` in help docs for consistency. [#803](https://github.com/zowe/zowe-cli/issues/803)

## `6.32.2`

- Fixed inconsistencies in punctuation for command descriptions by adding missing periods. [#66](https://github.com/zowe/zowe-cli/issues/66)

## `6.32.1`

- BugFix: Updated Imperative version to fix web help issues.
- Expanded help text of --data-set-type on create data set command by adding an example of creating PDSE. [#52](https://github.com/zowe/zowe-cli/issues/52)

## `6.32.0`

- Enhancement: Added a `--volume-serial` option to the `zowe zos-files list data-set` command. Use this option to filter data sets by volume serial. [#61](https://github.com/zowe/zowe-cli/issues/61)
- Enhancement: Removed 'z/OS' from zos-files help upload and download commands. [#60](https://github.com/zowe/zowe-cli/issues/60)

## `6.31.2`

- Enhancement: Added new aliases for zos-files commands in delete, download, and list relating to USS files. You can now interact with `uf` or `uss`.  [#983](https://github.com/zowe/zowe-cli/issues/983)

## `6.31.0`

- Enhancement: Add the option --jcl-symbols to the jobs submit command to enable users to specify JCL symbol names and values.

## `6.30.0`

- Enhancement: made changes to definition files for zowe ssh commands  [#603](https://github.com/zowe/zowe-cli/issues/603)

## `6.29.0`

- Enhancement: Added a standard data set template with no parameters set.

## `6.28.0`

- Enhancement: Updated Imperative version to handle GZIP compression on REST requests.

## `6.27.1`

- BugFix: Removed the conflicting alias `-o` for `--protocol` option.

## `6.27.0`

- Enhancement: Added a `like` option to the `zowe zos-files create data-set` command. Use this option to like datasets. [#771](https://github.com/zowe/zowe-cli/issues/771)
- Enhancement: Added a `--protocol` option to allow you to specify the HTTP or HTTPS protocol used. Default value remains HTTPS.[#498](https://github.com/zowe/zowe-cli/issues/498)
- Enhancement: Added an example for running a Db2 command with the `zowe zos-console issue command` command. [#641](https://github.com/zowe/zowe-cli/issues/641)

## `6.26.0`

- Enhancement: Updated Imperative version to support npm@7. This fixes an error when installing plugins.

## `6.25.2`

- Documented early access features that are available in "next" release.

## `6.25.1`

- Bugfix: Updated Imperative version to fix vulnerability.

## `6.25.0`

- Enhancement: Added a `--replace` option to the `zowe zos-files copy data-set` command. Use this option if you want to replace like-named members in the target data set. [#808](https://github.com/zowe/zowe-cli/issues/808)
- Enhancement: Improved a cryptic error message that was shown if TSO address space failed to start for the `zowe zos-tso issue command` command. [#28](https://github.com/zowe/zowe-cli/issues/28)
- Bugfix: Removed "[object Object]" text that appeared in some error messages. The proper text "Imperative API Error" is now displayed. [#836](https://github.com/zowe/zowe-cli/pull/836)

## `6.24.6`

- BugFix: Improved performance of `zowe zos-files list` commands when very long lists are printed to console. [#861](https://github.com/zowe/zowe-cli/issues/861)

## `6.24.5`

- Bugfix: Updated Imperative dependency version to one that does not contain a vulnerable dependency

## `6.24.3`

- Bugfix: Fixed incorrect syntax of example for `zowe files create data-set-vsam`. [#823](https://github.com/zowe/zowe-cli/issues/823)

## `6.24.2`

- Revert: Revert changes made in 6.24.1, problem was determined to be bundling pipeline

## `6.24.1`

- Bugfix: Change SDK package structure to allow for backwards compatibility for some projects importing the CLI

## `6.24.0`

- Enhancement: Published the APIs in Zowe CLI as separate SDK packages. [#750](https://github.com/zowe/zowe-cli/issues/750)
- The "@zowe/cli" package still includes both API and CLI methods. In addition, the following SDK packages are now available:
  - @zowe/provisioning-for-zowe-sdk
  - @zowe/zos-console-for-zowe-sdk
  - @zowe/zos-files-for-zowe-sdk
  - @zowe/zos-jobs-for-zowe-sdk
  - @zowe/zos-tso-for-zowe-sdk
  - @zowe/zos-uss-for-zowe-sdk
  - @zowe/zos-workflows-for-zowe-sdk
  - @zowe/zosmf-for-zowe-sdk
  - @zowe/core-for-zowe-sdk

## `6.23.0`

- Enhancement: Added a `--pattern` option to the `zowe files list all-members` command. The option lets you restrict returned member names to only names that match a given pattern. The argument syntax is the same as the "pattern" parameter of the ISPF LMMLIST service. [#810](https://github.com/zowe/zowe-cli/issues/810)
- Enhancement: Added new options `--lrecl` and `--recfm` to the `zos-files create` command. Use these options to specify a logical record length and record format for data sets that you create. [#788](https://github.com/zowe/zowe-cli/issues/788)

## `6.22.0`

- Enhancement: Added the `--encoding` option for the `zowe zos-files upload dir-to-pds` command. This option lets you upload multiple members with a single command. [#764](https://github.com/zowe/zowe-cli/issues/764)
- BugFix: Fixed an issue where the output of the `zowe zos-uss issue ssh` command would sometimes omit the last line. [#795](https://github.com/zowe/zowe-cli/issues/795)

## `6.21.1`

- BugFix: Renamed the z/OS Files API option from `storeclass` to `storclass`. This fixed an issue where the CLI could define the wrong storage class on `create dataset` commands. [#503](https://github.com/zowe/zowe-cli/issues/503)

## `6.21.0`

- Enhancement: Added a `--responseTimeout` option to the z/OS Files APIs, CLI commands, and z/OSMF profiles. Specify `--responseTimeout <###>` to set the number of seconds that the TSO servlet request runs before a timout occurs. The default is 30 seconds. You can set the option to between 5 and 600 seconds (inclusive). [#760](https://github.com/zowe/zowe-cli/issues/760)

## `6.20.0`

- Added API usage examples to each package Readme (files, jobs, etc...). [#751](https://github.com/zowe/zowe-cli/issues/751).
- Fixed an issue where the CLI exited with status code 0 in case of an error. [#748](https://github.com/zowe/zowe-cli/issues/748)
- Added new method "dataSetLike(session, dataSetName, options)" to `Create` class, for use when creating a dataset with parameters like another data set. [#766](https://github.com/zowe/zowe-cli/issues/766)

## `6.19.1`

- Update Imperative version
- Fix compilation error

## `6.19.0`

- Add CLI command to delete migrated data sets `zowe zos-files delete migrated-data-sets`.

## `6.18.0`

- Add the --fail-fast option to the `zowe zos-files download all-members` command
  - Specifying `--fail-fast false` allows member downloads to continue if one or more fail

## `6.17.3`

- Update Imperative version to include compatibility fix for `ISession` type

## `6.17.2`

- Update Imperative version (again) to include security fix

## `6.17.1`

- Update Imperative version to fix issue "Can't use service profile after storing token in base profile"

## `6.17.0`

- Added API to delete migrated data sets.

## `6.16.0`

- Upgrade Zowe commands to prompt for any of the following values if the option is missing: host, port, user, and password.
- Add ability to log into and out of the APIML, getting and using a token
- Add `--base-profile` option to all commands that use profiles, allowing them to make use of base profiles containing shared values.

## `6.15.0`

- Add `encoding` option to `zosmf` profile type.

## `6.14.0`

- Add encoding / code page support for data set upload and download operations in library and CLI.

## `6.13.0`

- Add `files hrec ds` command to recall data sets.
- Make account optional in TSO profiles.
- Make user and host optional in SSH profiles.
- Fix broken links in readme.

## `6.12.0`

- Make username, password, and host optional on z/OSMF profiles and update profile creation doc to reflect the change.
- Don't overwrite files when downloading spool output from job with duplicate step names.

## `6.11.2`

- Update imperative version (again) in order to fix vulnerabilities

## `6.11.1`

- Update imperative version (to fix EPERM issues on Windows)

## `6.11.0`

- Add preserve-original-letter-case option for download to keep generated folders and files in original uppercase.

## `6.10.3`

- Update Migrate and Recall data set APIs to have a base handler function.

## `6.10.2`

- Update Imperative to 4.6.
- Update top-level doc links in help description.

## `6.10.1`

- Update Imperative dependency to fix vulnerability.

## `6.10.0`

- Add `files rename ds` and `files rename dsm` commands to rename data sets and data set members. Thanks @CForrest97

## `6.9.2`

- Return non-zero exit code when upload command fails. Thanks @tjohnsonBCM

## `6.9.1`

- Support `#` character in account number supplied to TSO commands. Thanks @awharn

## `6.9.0`

- Add API to recall migrated datasets. Thanks @Pranay154

## `6.8.2`

- Update the Zowe logo to the new logo. Thanks @awharn

## `6.8.1`

- Add utility function to access ImperativeConfig. Thanks @tjohnsonBCM

## `6.8.0`

- Add possibility to use Etags with download and upload APIs. Thanks @Alexandru-Dimitru
- Add option to return Etag on upload. Thanks @Alexandru-Dimitru

## `6.0.0`

- Rename `files list zfs` command to `files list fs` since it is not specific to zFS file systems.

## `5.0.0`

- Use new streaming RestClient APIs to reduce memory usage when downloading and uploading files.

## `4.0.0`

- Remove the method `Get.dataSetStreamed`. Use `ZosmfRestClient.getStreamed` instead.

## `3.0.0`

- Rename package from "@brightside/core" to "@zowe/cli".
- Change behavior of the method `Shell.executeSsh` to use `stdoutHandler` instead of `streamCallBack`. This eliminates dependency on the `ClientChannel` type of the ssh2 package.<|MERGE_RESOLUTION|>--- conflicted
+++ resolved
@@ -2,14 +2,11 @@
 
 All notable changes to the Zowe CLI package will be documented in this file.
 
-<<<<<<< HEAD
 ## Recent Changes
 - BugFix: Fix in employing `--context-lines` option for all diff/compare commands. Fixed broken `--seqnum` option implemenation. Corrected and added unit, system and integration tests [#1529](https://github.com/zowe/zowe-cli/issues/1529)
-=======
 ## `7.10.0`
 
 - Enhancement: Added support for downloading job spool content in binary and record formats.
->>>>>>> b78cdd0c
 
 ## `7.9.7`
 
