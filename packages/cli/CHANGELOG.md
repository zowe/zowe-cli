--- conflicted
+++ resolved
@@ -1,13 +1,12 @@
 # Change Log
 All notable changes to the Zowe CLI package will be documented in this file.
 
-<<<<<<< HEAD
 ## Recent Changes
 
 - Enhancement: Added `--data-set-type` flag to create sequential data set command to allow for creating extended and large formatted sequential data sets [#2141](https://github.com/zowe/zowe-cli/issues/2141)
-=======
+
 ## `8.12.0`
->>>>>>> c53ded54
+
 - Enhancement: The `zowe zos-files copy data-set` command no longer requires the target data set to be preallocated. [##2349] (https://github.com/zowe/zowe-cli/issues/2349)
 
 ## `8.10.4`
