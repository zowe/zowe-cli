# Change Log

All notable changes to the Zowe CLI package will be documented in this file.

## `7.15.0`

- Enhancement: Added the `zowe files copy dsclp` command to copy a dataset from one LPAR to another.  [#1098](https://github.com/zowe/zowe-cli/issues/1098)

## `7.14.1`:

- Enhancement: Re-enabled color in the daemon client [#1379](https://github.com/zowe/zowe-cli/issues/1379)
- BugFix: Enabled ANSI in Windows based terminals [#1701](https://github.com/zowe/zowe-cli/issues/1701)
- BugFix: Changed daemon to spawn as its own process [#1241](https://github.com/zowe/zowe-cli/issues/1241) [#1277](https://github.com/zowe/zowe-cli/issues/1277) [#1309](https://github.com/zowe/zowe-cli/issues/1309)
- BugFix: Updated Imperative to allow for special handling of chalk and coloring in daemon client

<<<<<<< HEAD
## Recent Changes
- Enhancement: Created zos-files edit commands to edit a dataset or uss file locally [PR #1672](https://github.com/zowe/zowe-cli/pull/1672)

=======
>>>>>>> e3a26354
## `7.13.0`

- Enhancement: Updated Imperative to add `--prune` option to `zowe config secure` command. [Imperative #547](https://github.com/zowe/imperative/issues/547)

## `7.12.0`

- Enhancement: Added `range` option to `zos-files view uss-file` command
- BugFix: Fixed `encoding` option for `zos-files view uss-file` command [#1495](https://github.com/zowe/zowe-cli/issues/1495)
- BugFix: Adds notification that `encoding`, `binary`, and `record` options conflict on the `zos-files view data-set` and `zos-files view uss-file` commands
- BugFix: Updated Imperative to fix the `zowe auth li` and `zowe auth lo` aliases [Imperative #964](https://github.com/zowe/imperative/issues/964)

## `7.11.3`

- BugFix: Fixed URI encoding on `zos-jobs` commands [#1596](https://github.com/zowe/zowe-cli/issues/1596)
- BugFix: Updated Imperative to fix an error on Windows preventing plug-ins from installing if a local file or directory contains a space. [Imperative #959](https://github.com/zowe/imperative/issues/959)

## `7.11.2`

- BugFix: Updated daemon executable to resolve technical debt
- BugFix: Fixed URI encoding on `zos-files` commands [#1073](https://github.com/zowe/zowe-cli/issues/1073)

## `7.11.1`

- BugFix: Solved daemon issue where Windows usernames were treated as case-sensitive when checking the daemon process owner during Zowe commands.

## `7.11.0`
- Enhancement: Added support for a CLI specific environment variable file. [#1484](https://github.com/zowe/zowe-cli/issues/1484)
- BugFix: Enabled option to download output from a submitted job with the -d flag. The -e flag now enables changes to file extension as originally intended. [#729](https://github.com/zowe/zowe-cli/issues/729)

## `7.10.4`
- BugFix: Changed default value for modify-jobs option in the zowe jobs command group to 2.0. This change results in calls to z/OSMF becoming synchronous, and a successful response from the modify, cancel, and delete commands indicates the requested action was completed successfully. [#1459](https://github.com/zowe/zowe-cli/issues/1459)

## `7.10.3`
- BugFix: Fix in employing `--context-lines` option for all diff/compare commands. Fixed broken `--seqnum` option implementation.[#1529](https://github.com/zowe/zowe-cli/issues/1529)

## `7.10.2`
- BugFix: Updated Imperative to include bugfixes in version `5.8.2`.

## `7.10.0`

- Enhancement: Added support for downloading job spool content in binary and record formats.

## `7.9.7`

- BugFix: Updated Imperative to include bugfixes in version `5.7.7`.

## `7.9.6`

- BugFix: Updated Imperative to include bugfixes in version `5.7.6`.

## `7.9.5`

- BugFix: Fixed daemon broken pipe error on Windows [#1538](https://github.com/zowe/zowe-cli/issues/1538)

## `7.9.4`

- BugFix: Removed all line break encodings from strings for `zos-files compare local-file-data-set` [#1528](https://github.com/zowe/zowe-cli/issues/1528)

## `7.9.3`

- BugFix: Updated Imperative to include bugfixes in version `5.7.5`.

## `7.9.0`

- Enhancement: Added new functions to support the changing of a job class and the hold status of a job. Can now call `zowe jobs modify job [jobid]` with options `--jobclass`, `--hold` and `--release`. [#1156](https://github.com/zowe/zowe-cli/issues/1156)
- BugFix: Documented that token-type and token-value do not apply to SSH commands.
- BugFix: Updated Imperative to include bugfixes in version `5.7.2`.

## `7.8.0`

- Enhancement: Updated Imperative to incorporate new `zowe config report-env` command from version `5.7.0`.
- Enhancement: Added design documentation for roadmap feature to store secure properties in memory.

## `7.7.0`

- Enhancement: Allow `zowe files view ds ... --range SSS-EEE | SSS,NNN`. [#1539](https://github.com/zowe/zowe-cli/issues/1539)
- Enhancement: Added `ZosFilesCreateOptions.alcunit` option to PDS definition. [#1203](https://github.com/zowe/zowe-cli/issues/1203)
- BugFix: Fixed example 3 where no `--like` option is specified in `zowe zos-files create data-set`. [#1252](https://github.com/zowe/zowe-cli/issues/1252)

## `7.6.2`

- BugFix: Updated `minimatch` and `keytar` dependencies for technical currency.
- BugFix: Updated example for `zowe profiles create zosmf-profile` command. [#1152](https://github.com/zowe/zowe-cli/issues/1152)
- BugFix: Restore info message on daemon startup. [#1506](https://github.com/zowe/zowe-cli/issues/1506)

## `7.6.1`

- BugFix: Updated `ssh2` dependency to fix "Received unexpected packet type" error on SSH commands. [#1516](https://github.com/zowe/zowe-cli/issues/1516)
- BugFix: Updated Imperative to include bugfixes in version `5.5.3`.

## `7.6.0`

- Enhancement: Added the `zowe files download uss-dir` command to download the contents of a USS directory. [#1038](https://github.com/zowe/zowe-cli/issues/1038)
- Enhancement: Updated the `zowe files upload file-to-uss` and `zowe files upload dir-to-uss` commands to improve how they handle file encoding. [#1479](https://github.com/zowe/zowe-cli/issues/1479)
  - Both commands now "chtag" files after uploading them to indicate their remote encoding. This matches the already existing behavior of the `zowe files download uss-file` command which checks file tags before downloading.
  - The behavior of ".zosattributes" files which can specify local and remote encoding has been changed. Files are now converted to the remote encoding, not just tagged. If no encoding is specified, the default transfer mode is text instead of binary to be consistent with z/OSMF default behavior.
- BugFix: Updated Imperative to include bugfixes in version `5.5.2`.

## `7.5.1`

- BugFix: Updated Imperative to include bugfixes in version `5.5.1`.

## `7.5.0`

- Enhancement: Added the browser-view option to `zowe zos-files compare data-set` command to compare two datasets and display the differences on the browser. [#1443](https://github.com/zowe/zowe-cli/issues/1443)
- Enhancement: Added a command `zowe zos-files compare local-file-data-set` to compare a local-file and a dataset, & display the differences in the browser and terminal. [#1444](https://github.com/zowe/zowe-cli/issues/1444)
- Enhancement: Added a command `zowe zos-files compare uss-files` to compare two uss-files, & display the differences in the browser and terminal. [#1445](https://github.com/zowe/zowe-cli/issues/1445)
- Enhancement: Added a command `zowe zos-files compare local-file-uss-file` to compare a local-file and a uss-file, & display the differences in the browser and terminal. [#1446](https://github.com/zowe/zowe-cli/issues/1446)
- Enhancement: Added a command `zowe zos-files compare spool-dd` to compare two spool-dds', & display the differences in the browser and terminal. [#1447](https://github.com/zowe/zowe-cli/issues/1447)
- Enhancement: Added a command `zowe zos-files compare local-file-spool-dd` to compare a local-file and a spool-dd', & display the differences in the browser and terminal. [#1448](https://github.com/zowe/zowe-cli/issues/1448)
- Enhancement: Added `ZOWE_CLI_PLUGINS_DIR` environment variable to override location where plugins are installed. [#1483](https://github.com/zowe/zowe-cli/issues/1483)
- BugFix: Updated Imperative to include bugfixes in version `5.5.0`.

## `7.4.2`

- BugFix: Renamed `download data-set-matching` to `download data-sets-matching`. The old name still exists as an alias.
- BugFix: Fixed output of `download data-sets-matching` being printed twice when some data sets fail to download.

## `7.4.1`

- BugFix: Updated Imperative to fix error when installing plug-ins that do not define profiles.

## `7.4.0`

- Enhancement: Added the `zowe zos-files compare data-set` command to compare two datasets and display the differences on the terminal. [#1442](https://github.com/zowe/zowe-cli/issues/1442)
- BugFix: Alter the `zowe daemon disable` command to only kill the daemon running for the current user.

## `7.3.1`

- BugFix: Updated Imperative to fix CLI commands failing with error "Cannot find module 'ansi-colors'".

## `7.3.0`

- Enhancement: Added the `zowe files download data-sets-matching` command to download multiple data sets at once. [#1287](https://github.com/zowe/zowe-cli/issues/1287)
  - Note: If you used this command previously in the extended files plug-in for Zowe v1, the `--fail-fast` option now defaults to true which is different from the original behavior.

## `7.2.4`

- BugFix: Fixed the Zowe Daemon binary exiting with an error if the daemon server does not start within 3 seconds.

## `7.2.3`

- BugFix: Updated Imperative to address `ProfileInfo` related issues.

## `7.2.2`

- BugFix: Updated Imperative to address `ProfileInfo` related issues.

## `7.2.1`

- BugFix: Fixed name of the positional in `zowe zos-jobs submit uss-file` command.
- BugFix: Updated the description of the `zowe zos-jobs view all-spool-content` command.
- BugFix: Updated the descriptions of the `zowe zos-files view uss-file` and  `zowe zos-files view data-set` commands.
- BugFix: Removed the `zowe zos-files view uss-file <file> --record` option.
- BugFix: Fixed description of the `zowe zos-jobs delete` command group.
- BugFix: Added `--modify-version` option to `zowe zos-jobs delete old-jobs` command for feature parity with `zowe zos-jobs delete job`.

## `7.2.0`

- Enhancement: Added the `zowe zos-jobs view all-spool-content` command to view all spool content given a job id. [#946](https://github.com/zowe/zowe-cli/issues/946)
- Enhancement: Added the `zowe jobs submit uss-file` command to submit a job from a USS file. [#1286](https://github.com/zowe/zowe-cli/issues/1286)
- Enhancement: Added the `zowe files view data-set` and `zowe files view uss-file` commands to view a dataset or USS file. [#1283](https://github.com/zowe/zowe-cli/issues/1283)
- Enhancement: Added the `zowe jobs delete old-jobs` command to delete (purge) jobs in OUTPUT status. [#1285](https://github.com/zowe/zowe-cli/issues/1285)
- BugFix: Updated Imperative to address `ProfileInfo` related issues. [zowe/vscode-extension-for-zowe#1777](https://github.com/zowe/vscode-extension-for-zowe/issues/1777)

## `7.1.3`

- BugFix: Fixed issue where `config auto-init` could report that it modified a config file that did not yet exist.
- BugFix: Updated Imperative to fix `config import` and `config secure` commands not respecting the `--reject-unauthorized` option.

## `7.1.2`

- BugFix: Fixed an issue where privateKey is not being respected. [#1398](https://github.com/zowe/zowe-cli/issues/1398) [#1392](https://github.com/zowe/zowe-cli/issues/1392)

## `7.1.1`

- BugFix: Moved `authConfig` object from the core SDK into the CLI's base profile definition to fix invalid handler path.

## `7.1.0`

- Enhancement: Updated the `zowe config auto-init` command to allow using certificates for authentication. [#1359](https://github.com/zowe/zowe-cli/issues/1359)
- Enhancement: Exposed profile type configuration from the respective SDKs.
- BugFix: Fixed issue where SSH command waits forever when user has expired password. [#989](https://github.com/zowe/zowe-cli/issues/989)

## `7.0.2`

- BugFix: Updated Imperative to fix a v1 profiles bug when storing a profile with no secure properties.

## `7.0.1`

- BugFix: Fixed ProfileInfo API targeting default base profile instead of the operating layer's base profile. [Imperative #791](https://github.com/zowe/imperative/issues/791)

## `7.0.0`

- Major: Introduced Team Profiles, Daemon mode, and more. See the prerelease items (if any) below for more details.

## `7.0.0-next.202204142300`

- BugFix: Updated the imperative version to consume ProfileInfo API updates and to remove the `moment` dependency.

## `7.0.0-next.202204141408`

- Enhancement: Updated the version number of the Zowe-CLI executable.

## `7.0.0-next.202204111828`

- Enhancement: Added help for `zowe daemon restart` command.
- Enhancement: Changed type of `encoding` property on z/OSMF profile from number to string to support more values (e.g., "ISO8859-1").

## `7.0.0-next.202204111523`

- Enhancement: Launch a separate Zowe CLI daemon for each user on multi-user systems.
- **Next Breaking**: Removed environment variables ZOWE_DAEMON and ZOWE_DAEMON_LOCK. Replaced them with ZOWE_DAEMON_DIR and ZOWE_DAEMON_PIPE.

## `7.0.0-next.202204111431`

- BugFix: Updated Imperative to enhance backward compatibility with v1 profiles and other enhancements and bug fixes (More details: Imperative [v5.0.0-next.202204051515](https://github.com/zowe/imperative/blob/next/CHANGELOG.md#500-next202204051515) and [v5.0.0-next.202204081605](https://github.com/zowe/imperative/blob/next/CHANGELOG.md#500-next202204081605))

## `7.0.0-next.202203311904`

- BugFix: Updated `zowe auth login apiml`, `zowe auth logout apiml` and `zowe config auto-init` comamnds to use v2 APIML APIs [#1339](https://github.com/zowe/zowe-cli/issues/1339)
- BugFix: Updated Imperative to avoid loading the credential manager if the given config file is not secure. [Imperative #762](https://github.com/zowe/imperative/issues/762)

## `7.0.0-next.202203282106`

- Enhancement: Added support for `--record` format on `zowe zos-files download (data-set|all-members)` and `zowe zos-files upload (dir-to-pds|file-to-data-set|stdin-to-data-set)` [#539](https://github.com/zowe/zowe-cli/issues/539)

## `7.0.0-next.202203211751`

- BugFix: Updated Imperative to allow applications to update credentials from the `ProfileInfo` APIs. [zowe/vscode-extension-for-zowe#1646](https://github.com/zowe/vscode-extension-for-zowe/issues/1646)

## `7.0.0-next.202203101634`

- Enhancement: Added prompt for base profile host property to `zowe config init`. [#1219](https://github.com/zowe/zowe-cli/issues/1219)

## `7.0.0-next.202203042035`

- BugFix: Allows the CLI to complete installation when there is invalid config JSON [#1198](https://github.com/zowe/zowe-cli/issues/1198)

## `7.0.0-next.202203041732`

- Enhancement: The `zowe daemon enable` and `zowe daemon disable` commands run a process in the background so that they no longer require a user to copy and paste another command to successfully perform the operation.

## `7.0.0-next.202202241854`

- **LTS Breaking**: Added `stdin` property to `IHandlerParameters` which defaults to `process.stdin` and is overridden with another readable stream in daemon mode.
  - CLI plug-ins that read from `process.stdin` in their command handlers should replace it with `{IHandlerParameters}.stdin` to be compatible with Zowe v2 daemon mode.
  - This may be a breaking change for unit tests that mock the `IHandlerParameters` interface since a required property has been added.
  - It is recommended to replace `IHandlerParameters` mocks with the `mockHandlerParameters` method in the @zowe/cli-test-utils package which should protect you from future breaking changes to this interface.
- BugFix: Fixed Daemon Concurrency problems in Windows by introducing a lock file

## `7.0.0-next.202202171858`

- **Next Breaking**: Use sockets and named pipes instead of ports for daemon communication for improved access control.
- BugFix: Fixed Keytar not present in top level dependencies when CLI is installed non-globally. [#1314](https://github.com/zowe/zowe-cli/issues/1314)

## `7.0.0-next.202202151759`

- BugFix: Updated Imperative to convert previously used profile property names into V2-compliant property names.

## `7.0.0-next.202202112312`

- BugFix: Fixed packaging of daemon binary for macOS.

## `7.0.0-next.202202092037`

- BugFix: Fixed some optional dependencies missing from npm-shrinkwrap file.

## `7.0.0-next.202202041954`

- BugFix: Fixed daemon binaries missing from package and Keytar binaries not found at install time.

## `7.0.0-next.202202041533`

- BugFix: Updated Imperative to improve log messages when Keytar module fails to load.

## `7.0.0-next.202201261615`

- BugFix: Included an npm-shrinkwrap file to lock-down all transitive dependencies.

## `7.0.0-next.202201252014`

- BugFix: Fixed 'daemon disable' command to kill any running zowe daemon on Linux and Mac. [#1270](https://github.com/zowe/zowe-cli/issues/1270)
- BugFix: Fixed stdin data being corrupted when daemon server processes CLI command containing double-byte characters.
- Enhancement: Added a user message within 'daemon enable' and disable to open a new terminal when needed.
- **LTS Breaking**: Make the `user` field on SSH profiles secure. [#682](https://github.com/zowe/zowe-cli/issues/682)

## `7.0.0-next.202201121428`

- BugFix: Set executable attribute on zowe executable file on Linux and Mac.
- Enhancement: Ensure `zowe config auto-init` command saves the `rejectUnauthorized` value. [#1109](https://github.com/zowe/zowe-cli/issues/1109)

## `7.0.0-next.202201111811`

- BugFix: Update Imperative to absorb bugfixes introduced in version `5.0.0-next.202201102100`.
- Enhancement: Add the commands `zowe daemon enable` and `zowe daemon disable`. These commands enable end-users to set up daemon mode without having to download a separate executable and place it by hand into some directory.
- Enhancement: Refactored communication between Imperative daemon client and server. Previously the client only sent CLI arguments and the current working directory. Now it sends a JSON object that also includes environment variables and input piped from stdin. [#1179](https://github.com/zowe/zowe-cli/issues/1179)
- **Next Breaking**: The Daemon-related class named `Processor` was renamed to `DaemonDecider`.
- **Next Breaking**: Remove `--dcd` argument which was reserved for `--daemon-current-directory`.
- **Next Breaking**: Add user check to daemon communication

## `7.0.0-next.202112281543`

- Enhancement: update a "show attributes" flag to be `-a` instead of `--pa`.  `--pa` is a "hidden" alias.

## `7.0.0-next.202112201801`

- BugFix: Fixed socket connection error on macOS after commands that run in daemon mode. [#1192](https://github.com/zowe/zowe-cli/issues/1192)
- BugFix: Fixed daemon failing to run in path that contains space in directory name. [#1237](https://github.com/zowe/zowe-cli/issues/1237)

## `7.0.0-next.202112142155`

- Enhancement: Upgrade Imperative so that secure prompts do not show input and zowe.config.json secure properties are not logged. [#1106](https://github.com/zowe/zowe-cli/issues/1106)

## `7.0.0-next.202112081943`

- **Next Breaking**: Remove hardcoded `--dcd` argument sent between imperative daemon server and client.

## `7.0.0-next.202112021313`

- **Next Breaking**: Use JSON-based communication protocol between imperative daemon server and client.

## `7.0.0-next.202111221932`

- BugFix: Changed credentials to be stored securely by default for v1 profiles to be consistent with the experience for v2 profiles. [#1128](https://github.com/zowe/zowe-cli/issues/1128)

## `7.0.0-next.202111111904`

- Daemon mode updates:
    - Enhancements:
        - Renamed the platform-specific executable from zowex to zowe, so that existing zowe commands used from the command line or in scripts do not have to change when running in daemon mode.
        - Automatically launch the background daemon when one is not running.
        - The daemon no longer has its own visible window, making it much more daemon-like.
        - An environment variable named ZOWE_USE_DAEMON can be set to "no" to prevent the use of the daemon. Commands are then passed to the traditional zowe-CLI command. Thus, you can temporarily use the traditional Zowe CLI command to correct some display limitations (like displaying colors).
    - Bug fixes:
        - Eliminate the display of escape characters when colors are displayed while running in daemon mode. [#938](https://github.com/zowe/zowe-cli/issues/938). Currently accomplished by not displaying colors in daemon mode.
        - Command-line arguments that contain spaces no longer require extra quotes or escapes. [#978](https://github.com/zowe/zowe-cli/issues/978)

## `7.0.0-next.202111111709`

- Enhancement: Upgrade Imperative so Daemon Mode can launch and warn about invalid team configuration files. [#943](https://github.com/zowe/zowe-cli/issues/943) [#1190](https://github.com/zowe/zowe-cli/issues/1190)

## `7.0.0-next.202111041425`

- Enhancement: Added `autoStore` property to config JSON files which defaults to true. When this property is enabled and the CLI prompts you to enter connection info, the values you enter will be saved to disk (or credential vault if they are secure) for future use. [zowe/zowe-cli#923](https://github.com/zowe/zowe-cli/issues/923)

## `7.0.0-next.202110211759`

- Enhancement: Display the set of changes made by the 'zowe config auto-init' command.

## `7.0.0-next.202110071909`

- Enhancement: Added `config update-schemas [--depth <value>]` command. [#1059](https://github.com/zowe/zowe-cli/issues/1059)
- **LTS Breaking**: Changed default log level from DEBUG to WARN to reduce the volume of logs written to disk. The log level can still be overridden using environment variables.

## `7.0.0-next.202109281609`

- Enhancement: Added `config import` command that imports team config files from a local path or web URL. [#1083](https://github.com/zowe/zowe-cli/issues/1083)
- Enhancement: Added Help Doc examples for the `zowe config` group of commands. [#1061](https://github.com/zowe/zowe-cli/issues/1061)

## `7.0.0-next.202109032014`

- Enhancement: Log in to API ML to obtain token value instead of prompting for it in `config secure` command.

## `7.0.0-next.202108311536`

- Security: Don't expose port that daemon server listens on (default port is 4000).

## `7.0.0-next.202108202027`

- Update Imperative dependency for the following new features:
  - **LTS Breaking**: Make `fail-on-error` option true by default on `zowe plugins validate` command.
  - Enhancement: Improved command suggestions
  - Performance: Improved the way that HTTP response chunks are saved, reducing time complexity from O(n<sup>2</sup>) to O(n). This dramatically improves performance for larger requests. [Imperative #618](https://github.com/zowe/imperative/pull/618)

## `7.0.0-next.202108121907`

- Enhancement: Flattened the default profiles structure created by the `config init` command.
- **Next Breaking**: Split up authToken property in team config into tokenType and tokenValue properties to be consistent with Zowe v1 profiles.

## `7.0.0-next.202107131230`

- Enhancement: Adds the `config auto-init` command, allowing users to automatically generate a configuration using information stored in conformant installed plugins and the API Mediation Layer.

## `7.0.0-next.202102011525`

- Enhancement: Added new "config" command group to manage config JSON files. This is intended to replace the profiles API, and makes it easier for users to create, share, and switch between profile configurations.
- Enhancement: Added daemon mode which runs a persistent background process "zowex" to improve CLI response time. The "zowex" binary can be downloaded from GitHub releases.
- Enhancement: Added support for secure credential storage without any plug-ins required. On Linux there are some software requirements for this feature which are listed [here](https://github.com/zowe/zowe-cli-scs-plugin#software-requirements).
- Deprecated: The "profiles" command group for managing global profiles in "~/.zowe/profiles". Use the new "config" command group instead.
- **LTS Breaking**: Removed "config" command group for managing app settings in "~/.zowe/imperative/settings.json". If app settings already exist they are still loaded for backwards compatibility.

## `6.40.1`

- BugFix: Updated the imperative version to remove the `moment` dependency.

## `6.40.0`

- Enhancement: Added the `exec-data` option for `zowe jobs list jobs` command to return execution data about the job in addition to the default information. [#1158](https://github.com/zowe/zowe-cli/issues/1158)

## `6.39.1`

- BugFix: Updated Imperative to consume security updates in `4.18.2`.


## `6.39.0`

- BugFix: Provided more accurate output for `zowe zos-jobs delete job` and `zowe zos-jobs cancel job` commands [#1333](https://github.com/zowe/zowe-cli/issues/1333)
- BugFix: Fixed inconsistent case on `modify-version` option for `zowe zos-jobs delete job` and `zowe zos-jobs cancel job` commands [#1333](https://github.com/zowe/zowe-cli/issues/1333)
- Enhancement: Added support for `--record` format on `zowe zos-files download (data-set|all-members)` and `zowe zos-files upload (dir-to-pds|file-to-data-set|stdin-to-data-set)` [#539](https://github.com/zowe/zowe-cli/issues/539)

## `6.38.0`

- Enhancement: Exported the `@zowe/imperative` package as the `imperative` namespace.
  If your project depends on both Zowe CLI and Imperative, you can now `import { imperative } from "@zowe/cli"` without declaring `@zowe/imperative` as a separate dependency in package.json. No change is required for CLI plug-ins.
- BugFix: Fixed inconsistent capitalization with z/OS console command. [#961](https://github.com/zowe/zowe-cli/issues/961)

## `6.37.8`

- Documentation: Updated help text for the `zowe jobs submit stdin` command. [#1284](https://github.com/zowe/zowe-cli/issues/1284)

## `6.37.7`

- BugFix: Fixed some optional dependencies missing from npm-shrinkwrap file.

## `6.37.6`

- BugFix: Pruned dev dependencies from npm-shrinkwrap file.

## `6.37.5`

- BugFix: Included an npm-shrinkwrap file to lock-down all transitive dependencies.

## `6.37.3`

- BugFix: Updated imperative to resolve `--hw` line-break issues. [Imperative #715](https://github.com/zowe/imperative/issues/715)

## `6.37.2`

- BugFix: Disabled gzip compression for z/OSMF requests that download binary files. [#1170](https://github.com/zowe/zowe-cli/issues/1170)

## `6.37.1`

- BugFix: Updated Imperative to absorb bugfixes introduced in version `4.17.2`.

## `6.37.0`

- Enhancement: Added new feature to manage zos-logs. z/OSMF version 2.4 or higher is required. Ensure that the [z/OSMF Operations Log Support is available via APAR and associated PTFs](https://www.ibm.com/support/pages/apar/PH35930). [#1104](https://github.com/zowe/zowe-cli/issues/1104)

## `6.36.1`

- BugFix: Fixed an issue where plugin install and uninstall did not work with NPM version 8. [Imperative #683](https://github.com/zowe/imperative/issues/683)

## `6.36.0`

- Enhancement: Added the command tree JSON object to the `zowe --available-commands` command's data object, returned when `--response-format-json` is specified.

## `6.35.0`

- Enhancement: Removed the misleading `workflow-name` option for the `zowe zos-workflows list definition-file-details` help example. [#659](https://github.com/zowe/zowe-cli/issues/659)
- Enhancement: Exposed new option `modifyVersion` for the `zowe zos-jobs delete job` and `zowe zos-jobs cancel job` commands. [#1092](https://github.com/zowe/zowe-cli/issues/1092)

## `6.34.1`

- BugFix: Reverts hiding the cert-key-file path so users can see what path was specified and check if the file exists.

## `6.34.0`

- Enhancement: Add support for PEM certificate based authentication.

## `6.33.4`

- BugFix: Updated dependencies to resolve problems with the ansi-regex package.

## `6.33.3`

- Enhancement: Update post-install script to display a message when the CLI successfully installs due to increased error messaging from USS SDK when optional pre-requisites are not installed.

## `6.33.1`

- Bugfix: Fixed capitalization of handler paths for `zowe files rename ds` and `zowe files rename dsm` commands.

## `6.33.0`

- Enhancement: Exposed new option `start` for the `zowe zos-files list data-set` command. [#495](https://github.com/zowe/zowe-cli/issues/495)
- Enhancement: Updated Imperative to add the following features:
  - Enhancement: Improved command suggestions for mistyped commands, add aliases to command suggestions.
  - Enhancement: The `plugins validate` command will return an error code when plugins have errors if the new `--fail-on-error` option is specified. Also adds `--fail-on-warning` option to return with an error code when plugins have warnings. [Imperative #463](https://github.com/zowe/imperative/issues/463)
  - BugFix: Fixed regression where characters are not correctly escaped in web help causing extra slashes ("\") to appear. [Imperative #644](https://github.com/zowe/imperative/issues/644)
- Renamed the zos-files `--responseTimeout` option to `--response-timeout` in help docs for consistency. [#803](https://github.com/zowe/zowe-cli/issues/803)

## `6.32.2`

- Fixed inconsistencies in punctuation for command descriptions by adding missing periods. [#66](https://github.com/zowe/zowe-cli/issues/66)

## `6.32.1`

- BugFix: Updated Imperative version to fix web help issues.
- Expanded help text of --data-set-type on create data set command by adding an example of creating PDSE. [#52](https://github.com/zowe/zowe-cli/issues/52)

## `6.32.0`

- Enhancement: Added a `--volume-serial` option to the `zowe zos-files list data-set` command. Use this option to filter data sets by volume serial. [#61](https://github.com/zowe/zowe-cli/issues/61)
- Enhancement: Removed 'z/OS' from zos-files help upload and download commands. [#60](https://github.com/zowe/zowe-cli/issues/60)

## `6.31.2`

- Enhancement: Added new aliases for zos-files commands in delete, download, and list relating to USS files. You can now interact with `uf` or `uss`.  [#983](https://github.com/zowe/zowe-cli/issues/983)

## `6.31.0`

- Enhancement: Add the option --jcl-symbols to the jobs submit command to enable users to specify JCL symbol names and values.

## `6.30.0`

- Enhancement: made changes to definition files for zowe ssh commands  [#603](https://github.com/zowe/zowe-cli/issues/603)

## `6.29.0`

- Enhancement: Added a standard data set template with no parameters set.

## `6.28.0`

- Enhancement: Updated Imperative version to handle GZIP compression on REST requests.

## `6.27.1`

- BugFix: Removed the conflicting alias `-o` for `--protocol` option.

## `6.27.0`

- Enhancement: Added a `like` option to the `zowe zos-files create data-set` command. Use this option to like datasets. [#771](https://github.com/zowe/zowe-cli/issues/771)
- Enhancement: Added a `--protocol` option to allow you to specify the HTTP or HTTPS protocol used. Default value remains HTTPS.[#498](https://github.com/zowe/zowe-cli/issues/498)
- Enhancement: Added an example for running a Db2 command with the `zowe zos-console issue command` command. [#641](https://github.com/zowe/zowe-cli/issues/641)

## `6.26.0`

- Enhancement: Updated Imperative version to support npm@7. This fixes an error when installing plugins.

## `6.25.2`

- Documented early access features that are available in "next" release.

## `6.25.1`

- Bugfix: Updated Imperative version to fix vulnerability.

## `6.25.0`

- Enhancement: Added a `--replace` option to the `zowe zos-files copy data-set` command. Use this option if you want to replace like-named members in the target data set. [#808](https://github.com/zowe/zowe-cli/issues/808)
- Enhancement: Improved a cryptic error message that was shown if TSO address space failed to start for the `zowe zos-tso issue command` command. [#28](https://github.com/zowe/zowe-cli/issues/28)
- Bugfix: Removed "[object Object]" text that appeared in some error messages. The proper text "Imperative API Error" is now displayed. [#836](https://github.com/zowe/zowe-cli/pull/836)

## `6.24.6`

- BugFix: Improved performance of `zowe zos-files list` commands when very long lists are printed to console. [#861](https://github.com/zowe/zowe-cli/issues/861)

## `6.24.5`

- Bugfix: Updated Imperative dependency version to one that does not contain a vulnerable dependency

## `6.24.3`

- Bugfix: Fixed incorrect syntax of example for `zowe files create data-set-vsam`. [#823](https://github.com/zowe/zowe-cli/issues/823)

## `6.24.2`

- Revert: Revert changes made in 6.24.1, problem was determined to be bundling pipeline

## `6.24.1`

- Bugfix: Change SDK package structure to allow for backwards compatibility for some projects importing the CLI

## `6.24.0`

- Enhancement: Published the APIs in Zowe CLI as separate SDK packages. [#750](https://github.com/zowe/zowe-cli/issues/750)
- The "@zowe/cli" package still includes both API and CLI methods. In addition, the following SDK packages are now available:
  - @zowe/provisioning-for-zowe-sdk
  - @zowe/zos-console-for-zowe-sdk
  - @zowe/zos-files-for-zowe-sdk
  - @zowe/zos-jobs-for-zowe-sdk
  - @zowe/zos-tso-for-zowe-sdk
  - @zowe/zos-uss-for-zowe-sdk
  - @zowe/zos-workflows-for-zowe-sdk
  - @zowe/zosmf-for-zowe-sdk
  - @zowe/core-for-zowe-sdk

## `6.23.0`

- Enhancement: Added a `--pattern` option to the `zowe files list all-members` command. The option lets you restrict returned member names to only names that match a given pattern. The argument syntax is the same as the "pattern" parameter of the ISPF LMMLIST service. [#810](https://github.com/zowe/zowe-cli/issues/810)
- Enhancement: Added new options `--lrecl` and `--recfm` to the `zos-files create` command. Use these options to specify a logical record length and record format for data sets that you create. [#788](https://github.com/zowe/zowe-cli/issues/788)

## `6.22.0`

- Enhancement: Added the `--encoding` option for the `zowe zos-files upload dir-to-pds` command. This option lets you upload multiple members with a single command. [#764](https://github.com/zowe/zowe-cli/issues/764)
- BugFix: Fixed an issue where the output of the `zowe zos-uss issue ssh` command would sometimes omit the last line. [#795](https://github.com/zowe/zowe-cli/issues/795)

## `6.21.1`

- BugFix: Renamed the z/OS Files API option from `storeclass` to `storclass`. This fixed an issue where the CLI could define the wrong storage class on `create dataset` commands. [#503](https://github.com/zowe/zowe-cli/issues/503)

## `6.21.0`

- Enhancement: Added a `--responseTimeout` option to the z/OS Files APIs, CLI commands, and z/OSMF profiles. Specify `--responseTimeout <###>` to set the number of seconds that the TSO servlet request runs before a timout occurs. The default is 30 seconds. You can set the option to between 5 and 600 seconds (inclusive). [#760](https://github.com/zowe/zowe-cli/issues/760)

## `6.20.0`

- Added API usage examples to each package Readme (files, jobs, etc...). [#751](https://github.com/zowe/zowe-cli/issues/751).
- Fixed an issue where the CLI exited with status code 0 in case of an error. [#748](https://github.com/zowe/zowe-cli/issues/748)
- Added new method "dataSetLike(session, dataSetName, options)" to `Create` class, for use when creating a dataset with parameters like another data set. [#766](https://github.com/zowe/zowe-cli/issues/766)

## `6.19.1`

- Update Imperative version
- Fix compilation error

## `6.19.0`

- Add CLI command to delete migrated data sets `zowe zos-files delete migrated-data-sets`.

## `6.18.0`

- Add the --fail-fast option to the `zowe zos-files download all-members` command
  - Specifying `--fail-fast false` allows member downloads to continue if one or more fail

## `6.17.3`

- Update Imperative version to include compatibility fix for `ISession` type

## `6.17.2`

- Update Imperative version (again) to include security fix

## `6.17.1`

- Update Imperative version to fix issue "Can't use service profile after storing token in base profile"

## `6.17.0`

- Added API to delete migrated data sets.

## `6.16.0`

- Upgrade Zowe commands to prompt for any of the following values if the option is missing: host, port, user, and password.
- Add ability to log into and out of the APIML, getting and using a token
- Add `--base-profile` option to all commands that use profiles, allowing them to make use of base profiles containing shared values.

## `6.15.0`

- Add `encoding` option to `zosmf` profile type.

## `6.14.0`

- Add encoding / code page support for data set upload and download operations in library and CLI.

## `6.13.0`

- Add `files hrec ds` command to recall data sets.
- Make account optional in TSO profiles.
- Make user and host optional in SSH profiles.
- Fix broken links in readme.

## `6.12.0`

- Make username, password, and host optional on z/OSMF profiles and update profile creation doc to reflect the change.
- Don't overwrite files when downloading spool output from job with duplicate step names.

## `6.11.2`

- Update imperative version (again) in order to fix vulnerabilities

## `6.11.1`

- Update imperative version (to fix EPERM issues on Windows)

## `6.11.0`

- Add preserve-original-letter-case option for download to keep generated folders and files in original uppercase.

## `6.10.3`

- Update Migrate and Recall data set APIs to have a base handler function.

## `6.10.2`

- Update Imperative to 4.6.
- Update top-level doc links in help description.

## `6.10.1`

- Update Imperative dependency to fix vulnerability.

## `6.10.0`

- Add `files rename ds` and `files rename dsm` commands to rename data sets and data set members. Thanks @CForrest97

## `6.9.2`

- Return non-zero exit code when upload command fails. Thanks @tjohnsonBCM

## `6.9.1`

- Support `#` character in account number supplied to TSO commands. Thanks @awharn

## `6.9.0`

- Add API to recall migrated datasets. Thanks @Pranay154

## `6.8.2`

- Update the Zowe logo to the new logo. Thanks @awharn

## `6.8.1`

- Add utility function to access ImperativeConfig. Thanks @tjohnsonBCM

## `6.8.0`

- Add possibility to use Etags with download and upload APIs. Thanks @Alexandru-Dimitru
- Add option to return Etag on upload. Thanks @Alexandru-Dimitru

## `6.0.0`

- Rename `files list zfs` command to `files list fs` since it is not specific to zFS file systems.

## `5.0.0`

- Use new streaming RestClient APIs to reduce memory usage when downloading and uploading files.

## `4.0.0`

- Remove the method `Get.dataSetStreamed`. Use `ZosmfRestClient.getStreamed` instead.

## `3.0.0`

- Rename package from "@brightside/core" to "@zowe/cli".
- Change behavior of the method `Shell.executeSsh` to use `stdoutHandler` instead of `streamCallBack`. This eliminates dependency on the `ClientChannel` type of the ssh2 package.<|MERGE_RESOLUTION|>--- conflicted
+++ resolved
@@ -1,6 +1,9 @@
 # Change Log
 
 All notable changes to the Zowe CLI package will be documented in this file.
+
+## Recent Changes
+- Enhancement: Created zos-files edit commands to edit a dataset or uss file locally [PR #1672](https://github.com/zowe/zowe-cli/pull/1672)
 
 ## `7.15.0`
 
@@ -13,12 +16,6 @@
 - BugFix: Changed daemon to spawn as its own process [#1241](https://github.com/zowe/zowe-cli/issues/1241) [#1277](https://github.com/zowe/zowe-cli/issues/1277) [#1309](https://github.com/zowe/zowe-cli/issues/1309)
 - BugFix: Updated Imperative to allow for special handling of chalk and coloring in daemon client
 
-<<<<<<< HEAD
-## Recent Changes
-- Enhancement: Created zos-files edit commands to edit a dataset or uss file locally [PR #1672](https://github.com/zowe/zowe-cli/pull/1672)
-
-=======
->>>>>>> e3a26354
 ## `7.13.0`
 
 - Enhancement: Updated Imperative to add `--prune` option to `zowe config secure` command. [Imperative #547](https://github.com/zowe/imperative/issues/547)
