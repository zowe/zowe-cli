# Change Log

All notable changes to the Zowe CLI package will be documented in this file.

<<<<<<< HEAD
## Recent Changes

- Added job statement to the workflow creation command (`zowe wf create`) as `workflow-job-statement`
=======
## `6.31.0`

- Enhancement: Add the option --jcl-symbols to the jobs submit command to enable users to specify JCL symbol names and values.

## `6.30.0`

- Enhancement: made changes to definition files for zowe ssh commands  [#603](https://github.com/zowe/zowe-cli/issues/603)

## `6.29.0`

- Enhancement: Added a standard data set template with no parameters set.

## `6.28.0`

- Enhancement: Updated Imperative version to handle GZIP compression on REST requests.

## `6.27.1`

- BugFix: Removed the conflicting alias `-o` for `--protocol` option.

## `6.27.0`

- Enhancement: Added a `like` option to the `zowe zos-files create data-set` command. Use this option to like datasets. [#771](https://github.com/zowe/zowe-cli/issues/771)
- Enhancement: Added a `--protocol` option to allow you to specify the HTTP or HTTPS protocol used. Default value remains HTTPS.[#498](https://github.com/zowe/zowe-cli/issues/498)
- Enhancement: Added an example for running a Db2 command with the `zowe zos-console issue command` command. [#641](https://github.com/zowe/zowe-cli/issues/641)

## `6.26.0`

- Enhancement: Updated Imperative version to support npm@7. This fixes an error when installing plugins.
>>>>>>> e2272ca1

## `6.25.2`

- Documented early access features that are available in "next" release.

## `6.25.1`

- Bugfix: Updated Imperative version to fix vulnerability.

## `6.25.0`

- Enhancement: Added a `--replace` option to the `zowe zos-files copy data-set` command. Use this option if you want to replace like-named members in the target data set. [#808](https://github.com/zowe/zowe-cli/issues/808)
- Enhancement: Improved a cryptic error message that was shown if TSO address space failed to start for the `zowe zos-tso issue command` command. [#28](https://github.com/zowe/zowe-cli/issues/28)
- Bugfix: Removed "[object Object]" text that appeared in some error messages. The proper text "Imperative API Error" is now displayed. [#836](https://github.com/zowe/zowe-cli/pull/836)

## `6.24.6`

- BugFix: Improved performance of `zowe zos-files list` commands when very long lists are printed to console. [#861](https://github.com/zowe/zowe-cli/issues/861)

## `6.24.5`

- Bugfix: Updated Imperative dependency version to one that does not contain a vulnerable dependency

## `6.24.3`

- Bugfix: Fixed incorrect syntax of example for `zowe files create data-set-vsam`. [#823](https://github.com/zowe/zowe-cli/issues/823)

## `6.24.2`

- Revert: Revert changes made in 6.24.1, problem was determined to be bundling pipeline

## `6.24.1`

- Bugfix: Change SDK package structure to allow for backwards compatibility for some projects importing the CLI

## `6.24.0`

- Enhancement: Published the APIs in Zowe CLI as separate SDK packages. [#750](https://github.com/zowe/zowe-cli/issues/750)
- The "@zowe/cli" package still includes both API and CLI methods. In addition, the following SDK packages are now available:
  - @zowe/provisioning-for-zowe-sdk
  - @zowe/zos-console-for-zowe-sdk
  - @zowe/zos-files-for-zowe-sdk
  - @zowe/zos-jobs-for-zowe-sdk
  - @zowe/zos-tso-for-zowe-sdk
  - @zowe/zos-uss-for-zowe-sdk
  - @zowe/zos-workflows-for-zowe-sdk
  - @zowe/zosmf-for-zowe-sdk
  - @zowe/core-for-zowe-sdk

## `6.23.0`

- Enhancement: Added a `--pattern` option to the `zowe files list all-members` command. The option lets you restrict returned member names to only names that match a given pattern. The argument syntax is the same as the "pattern" parameter of the ISPF LMMLIST service. [#810](https://github.com/zowe/zowe-cli/issues/810)
- Enhancement: Added new options `--lrecl` and `--recfm` to the `zos-files create` command. Use these options to specify a logical record length and record format for data sets that you create. [#788](https://github.com/zowe/zowe-cli/issues/788)

## `6.22.0`

- Enhancement: Added the `--encoding` option for the `zowe zos-files upload dir-to-pds` command. This option lets you upload multiple members with a single command. [#764](https://github.com/zowe/zowe-cli/issues/764)
- BugFix: Fixed an issue where the output of the `zowe zos-uss issue ssh` command would sometimes omit the last line. [#795](https://github.com/zowe/zowe-cli/issues/795)

## `6.21.1`

- BugFix: Renamed the z/OS Files API option from `storeclass` to `storclass`. This fixed an issue where the CLI could define the wrong storage class on `create dataset` commands. [#503](https://github.com/zowe/zowe-cli/issues/503)

## `6.21.0`

- Enhancement: Added a `--responseTimeout` option to the z/OS Files APIs, CLI commands, and z/OSMF profiles. Specify `--responseTimeout <###>` to set the number of seconds that the TSO servlet request runs before a timout occurs. The default is 30 seconds. You can set the option to between 5 and 600 seconds (inclusive). [#760](https://github.com/zowe/zowe-cli/issues/760)

## `6.20.0`

- Added API usage examples to each package Readme (files, jobs, etc...). [#751](https://github.com/zowe/zowe-cli/issues/751).
- Fixed an issue where the CLI exited with status code 0 in case of an error. [#748](https://github.com/zowe/zowe-cli/issues/748)
- Added new method "dataSetLike(session, dataSetName, options)" to `Create` class, for use when creating a dataset with parameters like another data set. [#766](https://github.com/zowe/zowe-cli/issues/766)

## `6.19.1`

- Update Imperative version
- Fix compilation error

## `6.19.0`

- Add CLI command to delete migrated data sets `zowe zos-files delete migrated-data-sets`.

## `6.18.0`

- Add the --fail-fast option to the `zowe zos-files download all-members` command
  - Specifying `--fail-fast false` allows member downloads to continue if one or more fail

## `6.17.3`

- Update Imperative version to include compatibility fix for `ISession` type

## `6.17.2`

- Update Imperative version (again) to include security fix

## `6.17.1`

- Update Imperative version to fix issue "Can't use service profile after storing token in base profile"

## `6.17.0`

- Added API to delete migrated data sets.

## `6.16.0`

- Upgrade Zowe commands to prompt for any of the following values if the option is missing: host, port, user, and password.
- Add ability to log into and out of the APIML, getting and using a token
- Add `--base-profile` option to all commands that use profiles, allowing them to make use of base profiles containing shared values.

## `6.15.0`

- Add `encoding` option to `zosmf` profile type.

## `6.14.0`

- Add encoding / code page support for data set upload and download operations in library and CLI.

## `6.13.0`

- Add `files hrec ds` command to recall data sets.
- Make account optional in TSO profiles.
- Make user and host optional in SSH profiles.
- Fix broken links in readme.

## `6.12.0`

- Make username, password, and host optional on z/OSMF profiles and update profile creation doc to reflect the change.
- Don't overwrite files when downloading spool output from job with duplicate step names.

## `6.11.2`

- Update imperative version (again) in order to fix vulnerabilities

## `6.11.1`

- Update imperative version (to fix EPERM issues on Windows)

## `6.11.0`

- Add preserve-original-letter-case option for download to keep generated folders and files in original uppercase.

## `6.10.3`

- Update Migrate and Recall data set APIs to have a base handler function.

## `6.10.2`

- Update Imperative to 4.6.
- Update top-level doc links in help description.

## `6.10.1`

- Update Imperative dependency to fix vulnerability.

## `6.10.0`

- Add `files rename ds` and `files rename dsm` commands to rename data sets and data set members. Thanks @CForrest97

## `6.9.2`

- Return non-zero exit code when upload command fails. Thanks @tjohnsonBCM

## `6.9.1`

- Support `#` character in account number supplied to TSO commands. Thanks @awharn

## `6.9.0`

- Add API to recall migrated datasets. Thanks @Pranay154

## `6.8.2`

- Update the Zowe logo to the new logo. Thanks @awharn

## `6.8.1`

- Add utility function to access ImperativeConfig. Thanks @tjohnsonBCM

## `6.8.0`

- Add possibility to use Etags with download and upload APIs. Thanks @Alexandru-Dimitru
- Add option to return Etag on upload. Thanks @Alexandru-Dimitru

## `6.0.0`

- Rename `files list zfs` command to `files list fs` since it is not specific to zFS file systems.

## `5.0.0`

- Use new streaming RestClient APIs to reduce memory usage when downloading and uploading files.

## `4.0.0`

- Remove the method `Get.dataSetStreamed`. Use `ZosmfRestClient.getStreamed` instead.

## `3.0.0`

- Rename package from "@brightside/core" to "@zowe/cli".
- Change behavior of the method `Shell.executeSsh` to use `stdoutHandler` instead of `streamCallBack`. This eliminates dependency on the `ClientChannel` type of the ssh2 package.<|MERGE_RESOLUTION|>--- conflicted
+++ resolved
@@ -2,11 +2,10 @@
 
 All notable changes to the Zowe CLI package will be documented in this file.
 
-<<<<<<< HEAD
 ## Recent Changes
 
 - Added job statement to the workflow creation command (`zowe wf create`) as `workflow-job-statement`
-=======
+
 ## `6.31.0`
 
 - Enhancement: Add the option --jcl-symbols to the jobs submit command to enable users to specify JCL symbol names and values.
@@ -36,7 +35,6 @@
 ## `6.26.0`
 
 - Enhancement: Updated Imperative version to support npm@7. This fixes an error when installing plugins.
->>>>>>> e2272ca1
 
 ## `6.25.2`
 
