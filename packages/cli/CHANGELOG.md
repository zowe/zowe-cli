# Change Log

All notable changes to the Zowe CLI package will be documented in this file.
## Next version

<<<<<<< HEAD
- Enhancement: Added documentation about the new CLI profile functionality. For more information, see `Early Access - Using Global Profile Configuration.md` located in the `packages/cli/docs` folder.
=======
## `6.25.1`

- Bugfix: Updated Imperative version to fix vulnerability.

## `6.25.0`

- Enhancement: Added a `--replace` option to the `zowe zos-files copy data-set` command. Use this option if you want to replace like-named members in the target data set. [#808](https://github.com/zowe/zowe-cli/issues/808)
- Enhancement: Improved a cryptic error message that was shown if TSO address space failed to start for the `zowe zos-tso issue command` command. [#28](https://github.com/zowe/zowe-cli/issues/28)
- Bugfix: Removed "[object Object]" text that appeared in some error messages. The proper text "Imperative API Error" is now displayed. [#836](https://github.com/zowe/zowe-cli/pull/836)

>>>>>>> 6b993c90
## `6.24.6`

- BugFix: Improved performance of `zowe zos-files list` commands when very long lists are printed to console. [#861](https://github.com/zowe/zowe-cli/issues/861)

## `6.24.5`

- Bugfix: Updated Imperative dependency version to one that does not contain a vulnerable dependency

## `6.24.3`

- Bugfix: Fixed incorrect syntax of example for `zowe files create data-set-vsam`. [#823](https://github.com/zowe/zowe-cli/issues/823)

## `6.24.2`

- Revert: Revert changes made in 6.24.1, problem was determined to be bundling pipeline

## `6.24.1`

- Bugfix: Change SDK package structure to allow for backwards compatibility for some projects importing the CLI

## `6.24.0`

- Enhancement: Published the APIs in Zowe CLI as separate SDK packages. [#750](https://github.com/zowe/zowe-cli/issues/750)
- The "@zowe/cli" package still includes both API and CLI methods. In addition, the following SDK packages are now available:
  - @zowe/provisioning-for-zowe-sdk
  - @zowe/zos-console-for-zowe-sdk
  - @zowe/zos-files-for-zowe-sdk
  - @zowe/zos-jobs-for-zowe-sdk
  - @zowe/zos-tso-for-zowe-sdk
  - @zowe/zos-uss-for-zowe-sdk
  - @zowe/zos-workflows-for-zowe-sdk
  - @zowe/zosmf-for-zowe-sdk
  - @zowe/core-for-zowe-sdk

## `6.23.0`

- Enhancement: Added a `--pattern` option to the `zowe files list all-members` command. The option lets you restrict returned member names to only names that match a given pattern. The argument syntax is the same as the "pattern" parameter of the ISPF LMMLIST service. [#810](https://github.com/zowe/zowe-cli/issues/810)
- Enhancement: Added new options `--lrecl` and `--recfm` to the `zos-files create` command. Use these options to specify a logical record length and record format for data sets that you create. [#788](https://github.com/zowe/zowe-cli/issues/788)

## `6.22.0`

- Enhancement: Added the `--encoding` option for the `zowe zos-files upload dir-to-pds` command. This option lets you upload multiple members with a single command. [#764](https://github.com/zowe/zowe-cli/issues/764)
- BugFix: Fixed an issue where the output of the `zowe zos-uss issue ssh` command would sometimes omit the last line. [#795](https://github.com/zowe/zowe-cli/issues/795)

## `6.21.1`

- BugFix: Renamed the z/OS Files API option from `storeclass` to `storclass`. This fixed an issue where the CLI could define the wrong storage class on `create dataset` commands. [#503](https://github.com/zowe/zowe-cli/issues/503)

## `6.21.0`

- Enhancement: Added a `--responseTimeout` option to the z/OS Files APIs, CLI commands, and z/OSMF profiles. Specify `--responseTimeout <###>` to set the number of seconds that the TSO servlet request runs before a timout occurs. The default is 30 seconds. You can set the option to between 5 and 600 seconds (inclusive). [#760](https://github.com/zowe/zowe-cli/issues/760)

## `6.20.0`

- Added API usage examples to each package Readme (files, jobs, etc...). [#751](https://github.com/zowe/zowe-cli/issues/751).
- Fixed an issue where the CLI exited with status code 0 in case of an error. [#748](https://github.com/zowe/zowe-cli/issues/748)
- Added new method "dataSetLike(session, dataSetName, options)" to `Create` class, for use when creating a dataset with parameters like another data set. [#766](https://github.com/zowe/zowe-cli/issues/766)

## `6.19.1`

- Update Imperative version
- Fix compilation error

## `6.19.0`

- Add CLI command to delete migrated data sets `zowe zos-files delete migrated-data-sets`.

## `6.18.0`

- Add the --fail-fast option to the `zowe zos-files download all-members` command
  - Specifying `--fail-fast false` allows member downloads to continue if one or more fail

## `6.17.3`

- Update Imperative version to include compatibility fix for `ISession` type

## `6.17.2`

- Update Imperative version (again) to include security fix

## `6.17.1`

- Update Imperative version to fix issue "Can't use service profile after storing token in base profile"

## `6.17.0`

- Added API to delete migrated data sets.

## `6.16.0`

- Upgrade Zowe commands to prompt for any of the following values if the option is missing: host, port, user, and password.
- Add ability to log into and out of the APIML, getting and using a token
- Add `--base-profile` option to all commands that use profiles, allowing them to make use of base profiles containing shared values.

## `6.15.0`

- Add `encoding` option to `zosmf` profile type.

## `6.14.0`

- Add encoding / code page support for data set upload and download operations in library and CLI.

## `6.13.0`

- Add `files hrec ds` command to recall data sets.
- Make account optional in TSO profiles.
- Make user and host optional in SSH profiles.
- Fix broken links in readme.

## `6.12.0`

- Make username, password, and host optional on z/OSMF profiles and update profile creation doc to reflect the change.
- Don't overwrite files when downloading spool output from job with duplicate step names.

## `6.11.2`

- Update imperative version (again) in order to fix vulnerabilities

## `6.11.1`

- Update imperative version (to fix EPERM issues on Windows)

## `6.11.0`

- Add preserve-original-letter-case option for download to keep generated folders and files in original uppercase.

## `6.10.3`

- Update Migrate and Recall data set APIs to have a base handler function.

## `6.10.2`

- Update Imperative to 4.6.
- Update top-level doc links in help description.

## `6.10.1`

- Update Imperative dependency to fix vulnerability.

## `6.10.0`

- Add `files rename ds` and `files rename dsm` commands to rename data sets and data set members. Thanks @CForrest97

## `6.9.2`

- Return non-zero exit code when upload command fails. Thanks @tjohnsonBCM

## `6.9.1`

- Support `#` character in account number supplied to TSO commands. Thanks @awharn

## `6.9.0`

- Add API to recall migrated datasets. Thanks @Pranay154

## `6.8.2`

- Update the Zowe logo to the new logo. Thanks @awharn

## `6.8.1`

- Add utility function to access ImperativeConfig. Thanks @tjohnsonBCM

## `6.8.0`

- Add possibility to use Etags with download and upload APIs. Thanks @Alexandru-Dimitru
- Add option to return Etag on upload. Thanks @Alexandru-Dimitru

## `6.0.0`

- Rename `files list zfs` command to `files list fs` since it is not specific to zFS file systems.

## `5.0.0`

- Use new streaming RestClient APIs to reduce memory usage when downloading and uploading files.

## `4.0.0`

- Remove the method `Get.dataSetStreamed`. Use `ZosmfRestClient.getStreamed` instead.

## `3.0.0`

- Rename package from "@brightside/core" to "@zowe/cli".
- Change behavior of the method `Shell.executeSsh` to use `stdoutHandler` instead of `streamCallBack`. This eliminates dependency on the `ClientChannel` type of the ssh2 package.<|MERGE_RESOLUTION|>--- conflicted
+++ resolved
@@ -1,11 +1,11 @@
 # Change Log
 
 All notable changes to the Zowe CLI package will be documented in this file.
-## Next version
-
-<<<<<<< HEAD
+
+## Recent Changes
+
 - Enhancement: Added documentation about the new CLI profile functionality. For more information, see `Early Access - Using Global Profile Configuration.md` located in the `packages/cli/docs` folder.
-=======
+
 ## `6.25.1`
 
 - Bugfix: Updated Imperative version to fix vulnerability.
@@ -16,7 +16,6 @@
 - Enhancement: Improved a cryptic error message that was shown if TSO address space failed to start for the `zowe zos-tso issue command` command. [#28](https://github.com/zowe/zowe-cli/issues/28)
 - Bugfix: Removed "[object Object]" text that appeared in some error messages. The proper text "Imperative API Error" is now displayed. [#836](https://github.com/zowe/zowe-cli/pull/836)
 
->>>>>>> 6b993c90
 ## `6.24.6`
 
 - BugFix: Improved performance of `zowe zos-files list` commands when very long lists are printed to console. [#861](https://github.com/zowe/zowe-cli/issues/861)
