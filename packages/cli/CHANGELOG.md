--- conflicted
+++ resolved
@@ -2,18 +2,11 @@
 
 All notable changes to the Zowe CLI package will be documented in this file.
 
-<<<<<<< HEAD
-## Recent Changes
-- Enhancement: Added new command, `zowe zosjobs modify job [jobname] [jobid]` with options `--jobclass` and `--hold-status`. Can now
-change the class of a job that has yet to run and also release or hold the running of jobs. [#1156] (https://github.com/zowe/zowe-cli/issues/1156)
-- Enhancement: Added `ZosFilesCreateOptions.alcunit` option to PDS definition. [#1203](https://github.com/zowe/zowe-cli/issues/1203)
-=======
 ## `7.7.0`
 
 - Enhancement: Allow `zowe files view ds ... --range SSS-EEE | SSS,NNN`. [#1539](https://github.com/zowe/zowe-cli/issues/1539)
 - Enhancement: Added `ZosFilesCreateOptions.alcunit` option to PDS definition. [#1203](https://github.com/zowe/zowe-cli/issues/1203)
 - BugFix: Fixed example 3 where no `--like` option is specified in `zowe zos-files create data-set`. [#1252](https://github.com/zowe/zowe-cli/issues/1252)
->>>>>>> 763da03c
 
 ## `7.6.2`
 
