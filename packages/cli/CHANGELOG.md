# Change Log
All notable changes to the Zowe CLI package will be documented in this file.

<<<<<<< HEAD
## Recent Changes

- Enhancement: Created a centralized header class with `packages/zosfiles/src/utils/ZosFilesHeaders.ts` to be used across all methods in the ZosFiles SDK. [#2436](https://github.com/zowe/zowe-cli/pull/2436)
=======
## `8.15.0`

- Enhancement: Added the `overwrite` parameter to the `Copy.DataSet()` command to allow for overwriting all members of a target data set with source data set members. [#2450] (https://github.com/zowe/zowe-cli/pull/2450)
>>>>>>> 54ceefd3

## `8.14.1`

- BugFix: When using the `copy` command, if a target partitioned data set has a smaller record length than a source partitioned data set, the operation for subsequent members no longer stops. The user can now view the affected members in a local file. [#2349] (https://github.com/zowe/zowe-cli/issues/2349)
- BugFix: Users were not warned when copying partitioned data sets with identical member names. Now, the user is prompted to confirm before continuing the copy operation to avoid potential data loss. [#2349] (https://github.com/zowe/zowe-cli/issues/2349)

## `8.14.0`

- Enhancement: Added the ability to see secure properties when running `zowe config list` when the `ZOWE_SHOW_SECURE_ARGS` environment variable is set to `true`. [#2259](https://github.com/zowe/zowe-cli/issues/2259)

## `8.13.0`

- Enhancement: Added the `--data-set-type` flag to create sequential data set command to allow for creating extended and large formatted sequential data sets. [#2141](https://github.com/zowe/zowe-cli/issues/2141)
- Enhancement: Added `--recordRange` flag to `zowe jobs download output` command to allow users to select a specific range of records to output from a spool file. [#2411](https://github.com/zowe/zowe-cli/pull/2411)
- BugFix: The `zowe zos-files copy data-set` command overwrites the contents of the target data set without user confirmation. A `--safe-replace` option was added which prompts the user to confirm before overwriting the contents of the target data set. [#2369] (https://github.com/zowe/zowe-cli/issues/2369)

## `8.12.0`

- Enhancement: The `zowe zos-files copy data-set` command no longer requires the target data set to be preallocated. [##2349] (https://github.com/zowe/zowe-cli/issues/2349)

## `8.10.4`
- BugFix: Fixed an issue where the `zowe files upload dir-to-uss` command was missing progress bar to track progress of file uploads. [#2344](https://github.com/zowe/zowe-cli/issues/2344)

## `8.10.3`

- BugFix: The `zowe files copy data-set` command no longer copies all partitioned data set members if a member is specified. [#2402](https://github.com/zowe/zowe-cli/pull/2402)

## `8.10.0`
-Enhancement: The `zowe zos-files copy data-set` command now copies members from a source partitioned data set to an existing target partitioned data set.[#2386](https://github.com/zowe/zowe-cli/pull/2386)

## `8.9.0`
- Enhancement: Added new command zowe zos-files download all-members-matching, (zowe files dl amm), to download members matching specified pattern(s). The success message for the Download.allMembers API was changed from originally "Data set downloaded successfully" to "Member(s) downloaded successfully." The change also alters the commandResponse when using the --rfj flag. [#2359](https://github.com/zowe/zowe-cli/pull/2359)

## `8.8.0`

- Enhancement: Pass a `.zosattributes` file path for the download encoding format by adding the new `--attributes` flag to the `zowe zos-files upload` command. [#2322](https://github.com/zowe/zowe-cli/issues/2322)
- BugFix: Added support for the `--encoding` flag to the `zowe upload dir-to-uss` to allow for encoding uploaded directories for command group consistency. [#2337](https://github.com/zowe/zowe-cli/issues/2337)
- BugFix: Improved output formatting for `zowe zos-tso start app` and `zowe zos-tso send app` commands by parsing and displaying relevant data rather than the entire JSON response. [#2347](https://github.com/zowe/zowe-cli/pull/2347)
- Enhancement: Add the --ignore-not-found flag to avoid file-not-found error messages when deleting files so scripts are not interupted during automated batch processing. The flag bypasses warning prompts to confirm delete actions. [#2254](https://github.com/zowe/zowe-cli/pull/2254)

## `8.7.0`

- Enhancement: Added --wait-for-active and --wait-for-output to download options on zosjobs. [#2328](https://github.com/zowe/zowe-cli/pull/2328)

## `8.6.2`

- BugFix: Resolved issue where `zowe zos-files upload file-to-uss` was not properly handling command flags. [#2234](https://github.com/zowe/zowe-cli/pull/2334)

## `8.6.1`

- BugFix: Fixed an issue where the `zowe zos-logs list logs` command could fail or not return all logs if a start time was not supplied. [#2336](https://github.com/zowe/zowe-cli/pull/2336)

## `8.6.0`

- Enhancement: Added support for running applications on TSO/E address spaces. Start applications and receive/transmit messages using the new `tso start`, `tso receive` and `tso send` commands. [#2280](https://github.com/zowe/zowe-cli/pull/2280)


## `8.4.0`

- Enhancement: Added optional `--attributes` flag to `zowe zos-files upload file-to-uss` to allow passing a .zosattributes file path for upload encoding format. [#2319](https://github.com/zowe/zowe-cli/pull/2319)


## `8.3.0`

- Enhancement: Issue the `zowe files search data-sets` command with the new `encoding` option to use a different code page when searching data set contents. [#2161](https://github.com/zowe/zowe-cli/issues/2161)

## `8.1.2`

- BugFix: Fixed issues flagged by Coverity [#2291](https://github.com/zowe/zowe-cli/pull/2291)

## `8.1.0`

- Enhancement: Added `--stateful` flag to `zos-tso issue cmd` to allow declaring the statefulness of the address space being created.  [#2240](https://github.com/zowe/zowe-cli/pull/2240)
- Enhancement: `--suppress-startup-messages` flag default value changed to `true`. [#2240](https://github.com/zowe/zowe-cli/pull/2240)

## `8.0.0`

- MAJOR: v8.0.0 Release

## `8.0.0-next.202409191615`

- Update: Final prerelease

## `8.0.0-next.202408261543`

- BugFix: Updated `micromatch` dependency for technical currency. [#2242](https://github.com/zowe/zowe-cli/pull/2242)

## `8.0.0-next.202408131445`

- Update: See `7.28.3` for details

## `8.0.0-next.202407181904`

- Enhancement: The 'zowe config auto-init' command now generates a base profile name of 'global_base' or 'project_base', depending on whether a global or project configuration file is being generated. Related to Zowe Explorer issue https://github.com/zowe/zowe-explorer-vscode/issues/2682.

## `8.0.0-next.202407021516`

- BugFix: Updated dependencies for technical currency [#2188](https://github.com/zowe/zowe-cli/pull/2188)

## `8.0.0-next.202406140245`

- BugFix: Updated documentation for the `zos-files search ds` command's `--mainframe-search` option to include a disclaimer about z/OSMF API limitations. [#2160](https://github.com/zowe/zowe-cli/issues/2160)

## `8.0.0-next.202406061600`

- BugFix: Updated `braces` dependency for technical currency. [#2158](https://github.com/zowe/zowe-cli/pull/2158)

## `8.0.0-next.202405231927`

- LTS Breaking: Send all Zowe Daemon informational messages, progress messages, and error messages to standard error instead of standard output [#1451](https://github.com/zowe/zowe-cli/issues/1451)

## `8.0.0-next.202405202020`

- BugFix: Fixed a bug where a data set search would not return a search term if it was at the beginning of a line. [#2147](https://github.com/zowe/zowe-cli/pull/2147)

## `8.0.0-next.202405101931`

- Enhancement: Added the ability to search for a string in a data set or PDS member matching a pattern with the `zowe zos-files search data-sets` command.[#2095](https://github.com/zowe/zowe-cli/issues/2095)

## `8.0.0-next.202405061946`

- Enhancement: Consolidated the Zowe client log files into the same directory. [#2116](https://github.com/zowe/zowe-cli/issues/2116)

## `8.0.0-next.202404301428`

- LTS Breaking: Add informative messages identifying why a user is being prompted for connection property values during a CLI command.

## `8.0.0-next.202404032038`

- BugFix: Fixed error in `zos-files list all-members` command that could occur when members contain control characters in the name. [#2104](https://github.com/zowe/zowe-cli/pull/2104)

## `8.0.0-next.202403272026`

- BugFix: Resolved technical currency by updating `tar` dependency. [#2102](https://github.com/zowe/zowe-cli/issues/2102)
- BugFix: Resolved technical currency by updating `markdown-it` dependency. [#2107](https://github.com/zowe/zowe-cli/pull/2107)

## `8.0.0-next.202403141949`

- Enhancement: Changed references in command output from 'Team Configuration' to 'Zowe client configuration' [#2019](https://github.com/zowe/zowe-cli/issues/2019).

## `8.0.0-next.202403132009`

- Enhancement: Prompt for user/password on SSH commands when a token is stored in the config. [#2081](https://github.com/zowe/zowe-cli/pull/2081)

## `8.0.0-next.202403131702`

- BugFix: Removing stack trace for zosjobs errors. [#2078](https://github.com/zowe/zowe-cli/pull/2078)

## `8.0.0-next.202403122137`

- BugFix: Fixed default base profile missing in config generated by `zowe config auto-init` [#2088](https://github.com/zowe/zowe-cli/pull/2088)

## `8.0.0-next.202403061549`

- BugFix: Update daemon dependencies for technical currency [#2077](https://github.com/zowe/zowe-cli/pull/2077)

## `8.0.0-next.202403041352`

- BugFix: Updated engine to Node 18.12.0. [#2074](https://github.com/zowe/zowe-cli/pull/2074)
- BugFix: Eliminated a Node Version Manager (NVM) GUI popup dialog which NVM now displays during the `zowe config report-env` command by removing the NVM version number from our report.
- Enhancement: Replaced the term "Team configuration" with "Zowe client configuration" in the `zowe config report-env` command.

## `8.0.0-next.202402261705`

- BugFix: Updated additional dependencies for technical currency. [#2061](https://github.com/zowe/zowe-cli/pull/2061)
- BugFix: Updated engine to Node 16.7.0. [#2061](https://github.com/zowe/zowe-cli/pull/2061)

## `8.0.0-next.202402211923`

- Enhancement: Added new `zowe zos-jobs search job` command, which allows the user to search spool files for a specified string or regular expresion.
- BugFix: Updated dependencies for technical currency. [#2057](https://github.com/zowe/zowe-cli/pull/2057)

## `8.0.0-next.202402132108`

- LTS Breaking: Removed record format (recfm) validation when issuing `zowe files create` commands [#1699](https://github.com/zowe/zowe-cli/issues/1699)
- LTS Breaking: Added Zowe release version output for `--version` [#2028](https://github.com/zowe/zowe-cli/issues/2028)
- Enhancement: Added `name-only` alias to `root` on `config list` command [#1797](https://github.com/zowe/zowe-cli/issues/1797)
- BugFix: Resolved technical currency by updating `socks` transitive dependency

## `8.0.0-next.202402021649`

LTS Breaking: Removed the following previously deprecated items: [#1981](https://github.com/zowe/zowe-cli/pull/1981)
  - Moved the many constants from `zowe-cli/packages/cli/src/Constants.ts` to `zowe-cli/packages/core/src/constants/Core.constants.ts`
  - Removing `ZosFilesCreateExtraOptions.showAttributes` without replacement
  - Moved all constants from `zowe-cli/packages/cli/src/zostso/constants/ZosTso.constants.ts` to  `@zowe/zos-tso-for-zowe-sdk`
  - Removed `isStderrEmptyForProfilesCommand` use `stripProfileDeprecationMessages` from `zowe-cli/__tests__/__packages__/cli-test-utils/src/TestUtils.ts` instead
  - Removed  `allDataSetsArchived`, `datasetsDownloadedSuccessfully`, `noDataSetsMatchingPatternRemain` and `onlyEmptyPartitionedDataSets` from    ZosFiles.messages.ts
  - Removed `getSpoolDownloadFile` use `getSpoolDownloadFilePath` instead
  - Removed constants from ZosmfSession
    - ZOSMF_OPTION_HOST_PROFILE use ZOSMF_OPTION_HOST instead
    - ZOSMF_OPTION_USER_PROFILE use ZOSMF_OPTION_USER instead
    - ZOSMF_OPTION_PASSWORD_PROFILE use ZOSMF_OPTION_PASSWORD instead
  - Removed constants from SshSession.ts
    - SSH_OPTION_USER_PROFILE use SSH_OPTION_USER
    - SSH_OPTION_HOST_PROFILE use SSH_OPTION_HOST
  - Removed zosmfProfile from `ZosFilesBase.handler.ts`
  - Removed statCmdFlag as an export from Shell.ts

## `8.0.0-next.202401262128`

- Enhancement: Adding `--binary` and `--encoding` options to `zosfiles edit`

## `8.0.0-next.202401191954`

- LTS Breaking: Removed all 'profiles' commands, since they only worked with now-obsolete V1 profiles.
- BugFix: Properly construct workflow error messages to display properly with V3 error formatting.

## `8.0.0-next.202401081937`

- BugFix: Fixed typo in command help for `zowe zos-workflows create` commands.

## `8.0.0-next.202401031939`

- Enhancement: Revised help text for consistency [#1756](https://github.com/zowe/zowe-cli/issues/1756)

## `8.0.0-next.202311291643`

- LTS Breaking: Replaced the `ZOWE_EDITOR` environment variable with `ZOWE_OPT_EDITOR` and `--editor` option on commands [#1867](https://github.com/zowe/zowe-cli/issues/1867)

## `8.0.0-next.202311282012`

- LTS Breaking: Moved `getDataSet` from the `zosfiles` command group to the `zosfiles` SDK as `ZosFilesUtils.getDataSetFromName` [#1696](https://github.com/zowe/zowe-cli/issues/1696)

## `8.0.0-next.202311141517`

- LTS Breaking: Alter the format of error messages to be more clear and actionable.
- LTS Breaking: Remove the ```bright``` command from the product.

## `8.0.0-next.202311132045`

- Major: First major version bump for V3

## `7.29.1`

- BugFix: Updated `micromatch` dependency for technical currency. [#2242](https://github.com/zowe/zowe-cli/pull/2242)

## `7.28.3`

- BugFix: Refactored code to reduce the use of deprecated functions to prepare for upcoming Node.js 22 support. [#2191](https://github.com/zowe/zowe-cli/issues/2191)

## `7.25.1`

- BugFix: Updated `braces` dependency for technical currency. [#2157](https://github.com/zowe/zowe-cli/pull/2157)

## `7.25.0`

- Enhancement: Added the ability to set JCL reader properties for `--jobRecordLength`, `--jobRecordFormat` and `--jobEncoding` on the `zowe jobs submit local-file` and `zowe jobs submit stdin` commands. [#2139](https://github.com/zowe/zowe-cli/pull/2139)
- Enhancement: Added the ability to download job spool files using other codepages with `--encoding` on the `zowe jobs download output`, `zowe jobs view spool-file-by-id` and `zowe jobs view all-spool-content` commands. This allows users to download job spool files in other languages (i.e. IBM-1147 for French). [#1822](https://github.com/zowe/zowe-cli/pull/1822)

## `7.24.2`

- BugFix: Fixed `zowe daemon enable` installing an invalid daemon binary on macOS. [#2126](https://github.com/zowe/zowe-cli/pull/2126)

## `7.24.0`

- Enhancement: Prompt for user/password on SSH commands when a token is stored in the config. [#2081](https://github.com/zowe/zowe-cli/pull/2081)
- BugFix: Fixed error in `zos-files list all-members` command that could occur when members contain control characters in the name. [#2104](https://github.com/zowe/zowe-cli/pull/2104)

## `7.23.9`

- BugFix: Resolved technical currency by updating `tar` dependency. [#2101](https://github.com/zowe/zowe-cli/issues/2101)
- BugFix: Resolved technical currency by updating `markdown-it` dependency. [#2106](https://github.com/zowe/zowe-cli/pull/2106)

## `7.23.5`

- BugFix: Fixed default base profile missing in config generated by `zowe config auto-init` [#2084](https://github.com/zowe/zowe-cli/pull/2084)

## `7.23.4`

- BugFix: Updated dependencies of the daemon client for technical currency [#2076](https://github.com/zowe/zowe-cli/pull/2076)

## `7.23.3`

- BugFix: Fixed race condition in `config convert-profiles` command that may fail to delete secure values for old profiles

## `7.23.2`

- BugFix: Resolved technical currency by updating `socks` transitive dependency

## `7.23.1`

- Enhancement: Adding `--binary` and `--encoding` options to `zosfiles edit` to zowe V2

## `7.23.0`

- BugFix: Update zos-files copy dsclp system tests to include large mock files.

## `7.22.0`

- Enhancement: Hid the progress bar if `CI` environment variable is set, or if `FORCE_COLOR` environment variable is set to `0`. [#1845](https://github.com/zowe/zowe-cli/issues/1845)

## `7.21.2`

- BugFix: Correct extra character being displayed at the end of lines when issuing `zowe files compare` on Windows. [#1992](https://github.com/zowe/zowe-cli/issues/1992)
- BugFix: Correct the online help description for `zowe files compare uss`. [#1754](https://github.com/zowe/zowe-cli/issues/1754)
- BugFix: Fixed typo in command help for `zowe zos-workflows create` commands.

## `7.20.1`

- BugFix: Add missing npm-shrinkwrap

## `7.20.0`

- Deprecated: `getDataSet` in the `zosfiles` command group utility functions, use `zosfiles` SDK's `ZosFilesUtils.getDataSetFromName` instead. [#1696](https://github.com/zowe/zowe-cli/issues/1696)

## `7.18.10`

- BugFix: Added missing z/OSMF connection options to the z/OS Logs command group.

## `7.18.9`

- Enhancement: Incorporate all source code from the zowe/imperative Github repository into the zowe/zowe-cli repository. This change should have no user impact.
- BugFix: Removed out of date `Perf-Timing` performance timing package.
- BugFix: Fix behavior where a specified directory was being lowercased on non-PDS datasets when downloading all datasets [#1722](https://github.com/zowe/zowe-cli/issues/1722)

## `7.18.8`

- BugFix: Fix bug where encoding is not passed to the Download USS Directory API [#1825](https://github.com/zowe/zowe-cli/issues/1825)

## `7.18.7`

- BugFix: Bump Imperative to `5.18.2` to fix issues with normalizing newlines on file uploads [#1815](https://github.com/zowe/zowe-cli/issues/1815)

## `7.18.6`

- BugFix: Bump Secrets SDK to `7.18.6` to use `core-foundation-rs` instead of the now-archived `security-framework` crate, and to include the edge-case bug fix for Linux.

## `7.18.5`

- BugFix: Bump Secrets SDK to `7.18.5` to resolve build failures for FreeBSD users.

## `7.18.4`

- BugFix: Bump Secrets SDK to `7.18.4` - uses more reliable resolution logic for `prebuilds` folder; adds static CRT for Windows builds.

## `7.18.0`

- Enhancement: Updated daemon on MacOS to use universal binary which adds support for Apple Silicon.
- Enhancement: Added support for mutliple `zowe auth login apiml` operations on a single `zowe config secure` call. [#1734](https://github.com/zowe/zowe-cli/pull/1734)
- Enhancement: Replaced use of `node-keytar` with the `keyring` module from `@zowe/secrets-for-zowe-sdk`.
- Enhancement: Updated the Imperative Framework to add support for unique cookie identifiers from API ML. [#1734](https://github.com/zowe/zowe-cli/pull/1734)
- BugFix: Fixed an issue in the Daemon server which prevents users on Windows with uppercase letters in their username from using the Daemon
- BugFix: Add check for invalid block size when creating a sequential dataset. [#1439](https://github.com/zowe/zowe-cli/issues/1439)
- BugFix: Allowed `logout` operations with invalid and/or expired tokens. [#1734](https://github.com/zowe/zowe-cli/pull/1734)
- BugFix: Prevented misleading `basePath error` when credentials are invalid. [#1734](https://github.com/zowe/zowe-cli/pull/1734)

## `7.17.0`

- Enhancement: Created zos-files edit commands to edit a dataset or uss file locally [PR #1672](https://github.com/zowe/zowe-cli/pull/1672)

## `7.16.5`

- BugFix: Fixed `zowe files create data-set` failing when no additional options are specified.
- BugFix: Added check for invalid block size when creating a sequential data set. [#1439](https://github.com/zowe/zowe-cli/issues/1439)
- BugFix: Added the ability to list all data set members when some members have invalid names.
- BugFix: Removed extra calls to list datasets matching patterns if authentication to z/OSMF fails.

## `7.16.4`

- BugFix: Fixed `secondary` option being specified as `1` on `BLANK` type datasets with the `zowe files create data-set` command [#1595](https://github.com/zowe/zowe-cli/issues/1595)


## `7.16.3`

- BugFix: Updated `imperative` to fix undesired behavior in the `zowe config list` command in certain situations.

## `7.16.2`

- BugFix: Updated `tar` dependency.

## `7.16.1`

- BugFix: Fixed `--range` option ignored on `zowe files view uss-file` command.
- BugFix: Fixed `--binary` option ignored by commands that upload and download USS directories when ".zosattributes" file is used.
- BugFix: Fixed `--include-hidden` option ignored by `zowe files upload dir-to-uss` without the `--recursive` option.

## `7.16.0`

- Enhancement: Updated daemon to use `tokio` library instead of unmaintained `named_pipe` library.

## `7.15.0`

- Enhancement: Added the `zowe files copy dsclp` command to copy a dataset from one LPAR to another.  [#1098](https://github.com/zowe/zowe-cli/issues/1098)

## `7.14.1`:

- Enhancement: Re-enabled color in the daemon client [#1379](https://github.com/zowe/zowe-cli/issues/1379)
- BugFix: Enabled ANSI in Windows based terminals [#1701](https://github.com/zowe/zowe-cli/issues/1701)
- BugFix: Changed daemon to spawn as its own process [#1241](https://github.com/zowe/zowe-cli/issues/1241) [#1277](https://github.com/zowe/zowe-cli/issues/1277) [#1309](https://github.com/zowe/zowe-cli/issues/1309)
- BugFix: Updated Imperative to allow for special handling of chalk and coloring in daemon client

## `7.13.0`

- Enhancement: Updated Imperative to add `--prune` option to `zowe config secure` command. [Imperative #547](https://github.com/zowe/imperative/issues/547)

## `7.12.0`

- Enhancement: Added `range` option to `zos-files view uss-file` command
- BugFix: Fixed `encoding` option for `zos-files view uss-file` command [#1495](https://github.com/zowe/zowe-cli/issues/1495)
- BugFix: Adds notification that `encoding`, `binary`, and `record` options conflict on the `zos-files view data-set` and `zos-files view uss-file` commands
- BugFix: Updated Imperative to fix the `zowe auth li` and `zowe auth lo` aliases [Imperative #964](https://github.com/zowe/imperative/issues/964)

## `7.11.3`

- BugFix: Fixed URI encoding on `zos-jobs` commands [#1596](https://github.com/zowe/zowe-cli/issues/1596)
- BugFix: Updated Imperative to fix an error on Windows preventing plug-ins from installing if a local file or directory contains a space. [Imperative #959](https://github.com/zowe/imperative/issues/959)

## `7.11.2`

- BugFix: Updated daemon executable to resolve technical debt
- BugFix: Fixed URI encoding on `zos-files` commands [#1073](https://github.com/zowe/zowe-cli/issues/1073)

## `7.11.1`

- BugFix: Solved daemon issue where Windows usernames were treated as case-sensitive when checking the daemon process owner during Zowe commands.

## `7.11.0`
- Enhancement: Added support for a CLI specific environment variable file. [#1484](https://github.com/zowe/zowe-cli/issues/1484)
- BugFix: Enabled option to download output from a submitted job with the -d flag. The -e flag now enables changes to file extension as originally intended. [#729](https://github.com/zowe/zowe-cli/issues/729)

## `7.10.4`
- BugFix: Changed default value for modify-jobs option in the zowe jobs command group to 2.0. This change results in calls to z/OSMF becoming synchronous, and a successful response from the modify, cancel, and delete commands indicates the requested action was completed successfully. [#1459](https://github.com/zowe/zowe-cli/issues/1459)

## `7.10.3`
- BugFix: Fix in employing `--context-lines` option for all diff/compare commands. Fixed broken `--seqnum` option implementation.[#1529](https://github.com/zowe/zowe-cli/issues/1529)

## `7.10.2`
- BugFix: Updated Imperative to include bugfixes in version `5.8.2`.

## `7.10.0`

- Enhancement: Added support for downloading job spool content in binary and record formats.

## `7.9.7`

- BugFix: Updated Imperative to include bugfixes in version `5.7.7`.

## `7.9.6`

- BugFix: Updated Imperative to include bugfixes in version `5.7.6`.

## `7.9.5`

- BugFix: Fixed daemon broken pipe error on Windows [#1538](https://github.com/zowe/zowe-cli/issues/1538)

## `7.9.4`

- BugFix: Removed all line break encodings from strings for `zos-files compare local-file-data-set` [#1528](https://github.com/zowe/zowe-cli/issues/1528)

## `7.9.3`

- BugFix: Updated Imperative to include bugfixes in version `5.7.5`.

## `7.9.0`

- Enhancement: Added new functions to support the changing of a job class and the hold status of a job. Can now call `zowe jobs modify job [jobid]` with options `--jobclass`, `--hold` and `--release`. [#1156](https://github.com/zowe/zowe-cli/issues/1156)
- BugFix: Documented that token-type and token-value do not apply to SSH commands.
- BugFix: Updated Imperative to include bugfixes in version `5.7.2`.

## `7.8.0`

- Enhancement: Updated Imperative to incorporate new `zowe config report-env` command from version `5.7.0`.
- Enhancement: Added design documentation for roadmap feature to store secure properties in memory.

## `7.7.0`

- Enhancement: Allow `zowe files view ds ... --range SSS-EEE | SSS,NNN`. [#1539](https://github.com/zowe/zowe-cli/issues/1539)
- Enhancement: Added `ZosFilesCreateOptions.alcunit` option to PDS definition. [#1203](https://github.com/zowe/zowe-cli/issues/1203)
- BugFix: Fixed example 3 where no `--like` option is specified in `zowe zos-files create data-set`. [#1252](https://github.com/zowe/zowe-cli/issues/1252)

## `7.6.2`

- BugFix: Updated `minimatch` and `keytar` dependencies for technical currency.
- BugFix: Updated example for `zowe profiles create zosmf-profile` command. [#1152](https://github.com/zowe/zowe-cli/issues/1152)
- BugFix: Restore info message on daemon startup. [#1506](https://github.com/zowe/zowe-cli/issues/1506)

## `7.6.1`

- BugFix: Updated `ssh2` dependency to fix "Received unexpected packet type" error on SSH commands. [#1516](https://github.com/zowe/zowe-cli/issues/1516)
- BugFix: Updated Imperative to include bugfixes in version `5.5.3`.

## `7.6.0`

- Enhancement: Added the `zowe files download uss-dir` command to download the contents of a USS directory. [#1038](https://github.com/zowe/zowe-cli/issues/1038)
- Enhancement: Updated the `zowe files upload file-to-uss` and `zowe files upload dir-to-uss` commands to improve how they handle file encoding. [#1479](https://github.com/zowe/zowe-cli/issues/1479)
  - Both commands now "chtag" files after uploading them to indicate their remote encoding. This matches the already existing behavior of the `zowe files download uss-file` command which checks file tags before downloading.
  - The behavior of ".zosattributes" files which can specify local and remote encoding has been changed. Files are now converted to the remote encoding, not just tagged. If no encoding is specified, the default transfer mode is text instead of binary to be consistent with z/OSMF default behavior.
- BugFix: Updated Imperative to include bugfixes in version `5.5.2`.

## `7.5.1`

- BugFix: Updated Imperative to include bugfixes in version `5.5.1`.

## `7.5.0`

- Enhancement: Added the browser-view option to `zowe zos-files compare data-set` command to compare two datasets and display the differences on the browser. [#1443](https://github.com/zowe/zowe-cli/issues/1443)
- Enhancement: Added a command `zowe zos-files compare local-file-data-set` to compare a local-file and a dataset, & display the differences in the browser and terminal. [#1444](https://github.com/zowe/zowe-cli/issues/1444)
- Enhancement: Added a command `zowe zos-files compare uss-files` to compare two uss-files, & display the differences in the browser and terminal. [#1445](https://github.com/zowe/zowe-cli/issues/1445)
- Enhancement: Added a command `zowe zos-files compare local-file-uss-file` to compare a local-file and a uss-file, & display the differences in the browser and terminal. [#1446](https://github.com/zowe/zowe-cli/issues/1446)
- Enhancement: Added a command `zowe zos-files compare spool-dd` to compare two spool-dds', & display the differences in the browser and terminal. [#1447](https://github.com/zowe/zowe-cli/issues/1447)
- Enhancement: Added a command `zowe zos-files compare local-file-spool-dd` to compare a local-file and a spool-dd', & display the differences in the browser and terminal. [#1448](https://github.com/zowe/zowe-cli/issues/1448)
- Enhancement: Added `ZOWE_CLI_PLUGINS_DIR` environment variable to override location where plugins are installed. [#1483](https://github.com/zowe/zowe-cli/issues/1483)
- BugFix: Updated Imperative to include bugfixes in version `5.5.0`.

## `7.4.2`

- BugFix: Renamed `download data-set-matching` to `download data-sets-matching`. The old name still exists as an alias.
- BugFix: Fixed output of `download data-sets-matching` being printed twice when some data sets fail to download.

## `7.4.1`

- BugFix: Updated Imperative to fix error when installing plug-ins that do not define profiles.

## `7.4.0`

- Enhancement: Added the `zowe zos-files compare data-set` command to compare two datasets and display the differences on the terminal. [#1442](https://github.com/zowe/zowe-cli/issues/1442)
- BugFix: Alter the `zowe daemon disable` command to only kill the daemon running for the current user.

## `7.3.1`

- BugFix: Updated Imperative to fix CLI commands failing with error "Cannot find module 'ansi-colors'".

## `7.3.0`

- Enhancement: Added the `zowe files download data-sets-matching` command to download multiple data sets at once. [#1287](https://github.com/zowe/zowe-cli/issues/1287)
  - Note: If you used this command previously in the extended files plug-in for Zowe v1, the `--fail-fast` option now defaults to true which is different from the original behavior.

## `7.2.4`

- BugFix: Fixed the Zowe Daemon binary exiting with an error if the daemon server does not start within 3 seconds.

## `7.2.3`

- BugFix: Updated Imperative to address `ProfileInfo` related issues.

## `7.2.2`

- BugFix: Updated Imperative to address `ProfileInfo` related issues.

## `7.2.1`

- BugFix: Fixed name of the positional in `zowe zos-jobs submit uss-file` command.
- BugFix: Updated the description of the `zowe zos-jobs view all-spool-content` command.
- BugFix: Updated the descriptions of the `zowe zos-files view uss-file` and  `zowe zos-files view data-set` commands.
- BugFix: Removed the `zowe zos-files view uss-file <file> --record` option.
- BugFix: Fixed description of the `zowe zos-jobs delete` command group.
- BugFix: Added `--modify-version` option to `zowe zos-jobs delete old-jobs` command for feature parity with `zowe zos-jobs delete job`.

## `7.2.0`

- Enhancement: Added the `zowe zos-jobs view all-spool-content` command to view all spool content given a job id. [#946](https://github.com/zowe/zowe-cli/issues/946)
- Enhancement: Added the `zowe jobs submit uss-file` command to submit a job from a USS file. [#1286](https://github.com/zowe/zowe-cli/issues/1286)
- Enhancement: Added the `zowe files view data-set` and `zowe files view uss-file` commands to view a dataset or USS file. [#1283](https://github.com/zowe/zowe-cli/issues/1283)
- Enhancement: Added the `zowe jobs delete old-jobs` command to delete (purge) jobs in OUTPUT status. [#1285](https://github.com/zowe/zowe-cli/issues/1285)
- BugFix: Updated Imperative to address `ProfileInfo` related issues. [zowe/vscode-extension-for-zowe#1777](https://github.com/zowe/vscode-extension-for-zowe/issues/1777)

## `7.1.3`

- BugFix: Fixed issue where `config auto-init` could report that it modified a config file that did not yet exist.
- BugFix: Updated Imperative to fix `config import` and `config secure` commands not respecting the `--reject-unauthorized` option.

## `7.1.2`

- BugFix: Fixed an issue where privateKey is not being respected. [#1398](https://github.com/zowe/zowe-cli/issues/1398) [#1392](https://github.com/zowe/zowe-cli/issues/1392)

## `7.1.1`

- BugFix: Moved `authConfig` object from the core SDK into the CLI's base profile definition to fix invalid handler path.

## `7.1.0`

- Enhancement: Updated the `zowe config auto-init` command to allow using certificates for authentication. [#1359](https://github.com/zowe/zowe-cli/issues/1359)
- Enhancement: Exposed profile type configuration from the respective SDKs.
- BugFix: Fixed issue where SSH command waits forever when user has expired password. [#989](https://github.com/zowe/zowe-cli/issues/989)

## `7.0.2`

- BugFix: Updated Imperative to fix a v1 profiles bug when storing a profile with no secure properties.

## `7.0.1`

- BugFix: Fixed ProfileInfo API targeting default base profile instead of the operating layer's base profile. [Imperative #791](https://github.com/zowe/imperative/issues/791)

## `7.0.0`

- Major: Introduced Team Profiles, Daemon mode, and more. See the prerelease items (if any) below for more details.

## `7.0.0-next.202204142300`

- BugFix: Updated the imperative version to consume ProfileInfo API updates and to remove the `moment` dependency.

## `7.0.0-next.202204141408`

- Enhancement: Updated the version number of the Zowe-CLI executable.

## `7.0.0-next.202204111828`

- Enhancement: Added help for `zowe daemon restart` command.
- Enhancement: Changed type of `encoding` property on z/OSMF profile from number to string to support more values (e.g., "ISO8859-1").

## `7.0.0-next.202204111523`

- Enhancement: Launch a separate Zowe CLI daemon for each user on multi-user systems.
- **Next Breaking**: Removed environment variables ZOWE_DAEMON and ZOWE_DAEMON_LOCK. Replaced them with ZOWE_DAEMON_DIR and ZOWE_DAEMON_PIPE.

## `7.0.0-next.202204111431`

- BugFix: Updated Imperative to enhance backward compatibility with v1 profiles and other enhancements and bug fixes (More details: Imperative [v5.0.0-next.202204051515](https://github.com/zowe/imperative/blob/next/CHANGELOG.md#500-next202204051515) and [v5.0.0-next.202204081605](https://github.com/zowe/imperative/blob/next/CHANGELOG.md#500-next202204081605))

## `7.0.0-next.202203311904`

- BugFix: Updated `zowe auth login apiml`, `zowe auth logout apiml` and `zowe config auto-init` comamnds to use v2 APIML APIs [#1339](https://github.com/zowe/zowe-cli/issues/1339)
- BugFix: Updated Imperative to avoid loading the credential manager if the given config file is not secure. [Imperative #762](https://github.com/zowe/imperative/issues/762)

## `7.0.0-next.202203282106`

- Enhancement: Added support for `--record` format on `zowe zos-files download (data-set|all-members)` and `zowe zos-files upload (dir-to-pds|file-to-data-set|stdin-to-data-set)` [#539](https://github.com/zowe/zowe-cli/issues/539)

## `7.0.0-next.202203211751`

- BugFix: Updated Imperative to allow applications to update credentials from the `ProfileInfo` APIs. [zowe/vscode-extension-for-zowe#1646](https://github.com/zowe/vscode-extension-for-zowe/issues/1646)

## `7.0.0-next.202203101634`

- Enhancement: Added prompt for base profile host property to `zowe config init`. [#1219](https://github.com/zowe/zowe-cli/issues/1219)

## `7.0.0-next.202203042035`

- BugFix: Allows the CLI to complete installation when there is invalid config JSON [#1198](https://github.com/zowe/zowe-cli/issues/1198)

## `7.0.0-next.202203041732`

- Enhancement: The `zowe daemon enable` and `zowe daemon disable` commands run a process in the background so that they no longer require a user to copy and paste another command to successfully perform the operation.

## `7.0.0-next.202202241854`

- **LTS Breaking**: Added `stdin` property to `IHandlerParameters` which defaults to `process.stdin` and is overridden with another readable stream in daemon mode.
  - CLI plug-ins that read from `process.stdin` in their command handlers should replace it with `{IHandlerParameters}.stdin` to be compatible with Zowe v2 daemon mode.
  - This may be a breaking change for unit tests that mock the `IHandlerParameters` interface since a required property has been added.
  - It is recommended to replace `IHandlerParameters` mocks with the `mockHandlerParameters` method in the @zowe/cli-test-utils package which should protect you from future breaking changes to this interface.
- BugFix: Fixed Daemon Concurrency problems in Windows by introducing a lock file

## `7.0.0-next.202202171858`

- **Next Breaking**: Use sockets and named pipes instead of ports for daemon communication for improved access control.
- BugFix: Fixed Keytar not present in top level dependencies when CLI is installed non-globally. [#1314](https://github.com/zowe/zowe-cli/issues/1314)

## `7.0.0-next.202202151759`

- BugFix: Updated Imperative to convert previously used profile property names into V2-compliant property names.

## `7.0.0-next.202202112312`

- BugFix: Fixed packaging of daemon binary for macOS.

## `7.0.0-next.202202092037`

- BugFix: Fixed some optional dependencies missing from npm-shrinkwrap file.

## `7.0.0-next.202202041954`

- BugFix: Fixed daemon binaries missing from package and Keytar binaries not found at install time.

## `7.0.0-next.202202041533`

- BugFix: Updated Imperative to improve log messages when Keytar module fails to load.

## `7.0.0-next.202201261615`

- BugFix: Included an npm-shrinkwrap file to lock-down all transitive dependencies.

## `7.0.0-next.202201252014`

- BugFix: Fixed 'daemon disable' command to kill any running zowe daemon on Linux and Mac. [#1270](https://github.com/zowe/zowe-cli/issues/1270)
- BugFix: Fixed stdin data being corrupted when daemon server processes CLI command containing double-byte characters.
- Enhancement: Added a user message within 'daemon enable' and disable to open a new terminal when needed.
- **LTS Breaking**: Make the `user` field on SSH profiles secure. [#682](https://github.com/zowe/zowe-cli/issues/682)

## `7.0.0-next.202201121428`

- BugFix: Set executable attribute on zowe executable file on Linux and Mac.
- Enhancement: Ensure `zowe config auto-init` command saves the `rejectUnauthorized` value. [#1109](https://github.com/zowe/zowe-cli/issues/1109)

## `7.0.0-next.202201111811`

- BugFix: Update Imperative to absorb bugfixes introduced in version `5.0.0-next.202201102100`.
- Enhancement: Add the commands `zowe daemon enable` and `zowe daemon disable`. These commands enable end-users to set up daemon mode without having to download a separate executable and place it by hand into some directory.
- Enhancement: Refactored communication between Imperative daemon client and server. Previously the client only sent CLI arguments and the current working directory. Now it sends a JSON object that also includes environment variables and input piped from stdin. [#1179](https://github.com/zowe/zowe-cli/issues/1179)
- **Next Breaking**: The Daemon-related class named `Processor` was renamed to `DaemonDecider`.
- **Next Breaking**: Remove `--dcd` argument which was reserved for `--daemon-current-directory`.
- **Next Breaking**: Add user check to daemon communication

## `7.0.0-next.202112281543`

- Enhancement: update a "show attributes" flag to be `-a` instead of `--pa`.  `--pa` is a "hidden" alias.

## `7.0.0-next.202112201801`

- BugFix: Fixed socket connection error on macOS after commands that run in daemon mode. [#1192](https://github.com/zowe/zowe-cli/issues/1192)
- BugFix: Fixed daemon failing to run in path that contains space in directory name. [#1237](https://github.com/zowe/zowe-cli/issues/1237)

## `7.0.0-next.202112142155`

- Enhancement: Upgrade Imperative so that secure prompts do not show input and zowe.config.json secure properties are not logged. [#1106](https://github.com/zowe/zowe-cli/issues/1106)

## `7.0.0-next.202112081943`

- **Next Breaking**: Remove hardcoded `--dcd` argument sent between imperative daemon server and client.

## `7.0.0-next.202112021313`

- **Next Breaking**: Use JSON-based communication protocol between imperative daemon server and client.

## `7.0.0-next.202111221932`

- BugFix: Changed credentials to be stored securely by default for v1 profiles to be consistent with the experience for v2 profiles. [#1128](https://github.com/zowe/zowe-cli/issues/1128)

## `7.0.0-next.202111111904`

- Daemon mode updates:
    - Enhancements:
        - Renamed the platform-specific executable from zowex to zowe, so that existing zowe commands used from the command line or in scripts do not have to change when running in daemon mode.
        - Automatically launch the background daemon when one is not running.
        - The daemon no longer has its own visible window, making it much more daemon-like.
        - An environment variable named ZOWE_USE_DAEMON can be set to "no" to prevent the use of the daemon. Commands are then passed to the traditional zowe-CLI command. Thus, you can temporarily use the traditional Zowe CLI command to correct some display limitations (like displaying colors).
    - Bug fixes:
        - Eliminate the display of escape characters when colors are displayed while running in daemon mode. [#938](https://github.com/zowe/zowe-cli/issues/938). Currently accomplished by not displaying colors in daemon mode.
        - Command-line arguments that contain spaces no longer require extra quotes or escapes. [#978](https://github.com/zowe/zowe-cli/issues/978)

## `7.0.0-next.202111111709`

- Enhancement: Upgrade Imperative so Daemon Mode can launch and warn about invalid team configuration files. [#943](https://github.com/zowe/zowe-cli/issues/943) [#1190](https://github.com/zowe/zowe-cli/issues/1190)

## `7.0.0-next.202111041425`

- Enhancement: Added `autoStore` property to config JSON files which defaults to true. When this property is enabled and the CLI prompts you to enter connection info, the values you enter will be saved to disk (or credential vault if they are secure) for future use. [zowe/zowe-cli#923](https://github.com/zowe/zowe-cli/issues/923)

## `7.0.0-next.202110211759`

- Enhancement: Display the set of changes made by the 'zowe config auto-init' command.

## `7.0.0-next.202110071909`

- Enhancement: Added `config update-schemas [--depth <value>]` command. [#1059](https://github.com/zowe/zowe-cli/issues/1059)
- **LTS Breaking**: Changed default log level from DEBUG to WARN to reduce the volume of logs written to disk. The log level can still be overridden using environment variables.

## `7.0.0-next.202109281609`

- Enhancement: Added `config import` command that imports team config files from a local path or web URL. [#1083](https://github.com/zowe/zowe-cli/issues/1083)
- Enhancement: Added Help Doc examples for the `zowe config` group of commands. [#1061](https://github.com/zowe/zowe-cli/issues/1061)

## `7.0.0-next.202109032014`

- Enhancement: Log in to API ML to obtain token value instead of prompting for it in `config secure` command.

## `7.0.0-next.202108311536`

- Security: Don't expose port that daemon server listens on (default port is 4000).

## `7.0.0-next.202108202027`

- Update Imperative dependency for the following new features:
  - **LTS Breaking**: Make `fail-on-error` option true by default on `zowe plugins validate` command.
  - Enhancement: Improved command suggestions
  - Performance: Improved the way that HTTP response chunks are saved, reducing time complexity from O(n<sup>2</sup>) to O(n). This dramatically improves performance for larger requests. [Imperative #618](https://github.com/zowe/imperative/pull/618)

## `7.0.0-next.202108121907`

- Enhancement: Flattened the default profiles structure created by the `config init` command.
- **Next Breaking**: Split up authToken property in team config into tokenType and tokenValue properties to be consistent with Zowe v1 profiles.

## `7.0.0-next.202107131230`

- Enhancement: Adds the `config auto-init` command, allowing users to automatically generate a configuration using information stored in conformant installed plugins and the API Mediation Layer.

## `7.0.0-next.202102011525`

- Enhancement: Added new "config" command group to manage config JSON files. This is intended to replace the profiles API, and makes it easier for users to create, share, and switch between profile configurations.
- Enhancement: Added daemon mode which runs a persistent background process "zowex" to improve CLI response time. The "zowex" binary can be downloaded from GitHub releases.
- Enhancement: Added support for secure credential storage without any plug-ins required. On Linux there are some software requirements for this feature which are listed [here](https://github.com/zowe/zowe-cli-scs-plugin#software-requirements).
- Deprecated: The "profiles" command group for managing global profiles in "~/.zowe/profiles". Use the new "config" command group instead.
- **LTS Breaking**: Removed "config" command group for managing app settings in "~/.zowe/imperative/settings.json". If app settings already exist they are still loaded for backwards compatibility.

## `6.40.1`

- BugFix: Updated the imperative version to remove the `moment` dependency.

## `6.40.0`

- Enhancement: Added the `exec-data` option for `zowe jobs list jobs` command to return execution data about the job in addition to the default information. [#1158](https://github.com/zowe/zowe-cli/issues/1158)

## `6.39.1`

- BugFix: Updated Imperative to consume security updates in `4.18.2`.


## `6.39.0`

- BugFix: Provided more accurate output for `zowe zos-jobs delete job` and `zowe zos-jobs cancel job` commands [#1333](https://github.com/zowe/zowe-cli/issues/1333)
- BugFix: Fixed inconsistent case on `modify-version` option for `zowe zos-jobs delete job` and `zowe zos-jobs cancel job` commands [#1333](https://github.com/zowe/zowe-cli/issues/1333)
- Enhancement: Added support for `--record` format on `zowe zos-files download (data-set|all-members)` and `zowe zos-files upload (dir-to-pds|file-to-data-set|stdin-to-data-set)` [#539](https://github.com/zowe/zowe-cli/issues/539)

## `6.38.0`

- Enhancement: Exported the `@zowe/imperative` package as the `imperative` namespace.
  If your project depends on both Zowe CLI and Imperative, you can now `import { imperative } from "@zowe/cli"` without declaring `@zowe/imperative` as a separate dependency in package.json. No change is required for CLI plug-ins.
- BugFix: Fixed inconsistent capitalization with z/OS console command. [#961](https://github.com/zowe/zowe-cli/issues/961)

## `6.37.8`

- Documentation: Updated help text for the `zowe jobs submit stdin` command. [#1284](https://github.com/zowe/zowe-cli/issues/1284)

## `6.37.7`

- BugFix: Fixed some optional dependencies missing from npm-shrinkwrap file.

## `6.37.6`

- BugFix: Pruned dev dependencies from npm-shrinkwrap file.

## `6.37.5`

- BugFix: Included an npm-shrinkwrap file to lock-down all transitive dependencies.

## `6.37.3`

- BugFix: Updated imperative to resolve `--hw` line-break issues. [Imperative #715](https://github.com/zowe/imperative/issues/715)

## `6.37.2`

- BugFix: Disabled gzip compression for z/OSMF requests that download binary files. [#1170](https://github.com/zowe/zowe-cli/issues/1170)

## `6.37.1`

- BugFix: Updated Imperative to absorb bugfixes introduced in version `4.17.2`.

## `6.37.0`

- Enhancement: Added new feature to manage zos-logs. z/OSMF version 2.4 or higher is required. Ensure that the [z/OSMF Operations Log Support is available via APAR and associated PTFs](https://www.ibm.com/support/pages/apar/PH35930). [#1104](https://github.com/zowe/zowe-cli/issues/1104)

## `6.36.1`

- BugFix: Fixed an issue where plugin install and uninstall did not work with NPM version 8. [Imperative #683](https://github.com/zowe/imperative/issues/683)

## `6.36.0`

- Enhancement: Added the command tree JSON object to the `zowe --available-commands` command's data object, returned when `--response-format-json` is specified.

## `6.35.0`

- Enhancement: Removed the misleading `workflow-name` option for the `zowe zos-workflows list definition-file-details` help example. [#659](https://github.com/zowe/zowe-cli/issues/659)
- Enhancement: Exposed new option `modifyVersion` for the `zowe zos-jobs delete job` and `zowe zos-jobs cancel job` commands. [#1092](https://github.com/zowe/zowe-cli/issues/1092)

## `6.34.1`

- BugFix: Reverts hiding the cert-key-file path so users can see what path was specified and check if the file exists.

## `6.34.0`

- Enhancement: Add support for PEM certificate based authentication.

## `6.33.4`

- BugFix: Updated dependencies to resolve problems with the ansi-regex package.

## `6.33.3`

- Enhancement: Update post-install script to display a message when the CLI successfully installs due to increased error messaging from USS SDK when optional pre-requisites are not installed.

## `6.33.1`

- Bugfix: Fixed capitalization of handler paths for `zowe files rename ds` and `zowe files rename dsm` commands.

## `6.33.0`

- Enhancement: Exposed new option `start` for the `zowe zos-files list data-set` command. [#495](https://github.com/zowe/zowe-cli/issues/495)
- Enhancement: Updated Imperative to add the following features:
  - Enhancement: Improved command suggestions for mistyped commands, add aliases to command suggestions.
  - Enhancement: The `plugins validate` command will return an error code when plugins have errors if the new `--fail-on-error` option is specified. Also adds `--fail-on-warning` option to return with an error code when plugins have warnings. [Imperative #463](https://github.com/zowe/imperative/issues/463)
  - BugFix: Fixed regression where characters are not correctly escaped in web help causing extra slashes ("\") to appear. [Imperative #644](https://github.com/zowe/imperative/issues/644)
- Renamed the zos-files `--responseTimeout` option to `--response-timeout` in help docs for consistency. [#803](https://github.com/zowe/zowe-cli/issues/803)

## `6.32.2`

- Fixed inconsistencies in punctuation for command descriptions by adding missing periods. [#66](https://github.com/zowe/zowe-cli/issues/66)

## `6.32.1`

- BugFix: Updated Imperative version to fix web help issues.
- Expanded help text of --data-set-type on create data set command by adding an example of creating PDSE. [#52](https://github.com/zowe/zowe-cli/issues/52)

## `6.32.0`

- Enhancement: Added a `--volume-serial` option to the `zowe zos-files list data-set` command. Use this option to filter data sets by volume serial. [#61](https://github.com/zowe/zowe-cli/issues/61)
- Enhancement: Removed 'z/OS' from zos-files help upload and download commands. [#60](https://github.com/zowe/zowe-cli/issues/60)

## `6.31.2`

- Enhancement: Added new aliases for zos-files commands in delete, download, and list relating to USS files. You can now interact with `uf` or `uss`.  [#983](https://github.com/zowe/zowe-cli/issues/983)

## `6.31.0`

- Enhancement: Add the option --jcl-symbols to the jobs submit command to enable users to specify JCL symbol names and values.

## `6.30.0`

- Enhancement: made changes to definition files for zowe ssh commands  [#603](https://github.com/zowe/zowe-cli/issues/603)

## `6.29.0`

- Enhancement: Added a standard data set template with no parameters set.

## `6.28.0`

- Enhancement: Updated Imperative version to handle GZIP compression on REST requests.

## `6.27.1`

- BugFix: Removed the conflicting alias `-o` for `--protocol` option.

## `6.27.0`

- Enhancement: Added a `like` option to the `zowe zos-files create data-set` command. Use this option to like datasets. [#771](https://github.com/zowe/zowe-cli/issues/771)
- Enhancement: Added a `--protocol` option to allow you to specify the HTTP or HTTPS protocol used. Default value remains HTTPS.[#498](https://github.com/zowe/zowe-cli/issues/498)
- Enhancement: Added an example for running a Db2 command with the `zowe zos-console issue command` command. [#641](https://github.com/zowe/zowe-cli/issues/641)

## `6.26.0`

- Enhancement: Updated Imperative version to support npm@7. This fixes an error when installing plugins.

## `6.25.2`

- Documented early access features that are available in "next" release.

## `6.25.1`

- Bugfix: Updated Imperative version to fix vulnerability.

## `6.25.0`

- Enhancement: Added a `--replace` option to the `zowe zos-files copy data-set` command. Use this option if you want to replace members with identical names in the target data set. [#808](https://github.com/zowe/zowe-cli/issues/808)
- Enhancement: Improved a cryptic error message that was shown if TSO address space failed to start for the `zowe zos-tso issue command` command. [#28](https://github.com/zowe/zowe-cli/issues/28)
- Bugfix: Removed "[object Object]" text that appeared in some error messages. The proper text "Imperative API Error" is now displayed. [#836](https://github.com/zowe/zowe-cli/pull/836)

## `6.24.6`

- BugFix: Improved performance of `zowe zos-files list` commands when very long lists are printed to console. [#861](https://github.com/zowe/zowe-cli/issues/861)

## `6.24.5`

- Bugfix: Updated Imperative dependency version to one that does not contain a vulnerable dependency

## `6.24.3`

- Bugfix: Fixed incorrect syntax of example for `zowe files create data-set-vsam`. [#823](https://github.com/zowe/zowe-cli/issues/823)

## `6.24.2`

- Revert: Revert changes made in 6.24.1, problem was determined to be bundling pipeline

## `6.24.1`

- Bugfix: Change SDK package structure to allow for backwards compatibility for some projects importing the CLI

## `6.24.0`

- Enhancement: Published the APIs in Zowe CLI as separate SDK packages. [#750](https://github.com/zowe/zowe-cli/issues/750)
- The "@zowe/cli" package still includes both API and CLI methods. In addition, the following SDK packages are now available:
  - @zowe/provisioning-for-zowe-sdk
  - @zowe/zos-console-for-zowe-sdk
  - @zowe/zos-files-for-zowe-sdk
  - @zowe/zos-jobs-for-zowe-sdk
  - @zowe/zos-tso-for-zowe-sdk
  - @zowe/zos-uss-for-zowe-sdk
  - @zowe/zos-workflows-for-zowe-sdk
  - @zowe/zosmf-for-zowe-sdk
  - @zowe/core-for-zowe-sdk

## `6.23.0`

- Enhancement: Added a `--pattern` option to the `zowe files list all-members` command. The option lets you restrict returned member names to only names that match a given pattern. The argument syntax is the same as the "pattern" parameter of the ISPF LMMLIST service. [#810](https://github.com/zowe/zowe-cli/issues/810)
- Enhancement: Added new options `--lrecl` and `--recfm` to the `zos-files create` command. Use these options to specify a logical record length and record format for data sets that you create. [#788](https://github.com/zowe/zowe-cli/issues/788)

## `6.22.0`

- Enhancement: Added the `--encoding` option for the `zowe zos-files upload dir-to-pds` command. This option lets you upload multiple members with a single command. [#764](https://github.com/zowe/zowe-cli/issues/764)
- BugFix: Fixed an issue where the output of the `zowe zos-uss issue ssh` command would sometimes omit the last line. [#795](https://github.com/zowe/zowe-cli/issues/795)

## `6.21.1`

- BugFix: Renamed the z/OS Files API option from `storeclass` to `storclass`. This fixed an issue where the CLI could define the wrong storage class on `create dataset` commands. [#503](https://github.com/zowe/zowe-cli/issues/503)

## `6.21.0`

- Enhancement: Added a `--responseTimeout` option to the z/OS Files APIs, CLI commands, and z/OSMF profiles. Specify `--responseTimeout <###>` to set the number of seconds that the TSO servlet request runs before a timout occurs. The default is 30 seconds. You can set the option to between 5 and 600 seconds (inclusive). [#760](https://github.com/zowe/zowe-cli/issues/760)

## `6.20.0`

- Added API usage examples to each package Readme (files, jobs, etc...). [#751](https://github.com/zowe/zowe-cli/issues/751).
- Fixed an issue where the CLI exited with status code 0 in case of an error. [#748](https://github.com/zowe/zowe-cli/issues/748)
- Added new method "dataSetLike(session, dataSetName, options)" to `Create` class, for use when creating a dataset with parameters like another data set. [#766](https://github.com/zowe/zowe-cli/issues/766)

## `6.19.1`

- Update Imperative version
- Fix compilation error

## `6.19.0`

- Add CLI command to delete migrated data sets `zowe zos-files delete migrated-data-sets`.

## `6.18.0`

- Add the --fail-fast option to the `zowe zos-files download all-members` command
  - Specifying `--fail-fast false` allows member downloads to continue if one or more fail

## `6.17.3`

- Update Imperative version to include compatibility fix for `ISession` type

## `6.17.2`

- Update Imperative version (again) to include security fix

## `6.17.1`

- Update Imperative version to fix issue "Can't use service profile after storing token in base profile"

## `6.17.0`

- Added API to delete migrated data sets.

## `6.16.0`

- Upgrade Zowe commands to prompt for any of the following values if the option is missing: host, port, user, and password.
- Add ability to log into and out of the APIML, getting and using a token
- Add `--base-profile` option to all commands that use profiles, allowing them to make use of base profiles containing shared values.

## `6.15.0`

- Add `encoding` option to `zosmf` profile type.

## `6.14.0`

- Add encoding / code page support for data set upload and download operations in library and CLI.

## `6.13.0`

- Add `files hrec ds` command to recall data sets.
- Make account optional in TSO profiles.
- Make user and host optional in SSH profiles.
- Fix broken links in readme.

## `6.12.0`

- Make username, password, and host optional on z/OSMF profiles and update profile creation doc to reflect the change.
- Don't overwrite files when downloading spool output from job with duplicate step names.

## `6.11.2`

- Update imperative version (again) in order to fix vulnerabilities

## `6.11.1`

- Update imperative version (to fix EPERM issues on Windows)

## `6.11.0`

- Add preserve-original-letter-case option for download to keep generated folders and files in original uppercase.

## `6.10.3`

- Update Migrate and Recall data set APIs to have a base handler function.

## `6.10.2`

- Update Imperative to 4.6.
- Update top-level doc links in help description.

## `6.10.1`

- Update Imperative dependency to fix vulnerability.

## `6.10.0`

- Add `files rename ds` and `files rename dsm` commands to rename data sets and data set members. Thanks @CForrest97

## `6.9.2`

- Return non-zero exit code when upload command fails. Thanks @tjohnsonBCM

## `6.9.1`

- Support `#` character in account number supplied to TSO commands. Thanks @awharn

## `6.9.0`

- Add API to recall migrated datasets. Thanks @Pranay154

## `6.8.2`

- Update the Zowe logo to the new logo. Thanks @awharn

## `6.8.1`

- Add utility function to access ImperativeConfig. Thanks @tjohnsonBCM

## `6.8.0`

- Add possibility to use Etags with download and upload APIs. Thanks @Alexandru-Dimitru
- Add option to return Etag on upload. Thanks @Alexandru-Dimitru

## `6.0.0`

- Rename `files list zfs` command to `files list fs` since it is not specific to zFS file systems.

## `5.0.0`

- Use new streaming RestClient APIs to reduce memory usage when downloading and uploading files.

## `4.0.0`

- Remove the method `Get.dataSetStreamed`. Use `ZosmfRestClient.getStreamed` instead.

## `3.0.0`

- Rename package from "@brightside/core" to "@zowe/cli".
- Change behavior of the method `Shell.executeSsh` to use `stdoutHandler` instead of `streamCallBack`. This eliminates dependency on the `ClientChannel` type of the ssh2 package.<|MERGE_RESOLUTION|>--- conflicted
+++ resolved
@@ -1,15 +1,14 @@
 # Change Log
+
 All notable changes to the Zowe CLI package will be documented in this file.
 
-<<<<<<< HEAD
 ## Recent Changes
 
 - Enhancement: Created a centralized header class with `packages/zosfiles/src/utils/ZosFilesHeaders.ts` to be used across all methods in the ZosFiles SDK. [#2436](https://github.com/zowe/zowe-cli/pull/2436)
-=======
+
 ## `8.15.0`
 
 - Enhancement: Added the `overwrite` parameter to the `Copy.DataSet()` command to allow for overwriting all members of a target data set with source data set members. [#2450] (https://github.com/zowe/zowe-cli/pull/2450)
->>>>>>> 54ceefd3
 
 ## `8.14.1`
 
@@ -31,6 +30,7 @@
 - Enhancement: The `zowe zos-files copy data-set` command no longer requires the target data set to be preallocated. [##2349] (https://github.com/zowe/zowe-cli/issues/2349)
 
 ## `8.10.4`
+
 - BugFix: Fixed an issue where the `zowe files upload dir-to-uss` command was missing progress bar to track progress of file uploads. [#2344](https://github.com/zowe/zowe-cli/issues/2344)
 
 ## `8.10.3`
@@ -38,9 +38,11 @@
 - BugFix: The `zowe files copy data-set` command no longer copies all partitioned data set members if a member is specified. [#2402](https://github.com/zowe/zowe-cli/pull/2402)
 
 ## `8.10.0`
+
 -Enhancement: The `zowe zos-files copy data-set` command now copies members from a source partitioned data set to an existing target partitioned data set.[#2386](https://github.com/zowe/zowe-cli/pull/2386)
 
 ## `8.9.0`
+
 - Enhancement: Added new command zowe zos-files download all-members-matching, (zowe files dl amm), to download members matching specified pattern(s). The success message for the Download.allMembers API was changed from originally "Data set downloaded successfully" to "Member(s) downloaded successfully." The change also alters the commandResponse when using the --rfj flag. [#2359](https://github.com/zowe/zowe-cli/pull/2359)
 
 ## `8.8.0`
@@ -66,12 +68,10 @@
 
 - Enhancement: Added support for running applications on TSO/E address spaces. Start applications and receive/transmit messages using the new `tso start`, `tso receive` and `tso send` commands. [#2280](https://github.com/zowe/zowe-cli/pull/2280)
 
-
 ## `8.4.0`
 
 - Enhancement: Added optional `--attributes` flag to `zowe zos-files upload file-to-uss` to allow passing a .zosattributes file path for upload encoding format. [#2319](https://github.com/zowe/zowe-cli/pull/2319)
 
-
 ## `8.3.0`
 
 - Enhancement: Issue the `zowe files search data-sets` command with the new `encoding` option to use a different code page when searching data set contents. [#2161](https://github.com/zowe/zowe-cli/issues/2161)
@@ -82,7 +82,7 @@
 
 ## `8.1.0`
 
-- Enhancement: Added `--stateful` flag to `zos-tso issue cmd` to allow declaring the statefulness of the address space being created.  [#2240](https://github.com/zowe/zowe-cli/pull/2240)
+- Enhancement: Added `--stateful` flag to `zos-tso issue cmd` to allow declaring the statefulness of the address space being created. [#2240](https://github.com/zowe/zowe-cli/pull/2240)
 - Enhancement: `--suppress-startup-messages` flag default value changed to `true`. [#2240](https://github.com/zowe/zowe-cli/pull/2240)
 
 ## `8.0.0`
@@ -192,21 +192,22 @@
 ## `8.0.0-next.202402021649`
 
 LTS Breaking: Removed the following previously deprecated items: [#1981](https://github.com/zowe/zowe-cli/pull/1981)
-  - Moved the many constants from `zowe-cli/packages/cli/src/Constants.ts` to `zowe-cli/packages/core/src/constants/Core.constants.ts`
-  - Removing `ZosFilesCreateExtraOptions.showAttributes` without replacement
-  - Moved all constants from `zowe-cli/packages/cli/src/zostso/constants/ZosTso.constants.ts` to  `@zowe/zos-tso-for-zowe-sdk`
-  - Removed `isStderrEmptyForProfilesCommand` use `stripProfileDeprecationMessages` from `zowe-cli/__tests__/__packages__/cli-test-utils/src/TestUtils.ts` instead
-  - Removed  `allDataSetsArchived`, `datasetsDownloadedSuccessfully`, `noDataSetsMatchingPatternRemain` and `onlyEmptyPartitionedDataSets` from    ZosFiles.messages.ts
-  - Removed `getSpoolDownloadFile` use `getSpoolDownloadFilePath` instead
-  - Removed constants from ZosmfSession
-    - ZOSMF_OPTION_HOST_PROFILE use ZOSMF_OPTION_HOST instead
-    - ZOSMF_OPTION_USER_PROFILE use ZOSMF_OPTION_USER instead
-    - ZOSMF_OPTION_PASSWORD_PROFILE use ZOSMF_OPTION_PASSWORD instead
-  - Removed constants from SshSession.ts
-    - SSH_OPTION_USER_PROFILE use SSH_OPTION_USER
-    - SSH_OPTION_HOST_PROFILE use SSH_OPTION_HOST
-  - Removed zosmfProfile from `ZosFilesBase.handler.ts`
-  - Removed statCmdFlag as an export from Shell.ts
+
+- Moved the many constants from `zowe-cli/packages/cli/src/Constants.ts` to `zowe-cli/packages/core/src/constants/Core.constants.ts`
+- Removing `ZosFilesCreateExtraOptions.showAttributes` without replacement
+- Moved all constants from `zowe-cli/packages/cli/src/zostso/constants/ZosTso.constants.ts` to `@zowe/zos-tso-for-zowe-sdk`
+- Removed `isStderrEmptyForProfilesCommand` use `stripProfileDeprecationMessages` from `zowe-cli/__tests__/__packages__/cli-test-utils/src/TestUtils.ts` instead
+- Removed `allDataSetsArchived`, `datasetsDownloadedSuccessfully`, `noDataSetsMatchingPatternRemain` and `onlyEmptyPartitionedDataSets` from ZosFiles.messages.ts
+- Removed `getSpoolDownloadFile` use `getSpoolDownloadFilePath` instead
+- Removed constants from ZosmfSession
+  - ZOSMF_OPTION_HOST_PROFILE use ZOSMF_OPTION_HOST instead
+  - ZOSMF_OPTION_USER_PROFILE use ZOSMF_OPTION_USER instead
+  - ZOSMF_OPTION_PASSWORD_PROFILE use ZOSMF_OPTION_PASSWORD instead
+- Removed constants from SshSession.ts
+  - SSH_OPTION_USER_PROFILE use SSH_OPTION_USER
+  - SSH_OPTION_HOST_PROFILE use SSH_OPTION_HOST
+- Removed zosmfProfile from `ZosFilesBase.handler.ts`
+- Removed statCmdFlag as an export from Shell.ts
 
 ## `8.0.0-next.202401262128`
 
@@ -236,7 +237,7 @@
 ## `8.0.0-next.202311141517`
 
 - LTS Breaking: Alter the format of error messages to be more clear and actionable.
-- LTS Breaking: Remove the ```bright``` command from the product.
+- LTS Breaking: Remove the `bright` command from the product.
 
 ## `8.0.0-next.202311132045`
 
@@ -371,7 +372,6 @@
 
 - BugFix: Fixed `secondary` option being specified as `1` on `BLANK` type datasets with the `zowe files create data-set` command [#1595](https://github.com/zowe/zowe-cli/issues/1595)
 
-
 ## `7.16.3`
 
 - BugFix: Updated `imperative` to fix undesired behavior in the `zowe config list` command in certain situations.
@@ -392,7 +392,7 @@
 
 ## `7.15.0`
 
-- Enhancement: Added the `zowe files copy dsclp` command to copy a dataset from one LPAR to another.  [#1098](https://github.com/zowe/zowe-cli/issues/1098)
+- Enhancement: Added the `zowe files copy dsclp` command to copy a dataset from one LPAR to another. [#1098](https://github.com/zowe/zowe-cli/issues/1098)
 
 ## `7.14.1`:
 
@@ -427,16 +427,20 @@
 - BugFix: Solved daemon issue where Windows usernames were treated as case-sensitive when checking the daemon process owner during Zowe commands.
 
 ## `7.11.0`
+
 - Enhancement: Added support for a CLI specific environment variable file. [#1484](https://github.com/zowe/zowe-cli/issues/1484)
 - BugFix: Enabled option to download output from a submitted job with the -d flag. The -e flag now enables changes to file extension as originally intended. [#729](https://github.com/zowe/zowe-cli/issues/729)
 
 ## `7.10.4`
+
 - BugFix: Changed default value for modify-jobs option in the zowe jobs command group to 2.0. This change results in calls to z/OSMF becoming synchronous, and a successful response from the modify, cancel, and delete commands indicates the requested action was completed successfully. [#1459](https://github.com/zowe/zowe-cli/issues/1459)
 
 ## `7.10.3`
+
 - BugFix: Fix in employing `--context-lines` option for all diff/compare commands. Fixed broken `--seqnum` option implementation.[#1529](https://github.com/zowe/zowe-cli/issues/1529)
 
 ## `7.10.2`
+
 - BugFix: Updated Imperative to include bugfixes in version `5.8.2`.
 
 ## `7.10.0`
@@ -553,7 +557,7 @@
 
 - BugFix: Fixed name of the positional in `zowe zos-jobs submit uss-file` command.
 - BugFix: Updated the description of the `zowe zos-jobs view all-spool-content` command.
-- BugFix: Updated the descriptions of the `zowe zos-files view uss-file` and  `zowe zos-files view data-set` commands.
+- BugFix: Updated the descriptions of the `zowe zos-files view uss-file` and `zowe zos-files view data-set` commands.
 - BugFix: Removed the `zowe zos-files view uss-file <file> --record` option.
 - BugFix: Fixed description of the `zowe zos-jobs delete` command group.
 - BugFix: Added `--modify-version` option to `zowe zos-jobs delete old-jobs` command for feature parity with `zowe zos-jobs delete job`.
@@ -704,7 +708,7 @@
 
 ## `7.0.0-next.202112281543`
 
-- Enhancement: update a "show attributes" flag to be `-a` instead of `--pa`.  `--pa` is a "hidden" alias.
+- Enhancement: update a "show attributes" flag to be `-a` instead of `--pa`. `--pa` is a "hidden" alias.
 
 ## `7.0.0-next.202112201801`
 
@@ -730,14 +734,14 @@
 ## `7.0.0-next.202111111904`
 
 - Daemon mode updates:
-    - Enhancements:
-        - Renamed the platform-specific executable from zowex to zowe, so that existing zowe commands used from the command line or in scripts do not have to change when running in daemon mode.
-        - Automatically launch the background daemon when one is not running.
-        - The daemon no longer has its own visible window, making it much more daemon-like.
-        - An environment variable named ZOWE_USE_DAEMON can be set to "no" to prevent the use of the daemon. Commands are then passed to the traditional zowe-CLI command. Thus, you can temporarily use the traditional Zowe CLI command to correct some display limitations (like displaying colors).
-    - Bug fixes:
-        - Eliminate the display of escape characters when colors are displayed while running in daemon mode. [#938](https://github.com/zowe/zowe-cli/issues/938). Currently accomplished by not displaying colors in daemon mode.
-        - Command-line arguments that contain spaces no longer require extra quotes or escapes. [#978](https://github.com/zowe/zowe-cli/issues/978)
+  - Enhancements:
+    - Renamed the platform-specific executable from zowex to zowe, so that existing zowe commands used from the command line or in scripts do not have to change when running in daemon mode.
+    - Automatically launch the background daemon when one is not running.
+    - The daemon no longer has its own visible window, making it much more daemon-like.
+    - An environment variable named ZOWE_USE_DAEMON can be set to "no" to prevent the use of the daemon. Commands are then passed to the traditional zowe-CLI command. Thus, you can temporarily use the traditional Zowe CLI command to correct some display limitations (like displaying colors).
+  - Bug fixes:
+    - Eliminate the display of escape characters when colors are displayed while running in daemon mode. [#938](https://github.com/zowe/zowe-cli/issues/938). Currently accomplished by not displaying colors in daemon mode.
+    - Command-line arguments that contain spaces no longer require extra quotes or escapes. [#978](https://github.com/zowe/zowe-cli/issues/978)
 
 ## `7.0.0-next.202111111709`
 
@@ -804,7 +808,6 @@
 ## `6.39.1`
 
 - BugFix: Updated Imperative to consume security updates in `4.18.2`.
-
 
 ## `6.39.0`
 
@@ -908,7 +911,7 @@
 
 ## `6.31.2`
 
-- Enhancement: Added new aliases for zos-files commands in delete, download, and list relating to USS files. You can now interact with `uf` or `uss`.  [#983](https://github.com/zowe/zowe-cli/issues/983)
+- Enhancement: Added new aliases for zos-files commands in delete, download, and list relating to USS files. You can now interact with `uf` or `uss`. [#983](https://github.com/zowe/zowe-cli/issues/983)
 
 ## `6.31.0`
 
@@ -916,7 +919,7 @@
 
 ## `6.30.0`
 
-- Enhancement: made changes to definition files for zowe ssh commands  [#603](https://github.com/zowe/zowe-cli/issues/603)
+- Enhancement: made changes to definition files for zowe ssh commands [#603](https://github.com/zowe/zowe-cli/issues/603)
 
 ## `6.29.0`
 
