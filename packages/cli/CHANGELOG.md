--- conflicted
+++ resolved
@@ -1,15 +1,13 @@
 # Change Log
 All notable changes to the Zowe CLI package will be documented in this file.
 
-<<<<<<< HEAD
 ## Recent Changes
 
-- Added support for `--overwrite` option to all Download methods. The default behavior is no longer to always overwrite existing files. [#2620](https://github.com/zowe/zowe-cli/pull/2620)
-=======
+- BugFix: Added support for `--overwrite` option to all Download methods. The default behavior is no longer to always overwrite existing files. [#2620](https://github.com/zowe/zowe-cli/pull/2620)
+
 ## `8.29.0`
 
 - Enhancement: Added support for providing options to both default and custom credential managers. [#2601](https://github.com/zowe/zowe-cli/issues/2601) 
->>>>>>> dc9ff1e2
 
 ## `8.27.4`
 
