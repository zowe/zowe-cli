--- conflicted
+++ resolved
@@ -4,10 +4,7 @@
 
 ## Recent Changes
 
-<<<<<<< HEAD
 - Enhancement: Added --wait-for-active and --wait-for-output to download options on zosjobs. [#2328](https://github.com/zowe/zowe-cli/pull/2328)
-=======
-- BugFix: Removed unnecessary `$ ` characters in front of most output. [zowe-explorer#3079(comment)](https://github.com/zowe/zowe-explorer-vscode/pull/3079#pullrequestreview-2408842655)
 
 ## `8.6.2`
 
@@ -16,8 +13,6 @@
 ## `8.6.1`
 
 - BugFix: Fixed an issue where the `zowe zos-logs list logs` command could fail or not return all logs if a start time was not supplied. [#2336](https://github.com/zowe/zowe-cli/pull/2336)
-
->>>>>>> e65624e8
 
 ## `8.6.0`
 
