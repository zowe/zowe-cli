# Change Log
All notable changes to the Zowe CLI package will be documented in this file.

<<<<<<< HEAD
## Recent Changes

- BugFix: When using the `copy` command, when a target partitioned data set has less record lines than a source partitioned data set, it no longer stops the operation for subsequent members. The user can now view the affected members in a local file.
=======

## Recent Changes

- BugFix: Users were not warned when copying partitioned data sets with identical member names. Now, the user is prompted to confirm before continuing the copy operation to avoid potential data loss. [#2349] (https://github.com/zowe/zowe-cli/issues/2349)

## `8.14.0`

- Enhancement: Added the ability to see secure properties when running `zowe config list` when the `ZOWE_SHOW_SECURE_ARGS` environment variable is set to `true`. [#2259](https://github.com/zowe/zowe-cli/issues/2259)
>>>>>>> b91b9893

## `8.13.0`

- Enhancement: Added the `--data-set-type` flag to create sequential data set command to allow for creating extended and large formatted sequential data sets. [#2141](https://github.com/zowe/zowe-cli/issues/2141)
- Enhancement: Added `--recordRange` flag to `zowe jobs download output` command to allow users to select a specific range of records to output from a spool file. [#2411](https://github.com/zowe/zowe-cli/pull/2411)
- BugFix: The `zowe zos-files copy data-set` command overwrites the contents of the target data set without user confirmation. A `--safe-replace` option was added which prompts the user to confirm before overwriting the contents of the target data set. [#2369] (https://github.com/zowe/zowe-cli/issues/2369)

## `8.12.0`

- Enhancement: The `zowe zos-files copy data-set` command no longer requires the target data set to be preallocated. [##2349] (https://github.com/zowe/zowe-cli/issues/2349)

## `8.10.4`
- BugFix: Fixed an issue where the `zowe files upload dir-to-uss` command was missing progress bar to track progress of file uploads. [#2344](https://github.com/zowe/zowe-cli/issues/2344)

## `8.10.3`

- BugFix: The `zowe files copy data-set` command no longer copies all partitioned data set members if a member is specified. [#2402](https://github.com/zowe/zowe-cli/pull/2402)

## `8.10.0`
-Enhancement: The `zowe zos-files copy data-set` command now copies members from a source partitioned data set to an existing target partitioned data set.[#2386](https://github.com/zowe/zowe-cli/pull/2386)

## `8.9.0`
- Enhancement: Added new command zowe zos-files download all-members-matching, (zowe files dl amm), to download members matching specified pattern(s). The success message for the Download.allMembers API was changed from originally "Data set downloaded successfully" to "Member(s) downloaded successfully." The change also alters the commandResponse when using the --rfj flag. [#2359](https://github.com/zowe/zowe-cli/pull/2359)

## `8.8.0`

- Enhancement: Pass a `.zosattributes` file path for the download encoding format by adding the new `--attributes` flag to the `zowe zos-files upload` command. [#2322](https://github.com/zowe/zowe-cli/issues/2322)
- BugFix: Added support for the `--encoding` flag to the `zowe upload dir-to-uss` to allow for encoding uploaded directories for command group consistency. [#2337](https://github.com/zowe/zowe-cli/issues/2337)
- BugFix: Improved output formatting for `zowe zos-tso start app` and `zowe zos-tso send app` commands by parsing and displaying relevant data rather than the entire JSON response. [#2347](https://github.com/zowe/zowe-cli/pull/2347)
- Enhancement: Add the --ignore-not-found flag to avoid file-not-found error messages when deleting files so scripts are not interupted during automated batch processing. The flag bypasses warning prompts to confirm delete actions. [#2254](https://github.com/zowe/zowe-cli/pull/2254)

## `8.7.0`

- Enhancement: Added --wait-for-active and --wait-for-output to download options on zosjobs. [#2328](https://github.com/zowe/zowe-cli/pull/2328)

## `8.6.2`

- BugFix: Resolved issue where `zowe zos-files upload file-to-uss` was not properly handling command flags. [#2234](https://github.com/zowe/zowe-cli/pull/2334)

## `8.6.1`

- BugFix: Fixed an issue where the `zowe zos-logs list logs` command could fail or not return all logs if a start time was not supplied. [#2336](https://github.com/zowe/zowe-cli/pull/2336)

## `8.6.0`

- Enhancement: Added support for running applications on TSO/E address spaces. Start applications and receive/transmit messages using the new `tso start`, `tso receive` and `tso send` commands. [#2280](https://github.com/zowe/zowe-cli/pull/2280)


## `8.4.0`

- Enhancement: Added optional `--attributes` flag to `zowe zos-files upload file-to-uss` to allow passing a .zosattributes file path for upload encoding format. [#2319](https://github.com/zowe/zowe-cli/pull/2319)


## `8.3.0`

- Enhancement: Issue the `zowe files search data-sets` command with the new `encoding` option to use a different code page when searching data set contents. [#2161](https://github.com/zowe/zowe-cli/issues/2161)

## `8.1.2`

- BugFix: Fixed issues flagged by Coverity [#2291](https://github.com/zowe/zowe-cli/pull/2291)

## `8.1.0`

- Enhancement: Added `--stateful` flag to `zos-tso issue cmd` to allow declaring the statefulness of the address space being created.  [#2240](https://github.com/zowe/zowe-cli/pull/2240)
- Enhancement: `--suppress-startup-messages` flag default value changed to `true`. [#2240](https://github.com/zowe/zowe-cli/pull/2240)

## `8.0.0`

- MAJOR: v8.0.0 Release

## `8.0.0-next.202409191615`

- Update: Final prerelease

## `8.0.0-next.202408261543`

- BugFix: Updated `micromatch` dependency for technical currency. [#2242](https://github.com/zowe/zowe-cli/pull/2242)

## `8.0.0-next.202408131445`

- Update: See `7.28.3` for details

## `8.0.0-next.202407181904`

- Enhancement: The 'zowe config auto-init' command now generates a base profile name of 'global_base' or 'project_base', depending on whether a global or project configuration file is being generated. Related to Zowe Explorer issue https://github.com/zowe/zowe-explorer-vscode/issues/2682.

## `8.0.0-next.202407021516`

- BugFix: Updated dependencies for technical currency [#2188](https://github.com/zowe/zowe-cli/pull/2188)

## `8.0.0-next.202406140245`

- BugFix: Updated documentation for the `zos-files search ds` command's `--mainframe-search` option to include a disclaimer about z/OSMF API limitations. [#2160](https://github.com/zowe/zowe-cli/issues/2160)

## `8.0.0-next.202406061600`

- BugFix: Updated `braces` dependency for technical currency. [#2158](https://github.com/zowe/zowe-cli/pull/2158)

## `8.0.0-next.202405231927`

- LTS Breaking: Send all Zowe Daemon informational messages, progress messages, and error messages to standard error instead of standard output [#1451](https://github.com/zowe/zowe-cli/issues/1451)

## `8.0.0-next.202405202020`

- BugFix: Fixed a bug where a data set search would not return a search term if it was at the beginning of a line. [#2147](https://github.com/zowe/zowe-cli/pull/2147)

## `8.0.0-next.202405101931`

- Enhancement: Added the ability to search for a string in a data set or PDS member matching a pattern with the `zowe zos-files search data-sets` command.[#2095](https://github.com/zowe/zowe-cli/issues/2095)

## `8.0.0-next.202405061946`

- Enhancement: Consolidated the Zowe client log files into the same directory. [#2116](https://github.com/zowe/zowe-cli/issues/2116)

## `8.0.0-next.202404301428`

- LTS Breaking: Add informative messages identifying why a user is being prompted for connection property values during a CLI command.

## `8.0.0-next.202404032038`

- BugFix: Fixed error in `zos-files list all-members` command that could occur when members contain control characters in the name. [#2104](https://github.com/zowe/zowe-cli/pull/2104)

## `8.0.0-next.202403272026`

- BugFix: Resolved technical currency by updating `tar` dependency. [#2102](https://github.com/zowe/zowe-cli/issues/2102)
- BugFix: Resolved technical currency by updating `markdown-it` dependency. [#2107](https://github.com/zowe/zowe-cli/pull/2107)

## `8.0.0-next.202403141949`

- Enhancement: Changed references in command output from 'Team Configuration' to 'Zowe client configuration' [#2019](https://github.com/zowe/zowe-cli/issues/2019).

## `8.0.0-next.202403132009`

- Enhancement: Prompt for user/password on SSH commands when a token is stored in the config. [#2081](https://github.com/zowe/zowe-cli/pull/2081)

## `8.0.0-next.202403131702`

- BugFix: Removing stack trace for zosjobs errors. [#2078](https://github.com/zowe/zowe-cli/pull/2078)

## `8.0.0-next.202403122137`

- BugFix: Fixed default base profile missing in config generated by `zowe config auto-init` [#2088](https://github.com/zowe/zowe-cli/pull/2088)

## `8.0.0-next.202403061549`

- BugFix: Update daemon dependencies for technical currency [#2077](https://github.com/zowe/zowe-cli/pull/2077)

## `8.0.0-next.202403041352`

- BugFix: Updated engine to Node 18.12.0. [#2074](https://github.com/zowe/zowe-cli/pull/2074)
- BugFix: Eliminated a Node Version Manager (NVM) GUI popup dialog which NVM now displays during the `zowe config report-env` command by removing the NVM version number from our report.
- Enhancement: Replaced the term "Team configuration" with "Zowe client configuration" in the `zowe config report-env` command.

## `8.0.0-next.202402261705`

- BugFix: Updated additional dependencies for technical currency. [#2061](https://github.com/zowe/zowe-cli/pull/2061)
- BugFix: Updated engine to Node 16.7.0. [#2061](https://github.com/zowe/zowe-cli/pull/2061)

## `8.0.0-next.202402211923`

- Enhancement: Added new `zowe zos-jobs search job` command, which allows the user to search spool files for a specified string or regular expresion.
- BugFix: Updated dependencies for technical currency. [#2057](https://github.com/zowe/zowe-cli/pull/2057)

## `8.0.0-next.202402132108`

- LTS Breaking: Removed record format (recfm) validation when issuing `zowe files create` commands [#1699](https://github.com/zowe/zowe-cli/issues/1699)
- LTS Breaking: Added Zowe release version output for `--version` [#2028](https://github.com/zowe/zowe-cli/issues/2028)
- Enhancement: Added `name-only` alias to `root` on `config list` command [#1797](https://github.com/zowe/zowe-cli/issues/1797)
- BugFix: Resolved technical currency by updating `socks` transitive dependency

## `8.0.0-next.202402021649`

LTS Breaking: Removed the following previously deprecated items: [#1981](https://github.com/zowe/zowe-cli/pull/1981)
  - Moved the many constants from `zowe-cli/packages/cli/src/Constants.ts` to `zowe-cli/packages/core/src/constants/Core.constants.ts`
  - Removing `ZosFilesCreateExtraOptions.showAttributes` without replacement
  - Moved all constants from `zowe-cli/packages/cli/src/zostso/constants/ZosTso.constants.ts` to  `@zowe/zos-tso-for-zowe-sdk`
  - Removed `isStderrEmptyForProfilesCommand` use `stripProfileDeprecationMessages` from `zowe-cli/__tests__/__packages__/cli-test-utils/src/TestUtils.ts` instead
  - Removed  `allDataSetsArchived`, `datasetsDownloadedSuccessfully`, `noDataSetsMatchingPatternRemain` and `onlyEmptyPartitionedDataSets` from    ZosFiles.messages.ts
  - Removed `getSpoolDownloadFile` use `getSpoolDownloadFilePath` instead
  - Removed constants from ZosmfSession
    - ZOSMF_OPTION_HOST_PROFILE use ZOSMF_OPTION_HOST instead
    - ZOSMF_OPTION_USER_PROFILE use ZOSMF_OPTION_USER instead
    - ZOSMF_OPTION_PASSWORD_PROFILE use ZOSMF_OPTION_PASSWORD instead
  - Removed constants from SshSession.ts
    - SSH_OPTION_USER_PROFILE use SSH_OPTION_USER
    - SSH_OPTION_HOST_PROFILE use SSH_OPTION_HOST
  - Removed zosmfProfile from `ZosFilesBase.handler.ts`
  - Removed statCmdFlag as an export from Shell.ts

## `8.0.0-next.202401262128`

- Enhancement: Adding `--binary` and `--encoding` options to `zosfiles edit`

## `8.0.0-next.202401191954`

- LTS Breaking: Removed all 'profiles' commands, since they only worked with now-obsolete V1 profiles.
- BugFix: Properly construct workflow error messages to display properly with V3 error formatting.

## `8.0.0-next.202401081937`

- BugFix: Fixed typo in command help for `zowe zos-workflows create` commands.

## `8.0.0-next.202401031939`

- Enhancement: Revised help text for consistency [#1756](https://github.com/zowe/zowe-cli/issues/1756)

## `8.0.0-next.202311291643`

- LTS Breaking: Replaced the `ZOWE_EDITOR` environment variable with `ZOWE_OPT_EDITOR` and `--editor` option on commands [#1867](https://github.com/zowe/zowe-cli/issues/1867)

## `8.0.0-next.202311282012`

- LTS Breaking: Moved `getDataSet` from the `zosfiles` command group to the `zosfiles` SDK as `ZosFilesUtils.getDataSetFromName` [#1696](https://github.com/zowe/zowe-cli/issues/1696)

## `8.0.0-next.202311141517`

- LTS Breaking: Alter the format of error messages to be more clear and actionable.
- LTS Breaking: Remove the ```bright``` command from the product.

## `8.0.0-next.202311132045`

- Major: First major version bump for V3

## `7.29.1`

- BugFix: Updated `micromatch` dependency for technical currency. [#2242](https://github.com/zowe/zowe-cli/pull/2242)

## `7.28.3`

- BugFix: Refactored code to reduce the use of deprecated functions to prepare for upcoming Node.js 22 support. [#2191](https://github.com/zowe/zowe-cli/issues/2191)

## `7.25.1`

- BugFix: Updated `braces` dependency for technical currency. [#2157](https://github.com/zowe/zowe-cli/pull/2157)

## `7.25.0`

- Enhancement: Added the ability to set JCL reader properties for `--jobRecordLength`, `--jobRecordFormat` and `--jobEncoding` on the `zowe jobs submit local-file` and `zowe jobs submit stdin` commands. [#2139](https://github.com/zowe/zowe-cli/pull/2139)
- Enhancement: Added the ability to download job spool files using other codepages with `--encoding` on the `zowe jobs download output`, `zowe jobs view spool-file-by-id` and `zowe jobs view all-spool-content` commands. This allows users to download job spool files in other languages (i.e. IBM-1147 for French). [#1822](https://github.com/zowe/zowe-cli/pull/1822)

## `7.24.2`

- BugFix: Fixed `zowe daemon enable` installing an invalid daemon binary on macOS. [#2126](https://github.com/zowe/zowe-cli/pull/2126)

## `7.24.0`

- Enhancement: Prompt for user/password on SSH commands when a token is stored in the config. [#2081](https://github.com/zowe/zowe-cli/pull/2081)
- BugFix: Fixed error in `zos-files list all-members` command that could occur when members contain control characters in the name. [#2104](https://github.com/zowe/zowe-cli/pull/2104)

## `7.23.9`

- BugFix: Resolved technical currency by updating `tar` dependency. [#2101](https://github.com/zowe/zowe-cli/issues/2101)
- BugFix: Resolved technical currency by updating `markdown-it` dependency. [#2106](https://github.com/zowe/zowe-cli/pull/2106)

## `7.23.5`

- BugFix: Fixed default base profile missing in config generated by `zowe config auto-init` [#2084](https://github.com/zowe/zowe-cli/pull/2084)

## `7.23.4`

- BugFix: Updated dependencies of the daemon client for technical currency [#2076](https://github.com/zowe/zowe-cli/pull/2076)

## `7.23.3`

- BugFix: Fixed race condition in `config convert-profiles` command that may fail to delete secure values for old profiles

## `7.23.2`

- BugFix: Resolved technical currency by updating `socks` transitive dependency

## `7.23.1`

- Enhancement: Adding `--binary` and `--encoding` options to `zosfiles edit` to zowe V2

## `7.23.0`

- BugFix: Update zos-files copy dsclp system tests to include large mock files.

## `7.22.0`

- Enhancement: Hid the progress bar if `CI` environment variable is set, or if `FORCE_COLOR` environment variable is set to `0`. [#1845](https://github.com/zowe/zowe-cli/issues/1845)

## `7.21.2`

- BugFix: Correct extra character being displayed at the end of lines when issuing `zowe files compare` on Windows. [#1992](https://github.com/zowe/zowe-cli/issues/1992)
- BugFix: Correct the online help description for `zowe files compare uss`. [#1754](https://github.com/zowe/zowe-cli/issues/1754)
- BugFix: Fixed typo in command help for `zowe zos-workflows create` commands.

## `7.20.1`

- BugFix: Add missing npm-shrinkwrap

## `7.20.0`

- Deprecated: `getDataSet` in the `zosfiles` command group utility functions, use `zosfiles` SDK's `ZosFilesUtils.getDataSetFromName` instead. [#1696](https://github.com/zowe/zowe-cli/issues/1696)

## `7.18.10`

- BugFix: Added missing z/OSMF connection options to the z/OS Logs command group.

## `7.18.9`

- Enhancement: Incorporate all source code from the zowe/imperative Github repository into the zowe/zowe-cli repository. This change should have no user impact.
- BugFix: Removed out of date `Perf-Timing` performance timing package.
- BugFix: Fix behavior where a specified directory was being lowercased on non-PDS datasets when downloading all datasets [#1722](https://github.com/zowe/zowe-cli/issues/1722)

## `7.18.8`

- BugFix: Fix bug where encoding is not passed to the Download USS Directory API [#1825](https://github.com/zowe/zowe-cli/issues/1825)

## `7.18.7`

- BugFix: Bump Imperative to `5.18.2` to fix issues with normalizing newlines on file uploads [#1815](https://github.com/zowe/zowe-cli/issues/1815)

## `7.18.6`

- BugFix: Bump Secrets SDK to `7.18.6` to use `core-foundation-rs` instead of the now-archived `security-framework` crate, and to include the edge-case bug fix for Linux.

## `7.18.5`

- BugFix: Bump Secrets SDK to `7.18.5` to resolve build failures for FreeBSD users.

## `7.18.4`

- BugFix: Bump Secrets SDK to `7.18.4` - uses more reliable resolution logic for `prebuilds` folder; adds static CRT for Windows builds.

## `7.18.0`

- Enhancement: Updated daemon on MacOS to use universal binary which adds support for Apple Silicon.
- Enhancement: Added support for mutliple `zowe auth login apiml` operations on a single `zowe config secure` call. [#1734](https://github.com/zowe/zowe-cli/pull/1734)
- Enhancement: Replaced use of `node-keytar` with the `keyring` module from `@zowe/secrets-for-zowe-sdk`.
- Enhancement: Updated the Imperative Framework to add support for unique cookie identifiers from API ML. [#1734](https://github.com/zowe/zowe-cli/pull/1734)
- BugFix: Fixed an issue in the Daemon server which prevents users on Windows with uppercase letters in their username from using the Daemon
- BugFix: Add check for invalid block size when creating a sequential dataset. [#1439](https://github.com/zowe/zowe-cli/issues/1439)
- BugFix: Allowed `logout` operations with invalid and/or expired tokens. [#1734](https://github.com/zowe/zowe-cli/pull/1734)
- BugFix: Prevented misleading `basePath error` when credentials are invalid. [#1734](https://github.com/zowe/zowe-cli/pull/1734)

## `7.17.0`

- Enhancement: Created zos-files edit commands to edit a dataset or uss file locally [PR #1672](https://github.com/zowe/zowe-cli/pull/1672)

## `7.16.5`

- BugFix: Fixed `zowe files create data-set` failing when no additional options are specified.
- BugFix: Added check for invalid block size when creating a sequential data set. [#1439](https://github.com/zowe/zowe-cli/issues/1439)
- BugFix: Added the ability to list all data set members when some members have invalid names.
- BugFix: Removed extra calls to list datasets matching patterns if authentication to z/OSMF fails.

## `7.16.4`

- BugFix: Fixed `secondary` option being specified as `1` on `BLANK` type datasets with the `zowe files create data-set` command [#1595](https://github.com/zowe/zowe-cli/issues/1595)


## `7.16.3`

- BugFix: Updated `imperative` to fix undesired behavior in the `zowe config list` command in certain situations.

## `7.16.2`

- BugFix: Updated `tar` dependency.

## `7.16.1`

- BugFix: Fixed `--range` option ignored on `zowe files view uss-file` command.
- BugFix: Fixed `--binary` option ignored by commands that upload and download USS directories when ".zosattributes" file is used.
- BugFix: Fixed `--include-hidden` option ignored by `zowe files upload dir-to-uss` without the `--recursive` option.

## `7.16.0`

- Enhancement: Updated daemon to use `tokio` library instead of unmaintained `named_pipe` library.

## `7.15.0`

- Enhancement: Added the `zowe files copy dsclp` command to copy a dataset from one LPAR to another.  [#1098](https://github.com/zowe/zowe-cli/issues/1098)

## `7.14.1`:

- Enhancement: Re-enabled color in the daemon client [#1379](https://github.com/zowe/zowe-cli/issues/1379)
- BugFix: Enabled ANSI in Windows based terminals [#1701](https://github.com/zowe/zowe-cli/issues/1701)
- BugFix: Changed daemon to spawn as its own process [#1241](https://github.com/zowe/zowe-cli/issues/1241) [#1277](https://github.com/zowe/zowe-cli/issues/1277) [#1309](https://github.com/zowe/zowe-cli/issues/1309)
- BugFix: Updated Imperative to allow for special handling of chalk and coloring in daemon client

## `7.13.0`

- Enhancement: Updated Imperative to add `--prune` option to `zowe config secure` command. [Imperative #547](https://github.com/zowe/imperative/issues/547)

## `7.12.0`

- Enhancement: Added `range` option to `zos-files view uss-file` command
- BugFix: Fixed `encoding` option for `zos-files view uss-file` command [#1495](https://github.com/zowe/zowe-cli/issues/1495)
- BugFix: Adds notification that `encoding`, `binary`, and `record` options conflict on the `zos-files view data-set` and `zos-files view uss-file` commands
- BugFix: Updated Imperative to fix the `zowe auth li` and `zowe auth lo` aliases [Imperative #964](https://github.com/zowe/imperative/issues/964)

## `7.11.3`

- BugFix: Fixed URI encoding on `zos-jobs` commands [#1596](https://github.com/zowe/zowe-cli/issues/1596)
- BugFix: Updated Imperative to fix an error on Windows preventing plug-ins from installing if a local file or directory contains a space. [Imperative #959](https://github.com/zowe/imperative/issues/959)

## `7.11.2`

- BugFix: Updated daemon executable to resolve technical debt
- BugFix: Fixed URI encoding on `zos-files` commands [#1073](https://github.com/zowe/zowe-cli/issues/1073)

## `7.11.1`

- BugFix: Solved daemon issue where Windows usernames were treated as case-sensitive when checking the daemon process owner during Zowe commands.

## `7.11.0`
- Enhancement: Added support for a CLI specific environment variable file. [#1484](https://github.com/zowe/zowe-cli/issues/1484)
- BugFix: Enabled option to download output from a submitted job with the -d flag. The -e flag now enables changes to file extension as originally intended. [#729](https://github.com/zowe/zowe-cli/issues/729)

## `7.10.4`
- BugFix: Changed default value for modify-jobs option in the zowe jobs command group to 2.0. This change results in calls to z/OSMF becoming synchronous, and a successful response from the modify, cancel, and delete commands indicates the requested action was completed successfully. [#1459](https://github.com/zowe/zowe-cli/issues/1459)

## `7.10.3`
- BugFix: Fix in employing `--context-lines` option for all diff/compare commands. Fixed broken `--seqnum` option implementation.[#1529](https://github.com/zowe/zowe-cli/issues/1529)

## `7.10.2`
- BugFix: Updated Imperative to include bugfixes in version `5.8.2`.

## `7.10.0`

- Enhancement: Added support for downloading job spool content in binary and record formats.

## `7.9.7`

- BugFix: Updated Imperative to include bugfixes in version `5.7.7`.

## `7.9.6`

- BugFix: Updated Imperative to include bugfixes in version `5.7.6`.

## `7.9.5`

- BugFix: Fixed daemon broken pipe error on Windows [#1538](https://github.com/zowe/zowe-cli/issues/1538)

## `7.9.4`

- BugFix: Removed all line break encodings from strings for `zos-files compare local-file-data-set` [#1528](https://github.com/zowe/zowe-cli/issues/1528)

## `7.9.3`

- BugFix: Updated Imperative to include bugfixes in version `5.7.5`.

## `7.9.0`

- Enhancement: Added new functions to support the changing of a job class and the hold status of a job. Can now call `zowe jobs modify job [jobid]` with options `--jobclass`, `--hold` and `--release`. [#1156](https://github.com/zowe/zowe-cli/issues/1156)
- BugFix: Documented that token-type and token-value do not apply to SSH commands.
- BugFix: Updated Imperative to include bugfixes in version `5.7.2`.

## `7.8.0`

- Enhancement: Updated Imperative to incorporate new `zowe config report-env` command from version `5.7.0`.
- Enhancement: Added design documentation for roadmap feature to store secure properties in memory.

## `7.7.0`

- Enhancement: Allow `zowe files view ds ... --range SSS-EEE | SSS,NNN`. [#1539](https://github.com/zowe/zowe-cli/issues/1539)
- Enhancement: Added `ZosFilesCreateOptions.alcunit` option to PDS definition. [#1203](https://github.com/zowe/zowe-cli/issues/1203)
- BugFix: Fixed example 3 where no `--like` option is specified in `zowe zos-files create data-set`. [#1252](https://github.com/zowe/zowe-cli/issues/1252)

## `7.6.2`

- BugFix: Updated `minimatch` and `keytar` dependencies for technical currency.
- BugFix: Updated example for `zowe profiles create zosmf-profile` command. [#1152](https://github.com/zowe/zowe-cli/issues/1152)
- BugFix: Restore info message on daemon startup. [#1506](https://github.com/zowe/zowe-cli/issues/1506)

## `7.6.1`

- BugFix: Updated `ssh2` dependency to fix "Received unexpected packet type" error on SSH commands. [#1516](https://github.com/zowe/zowe-cli/issues/1516)
- BugFix: Updated Imperative to include bugfixes in version `5.5.3`.

## `7.6.0`

- Enhancement: Added the `zowe files download uss-dir` command to download the contents of a USS directory. [#1038](https://github.com/zowe/zowe-cli/issues/1038)
- Enhancement: Updated the `zowe files upload file-to-uss` and `zowe files upload dir-to-uss` commands to improve how they handle file encoding. [#1479](https://github.com/zowe/zowe-cli/issues/1479)
  - Both commands now "chtag" files after uploading them to indicate their remote encoding. This matches the already existing behavior of the `zowe files download uss-file` command which checks file tags before downloading.
  - The behavior of ".zosattributes" files which can specify local and remote encoding has been changed. Files are now converted to the remote encoding, not just tagged. If no encoding is specified, the default transfer mode is text instead of binary to be consistent with z/OSMF default behavior.
- BugFix: Updated Imperative to include bugfixes in version `5.5.2`.

## `7.5.1`

- BugFix: Updated Imperative to include bugfixes in version `5.5.1`.

## `7.5.0`

- Enhancement: Added the browser-view option to `zowe zos-files compare data-set` command to compare two datasets and display the differences on the browser. [#1443](https://github.com/zowe/zowe-cli/issues/1443)
- Enhancement: Added a command `zowe zos-files compare local-file-data-set` to compare a local-file and a dataset, & display the differences in the browser and terminal. [#1444](https://github.com/zowe/zowe-cli/issues/1444)
- Enhancement: Added a command `zowe zos-files compare uss-files` to compare two uss-files, & display the differences in the browser and terminal. [#1445](https://github.com/zowe/zowe-cli/issues/1445)
- Enhancement: Added a command `zowe zos-files compare local-file-uss-file` to compare a local-file and a uss-file, & display the differences in the browser and terminal. [#1446](https://github.com/zowe/zowe-cli/issues/1446)
- Enhancement: Added a command `zowe zos-files compare spool-dd` to compare two spool-dds', & display the differences in the browser and terminal. [#1447](https://github.com/zowe/zowe-cli/issues/1447)
- Enhancement: Added a command `zowe zos-files compare local-file-spool-dd` to compare a local-file and a spool-dd', & display the differences in the browser and terminal. [#1448](https://github.com/zowe/zowe-cli/issues/1448)
- Enhancement: Added `ZOWE_CLI_PLUGINS_DIR` environment variable to override location where plugins are installed. [#1483](https://github.com/zowe/zowe-cli/issues/1483)
- BugFix: Updated Imperative to include bugfixes in version `5.5.0`.

## `7.4.2`

- BugFix: Renamed `download data-set-matching` to `download data-sets-matching`. The old name still exists as an alias.
- BugFix: Fixed output of `download data-sets-matching` being printed twice when some data sets fail to download.

## `7.4.1`

- BugFix: Updated Imperative to fix error when installing plug-ins that do not define profiles.

## `7.4.0`

- Enhancement: Added the `zowe zos-files compare data-set` command to compare two datasets and display the differences on the terminal. [#1442](https://github.com/zowe/zowe-cli/issues/1442)
- BugFix: Alter the `zowe daemon disable` command to only kill the daemon running for the current user.

## `7.3.1`

- BugFix: Updated Imperative to fix CLI commands failing with error "Cannot find module 'ansi-colors'".

## `7.3.0`

- Enhancement: Added the `zowe files download data-sets-matching` command to download multiple data sets at once. [#1287](https://github.com/zowe/zowe-cli/issues/1287)
  - Note: If you used this command previously in the extended files plug-in for Zowe v1, the `--fail-fast` option now defaults to true which is different from the original behavior.

## `7.2.4`

- BugFix: Fixed the Zowe Daemon binary exiting with an error if the daemon server does not start within 3 seconds.

## `7.2.3`

- BugFix: Updated Imperative to address `ProfileInfo` related issues.

## `7.2.2`

- BugFix: Updated Imperative to address `ProfileInfo` related issues.

## `7.2.1`

- BugFix: Fixed name of the positional in `zowe zos-jobs submit uss-file` command.
- BugFix: Updated the description of the `zowe zos-jobs view all-spool-content` command.
- BugFix: Updated the descriptions of the `zowe zos-files view uss-file` and  `zowe zos-files view data-set` commands.
- BugFix: Removed the `zowe zos-files view uss-file <file> --record` option.
- BugFix: Fixed description of the `zowe zos-jobs delete` command group.
- BugFix: Added `--modify-version` option to `zowe zos-jobs delete old-jobs` command for feature parity with `zowe zos-jobs delete job`.

## `7.2.0`

- Enhancement: Added the `zowe zos-jobs view all-spool-content` command to view all spool content given a job id. [#946](https://github.com/zowe/zowe-cli/issues/946)
- Enhancement: Added the `zowe jobs submit uss-file` command to submit a job from a USS file. [#1286](https://github.com/zowe/zowe-cli/issues/1286)
- Enhancement: Added the `zowe files view data-set` and `zowe files view uss-file` commands to view a dataset or USS file. [#1283](https://github.com/zowe/zowe-cli/issues/1283)
- Enhancement: Added the `zowe jobs delete old-jobs` command to delete (purge) jobs in OUTPUT status. [#1285](https://github.com/zowe/zowe-cli/issues/1285)
- BugFix: Updated Imperative to address `ProfileInfo` related issues. [zowe/vscode-extension-for-zowe#1777](https://github.com/zowe/vscode-extension-for-zowe/issues/1777)

## `7.1.3`

- BugFix: Fixed issue where `config auto-init` could report that it modified a config file that did not yet exist.
- BugFix: Updated Imperative to fix `config import` and `config secure` commands not respecting the `--reject-unauthorized` option.

## `7.1.2`

- BugFix: Fixed an issue where privateKey is not being respected. [#1398](https://github.com/zowe/zowe-cli/issues/1398) [#1392](https://github.com/zowe/zowe-cli/issues/1392)

## `7.1.1`

- BugFix: Moved `authConfig` object from the core SDK into the CLI's base profile definition to fix invalid handler path.

## `7.1.0`

- Enhancement: Updated the `zowe config auto-init` command to allow using certificates for authentication. [#1359](https://github.com/zowe/zowe-cli/issues/1359)
- Enhancement: Exposed profile type configuration from the respective SDKs.
- BugFix: Fixed issue where SSH command waits forever when user has expired password. [#989](https://github.com/zowe/zowe-cli/issues/989)

## `7.0.2`

- BugFix: Updated Imperative to fix a v1 profiles bug when storing a profile with no secure properties.

## `7.0.1`

- BugFix: Fixed ProfileInfo API targeting default base profile instead of the operating layer's base profile. [Imperative #791](https://github.com/zowe/imperative/issues/791)

## `7.0.0`

- Major: Introduced Team Profiles, Daemon mode, and more. See the prerelease items (if any) below for more details.

## `7.0.0-next.202204142300`

- BugFix: Updated the imperative version to consume ProfileInfo API updates and to remove the `moment` dependency.

## `7.0.0-next.202204141408`

- Enhancement: Updated the version number of the Zowe-CLI executable.

## `7.0.0-next.202204111828`

- Enhancement: Added help for `zowe daemon restart` command.
- Enhancement: Changed type of `encoding` property on z/OSMF profile from number to string to support more values (e.g., "ISO8859-1").

## `7.0.0-next.202204111523`

- Enhancement: Launch a separate Zowe CLI daemon for each user on multi-user systems.
- **Next Breaking**: Removed environment variables ZOWE_DAEMON and ZOWE_DAEMON_LOCK. Replaced them with ZOWE_DAEMON_DIR and ZOWE_DAEMON_PIPE.

## `7.0.0-next.202204111431`

- BugFix: Updated Imperative to enhance backward compatibility with v1 profiles and other enhancements and bug fixes (More details: Imperative [v5.0.0-next.202204051515](https://github.com/zowe/imperative/blob/next/CHANGELOG.md#500-next202204051515) and [v5.0.0-next.202204081605](https://github.com/zowe/imperative/blob/next/CHANGELOG.md#500-next202204081605))

## `7.0.0-next.202203311904`

- BugFix: Updated `zowe auth login apiml`, `zowe auth logout apiml` and `zowe config auto-init` comamnds to use v2 APIML APIs [#1339](https://github.com/zowe/zowe-cli/issues/1339)
- BugFix: Updated Imperative to avoid loading the credential manager if the given config file is not secure. [Imperative #762](https://github.com/zowe/imperative/issues/762)

## `7.0.0-next.202203282106`

- Enhancement: Added support for `--record` format on `zowe zos-files download (data-set|all-members)` and `zowe zos-files upload (dir-to-pds|file-to-data-set|stdin-to-data-set)` [#539](https://github.com/zowe/zowe-cli/issues/539)

## `7.0.0-next.202203211751`

- BugFix: Updated Imperative to allow applications to update credentials from the `ProfileInfo` APIs. [zowe/vscode-extension-for-zowe#1646](https://github.com/zowe/vscode-extension-for-zowe/issues/1646)

## `7.0.0-next.202203101634`

- Enhancement: Added prompt for base profile host property to `zowe config init`. [#1219](https://github.com/zowe/zowe-cli/issues/1219)

## `7.0.0-next.202203042035`

- BugFix: Allows the CLI to complete installation when there is invalid config JSON [#1198](https://github.com/zowe/zowe-cli/issues/1198)

## `7.0.0-next.202203041732`

- Enhancement: The `zowe daemon enable` and `zowe daemon disable` commands run a process in the background so that they no longer require a user to copy and paste another command to successfully perform the operation.

## `7.0.0-next.202202241854`

- **LTS Breaking**: Added `stdin` property to `IHandlerParameters` which defaults to `process.stdin` and is overridden with another readable stream in daemon mode.
  - CLI plug-ins that read from `process.stdin` in their command handlers should replace it with `{IHandlerParameters}.stdin` to be compatible with Zowe v2 daemon mode.
  - This may be a breaking change for unit tests that mock the `IHandlerParameters` interface since a required property has been added.
  - It is recommended to replace `IHandlerParameters` mocks with the `mockHandlerParameters` method in the @zowe/cli-test-utils package which should protect you from future breaking changes to this interface.
- BugFix: Fixed Daemon Concurrency problems in Windows by introducing a lock file

## `7.0.0-next.202202171858`

- **Next Breaking**: Use sockets and named pipes instead of ports for daemon communication for improved access control.
- BugFix: Fixed Keytar not present in top level dependencies when CLI is installed non-globally. [#1314](https://github.com/zowe/zowe-cli/issues/1314)

## `7.0.0-next.202202151759`

- BugFix: Updated Imperative to convert previously used profile property names into V2-compliant property names.

## `7.0.0-next.202202112312`

- BugFix: Fixed packaging of daemon binary for macOS.

## `7.0.0-next.202202092037`

- BugFix: Fixed some optional dependencies missing from npm-shrinkwrap file.

## `7.0.0-next.202202041954`

- BugFix: Fixed daemon binaries missing from package and Keytar binaries not found at install time.

## `7.0.0-next.202202041533`

- BugFix: Updated Imperative to improve log messages when Keytar module fails to load.

## `7.0.0-next.202201261615`

- BugFix: Included an npm-shrinkwrap file to lock-down all transitive dependencies.

## `7.0.0-next.202201252014`

- BugFix: Fixed 'daemon disable' command to kill any running zowe daemon on Linux and Mac. [#1270](https://github.com/zowe/zowe-cli/issues/1270)
- BugFix: Fixed stdin data being corrupted when daemon server processes CLI command containing double-byte characters.
- Enhancement: Added a user message within 'daemon enable' and disable to open a new terminal when needed.
- **LTS Breaking**: Make the `user` field on SSH profiles secure. [#682](https://github.com/zowe/zowe-cli/issues/682)

## `7.0.0-next.202201121428`

- BugFix: Set executable attribute on zowe executable file on Linux and Mac.
- Enhancement: Ensure `zowe config auto-init` command saves the `rejectUnauthorized` value. [#1109](https://github.com/zowe/zowe-cli/issues/1109)

## `7.0.0-next.202201111811`

- BugFix: Update Imperative to absorb bugfixes introduced in version `5.0.0-next.202201102100`.
- Enhancement: Add the commands `zowe daemon enable` and `zowe daemon disable`. These commands enable end-users to set up daemon mode without having to download a separate executable and place it by hand into some directory.
- Enhancement: Refactored communication between Imperative daemon client and server. Previously the client only sent CLI arguments and the current working directory. Now it sends a JSON object that also includes environment variables and input piped from stdin. [#1179](https://github.com/zowe/zowe-cli/issues/1179)
- **Next Breaking**: The Daemon-related class named `Processor` was renamed to `DaemonDecider`.
- **Next Breaking**: Remove `--dcd` argument which was reserved for `--daemon-current-directory`.
- **Next Breaking**: Add user check to daemon communication

## `7.0.0-next.202112281543`

- Enhancement: update a "show attributes" flag to be `-a` instead of `--pa`.  `--pa` is a "hidden" alias.

## `7.0.0-next.202112201801`

- BugFix: Fixed socket connection error on macOS after commands that run in daemon mode. [#1192](https://github.com/zowe/zowe-cli/issues/1192)
- BugFix: Fixed daemon failing to run in path that contains space in directory name. [#1237](https://github.com/zowe/zowe-cli/issues/1237)

## `7.0.0-next.202112142155`

- Enhancement: Upgrade Imperative so that secure prompts do not show input and zowe.config.json secure properties are not logged. [#1106](https://github.com/zowe/zowe-cli/issues/1106)

## `7.0.0-next.202112081943`

- **Next Breaking**: Remove hardcoded `--dcd` argument sent between imperative daemon server and client.

## `7.0.0-next.202112021313`

- **Next Breaking**: Use JSON-based communication protocol between imperative daemon server and client.

## `7.0.0-next.202111221932`

- BugFix: Changed credentials to be stored securely by default for v1 profiles to be consistent with the experience for v2 profiles. [#1128](https://github.com/zowe/zowe-cli/issues/1128)

## `7.0.0-next.202111111904`

- Daemon mode updates:
    - Enhancements:
        - Renamed the platform-specific executable from zowex to zowe, so that existing zowe commands used from the command line or in scripts do not have to change when running in daemon mode.
        - Automatically launch the background daemon when one is not running.
        - The daemon no longer has its own visible window, making it much more daemon-like.
        - An environment variable named ZOWE_USE_DAEMON can be set to "no" to prevent the use of the daemon. Commands are then passed to the traditional zowe-CLI command. Thus, you can temporarily use the traditional Zowe CLI command to correct some display limitations (like displaying colors).
    - Bug fixes:
        - Eliminate the display of escape characters when colors are displayed while running in daemon mode. [#938](https://github.com/zowe/zowe-cli/issues/938). Currently accomplished by not displaying colors in daemon mode.
        - Command-line arguments that contain spaces no longer require extra quotes or escapes. [#978](https://github.com/zowe/zowe-cli/issues/978)

## `7.0.0-next.202111111709`

- Enhancement: Upgrade Imperative so Daemon Mode can launch and warn about invalid team configuration files. [#943](https://github.com/zowe/zowe-cli/issues/943) [#1190](https://github.com/zowe/zowe-cli/issues/1190)

## `7.0.0-next.202111041425`

- Enhancement: Added `autoStore` property to config JSON files which defaults to true. When this property is enabled and the CLI prompts you to enter connection info, the values you enter will be saved to disk (or credential vault if they are secure) for future use. [zowe/zowe-cli#923](https://github.com/zowe/zowe-cli/issues/923)

## `7.0.0-next.202110211759`

- Enhancement: Display the set of changes made by the 'zowe config auto-init' command.

## `7.0.0-next.202110071909`

- Enhancement: Added `config update-schemas [--depth <value>]` command. [#1059](https://github.com/zowe/zowe-cli/issues/1059)
- **LTS Breaking**: Changed default log level from DEBUG to WARN to reduce the volume of logs written to disk. The log level can still be overridden using environment variables.

## `7.0.0-next.202109281609`

- Enhancement: Added `config import` command that imports team config files from a local path or web URL. [#1083](https://github.com/zowe/zowe-cli/issues/1083)
- Enhancement: Added Help Doc examples for the `zowe config` group of commands. [#1061](https://github.com/zowe/zowe-cli/issues/1061)

## `7.0.0-next.202109032014`

- Enhancement: Log in to API ML to obtain token value instead of prompting for it in `config secure` command.

## `7.0.0-next.202108311536`

- Security: Don't expose port that daemon server listens on (default port is 4000).

## `7.0.0-next.202108202027`

- Update Imperative dependency for the following new features:
  - **LTS Breaking**: Make `fail-on-error` option true by default on `zowe plugins validate` command.
  - Enhancement: Improved command suggestions
  - Performance: Improved the way that HTTP response chunks are saved, reducing time complexity from O(n<sup>2</sup>) to O(n). This dramatically improves performance for larger requests. [Imperative #618](https://github.com/zowe/imperative/pull/618)

## `7.0.0-next.202108121907`

- Enhancement: Flattened the default profiles structure created by the `config init` command.
- **Next Breaking**: Split up authToken property in team config into tokenType and tokenValue properties to be consistent with Zowe v1 profiles.

## `7.0.0-next.202107131230`

- Enhancement: Adds the `config auto-init` command, allowing users to automatically generate a configuration using information stored in conformant installed plugins and the API Mediation Layer.

## `7.0.0-next.202102011525`

- Enhancement: Added new "config" command group to manage config JSON files. This is intended to replace the profiles API, and makes it easier for users to create, share, and switch between profile configurations.
- Enhancement: Added daemon mode which runs a persistent background process "zowex" to improve CLI response time. The "zowex" binary can be downloaded from GitHub releases.
- Enhancement: Added support for secure credential storage without any plug-ins required. On Linux there are some software requirements for this feature which are listed [here](https://github.com/zowe/zowe-cli-scs-plugin#software-requirements).
- Deprecated: The "profiles" command group for managing global profiles in "~/.zowe/profiles". Use the new "config" command group instead.
- **LTS Breaking**: Removed "config" command group for managing app settings in "~/.zowe/imperative/settings.json". If app settings already exist they are still loaded for backwards compatibility.

## `6.40.1`

- BugFix: Updated the imperative version to remove the `moment` dependency.

## `6.40.0`

- Enhancement: Added the `exec-data` option for `zowe jobs list jobs` command to return execution data about the job in addition to the default information. [#1158](https://github.com/zowe/zowe-cli/issues/1158)

## `6.39.1`

- BugFix: Updated Imperative to consume security updates in `4.18.2`.


## `6.39.0`

- BugFix: Provided more accurate output for `zowe zos-jobs delete job` and `zowe zos-jobs cancel job` commands [#1333](https://github.com/zowe/zowe-cli/issues/1333)
- BugFix: Fixed inconsistent case on `modify-version` option for `zowe zos-jobs delete job` and `zowe zos-jobs cancel job` commands [#1333](https://github.com/zowe/zowe-cli/issues/1333)
- Enhancement: Added support for `--record` format on `zowe zos-files download (data-set|all-members)` and `zowe zos-files upload (dir-to-pds|file-to-data-set|stdin-to-data-set)` [#539](https://github.com/zowe/zowe-cli/issues/539)

## `6.38.0`

- Enhancement: Exported the `@zowe/imperative` package as the `imperative` namespace.
  If your project depends on both Zowe CLI and Imperative, you can now `import { imperative } from "@zowe/cli"` without declaring `@zowe/imperative` as a separate dependency in package.json. No change is required for CLI plug-ins.
- BugFix: Fixed inconsistent capitalization with z/OS console command. [#961](https://github.com/zowe/zowe-cli/issues/961)

## `6.37.8`

- Documentation: Updated help text for the `zowe jobs submit stdin` command. [#1284](https://github.com/zowe/zowe-cli/issues/1284)

## `6.37.7`

- BugFix: Fixed some optional dependencies missing from npm-shrinkwrap file.

## `6.37.6`

- BugFix: Pruned dev dependencies from npm-shrinkwrap file.

## `6.37.5`

- BugFix: Included an npm-shrinkwrap file to lock-down all transitive dependencies.

## `6.37.3`

- BugFix: Updated imperative to resolve `--hw` line-break issues. [Imperative #715](https://github.com/zowe/imperative/issues/715)

## `6.37.2`

- BugFix: Disabled gzip compression for z/OSMF requests that download binary files. [#1170](https://github.com/zowe/zowe-cli/issues/1170)

## `6.37.1`

- BugFix: Updated Imperative to absorb bugfixes introduced in version `4.17.2`.

## `6.37.0`

- Enhancement: Added new feature to manage zos-logs. z/OSMF version 2.4 or higher is required. Ensure that the [z/OSMF Operations Log Support is available via APAR and associated PTFs](https://www.ibm.com/support/pages/apar/PH35930). [#1104](https://github.com/zowe/zowe-cli/issues/1104)

## `6.36.1`

- BugFix: Fixed an issue where plugin install and uninstall did not work with NPM version 8. [Imperative #683](https://github.com/zowe/imperative/issues/683)

## `6.36.0`

- Enhancement: Added the command tree JSON object to the `zowe --available-commands` command's data object, returned when `--response-format-json` is specified.

## `6.35.0`

- Enhancement: Removed the misleading `workflow-name` option for the `zowe zos-workflows list definition-file-details` help example. [#659](https://github.com/zowe/zowe-cli/issues/659)
- Enhancement: Exposed new option `modifyVersion` for the `zowe zos-jobs delete job` and `zowe zos-jobs cancel job` commands. [#1092](https://github.com/zowe/zowe-cli/issues/1092)

## `6.34.1`

- BugFix: Reverts hiding the cert-key-file path so users can see what path was specified and check if the file exists.

## `6.34.0`

- Enhancement: Add support for PEM certificate based authentication.

## `6.33.4`

- BugFix: Updated dependencies to resolve problems with the ansi-regex package.

## `6.33.3`

- Enhancement: Update post-install script to display a message when the CLI successfully installs due to increased error messaging from USS SDK when optional pre-requisites are not installed.

## `6.33.1`

- Bugfix: Fixed capitalization of handler paths for `zowe files rename ds` and `zowe files rename dsm` commands.

## `6.33.0`

- Enhancement: Exposed new option `start` for the `zowe zos-files list data-set` command. [#495](https://github.com/zowe/zowe-cli/issues/495)
- Enhancement: Updated Imperative to add the following features:
  - Enhancement: Improved command suggestions for mistyped commands, add aliases to command suggestions.
  - Enhancement: The `plugins validate` command will return an error code when plugins have errors if the new `--fail-on-error` option is specified. Also adds `--fail-on-warning` option to return with an error code when plugins have warnings. [Imperative #463](https://github.com/zowe/imperative/issues/463)
  - BugFix: Fixed regression where characters are not correctly escaped in web help causing extra slashes ("\") to appear. [Imperative #644](https://github.com/zowe/imperative/issues/644)
- Renamed the zos-files `--responseTimeout` option to `--response-timeout` in help docs for consistency. [#803](https://github.com/zowe/zowe-cli/issues/803)

## `6.32.2`

- Fixed inconsistencies in punctuation for command descriptions by adding missing periods. [#66](https://github.com/zowe/zowe-cli/issues/66)

## `6.32.1`

- BugFix: Updated Imperative version to fix web help issues.
- Expanded help text of --data-set-type on create data set command by adding an example of creating PDSE. [#52](https://github.com/zowe/zowe-cli/issues/52)

## `6.32.0`

- Enhancement: Added a `--volume-serial` option to the `zowe zos-files list data-set` command. Use this option to filter data sets by volume serial. [#61](https://github.com/zowe/zowe-cli/issues/61)
- Enhancement: Removed 'z/OS' from zos-files help upload and download commands. [#60](https://github.com/zowe/zowe-cli/issues/60)

## `6.31.2`

- Enhancement: Added new aliases for zos-files commands in delete, download, and list relating to USS files. You can now interact with `uf` or `uss`.  [#983](https://github.com/zowe/zowe-cli/issues/983)

## `6.31.0`

- Enhancement: Add the option --jcl-symbols to the jobs submit command to enable users to specify JCL symbol names and values.

## `6.30.0`

- Enhancement: made changes to definition files for zowe ssh commands  [#603](https://github.com/zowe/zowe-cli/issues/603)

## `6.29.0`

- Enhancement: Added a standard data set template with no parameters set.

## `6.28.0`

- Enhancement: Updated Imperative version to handle GZIP compression on REST requests.

## `6.27.1`

- BugFix: Removed the conflicting alias `-o` for `--protocol` option.

## `6.27.0`

- Enhancement: Added a `like` option to the `zowe zos-files create data-set` command. Use this option to like datasets. [#771](https://github.com/zowe/zowe-cli/issues/771)
- Enhancement: Added a `--protocol` option to allow you to specify the HTTP or HTTPS protocol used. Default value remains HTTPS.[#498](https://github.com/zowe/zowe-cli/issues/498)
- Enhancement: Added an example for running a Db2 command with the `zowe zos-console issue command` command. [#641](https://github.com/zowe/zowe-cli/issues/641)

## `6.26.0`

- Enhancement: Updated Imperative version to support npm@7. This fixes an error when installing plugins.

## `6.25.2`

- Documented early access features that are available in "next" release.

## `6.25.1`

- Bugfix: Updated Imperative version to fix vulnerability.

## `6.25.0`

- Enhancement: Added a `--replace` option to the `zowe zos-files copy data-set` command. Use this option if you want to replace members with identical names in the target data set. [#808](https://github.com/zowe/zowe-cli/issues/808)
- Enhancement: Improved a cryptic error message that was shown if TSO address space failed to start for the `zowe zos-tso issue command` command. [#28](https://github.com/zowe/zowe-cli/issues/28)
- Bugfix: Removed "[object Object]" text that appeared in some error messages. The proper text "Imperative API Error" is now displayed. [#836](https://github.com/zowe/zowe-cli/pull/836)

## `6.24.6`

- BugFix: Improved performance of `zowe zos-files list` commands when very long lists are printed to console. [#861](https://github.com/zowe/zowe-cli/issues/861)

## `6.24.5`

- Bugfix: Updated Imperative dependency version to one that does not contain a vulnerable dependency

## `6.24.3`

- Bugfix: Fixed incorrect syntax of example for `zowe files create data-set-vsam`. [#823](https://github.com/zowe/zowe-cli/issues/823)

## `6.24.2`

- Revert: Revert changes made in 6.24.1, problem was determined to be bundling pipeline

## `6.24.1`

- Bugfix: Change SDK package structure to allow for backwards compatibility for some projects importing the CLI

## `6.24.0`

- Enhancement: Published the APIs in Zowe CLI as separate SDK packages. [#750](https://github.com/zowe/zowe-cli/issues/750)
- The "@zowe/cli" package still includes both API and CLI methods. In addition, the following SDK packages are now available:
  - @zowe/provisioning-for-zowe-sdk
  - @zowe/zos-console-for-zowe-sdk
  - @zowe/zos-files-for-zowe-sdk
  - @zowe/zos-jobs-for-zowe-sdk
  - @zowe/zos-tso-for-zowe-sdk
  - @zowe/zos-uss-for-zowe-sdk
  - @zowe/zos-workflows-for-zowe-sdk
  - @zowe/zosmf-for-zowe-sdk
  - @zowe/core-for-zowe-sdk

## `6.23.0`

- Enhancement: Added a `--pattern` option to the `zowe files list all-members` command. The option lets you restrict returned member names to only names that match a given pattern. The argument syntax is the same as the "pattern" parameter of the ISPF LMMLIST service. [#810](https://github.com/zowe/zowe-cli/issues/810)
- Enhancement: Added new options `--lrecl` and `--recfm` to the `zos-files create` command. Use these options to specify a logical record length and record format for data sets that you create. [#788](https://github.com/zowe/zowe-cli/issues/788)

## `6.22.0`

- Enhancement: Added the `--encoding` option for the `zowe zos-files upload dir-to-pds` command. This option lets you upload multiple members with a single command. [#764](https://github.com/zowe/zowe-cli/issues/764)
- BugFix: Fixed an issue where the output of the `zowe zos-uss issue ssh` command would sometimes omit the last line. [#795](https://github.com/zowe/zowe-cli/issues/795)

## `6.21.1`

- BugFix: Renamed the z/OS Files API option from `storeclass` to `storclass`. This fixed an issue where the CLI could define the wrong storage class on `create dataset` commands. [#503](https://github.com/zowe/zowe-cli/issues/503)

## `6.21.0`

- Enhancement: Added a `--responseTimeout` option to the z/OS Files APIs, CLI commands, and z/OSMF profiles. Specify `--responseTimeout <###>` to set the number of seconds that the TSO servlet request runs before a timout occurs. The default is 30 seconds. You can set the option to between 5 and 600 seconds (inclusive). [#760](https://github.com/zowe/zowe-cli/issues/760)

## `6.20.0`

- Added API usage examples to each package Readme (files, jobs, etc...). [#751](https://github.com/zowe/zowe-cli/issues/751).
- Fixed an issue where the CLI exited with status code 0 in case of an error. [#748](https://github.com/zowe/zowe-cli/issues/748)
- Added new method "dataSetLike(session, dataSetName, options)" to `Create` class, for use when creating a dataset with parameters like another data set. [#766](https://github.com/zowe/zowe-cli/issues/766)

## `6.19.1`

- Update Imperative version
- Fix compilation error

## `6.19.0`

- Add CLI command to delete migrated data sets `zowe zos-files delete migrated-data-sets`.

## `6.18.0`

- Add the --fail-fast option to the `zowe zos-files download all-members` command
  - Specifying `--fail-fast false` allows member downloads to continue if one or more fail

## `6.17.3`

- Update Imperative version to include compatibility fix for `ISession` type

## `6.17.2`

- Update Imperative version (again) to include security fix

## `6.17.1`

- Update Imperative version to fix issue "Can't use service profile after storing token in base profile"

## `6.17.0`

- Added API to delete migrated data sets.

## `6.16.0`

- Upgrade Zowe commands to prompt for any of the following values if the option is missing: host, port, user, and password.
- Add ability to log into and out of the APIML, getting and using a token
- Add `--base-profile` option to all commands that use profiles, allowing them to make use of base profiles containing shared values.

## `6.15.0`

- Add `encoding` option to `zosmf` profile type.

## `6.14.0`

- Add encoding / code page support for data set upload and download operations in library and CLI.

## `6.13.0`

- Add `files hrec ds` command to recall data sets.
- Make account optional in TSO profiles.
- Make user and host optional in SSH profiles.
- Fix broken links in readme.

## `6.12.0`

- Make username, password, and host optional on z/OSMF profiles and update profile creation doc to reflect the change.
- Don't overwrite files when downloading spool output from job with duplicate step names.

## `6.11.2`

- Update imperative version (again) in order to fix vulnerabilities

## `6.11.1`

- Update imperative version (to fix EPERM issues on Windows)

## `6.11.0`

- Add preserve-original-letter-case option for download to keep generated folders and files in original uppercase.

## `6.10.3`

- Update Migrate and Recall data set APIs to have a base handler function.

## `6.10.2`

- Update Imperative to 4.6.
- Update top-level doc links in help description.

## `6.10.1`

- Update Imperative dependency to fix vulnerability.

## `6.10.0`

- Add `files rename ds` and `files rename dsm` commands to rename data sets and data set members. Thanks @CForrest97

## `6.9.2`

- Return non-zero exit code when upload command fails. Thanks @tjohnsonBCM

## `6.9.1`

- Support `#` character in account number supplied to TSO commands. Thanks @awharn

## `6.9.0`

- Add API to recall migrated datasets. Thanks @Pranay154

## `6.8.2`

- Update the Zowe logo to the new logo. Thanks @awharn

## `6.8.1`

- Add utility function to access ImperativeConfig. Thanks @tjohnsonBCM

## `6.8.0`

- Add possibility to use Etags with download and upload APIs. Thanks @Alexandru-Dimitru
- Add option to return Etag on upload. Thanks @Alexandru-Dimitru

## `6.0.0`

- Rename `files list zfs` command to `files list fs` since it is not specific to zFS file systems.

## `5.0.0`

- Use new streaming RestClient APIs to reduce memory usage when downloading and uploading files.

## `4.0.0`

- Remove the method `Get.dataSetStreamed`. Use `ZosmfRestClient.getStreamed` instead.

## `3.0.0`

- Rename package from "@brightside/core" to "@zowe/cli".
- Change behavior of the method `Shell.executeSsh` to use `stdoutHandler` instead of `streamCallBack`. This eliminates dependency on the `ClientChannel` type of the ssh2 package.<|MERGE_RESOLUTION|>--- conflicted
+++ resolved
@@ -1,20 +1,14 @@
 # Change Log
 All notable changes to the Zowe CLI package will be documented in this file.
 
-<<<<<<< HEAD
 ## Recent Changes
 
-- BugFix: When using the `copy` command, when a target partitioned data set has less record lines than a source partitioned data set, it no longer stops the operation for subsequent members. The user can now view the affected members in a local file.
-=======
-
-## Recent Changes
-
+- BugFix: When using the `copy` command, when a target partitioned data set has less record lines than a source partitioned data set, it no longer stops the operation for subsequent members. The user can now view the affected members in a local file. [#2349] (https://github.com/zowe/zowe-cli/issues/2349)
 - BugFix: Users were not warned when copying partitioned data sets with identical member names. Now, the user is prompted to confirm before continuing the copy operation to avoid potential data loss. [#2349] (https://github.com/zowe/zowe-cli/issues/2349)
 
 ## `8.14.0`
 
 - Enhancement: Added the ability to see secure properties when running `zowe config list` when the `ZOWE_SHOW_SECURE_ARGS` environment variable is set to `true`. [#2259](https://github.com/zowe/zowe-cli/issues/2259)
->>>>>>> b91b9893
 
 ## `8.13.0`
 
