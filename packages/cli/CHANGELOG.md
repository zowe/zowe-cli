# Change Log

All notable changes to the Zowe CLI package will be documented in this file.

<<<<<<< HEAD
## Unreleased (branch: feat/secure-cert-support)

- Enhancement: Added support for specifying certificate credential manager account names via profile fields and per-session options. See `certAccount` and `certKeyAccount` profile fields (Core/Imperative) and ZOSMF-specific `--cert-account` / `--cert-key-account` session options. Files touched: `packages/core/src/constants/Core.constants.ts`, `packages/imperative/src/config/src/ProfileInfo.ts`, `packages/imperative/src/rest/src/session/AuthOrder.ts`, `packages/zosmf/src/ZosmfSession.ts`, `packages/zosmf/src/constants/Zosmf.profile.ts`.
=======
## `8.27.4`

- BugFix: Updated minimum supported version of Node from 18 to 20. Added Node 24 support. [#2616](https://github.com/zowe/zowe-cli/pull/2616)
>>>>>>> 7a39cf29

## `8.27.0`

- BugFix: Updated the daemon binary to use maintained dependencies. [#2600](https://github.com/zowe/zowe-cli/pull/2600)

## `8.26.0`

- Enhancement: Replaced logic in `ApimlAuthHandler.processLogin` with a call to a new common function `AuthOrder.putNewAuthsFirstOnDisk`. There are no changes to the external API and no changes to the functionality. [#2568](https://github.com/zowe/zowe-cli/pull/2568)
- BugFix: Added a warning to users using a TSO command. It now warns them that a logon procedure is not being used when a non default logon procedure and `--ssm` option is used.[#2528](https://github.com/zowe/zowe-explorer-vscode/issues/2528)

## `8.24.4`

- BugFix: Fixed an issue where inconsistent formatting for an example in the `zowe zos-files create data-set-sequential` command caused the example to be improperly displayed in the Zowe web help. Now, the full example command is shown in the code block when displayed through the web help. [#2557](https://github.com/zowe/zowe-cli/issues/2557)

## `8.24.0`

- Enhancement: Added a `search-exact-name` option to the `zowe zos-files search data-set` command to search the contents of one data set or PDS. [#2529](https://github.com/zowe/zowe-cli/pull/2529)

## `8.23.1`

- BugFix: Updated the `brace-expansion` dependency for technical currency. [#2523](https://github.com/zowe/zowe-cli/pull/2523)

## `8.22.0`

- Enhancement: Added a new configuration property named authOrder with which a user can specify a desired choice of authentication. [#1794](https://github.com/zowe/zowe-cli/issues/1794)
- BugFix: Avoid prompting for a password, when a token is available for authentication [#2500](https://github.com/zowe/zowe-cli/issues/2500)
- BugFix: Updated the `zowe auth login apiml` command to place its retrieved token into the specified (or default) base profile instead of creating a new base profile. [#2181](https://github.com/zowe/zowe-cli/issues/2181) & [#1650](https://github.com/zowe/zowe-cli/issues/1650)
  - The update also places a directive to use token authentication for the default `zosmf` profile if that profile is configured to connect to API-ML.
- Enhancement: Updated Node.js types for technical currency. [#2511](https://github.com/zowe/zowe-cli/pull/2511)

## `8.20.0`

- Enhancement: Added the `--establish-connection-timeout` option to the `z/OSMF Connection Options`. This allows users to specify a maximum limit for how long the REST client should attempt to establish a connection to the server, and returns an error if the request takes too long. [#2490](https://github.com/zowe/zowe-cli/pull/2490)
- Enhancement: Added the `--completion-timeout` option to the `z/OSMF Connection Options`. This allows users to specify a maximum limit for how long a REST request should take, and returns an error if the request takes too long. [#2490](https://github.com/zowe/zowe-cli/pull/2490)

## `8.19.0`

- Enhancement: Updated help examples to replace short option aliases (e.g. `-h`) with full option names (e.g. `--help`) for improved clarity and consistency in documentation. [#2484](https://github.com/zowe/zowe-cli/pull/2484)

## `8.18.1`

- BugFix: Updated the Daemon binary version for technical currency. [#2479](https://github.com/zowe/zowe-cli/pull/2479)

## `8.17.0`

- BugFix: Fixed a bug that resulted in daemon commands running slower with every additional command. [#2470](https://github.com/zowe/zowe-cli/issues/2470)

## `8.16.0`

- Enhancement: Add the ability to search data sets with regex patterns by passing `--regex` into the search command. [#2432](https://github.com/zowe/zowe-cli/issues/2432)

## `8.15.1`

- BugFix: Fixed the `--show-inputs-only` option on commands with chained command handlers, such as `zowe zos-files copy data-set-cross-lpar`. [#2446](https://github.com/zowe/zowe-cli/issues/2446)

## `8.15.0`

- Enhancement: Added the `--overwrite` flag to the `zowe files copy ds` command to allow for overwriting all members of a target data set with source data set members. [#2450] (https://github.com/zowe/zowe-cli/pull/2450)

## `8.14.1`

- BugFix: When using the `copy` command, if a target partitioned data set has a smaller record length than a source partitioned data set, the operation for subsequent members no longer stops. The user can now view the affected members in a local file. [#2349] (https://github.com/zowe/zowe-cli/issues/2349)
- BugFix: Users were not warned when copying partitioned data sets with identical member names. Now, the user is prompted to confirm before continuing the copy operation to avoid potential data loss. [#2349] (https://github.com/zowe/zowe-cli/issues/2349)

## `8.14.0`

- Enhancement: Added the ability to see secure properties when running `zowe config list` when the `ZOWE_SHOW_SECURE_ARGS` environment variable is set to `true`. [#2259](https://github.com/zowe/zowe-cli/issues/2259)

## `8.13.0`

- Enhancement: Added the `--data-set-type` flag to create sequential data set command to allow for creating extended and large formatted sequential data sets. [#2141](https://github.com/zowe/zowe-cli/issues/2141)
- Enhancement: Added `--recordRange` flag to `zowe jobs download output` command to allow users to select a specific range of records to output from a spool file. [#2411](https://github.com/zowe/zowe-cli/pull/2411)
- BugFix: The `zowe zos-files copy data-set` command overwrites the contents of the target data set without user confirmation. A `--safe-replace` option was added which prompts the user to confirm before overwriting the contents of the target data set. [#2369] (https://github.com/zowe/zowe-cli/issues/2369)

## `8.12.0`

- Enhancement: The `zowe zos-files copy data-set` command no longer requires the target data set to be preallocated. [##2349] (https://github.com/zowe/zowe-cli/issues/2349)

## `8.10.4`
- BugFix: Fixed an issue where the `zowe files upload dir-to-uss` command was missing progress bar to track progress of file uploads. [#2344](https://github.com/zowe/zowe-cli/issues/2344)

## `8.10.3`

- BugFix: The `zowe files copy data-set` command no longer copies all partitioned data set members if a member is specified. [#2402](https://github.com/zowe/zowe-cli/pull/2402)

## `8.10.0`
-Enhancement: The `zowe zos-files copy data-set` command now copies members from a source partitioned data set to an existing target partitioned data set.[#2386](https://github.com/zowe/zowe-cli/pull/2386)

## `8.9.0`
- Enhancement: Added new command zowe zos-files download all-members-matching, (zowe files dl amm), to download members matching specified pattern(s). The success message for the Download.allMembers API was changed from originally "Data set downloaded successfully" to "Member(s) downloaded successfully." The change also alters the commandResponse when using the --rfj flag. [#2359](https://github.com/zowe/zowe-cli/pull/2359)

## `8.8.0`

- Enhancement: Pass a `.zosattributes` file path for the download encoding format by adding the new `--attributes` flag to the `zowe zos-files upload` command. [#2322](https://github.com/zowe/zowe-cli/issues/2322)
- BugFix: Added support for the `--encoding` flag to the `zowe upload dir-to-uss` to allow for encoding uploaded directories for command group consistency. [#2337](https://github.com/zowe/zowe-cli/issues/2337)
- BugFix: Improved output formatting for `zowe zos-tso start app` and `zowe zos-tso send app` commands by parsing and displaying relevant data rather than the entire JSON response. [#2347](https://github.com/zowe/zowe-cli/pull/2347)
- Enhancement: Add the --ignore-not-found flag to avoid file-not-found error messages when deleting files so scripts are not interupted during automated batch processing. The flag bypasses warning prompts to confirm delete actions. [#2254](https://github.com/zowe/zowe-cli/pull/2254)

## `8.7.0`

- Enhancement: Added --wait-for-active and --wait-for-output to download options on zosjobs. [#2328](https://github.com/zowe/zowe-cli/pull/2328)

## `8.6.2`

- BugFix: Resolved issue where `zowe zos-files upload file-to-uss` was not properly handling command flags. [#2234](https://github.com/zowe/zowe-cli/pull/2334)

## `8.6.1`

- BugFix: Fixed an issue where the `zowe zos-logs list logs` command could fail or not return all logs if a start time was not supplied. [#2336](https://github.com/zowe/zowe-cli/pull/2336)

## `8.6.0`

- Enhancement: Added support for running applications on TSO/E address spaces. Start applications and receive/transmit messages using the new `tso start`, `tso receive` and `tso send` commands. [#2280](https://github.com/zowe/zowe-cli/pull/2280)


## `8.4.0`

- Enhancement: Added optional `--attributes` flag to `zowe zos-files upload file-to-uss` to allow passing a .zosattributes file path for upload encoding format. [#2319](https://github.com/zowe/zowe-cli/pull/2319)


## `8.3.0`

- Enhancement: Issue the `zowe files search data-sets` command with the new `encoding` option to use a different code page when searching data set contents. [#2161](https://github.com/zowe/zowe-cli/issues/2161)

## `8.1.2`

- BugFix: Fixed issues flagged by Coverity [#2291](https://github.com/zowe/zowe-cli/pull/2291)

## `8.1.0`

- Enhancement: Added `--stateful` flag to `zos-tso issue cmd` to allow declaring the statefulness of the address space being created.  [#2240](https://github.com/zowe/zowe-cli/pull/2240)
- Enhancement: `--suppress-startup-messages` flag default value changed to `true`. [#2240](https://github.com/zowe/zowe-cli/pull/2240)

## `8.0.0`

- MAJOR: v8.0.0 Release

## `8.0.0-next.202409191615`

- Update: Final prerelease

## `8.0.0-next.202408261543`

- BugFix: Updated `micromatch` dependency for technical currency. [#2242](https://github.com/zowe/zowe-cli/pull/2242)

## `8.0.0-next.202408131445`

- Update: See `7.28.3` for details

## `8.0.0-next.202407181904`

- Enhancement: The 'zowe config auto-init' command now generates a base profile name of 'global_base' or 'project_base', depending on whether a global or project configuration file is being generated. Related to Zowe Explorer issue https://github.com/zowe/zowe-explorer-vscode/issues/2682.

## `8.0.0-next.202407021516`

- BugFix: Updated dependencies for technical currency [#2188](https://github.com/zowe/zowe-cli/pull/2188)

## `8.0.0-next.202406140245`

- BugFix: Updated documentation for the `zos-files search ds` command's `--mainframe-search` option to include a disclaimer about z/OSMF API limitations. [#2160](https://github.com/zowe/zowe-cli/issues/2160)

## `8.0.0-next.202406061600`

- BugFix: Updated `braces` dependency for technical currency. [#2158](https://github.com/zowe/zowe-cli/pull/2158)

## `8.0.0-next.202405231927`

- LTS Breaking: Send all Zowe Daemon informational messages, progress messages, and error messages to standard error instead of standard output [#1451](https://github.com/zowe/zowe-cli/issues/1451)

## `8.0.0-next.202405202020`

- BugFix: Fixed a bug where a data set search would not return a search term if it was at the beginning of a line. [#2147](https://github.com/zowe/zowe-cli/pull/2147)

## `8.0.0-next.202405101931`

- Enhancement: Added the ability to search for a string in a data set or PDS member matching a pattern with the `zowe zos-files search data-sets` command.[#2095](https://github.com/zowe/zowe-cli/issues/2095)

## `8.0.0-next.202405061946`

- Enhancement: Consolidated the Zowe client log files into the same directory. [#2116](https://github.com/zowe/zowe-cli/issues/2116)

## `8.0.0-next.202404301428`

- LTS Breaking: Add informative messages identifying why a user is being prompted for connection property values during a CLI command.

## `8.0.0-next.202404032038`

- BugFix: Fixed error in `zos-files list all-members` command that could occur when members contain control characters in the name. [#2104](https://github.com/zowe/zowe-cli/pull/2104)

## `8.0.0-next.202403272026`

- BugFix: Resolved technical currency by updating `tar` dependency. [#2102](https://github.com/zowe/zowe-cli/issues/2102)
- BugFix: Resolved technical currency by updating `markdown-it` dependency. [#2107](https://github.com/zowe/zowe-cli/pull/2107)

## `8.0.0-next.202403141949`

- Enhancement: Changed references in command output from 'Team Configuration' to 'Zowe client configuration' [#2019](https://github.com/zowe/zowe-cli/issues/2019).

## `8.0.0-next.202403132009`

- Enhancement: Prompt for user/password on SSH commands when a token is stored in the config. [#2081](https://github.com/zowe/zowe-cli/pull/2081)

## `8.0.0-next.202403131702`

- BugFix: Removing stack trace for zosjobs errors. [#2078](https://github.com/zowe/zowe-cli/pull/2078)

## `8.0.0-next.202403122137`

- BugFix: Fixed default base profile missing in config generated by `zowe config auto-init` [#2088](https://github.com/zowe/zowe-cli/pull/2088)

## `8.0.0-next.202403061549`

- BugFix: Update daemon dependencies for technical currency [#2077](https://github.com/zowe/zowe-cli/pull/2077)

## `8.0.0-next.202403041352`

- BugFix: Updated engine to Node 18.12.0. [#2074](https://github.com/zowe/zowe-cli/pull/2074)
- BugFix: Eliminated a Node Version Manager (NVM) GUI popup dialog which NVM now displays during the `zowe config report-env` command by removing the NVM version number from our report.
- Enhancement: Replaced the term "Team configuration" with "Zowe client configuration" in the `zowe config report-env` command.

## `8.0.0-next.202402261705`

- BugFix: Updated additional dependencies for technical currency. [#2061](https://github.com/zowe/zowe-cli/pull/2061)
- BugFix: Updated engine to Node 16.7.0. [#2061](https://github.com/zowe/zowe-cli/pull/2061)

## `8.0.0-next.202402211923`

- Enhancement: Added new `zowe zos-jobs search job` command, which allows the user to search spool files for a specified string or regular expresion.
- BugFix: Updated dependencies for technical currency. [#2057](https://github.com/zowe/zowe-cli/pull/2057)

## `8.0.0-next.202402132108`

- LTS Breaking: Removed record format (recfm) validation when issuing `zowe files create` commands [#1699](https://github.com/zowe/zowe-cli/issues/1699)
- LTS Breaking: Added Zowe release version output for `--version` [#2028](https://github.com/zowe/zowe-cli/issues/2028)
- Enhancement: Added `name-only` alias to `root` on `config list` command [#1797](https://github.com/zowe/zowe-cli/issues/1797)
- BugFix: Resolved technical currency by updating `socks` transitive dependency

## `8.0.0-next.202402021649`

LTS Breaking: Removed the following previously deprecated items: [#1981](https://github.com/zowe/zowe-cli/pull/1981)
  - Moved the many constants from `zowe-cli/packages/cli/src/Constants.ts` to `zowe-cli/packages/core/src/constants/Core.constants.ts`
  - Removing `ZosFilesCreateExtraOptions.showAttributes` without replacement
  - Moved all constants from `zowe-cli/packages/cli/src/zostso/constants/ZosTso.constants.ts` to  `@zowe/zos-tso-for-zowe-sdk`
  - Removed `isStderrEmptyForProfilesCommand` use `stripProfileDeprecationMessages` from `zowe-cli/__tests__/__packages__/cli-test-utils/src/TestUtils.ts` instead
  - Removed  `allDataSetsArchived`, `datasetsDownloadedSuccessfully`, `noDataSetsMatchingPatternRemain` and `onlyEmptyPartitionedDataSets` from    ZosFiles.messages.ts
  - Removed `getSpoolDownloadFile` use `getSpoolDownloadFilePath` instead
  - Removed constants from ZosmfSession
    - ZOSMF_OPTION_HOST_PROFILE use ZOSMF_OPTION_HOST instead
    - ZOSMF_OPTION_USER_PROFILE use ZOSMF_OPTION_USER instead
    - ZOSMF_OPTION_PASSWORD_PROFILE use ZOSMF_OPTION_PASSWORD instead
  - Removed constants from SshSession.ts
    - SSH_OPTION_USER_PROFILE use SSH_OPTION_USER
    - SSH_OPTION_HOST_PROFILE use SSH_OPTION_HOST
  - Removed zosmfProfile from `ZosFilesBase.handler.ts`
  - Removed statCmdFlag as an export from Shell.ts

## `8.0.0-next.202401262128`

- Enhancement: Adding `--binary` and `--encoding` options to `zosfiles edit`

## `8.0.0-next.202401191954`

- LTS Breaking: Removed all 'profiles' commands, since they only worked with now-obsolete V1 profiles.
- BugFix: Properly construct workflow error messages to display properly with V3 error formatting.

## `8.0.0-next.202401081937`

- BugFix: Fixed typo in command help for `zowe zos-workflows create` commands.

## `8.0.0-next.202401031939`

- Enhancement: Revised help text for consistency [#1756](https://github.com/zowe/zowe-cli/issues/1756)

## `8.0.0-next.202311291643`

- LTS Breaking: Replaced the `ZOWE_EDITOR` environment variable with `ZOWE_OPT_EDITOR` and `--editor` option on commands [#1867](https://github.com/zowe/zowe-cli/issues/1867)

## `8.0.0-next.202311282012`

- LTS Breaking: Moved `getDataSet` from the `zosfiles` command group to the `zosfiles` SDK as `ZosFilesUtils.getDataSetFromName` [#1696](https://github.com/zowe/zowe-cli/issues/1696)

## `8.0.0-next.202311141517`

- LTS Breaking: Alter the format of error messages to be more clear and actionable.
- LTS Breaking: Remove the ```bright``` command from the product.

## `8.0.0-next.202311132045`

- Major: First major version bump for V3

## `7.29.1`

- BugFix: Updated `micromatch` dependency for technical currency. [#2242](https://github.com/zowe/zowe-cli/pull/2242)

## `7.28.3`

- BugFix: Refactored code to reduce the use of deprecated functions to prepare for upcoming Node.js 22 support. [#2191](https://github.com/zowe/zowe-cli/issues/2191)

## `7.25.1`

- BugFix: Updated `braces` dependency for technical currency. [#2157](https://github.com/zowe/zowe-cli/pull/2157)

## `7.25.0`

- Enhancement: Added the ability to set JCL reader properties for `--jobRecordLength`, `--jobRecordFormat` and `--jobEncoding` on the `zowe jobs submit local-file` and `zowe jobs submit stdin` commands. [#2139](https://github.com/zowe/zowe-cli/pull/2139)
- Enhancement: Added the ability to download job spool files using other codepages with `--encoding` on the `zowe jobs download output`, `zowe jobs view spool-file-by-id` and `zowe jobs view all-spool-content` commands. This allows users to download job spool files in other languages (i.e. IBM-1147 for French). [#1822](https://github.com/zowe/zowe-cli/pull/1822)

## `7.24.2`

- BugFix: Fixed `zowe daemon enable` installing an invalid daemon binary on macOS. [#2126](https://github.com/zowe/zowe-cli/pull/2126)

## `7.24.0`

- Enhancement: Prompt for user/password on SSH commands when a token is stored in the config. [#2081](https://github.com/zowe/zowe-cli/pull/2081)
- BugFix: Fixed error in `zos-files list all-members` command that could occur when members contain control characters in the name. [#2104](https://github.com/zowe/zowe-cli/pull/2104)

## `7.23.9`

- BugFix: Resolved technical currency by updating `tar` dependency. [#2101](https://github.com/zowe/zowe-cli/issues/2101)
- BugFix: Resolved technical currency by updating `markdown-it` dependency. [#2106](https://github.com/zowe/zowe-cli/pull/2106)

## `7.23.5`

- BugFix: Fixed default base profile missing in config generated by `zowe config auto-init` [#2084](https://github.com/zowe/zowe-cli/pull/2084)

## `7.23.4`

- BugFix: Updated dependencies of the daemon client for technical currency [#2076](https://github.com/zowe/zowe-cli/pull/2076)

## `7.23.3`

- BugFix: Fixed race condition in `config convert-profiles` command that may fail to delete secure values for old profiles

## `7.23.2`

- BugFix: Resolved technical currency by updating `socks` transitive dependency

## `7.23.1`

- Enhancement: Adding `--binary` and `--encoding` options to `zosfiles edit` to zowe V2

## `7.23.0`

- BugFix: Update zos-files copy dsclp system tests to include large mock files.

## `7.22.0`

- Enhancement: Hid the progress bar if `CI` environment variable is set, or if `FORCE_COLOR` environment variable is set to `0`. [#1845](https://github.com/zowe/zowe-cli/issues/1845)

## `7.21.2`

- BugFix: Correct extra character being displayed at the end of lines when issuing `zowe files compare` on Windows. [#1992](https://github.com/zowe/zowe-cli/issues/1992)
- BugFix: Correct the online help description for `zowe files compare uss`. [#1754](https://github.com/zowe/zowe-cli/issues/1754)
- BugFix: Fixed typo in command help for `zowe zos-workflows create` commands.

## `7.20.1`

- BugFix: Add missing npm-shrinkwrap

## `7.20.0`

- Deprecated: `getDataSet` in the `zosfiles` command group utility functions, use `zosfiles` SDK's `ZosFilesUtils.getDataSetFromName` instead. [#1696](https://github.com/zowe/zowe-cli/issues/1696)

## `7.18.10`

- BugFix: Added missing z/OSMF connection options to the z/OS Logs command group.

## `7.18.9`

- Enhancement: Incorporate all source code from the zowe/imperative Github repository into the zowe/zowe-cli repository. This change should have no user impact.
- BugFix: Removed out of date `Perf-Timing` performance timing package.
- BugFix: Fix behavior where a specified directory was being lowercased on non-PDS datasets when downloading all datasets [#1722](https://github.com/zowe/zowe-cli/issues/1722)

## `7.18.8`

- BugFix: Fix bug where encoding is not passed to the Download USS Directory API [#1825](https://github.com/zowe/zowe-cli/issues/1825)

## `7.18.7`

- BugFix: Bump Imperative to `5.18.2` to fix issues with normalizing newlines on file uploads [#1815](https://github.com/zowe/zowe-cli/issues/1815)

## `7.18.6`

- BugFix: Bump Secrets SDK to `7.18.6` to use `core-foundation-rs` instead of the now-archived `security-framework` crate, and to include the edge-case bug fix for Linux.

## `7.18.5`

- BugFix: Bump Secrets SDK to `7.18.5` to resolve build failures for FreeBSD users.

## `7.18.4`

- BugFix: Bump Secrets SDK to `7.18.4` - uses more reliable resolution logic for `prebuilds` folder; adds static CRT for Windows builds.

## `7.18.0`

- Enhancement: Updated daemon on MacOS to use universal binary which adds support for Apple Silicon.
- Enhancement: Added support for mutliple `zowe auth login apiml` operations on a single `zowe config secure` call. [#1734](https://github.com/zowe/zowe-cli/pull/1734)
- Enhancement: Replaced use of `node-keytar` with the `keyring` module from `@zowe/secrets-for-zowe-sdk`.
- Enhancement: Updated the Imperative Framework to add support for unique cookie identifiers from API ML. [#1734](https://github.com/zowe/zowe-cli/pull/1734)
- BugFix: Fixed an issue in the Daemon server which prevents users on Windows with uppercase letters in their username from using the Daemon
- BugFix: Add check for invalid block size when creating a sequential dataset. [#1439](https://github.com/zowe/zowe-cli/issues/1439)
- BugFix: Allowed `logout` operations with invalid and/or expired tokens. [#1734](https://github.com/zowe/zowe-cli/pull/1734)
- BugFix: Prevented misleading `basePath error` when credentials are invalid. [#1734](https://github.com/zowe/zowe-cli/pull/1734)

## `7.17.0`

- Enhancement: Created zos-files edit commands to edit a dataset or uss file locally [PR #1672](https://github.com/zowe/zowe-cli/pull/1672)

## `7.16.5`

- BugFix: Fixed `zowe files create data-set` failing when no additional options are specified.
- BugFix: Added check for invalid block size when creating a sequential data set. [#1439](https://github.com/zowe/zowe-cli/issues/1439)
- BugFix: Added the ability to list all data set members when some members have invalid names.
- BugFix: Removed extra calls to list datasets matching patterns if authentication to z/OSMF fails.

## `7.16.4`

- BugFix: Fixed `secondary` option being specified as `1` on `BLANK` type datasets with the `zowe files create data-set` command [#1595](https://github.com/zowe/zowe-cli/issues/1595)


## `7.16.3`

- BugFix: Updated `imperative` to fix undesired behavior in the `zowe config list` command in certain situations.

## `7.16.2`

- BugFix: Updated `tar` dependency.

## `7.16.1`

- BugFix: Fixed `--range` option ignored on `zowe files view uss-file` command.
- BugFix: Fixed `--binary` option ignored by commands that upload and download USS directories when ".zosattributes" file is used.
- BugFix: Fixed `--include-hidden` option ignored by `zowe files upload dir-to-uss` without the `--recursive` option.

## `7.16.0`

- Enhancement: Updated daemon to use `tokio` library instead of unmaintained `named_pipe` library.

## `7.15.0`

- Enhancement: Added the `zowe files copy dsclp` command to copy a dataset from one LPAR to another.  [#1098](https://github.com/zowe/zowe-cli/issues/1098)

## `7.14.1`:

- Enhancement: Re-enabled color in the daemon client [#1379](https://github.com/zowe/zowe-cli/issues/1379)
- BugFix: Enabled ANSI in Windows based terminals [#1701](https://github.com/zowe/zowe-cli/issues/1701)
- BugFix: Changed daemon to spawn as its own process [#1241](https://github.com/zowe/zowe-cli/issues/1241) [#1277](https://github.com/zowe/zowe-cli/issues/1277) [#1309](https://github.com/zowe/zowe-cli/issues/1309)
- BugFix: Updated Imperative to allow for special handling of chalk and coloring in daemon client

## `7.13.0`

- Enhancement: Updated Imperative to add `--prune` option to `zowe config secure` command. [Imperative #547](https://github.com/zowe/imperative/issues/547)

## `7.12.0`

- Enhancement: Added `range` option to `zos-files view uss-file` command
- BugFix: Fixed `encoding` option for `zos-files view uss-file` command [#1495](https://github.com/zowe/zowe-cli/issues/1495)
- BugFix: Adds notification that `encoding`, `binary`, and `record` options conflict on the `zos-files view data-set` and `zos-files view uss-file` commands
- BugFix: Updated Imperative to fix the `zowe auth li` and `zowe auth lo` aliases [Imperative #964](https://github.com/zowe/imperative/issues/964)

## `7.11.3`

- BugFix: Fixed URI encoding on `zos-jobs` commands [#1596](https://github.com/zowe/zowe-cli/issues/1596)
- BugFix: Updated Imperative to fix an error on Windows preventing plug-ins from installing if a local file or directory contains a space. [Imperative #959](https://github.com/zowe/imperative/issues/959)

## `7.11.2`

- BugFix: Updated daemon executable to resolve technical debt
- BugFix: Fixed URI encoding on `zos-files` commands [#1073](https://github.com/zowe/zowe-cli/issues/1073)

## `7.11.1`

- BugFix: Solved daemon issue where Windows usernames were treated as case-sensitive when checking the daemon process owner during Zowe commands.

## `7.11.0`
- Enhancement: Added support for a CLI specific environment variable file. [#1484](https://github.com/zowe/zowe-cli/issues/1484)
- BugFix: Enabled option to download output from a submitted job with the -d flag. The -e flag now enables changes to file extension as originally intended. [#729](https://github.com/zowe/zowe-cli/issues/729)

## `7.10.4`
- BugFix: Changed default value for modify-jobs option in the zowe jobs command group to 2.0. This change results in calls to z/OSMF becoming synchronous, and a successful response from the modify, cancel, and delete commands indicates the requested action was completed successfully. [#1459](https://github.com/zowe/zowe-cli/issues/1459)

## `7.10.3`
- BugFix: Fix in employing `--context-lines` option for all diff/compare commands. Fixed broken `--seqnum` option implementation.[#1529](https://github.com/zowe/zowe-cli/issues/1529)

## `7.10.2`
- BugFix: Updated Imperative to include bugfixes in version `5.8.2`.

## `7.10.0`

- Enhancement: Added support for downloading job spool content in binary and record formats.

## `7.9.7`

- BugFix: Updated Imperative to include bugfixes in version `5.7.7`.

## `7.9.6`

- BugFix: Updated Imperative to include bugfixes in version `5.7.6`.

## `7.9.5`

- BugFix: Fixed daemon broken pipe error on Windows [#1538](https://github.com/zowe/zowe-cli/issues/1538)

## `7.9.4`

- BugFix: Removed all line break encodings from strings for `zos-files compare local-file-data-set` [#1528](https://github.com/zowe/zowe-cli/issues/1528)

## `7.9.3`

- BugFix: Updated Imperative to include bugfixes in version `5.7.5`.

## `7.9.0`

- Enhancement: Added new functions to support the changing of a job class and the hold status of a job. Can now call `zowe jobs modify job [jobid]` with options `--jobclass`, `--hold` and `--release`. [#1156](https://github.com/zowe/zowe-cli/issues/1156)
- BugFix: Documented that token-type and token-value do not apply to SSH commands.
- BugFix: Updated Imperative to include bugfixes in version `5.7.2`.

## `7.8.0`

- Enhancement: Updated Imperative to incorporate new `zowe config report-env` command from version `5.7.0`.
- Enhancement: Added design documentation for roadmap feature to store secure properties in memory.

## `7.7.0`

- Enhancement: Allow `zowe files view ds ... --range SSS-EEE | SSS,NNN`. [#1539](https://github.com/zowe/zowe-cli/issues/1539)
- Enhancement: Added `ZosFilesCreateOptions.alcunit` option to PDS definition. [#1203](https://github.com/zowe/zowe-cli/issues/1203)
- BugFix: Fixed example 3 where no `--like` option is specified in `zowe zos-files create data-set`. [#1252](https://github.com/zowe/zowe-cli/issues/1252)

## `7.6.2`

- BugFix: Updated `minimatch` and `keytar` dependencies for technical currency.
- BugFix: Updated example for `zowe profiles create zosmf-profile` command. [#1152](https://github.com/zowe/zowe-cli/issues/1152)
- BugFix: Restore info message on daemon startup. [#1506](https://github.com/zowe/zowe-cli/issues/1506)

## `7.6.1`

- BugFix: Updated `ssh2` dependency to fix "Received unexpected packet type" error on SSH commands. [#1516](https://github.com/zowe/zowe-cli/issues/1516)
- BugFix: Updated Imperative to include bugfixes in version `5.5.3`.

## `7.6.0`

- Enhancement: Added the `zowe files download uss-dir` command to download the contents of a USS directory. [#1038](https://github.com/zowe/zowe-cli/issues/1038)
- Enhancement: Updated the `zowe files upload file-to-uss` and `zowe files upload dir-to-uss` commands to improve how they handle file encoding. [#1479](https://github.com/zowe/zowe-cli/issues/1479)
  - Both commands now "chtag" files after uploading them to indicate their remote encoding. This matches the already existing behavior of the `zowe files download uss-file` command which checks file tags before downloading.
  - The behavior of ".zosattributes" files which can specify local and remote encoding has been changed. Files are now converted to the remote encoding, not just tagged. If no encoding is specified, the default transfer mode is text instead of binary to be consistent with z/OSMF default behavior.
- BugFix: Updated Imperative to include bugfixes in version `5.5.2`.

## `7.5.1`

- BugFix: Updated Imperative to include bugfixes in version `5.5.1`.

## `7.5.0`

- Enhancement: Added the browser-view option to `zowe zos-files compare data-set` command to compare two datasets and display the differences on the browser. [#1443](https://github.com/zowe/zowe-cli/issues/1443)
- Enhancement: Added a command `zowe zos-files compare local-file-data-set` to compare a local-file and a dataset, & display the differences in the browser and terminal. [#1444](https://github.com/zowe/zowe-cli/issues/1444)
- Enhancement: Added a command `zowe zos-files compare uss-files` to compare two uss-files, & display the differences in the browser and terminal. [#1445](https://github.com/zowe/zowe-cli/issues/1445)
- Enhancement: Added a command `zowe zos-files compare local-file-uss-file` to compare a local-file and a uss-file, & display the differences in the browser and terminal. [#1446](https://github.com/zowe/zowe-cli/issues/1446)
- Enhancement: Added a command `zowe zos-files compare spool-dd` to compare two spool-dds', & display the differences in the browser and terminal. [#1447](https://github.com/zowe/zowe-cli/issues/1447)
- Enhancement: Added a command `zowe zos-files compare local-file-spool-dd` to compare a local-file and a spool-dd', & display the differences in the browser and terminal. [#1448](https://github.com/zowe/zowe-cli/issues/1448)
- Enhancement: Added `ZOWE_CLI_PLUGINS_DIR` environment variable to override location where plugins are installed. [#1483](https://github.com/zowe/zowe-cli/issues/1483)
- BugFix: Updated Imperative to include bugfixes in version `5.5.0`.

## `7.4.2`

- BugFix: Renamed `download data-set-matching` to `download data-sets-matching`. The old name still exists as an alias.
- BugFix: Fixed output of `download data-sets-matching` being printed twice when some data sets fail to download.

## `7.4.1`

- BugFix: Updated Imperative to fix error when installing plug-ins that do not define profiles.

## `7.4.0`

- Enhancement: Added the `zowe zos-files compare data-set` command to compare two datasets and display the differences on the terminal. [#1442](https://github.com/zowe/zowe-cli/issues/1442)
- BugFix: Alter the `zowe daemon disable` command to only kill the daemon running for the current user.

## `7.3.1`

- BugFix: Updated Imperative to fix CLI commands failing with error "Cannot find module 'ansi-colors'".

## `7.3.0`

- Enhancement: Added the `zowe files download data-sets-matching` command to download multiple data sets at once. [#1287](https://github.com/zowe/zowe-cli/issues/1287)
  - Note: If you used this command previously in the extended files plug-in for Zowe v1, the `--fail-fast` option now defaults to true which is different from the original behavior.

## `7.2.4`

- BugFix: Fixed the Zowe Daemon binary exiting with an error if the daemon server does not start within 3 seconds.

## `7.2.3`

- BugFix: Updated Imperative to address `ProfileInfo` related issues.

## `7.2.2`

- BugFix: Updated Imperative to address `ProfileInfo` related issues.

## `7.2.1`

- BugFix: Fixed name of the positional in `zowe zos-jobs submit uss-file` command.
- BugFix: Updated the description of the `zowe zos-jobs view all-spool-content` command.
- BugFix: Updated the descriptions of the `zowe zos-files view uss-file` and  `zowe zos-files view data-set` commands.
- BugFix: Removed the `zowe zos-files view uss-file <file> --record` option.
- BugFix: Fixed description of the `zowe zos-jobs delete` command group.
- BugFix: Added `--modify-version` option to `zowe zos-jobs delete old-jobs` command for feature parity with `zowe zos-jobs delete job`.

## `7.2.0`

- Enhancement: Added the `zowe zos-jobs view all-spool-content` command to view all spool content given a job id. [#946](https://github.com/zowe/zowe-cli/issues/946)
- Enhancement: Added the `zowe jobs submit uss-file` command to submit a job from a USS file. [#1286](https://github.com/zowe/zowe-cli/issues/1286)
- Enhancement: Added the `zowe files view data-set` and `zowe files view uss-file` commands to view a dataset or USS file. [#1283](https://github.com/zowe/zowe-cli/issues/1283)
- Enhancement: Added the `zowe jobs delete old-jobs` command to delete (purge) jobs in OUTPUT status. [#1285](https://github.com/zowe/zowe-cli/issues/1285)
- BugFix: Updated Imperative to address `ProfileInfo` related issues. [zowe/vscode-extension-for-zowe#1777](https://github.com/zowe/vscode-extension-for-zowe/issues/1777)

## `7.1.3`

- BugFix: Fixed issue where `config auto-init` could report that it modified a config file that did not yet exist.
- BugFix: Updated Imperative to fix `config import` and `config secure` commands not respecting the `--reject-unauthorized` option.

## `7.1.2`

- BugFix: Fixed an issue where privateKey is not being respected. [#1398](https://github.com/zowe/zowe-cli/issues/1398) [#1392](https://github.com/zowe/zowe-cli/issues/1392)

## `7.1.1`

- BugFix: Moved `authConfig` object from the core SDK into the CLI's base profile definition to fix invalid handler path.

## `7.1.0`

- Enhancement: Updated the `zowe config auto-init` command to allow using certificates for authentication. [#1359](https://github.com/zowe/zowe-cli/issues/1359)
- Enhancement: Exposed profile type configuration from the respective SDKs.
- BugFix: Fixed issue where SSH command waits forever when user has expired password. [#989](https://github.com/zowe/zowe-cli/issues/989)

## `7.0.2`

- BugFix: Updated Imperative to fix a v1 profiles bug when storing a profile with no secure properties.

## `7.0.1`

- BugFix: Fixed ProfileInfo API targeting default base profile instead of the operating layer's base profile. [Imperative #791](https://github.com/zowe/imperative/issues/791)

## `7.0.0`

- Major: Introduced Team Profiles, Daemon mode, and more. See the prerelease items (if any) below for more details.

## `7.0.0-next.202204142300`

- BugFix: Updated the imperative version to consume ProfileInfo API updates and to remove the `moment` dependency.

## `7.0.0-next.202204141408`

- Enhancement: Updated the version number of the Zowe-CLI executable.

## `7.0.0-next.202204111828`

- Enhancement: Added help for `zowe daemon restart` command.
- Enhancement: Changed type of `encoding` property on z/OSMF profile from number to string to support more values (e.g., "ISO8859-1").

## `7.0.0-next.202204111523`

- Enhancement: Launch a separate Zowe CLI daemon for each user on multi-user systems.
- **Next Breaking**: Removed environment variables ZOWE_DAEMON and ZOWE_DAEMON_LOCK. Replaced them with ZOWE_DAEMON_DIR and ZOWE_DAEMON_PIPE.

## `7.0.0-next.202204111431`

- BugFix: Updated Imperative to enhance backward compatibility with v1 profiles and other enhancements and bug fixes (More details: Imperative [v5.0.0-next.202204051515](https://github.com/zowe/imperative/blob/next/CHANGELOG.md#500-next202204051515) and [v5.0.0-next.202204081605](https://github.com/zowe/imperative/blob/next/CHANGELOG.md#500-next202204081605))

## `7.0.0-next.202203311904`

- BugFix: Updated `zowe auth login apiml`, `zowe auth logout apiml` and `zowe config auto-init` comamnds to use v2 APIML APIs [#1339](https://github.com/zowe/zowe-cli/issues/1339)
- BugFix: Updated Imperative to avoid loading the credential manager if the given config file is not secure. [Imperative #762](https://github.com/zowe/imperative/issues/762)

## `7.0.0-next.202203282106`

- Enhancement: Added support for `--record` format on `zowe zos-files download (data-set|all-members)` and `zowe zos-files upload (dir-to-pds|file-to-data-set|stdin-to-data-set)` [#539](https://github.com/zowe/zowe-cli/issues/539)

## `7.0.0-next.202203211751`

- BugFix: Updated Imperative to allow applications to update credentials from the `ProfileInfo` APIs. [zowe/vscode-extension-for-zowe#1646](https://github.com/zowe/vscode-extension-for-zowe/issues/1646)

## `7.0.0-next.202203101634`

- Enhancement: Added prompt for base profile host property to `zowe config init`. [#1219](https://github.com/zowe/zowe-cli/issues/1219)

## `7.0.0-next.202203042035`

- BugFix: Allows the CLI to complete installation when there is invalid config JSON [#1198](https://github.com/zowe/zowe-cli/issues/1198)

## `7.0.0-next.202203041732`

- Enhancement: The `zowe daemon enable` and `zowe daemon disable` commands run a process in the background so that they no longer require a user to copy and paste another command to successfully perform the operation.

## `7.0.0-next.202202241854`

- **LTS Breaking**: Added `stdin` property to `IHandlerParameters` which defaults to `process.stdin` and is overridden with another readable stream in daemon mode.
  - CLI plug-ins that read from `process.stdin` in their command handlers should replace it with `{IHandlerParameters}.stdin` to be compatible with Zowe v2 daemon mode.
  - This may be a breaking change for unit tests that mock the `IHandlerParameters` interface since a required property has been added.
  - It is recommended to replace `IHandlerParameters` mocks with the `mockHandlerParameters` method in the @zowe/cli-test-utils package which should protect you from future breaking changes to this interface.
- BugFix: Fixed Daemon Concurrency problems in Windows by introducing a lock file

## `7.0.0-next.202202171858`

- **Next Breaking**: Use sockets and named pipes instead of ports for daemon communication for improved access control.
- BugFix: Fixed Keytar not present in top level dependencies when CLI is installed non-globally. [#1314](https://github.com/zowe/zowe-cli/issues/1314)

## `7.0.0-next.202202151759`

- BugFix: Updated Imperative to convert previously used profile property names into V2-compliant property names.

## `7.0.0-next.202202112312`

- BugFix: Fixed packaging of daemon binary for macOS.

## `7.0.0-next.202202092037`

- BugFix: Fixed some optional dependencies missing from npm-shrinkwrap file.

## `7.0.0-next.202202041954`

- BugFix: Fixed daemon binaries missing from package and Keytar binaries not found at install time.

## `7.0.0-next.202202041533`

- BugFix: Updated Imperative to improve log messages when Keytar module fails to load.

## `7.0.0-next.202201261615`

- BugFix: Included an npm-shrinkwrap file to lock-down all transitive dependencies.

## `7.0.0-next.202201252014`

- BugFix: Fixed 'daemon disable' command to kill any running zowe daemon on Linux and Mac. [#1270](https://github.com/zowe/zowe-cli/issues/1270)
- BugFix: Fixed stdin data being corrupted when daemon server processes CLI command containing double-byte characters.
- Enhancement: Added a user message within 'daemon enable' and disable to open a new terminal when needed.
- **LTS Breaking**: Make the `user` field on SSH profiles secure. [#682](https://github.com/zowe/zowe-cli/issues/682)

## `7.0.0-next.202201121428`

- BugFix: Set executable attribute on zowe executable file on Linux and Mac.
- Enhancement: Ensure `zowe config auto-init` command saves the `rejectUnauthorized` value. [#1109](https://github.com/zowe/zowe-cli/issues/1109)

## `7.0.0-next.202201111811`

- BugFix: Update Imperative to absorb bugfixes introduced in version `5.0.0-next.202201102100`.
- Enhancement: Add the commands `zowe daemon enable` and `zowe daemon disable`. These commands enable end-users to set up daemon mode without having to download a separate executable and place it by hand into some directory.
- Enhancement: Refactored communication between Imperative daemon client and server. Previously the client only sent CLI arguments and the current working directory. Now it sends a JSON object that also includes environment variables and input piped from stdin. [#1179](https://github.com/zowe/zowe-cli/issues/1179)
- **Next Breaking**: The Daemon-related class named `Processor` was renamed to `DaemonDecider`.
- **Next Breaking**: Remove `--dcd` argument which was reserved for `--daemon-current-directory`.
- **Next Breaking**: Add user check to daemon communication

## `7.0.0-next.202112281543`

- Enhancement: update a "show attributes" flag to be `-a` instead of `--pa`.  `--pa` is a "hidden" alias.

## `7.0.0-next.202112201801`

- BugFix: Fixed socket connection error on macOS after commands that run in daemon mode. [#1192](https://github.com/zowe/zowe-cli/issues/1192)
- BugFix: Fixed daemon failing to run in path that contains space in directory name. [#1237](https://github.com/zowe/zowe-cli/issues/1237)

## `7.0.0-next.202112142155`

- Enhancement: Upgrade Imperative so that secure prompts do not show input and zowe.config.json secure properties are not logged. [#1106](https://github.com/zowe/zowe-cli/issues/1106)

## `7.0.0-next.202112081943`

- **Next Breaking**: Remove hardcoded `--dcd` argument sent between imperative daemon server and client.

## `7.0.0-next.202112021313`

- **Next Breaking**: Use JSON-based communication protocol between imperative daemon server and client.

## `7.0.0-next.202111221932`

- BugFix: Changed credentials to be stored securely by default for v1 profiles to be consistent with the experience for v2 profiles. [#1128](https://github.com/zowe/zowe-cli/issues/1128)

## `7.0.0-next.202111111904`

- Daemon mode updates:
    - Enhancements:
        - Renamed the platform-specific executable from zowex to zowe, so that existing zowe commands used from the command line or in scripts do not have to change when running in daemon mode.
        - Automatically launch the background daemon when one is not running.
        - The daemon no longer has its own visible window, making it much more daemon-like.
        - An environment variable named ZOWE_USE_DAEMON can be set to "no" to prevent the use of the daemon. Commands are then passed to the traditional zowe-CLI command. Thus, you can temporarily use the traditional Zowe CLI command to correct some display limitations (like displaying colors).
    - Bug fixes:
        - Eliminate the display of escape characters when colors are displayed while running in daemon mode. [#938](https://github.com/zowe/zowe-cli/issues/938). Currently accomplished by not displaying colors in daemon mode.
        - Command-line arguments that contain spaces no longer require extra quotes or escapes. [#978](https://github.com/zowe/zowe-cli/issues/978)

## `7.0.0-next.202111111709`

- Enhancement: Upgrade Imperative so Daemon Mode can launch and warn about invalid team configuration files. [#943](https://github.com/zowe/zowe-cli/issues/943) [#1190](https://github.com/zowe/zowe-cli/issues/1190)

## `7.0.0-next.202111041425`

- Enhancement: Added `autoStore` property to config JSON files which defaults to true. When this property is enabled and the CLI prompts you to enter connection info, the values you enter will be saved to disk (or credential vault if they are secure) for future use. [zowe/zowe-cli#923](https://github.com/zowe/zowe-cli/issues/923)

## `7.0.0-next.202110211759`

- Enhancement: Display the set of changes made by the 'zowe config auto-init' command.

## `7.0.0-next.202110071909`

- Enhancement: Added `config update-schemas [--depth <value>]` command. [#1059](https://github.com/zowe/zowe-cli/issues/1059)
- **LTS Breaking**: Changed default log level from DEBUG to WARN to reduce the volume of logs written to disk. The log level can still be overridden using environment variables.

## `7.0.0-next.202109281609`

- Enhancement: Added `config import` command that imports team config files from a local path or web URL. [#1083](https://github.com/zowe/zowe-cli/issues/1083)
- Enhancement: Added Help Doc examples for the `zowe config` group of commands. [#1061](https://github.com/zowe/zowe-cli/issues/1061)

## `7.0.0-next.202109032014`

- Enhancement: Log in to API ML to obtain token value instead of prompting for it in `config secure` command.

## `7.0.0-next.202108311536`

- Security: Don't expose port that daemon server listens on (default port is 4000).

## `7.0.0-next.202108202027`

- Update Imperative dependency for the following new features:
  - **LTS Breaking**: Make `fail-on-error` option true by default on `zowe plugins validate` command.
  - Enhancement: Improved command suggestions
  - Performance: Improved the way that HTTP response chunks are saved, reducing time complexity from O(n<sup>2</sup>) to O(n). This dramatically improves performance for larger requests. [Imperative #618](https://github.com/zowe/imperative/pull/618)

## `7.0.0-next.202108121907`

- Enhancement: Flattened the default profiles structure created by the `config init` command.
- **Next Breaking**: Split up authToken property in team config into tokenType and tokenValue properties to be consistent with Zowe v1 profiles.

## `7.0.0-next.202107131230`

- Enhancement: Adds the `config auto-init` command, allowing users to automatically generate a configuration using information stored in conformant installed plugins and the API Mediation Layer.

## `7.0.0-next.202102011525`

- Enhancement: Added new "config" command group to manage config JSON files. This is intended to replace the profiles API, and makes it easier for users to create, share, and switch between profile configurations.
- Enhancement: Added daemon mode which runs a persistent background process "zowex" to improve CLI response time. The "zowex" binary can be downloaded from GitHub releases.
- Enhancement: Added support for secure credential storage without any plug-ins required. On Linux there are some software requirements for this feature which are listed [here](https://github.com/zowe/zowe-cli-scs-plugin#software-requirements).
- Deprecated: The "profiles" command group for managing global profiles in "~/.zowe/profiles". Use the new "config" command group instead.
- **LTS Breaking**: Removed "config" command group for managing app settings in "~/.zowe/imperative/settings.json". If app settings already exist they are still loaded for backwards compatibility.

## `6.40.1`

- BugFix: Updated the imperative version to remove the `moment` dependency.

## `6.40.0`

- Enhancement: Added the `exec-data` option for `zowe jobs list jobs` command to return execution data about the job in addition to the default information. [#1158](https://github.com/zowe/zowe-cli/issues/1158)

## `6.39.1`

- BugFix: Updated Imperative to consume security updates in `4.18.2`.


## `6.39.0`

- BugFix: Provided more accurate output for `zowe zos-jobs delete job` and `zowe zos-jobs cancel job` commands [#1333](https://github.com/zowe/zowe-cli/issues/1333)
- BugFix: Fixed inconsistent case on `modify-version` option for `zowe zos-jobs delete job` and `zowe zos-jobs cancel job` commands [#1333](https://github.com/zowe/zowe-cli/issues/1333)
- Enhancement: Added support for `--record` format on `zowe zos-files download (data-set|all-members)` and `zowe zos-files upload (dir-to-pds|file-to-data-set|stdin-to-data-set)` [#539](https://github.com/zowe/zowe-cli/issues/539)

## `6.38.0`

- Enhancement: Exported the `@zowe/imperative` package as the `imperative` namespace.
  If your project depends on both Zowe CLI and Imperative, you can now `import { imperative } from "@zowe/cli"` without declaring `@zowe/imperative` as a separate dependency in package.json. No change is required for CLI plug-ins.
- BugFix: Fixed inconsistent capitalization with z/OS console command. [#961](https://github.com/zowe/zowe-cli/issues/961)

## `6.37.8`

- Documentation: Updated help text for the `zowe jobs submit stdin` command. [#1284](https://github.com/zowe/zowe-cli/issues/1284)

## `6.37.7`

- BugFix: Fixed some optional dependencies missing from npm-shrinkwrap file.

## `6.37.6`

- BugFix: Pruned dev dependencies from npm-shrinkwrap file.

## `6.37.5`

- BugFix: Included an npm-shrinkwrap file to lock-down all transitive dependencies.

## `6.37.3`

- BugFix: Updated imperative to resolve `--hw` line-break issues. [Imperative #715](https://github.com/zowe/imperative/issues/715)

## `6.37.2`

- BugFix: Disabled gzip compression for z/OSMF requests that download binary files. [#1170](https://github.com/zowe/zowe-cli/issues/1170)

## `6.37.1`

- BugFix: Updated Imperative to absorb bugfixes introduced in version `4.17.2`.

## `6.37.0`

- Enhancement: Added new feature to manage zos-logs. z/OSMF version 2.4 or higher is required. Ensure that the [z/OSMF Operations Log Support is available via APAR and associated PTFs](https://www.ibm.com/support/pages/apar/PH35930). [#1104](https://github.com/zowe/zowe-cli/issues/1104)

## `6.36.1`

- BugFix: Fixed an issue where plugin install and uninstall did not work with NPM version 8. [Imperative #683](https://github.com/zowe/imperative/issues/683)

## `6.36.0`

- Enhancement: Added the command tree JSON object to the `zowe --available-commands` command's data object, returned when `--response-format-json` is specified.

## `6.35.0`

- Enhancement: Removed the misleading `workflow-name` option for the `zowe zos-workflows list definition-file-details` help example. [#659](https://github.com/zowe/zowe-cli/issues/659)
- Enhancement: Exposed new option `modifyVersion` for the `zowe zos-jobs delete job` and `zowe zos-jobs cancel job` commands. [#1092](https://github.com/zowe/zowe-cli/issues/1092)

## `6.34.1`

- BugFix: Reverts hiding the cert-key-file path so users can see what path was specified and check if the file exists.

## `6.34.0`

- Enhancement: Add support for PEM certificate based authentication.

## `6.33.4`

- BugFix: Updated dependencies to resolve problems with the ansi-regex package.

## `6.33.3`

- Enhancement: Update post-install script to display a message when the CLI successfully installs due to increased error messaging from USS SDK when optional pre-requisites are not installed.

## `6.33.1`

- Bugfix: Fixed capitalization of handler paths for `zowe files rename ds` and `zowe files rename dsm` commands.

## `6.33.0`

- Enhancement: Exposed new option `start` for the `zowe zos-files list data-set` command. [#495](https://github.com/zowe/zowe-cli/issues/495)
- Enhancement: Updated Imperative to add the following features:
  - Enhancement: Improved command suggestions for mistyped commands, add aliases to command suggestions.
  - Enhancement: The `plugins validate` command will return an error code when plugins have errors if the new `--fail-on-error` option is specified. Also adds `--fail-on-warning` option to return with an error code when plugins have warnings. [Imperative #463](https://github.com/zowe/imperative/issues/463)
  - BugFix: Fixed regression where characters are not correctly escaped in web help causing extra slashes ("\") to appear. [Imperative #644](https://github.com/zowe/imperative/issues/644)
- Renamed the zos-files `--responseTimeout` option to `--response-timeout` in help docs for consistency. [#803](https://github.com/zowe/zowe-cli/issues/803)

## `6.32.2`

- Fixed inconsistencies in punctuation for command descriptions by adding missing periods. [#66](https://github.com/zowe/zowe-cli/issues/66)

## `6.32.1`

- BugFix: Updated Imperative version to fix web help issues.
- Expanded help text of --data-set-type on create data set command by adding an example of creating PDSE. [#52](https://github.com/zowe/zowe-cli/issues/52)

## `6.32.0`

- Enhancement: Added a `--volume-serial` option to the `zowe zos-files list data-set` command. Use this option to filter data sets by volume serial. [#61](https://github.com/zowe/zowe-cli/issues/61)
- Enhancement: Removed 'z/OS' from zos-files help upload and download commands. [#60](https://github.com/zowe/zowe-cli/issues/60)

## `6.31.2`

- Enhancement: Added new aliases for zos-files commands in delete, download, and list relating to USS files. You can now interact with `uf` or `uss`.  [#983](https://github.com/zowe/zowe-cli/issues/983)

## `6.31.0`

- Enhancement: Add the option --jcl-symbols to the jobs submit command to enable users to specify JCL symbol names and values.

## `6.30.0`

- Enhancement: made changes to definition files for zowe ssh commands  [#603](https://github.com/zowe/zowe-cli/issues/603)

## `6.29.0`

- Enhancement: Added a standard data set template with no parameters set.

## `6.28.0`

- Enhancement: Updated Imperative version to handle GZIP compression on REST requests.

## `6.27.1`

- BugFix: Removed the conflicting alias `-o` for `--protocol` option.

## `6.27.0`

- Enhancement: Added a `like` option to the `zowe zos-files create data-set` command. Use this option to like datasets. [#771](https://github.com/zowe/zowe-cli/issues/771)
- Enhancement: Added a `--protocol` option to allow you to specify the HTTP or HTTPS protocol used. Default value remains HTTPS.[#498](https://github.com/zowe/zowe-cli/issues/498)
- Enhancement: Added an example for running a Db2 command with the `zowe zos-console issue command` command. [#641](https://github.com/zowe/zowe-cli/issues/641)

## `6.26.0`

- Enhancement: Updated Imperative version to support npm@7. This fixes an error when installing plugins.

## `6.25.2`

- Documented early access features that are available in "next" release.

## `6.25.1`

- Bugfix: Updated Imperative version to fix vulnerability.

## `6.25.0`

- Enhancement: Added a `--replace` option to the `zowe zos-files copy data-set` command. Use this option if you want to replace members with identical names in the target data set. [#808](https://github.com/zowe/zowe-cli/issues/808)
- Enhancement: Improved a cryptic error message that was shown if TSO address space failed to start for the `zowe zos-tso issue command` command. [#28](https://github.com/zowe/zowe-cli/issues/28)
- Bugfix: Removed "[object Object]" text that appeared in some error messages. The proper text "Imperative API Error" is now displayed. [#836](https://github.com/zowe/zowe-cli/pull/836)

## `6.24.6`

- BugFix: Improved performance of `zowe zos-files list` commands when very long lists are printed to console. [#861](https://github.com/zowe/zowe-cli/issues/861)

## `6.24.5`

- Bugfix: Updated Imperative dependency version to one that does not contain a vulnerable dependency

## `6.24.3`

- Bugfix: Fixed incorrect syntax of example for `zowe files create data-set-vsam`. [#823](https://github.com/zowe/zowe-cli/issues/823)

## `6.24.2`

- Revert: Revert changes made in 6.24.1, problem was determined to be bundling pipeline

## `6.24.1`

- Bugfix: Change SDK package structure to allow for backwards compatibility for some projects importing the CLI

## `6.24.0`

- Enhancement: Published the APIs in Zowe CLI as separate SDK packages. [#750](https://github.com/zowe/zowe-cli/issues/750)
- The "@zowe/cli" package still includes both API and CLI methods. In addition, the following SDK packages are now available:
  - @zowe/provisioning-for-zowe-sdk
  - @zowe/zos-console-for-zowe-sdk
  - @zowe/zos-files-for-zowe-sdk
  - @zowe/zos-jobs-for-zowe-sdk
  - @zowe/zos-tso-for-zowe-sdk
  - @zowe/zos-uss-for-zowe-sdk
  - @zowe/zos-workflows-for-zowe-sdk
  - @zowe/zosmf-for-zowe-sdk
  - @zowe/core-for-zowe-sdk

## `6.23.0`

- Enhancement: Added a `--pattern` option to the `zowe files list all-members` command. The option lets you restrict returned member names to only names that match a given pattern. The argument syntax is the same as the "pattern" parameter of the ISPF LMMLIST service. [#810](https://github.com/zowe/zowe-cli/issues/810)
- Enhancement: Added new options `--lrecl` and `--recfm` to the `zos-files create` command. Use these options to specify a logical record length and record format for data sets that you create. [#788](https://github.com/zowe/zowe-cli/issues/788)

## `6.22.0`

- Enhancement: Added the `--encoding` option for the `zowe zos-files upload dir-to-pds` command. This option lets you upload multiple members with a single command. [#764](https://github.com/zowe/zowe-cli/issues/764)
- BugFix: Fixed an issue where the output of the `zowe zos-uss issue ssh` command would sometimes omit the last line. [#795](https://github.com/zowe/zowe-cli/issues/795)

## `6.21.1`

- BugFix: Renamed the z/OS Files API option from `storeclass` to `storclass`. This fixed an issue where the CLI could define the wrong storage class on `create dataset` commands. [#503](https://github.com/zowe/zowe-cli/issues/503)

## `6.21.0`

- Enhancement: Added a `--responseTimeout` option to the z/OS Files APIs, CLI commands, and z/OSMF profiles. Specify `--responseTimeout <###>` to set the number of seconds that the TSO servlet request runs before a timout occurs. The default is 30 seconds. You can set the option to between 5 and 600 seconds (inclusive). [#760](https://github.com/zowe/zowe-cli/issues/760)

## `6.20.0`

- Added API usage examples to each package Readme (files, jobs, etc...). [#751](https://github.com/zowe/zowe-cli/issues/751).
- Fixed an issue where the CLI exited with status code 0 in case of an error. [#748](https://github.com/zowe/zowe-cli/issues/748)
- Added new method "dataSetLike(session, dataSetName, options)" to `Create` class, for use when creating a dataset with parameters like another data set. [#766](https://github.com/zowe/zowe-cli/issues/766)

## `6.19.1`

- Update Imperative version
- Fix compilation error

## `6.19.0`

- Add CLI command to delete migrated data sets `zowe zos-files delete migrated-data-sets`.

## `6.18.0`

- Add the --fail-fast option to the `zowe zos-files download all-members` command
  - Specifying `--fail-fast false` allows member downloads to continue if one or more fail

## `6.17.3`

- Update Imperative version to include compatibility fix for `ISession` type

## `6.17.2`

- Update Imperative version (again) to include security fix

## `6.17.1`

- Update Imperative version to fix issue "Can't use service profile after storing token in base profile"

## `6.17.0`

- Added API to delete migrated data sets.

## `6.16.0`

- Upgrade Zowe commands to prompt for any of the following values if the option is missing: host, port, user, and password.
- Add ability to log into and out of the APIML, getting and using a token
- Add `--base-profile` option to all commands that use profiles, allowing them to make use of base profiles containing shared values.

## `6.15.0`

- Add `encoding` option to `zosmf` profile type.

## `6.14.0`

- Add encoding / code page support for data set upload and download operations in library and CLI.

## `6.13.0`

- Add `files hrec ds` command to recall data sets.
- Make account optional in TSO profiles.
- Make user and host optional in SSH profiles.
- Fix broken links in readme.

## `6.12.0`

- Make username, password, and host optional on z/OSMF profiles and update profile creation doc to reflect the change.
- Don't overwrite files when downloading spool output from job with duplicate step names.

## `6.11.2`

- Update imperative version (again) in order to fix vulnerabilities

## `6.11.1`

- Update imperative version (to fix EPERM issues on Windows)

## `6.11.0`

- Add preserve-original-letter-case option for download to keep generated folders and files in original uppercase.

## `6.10.3`

- Update Migrate and Recall data set APIs to have a base handler function.

## `6.10.2`

- Update Imperative to 4.6.
- Update top-level doc links in help description.

## `6.10.1`

- Update Imperative dependency to fix vulnerability.

## `6.10.0`

- Add `files rename ds` and `files rename dsm` commands to rename data sets and data set members. Thanks @CForrest97

## `6.9.2`

- Return non-zero exit code when upload command fails. Thanks @tjohnsonBCM

## `6.9.1`

- Support `#` character in account number supplied to TSO commands. Thanks @awharn

## `6.9.0`

- Add API to recall migrated datasets. Thanks @Pranay154

## `6.8.2`

- Update the Zowe logo to the new logo. Thanks @awharn

## `6.8.1`

- Add utility function to access ImperativeConfig. Thanks @tjohnsonBCM

## `6.8.0`

- Add possibility to use Etags with download and upload APIs. Thanks @Alexandru-Dimitru
- Add option to return Etag on upload. Thanks @Alexandru-Dimitru

## `6.0.0`

- Rename `files list zfs` command to `files list fs` since it is not specific to zFS file systems.

## `5.0.0`

- Use new streaming RestClient APIs to reduce memory usage when downloading and uploading files.

## `4.0.0`

- Remove the method `Get.dataSetStreamed`. Use `ZosmfRestClient.getStreamed` instead.

## `3.0.0`

- Rename package from "@brightside/core" to "@zowe/cli".
- Change behavior of the method `Shell.executeSsh` to use `stdoutHandler` instead of `streamCallBack`. This eliminates dependency on the `ClientChannel` type of the ssh2 package.<|MERGE_RESOLUTION|>--- conflicted
+++ resolved
@@ -2,15 +2,13 @@
 
 All notable changes to the Zowe CLI package will be documented in this file.
 
-<<<<<<< HEAD
 ## Unreleased (branch: feat/secure-cert-support)
 
 - Enhancement: Added support for specifying certificate credential manager account names via profile fields and per-session options. See `certAccount` and `certKeyAccount` profile fields (Core/Imperative) and ZOSMF-specific `--cert-account` / `--cert-key-account` session options. Files touched: `packages/core/src/constants/Core.constants.ts`, `packages/imperative/src/config/src/ProfileInfo.ts`, `packages/imperative/src/rest/src/session/AuthOrder.ts`, `packages/zosmf/src/ZosmfSession.ts`, `packages/zosmf/src/constants/Zosmf.profile.ts`.
-=======
+
 ## `8.27.4`
 
 - BugFix: Updated minimum supported version of Node from 18 to 20. Added Node 24 support. [#2616](https://github.com/zowe/zowe-cli/pull/2616)
->>>>>>> 7a39cf29
 
 ## `8.27.0`
 
