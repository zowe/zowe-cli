--- conflicted
+++ resolved
@@ -2,16 +2,14 @@
 
 All notable changes to the Zowe CLI package will be documented in this file.
 
-<<<<<<< HEAD
 ## Recent Changes
 
 - Enhancement: update a "show attributes" flag to be `-a` instead of `--pa`.  `--pa` is a "hidden" alias.
-=======
+
 ## `7.0.0-next.202112201801`
 
 - BugFix: Fixed socket connection error on macOS after commands that run in daemon mode. [#1192](https://github.com/zowe/zowe-cli/issues/1192)
 - BugFix: Fixed daemon failing to run in path that contains space in directory name. [#1237](https://github.com/zowe/zowe-cli/issues/1237)
->>>>>>> 1a15bfa4
 
 ## `7.0.0-next.202112142155`
 
