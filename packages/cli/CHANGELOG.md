--- conflicted
+++ resolved
@@ -2,16 +2,13 @@
 
 All notable changes to the Zowe CLI package will be documented in this file.
 
-<<<<<<< HEAD
 ## Recent Changes
 
 - BugFix: Removed unnecessary `$ ` characters in front of most output. [zowe-explorer#3079(comment)](https://github.com/zowe/zowe-explorer-vscode/pull/3079#pullrequestreview-2408842655)
-=======
 
 ## `8.6.2`
 
 - BugFix: Resolved issue where `zowe zos-files upload file-to-uss` was not properly handling command flags. [#2234](https://github.com/zowe/zowe-cli/pull/2334)
->>>>>>> 3e439377
 
 ## `8.6.1`
 
