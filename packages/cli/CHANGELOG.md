--- conflicted
+++ resolved
@@ -4,11 +4,8 @@
 
 ## Recent Changes
 
-<<<<<<< HEAD
 - Enhancement: Added optional `--attributes` flag to `zowe zos-files download uss-file` to allow passing a .zosattributes file path for download encoding format. [#2322](https://github.com/zowe/zowe-cli/issues/2322)
-=======
 - Enhancement: Added --wait-for-active and --wait-for-output to download options on zosjobs. [#2328](https://github.com/zowe/zowe-cli/pull/2328)
->>>>>>> 142cff2b
 
 ## `8.6.2`
 
