# Change Log

All notable changes to the Zowe CLI package will be documented in this file.

## Recent Changes

<<<<<<< HEAD
- LTS Breaking: Eliminated the use of a V1 profile function `CommandProfiles.get()` in TargetProfileHandler.
=======
LTS Breaking: Removed the following previously deprecated items: [#1981](https://github.com/zowe/zowe-cli/pull/1981)
  - Moved the many constants from `zowe-cli/packages/cli/src/Constants.ts` to `zowe-cli/packages/core/src/constants/Core.constants.ts`
  - Removing `ZosFilesCreateExtraOptions.showAttributes` without replacement
  - Moved all constants from `zowe-cli/packages/cli/src/zostso/constants/ZosTso.constants.ts` to  `@zowe/zos-tso-for-zowe-sdk`
  - Removed `isStderrEmptyForProfilesCommand` use `stripProfileDeprecationMessages` from `zowe-cli/__tests__/__packages__/cli-test-utils/src/TestUtils.ts` instead
  - Removed  `allDataSetsArchived`, `datasetsDownloadedSuccessfully`, `noDataSetsMatchingPatternRemain` and `onlyEmptyPartitionedDataSets` from    ZosFiles.messages.ts
  - Removed `getSpoolDownloadFile` use `getSpoolDownloadFilePath` instead
  - Removed constants from ZosmfSession
    - ZOSMF_OPTION_HOST_PROFILE use ZOSMF_OPTION_HOST instead
    - ZOSMF_OPTION_USER_PROFILE use ZOSMF_OPTION_USER instead
    - ZOSMF_OPTION_PASSWORD_PROFILE use ZOSMF_OPTION_PASSWORD instead
  - Removed constants from SshSession.ts
    - SSH_OPTION_USER_PROFILE use SSH_OPTION_USER
    - SSH_OPTION_HOST_PROFILE use SSH_OPTION_HOST
  - Removed zosmfProfile from `ZosFilesBase.handler.ts`
  - Removed statCmdFlag as an export from Shell.ts

## `8.0.0-next.202401262128`

- Enhancement: Adding `--binary` and `--encoding` options to `zosfiles edit`
>>>>>>> abd06247

## `8.0.0-next.202401191954`

- LTS Breaking: Removed all 'profiles' commands, since they only worked with now-obsolete V1 profiles.
- BugFix: Properly construct workflow error messages to display properly with V3 error formatting.

## `8.0.0-next.202401081937`

- BugFix: Fixed typo in command help for `zowe zos-workflows create` commands.

## `8.0.0-next.202401031939`

- Enhancement: Revised help text for consistency [#1756](https://github.com/zowe/zowe-cli/issues/1756)

## `8.0.0-next.202311291643`

- LTS Breaking: Replaced the `ZOWE_EDITOR` environment variable with `ZOWE_OPT_EDITOR` and `--editor` option on commands [#1867](https://github.com/zowe/zowe-cli/issues/1867)

## `8.0.0-next.202311282012`

- LTS Breaking: Moved `getDataSet` from the `zosfiles` command group to the `zosfiles` SDK as `ZosFilesUtils.getDataSetFromName` [#1696](https://github.com/zowe/zowe-cli/issues/1696)

## `8.0.0-next.202311141517`

- LTS Breaking: Alter the format of error messages to be more clear and actionable.
- LTS Breaking: Remove the ```bright``` command from the product.

## `8.0.0-next.202311132045`

- Major: First major version bump for V3

## `7.22.0`

- Enhancement: Hid the progress bar if `CI` environment variable is set, or if `FORCE_COLOR` environment variable is set to `0`. [#1845](https://github.com/zowe/zowe-cli/issues/1845)

## `7.21.2`

- BugFix: Correct extra character being displayed at the end of lines when issuing `zowe files compare` on Windows. [#1992](https://github.com/zowe/zowe-cli/issues/1992)
- BugFix: Correct the online help description for `zowe files compare uss`. [#1754](https://github.com/zowe/zowe-cli/issues/1754)
- BugFix: Fixed typo in command help for `zowe zos-workflows create` commands.

## `7.20.1`

- BugFix: Add missing npm-shrinkwrap

## `7.20.0`

- Deprecated: `getDataSet` in the `zosfiles` command group utility functions, use `zosfiles` SDK's `ZosFilesUtils.getDataSetFromName` instead. [#1696](https://github.com/zowe/zowe-cli/issues/1696)

## `7.18.10`

- BugFix: Added missing z/OSMF connection options to the z/OS Logs command group.

## `7.18.9`

- Enhancement: Incorporate all source code from the zowe/imperative Github repository into the zowe/zowe-cli repository. This change should have no user impact.
- BugFix: Removed out of date `Perf-Timing` performance timing package.
- BugFix: Fix behavior where a specified directory was being lowercased on non-PDS datasets when downloading all datasets [#1722](https://github.com/zowe/zowe-cli/issues/1722)

## `7.18.8`

- BugFix: Fix bug where encoding is not passed to the Download USS Directory API [#1825](https://github.com/zowe/zowe-cli/issues/1825)

## `7.18.7`

- BugFix: Bump Imperative to `5.18.2` to fix issues with normalizing newlines on file uploads [#1815](https://github.com/zowe/zowe-cli/issues/1815)

## `7.18.6`

- BugFix: Bump Secrets SDK to `7.18.6` to use `core-foundation-rs` instead of the now-archived `security-framework` crate, and to include the edge-case bug fix for Linux.

## `7.18.5`

- BugFix: Bump Secrets SDK to `7.18.5` to resolve build failures for FreeBSD users.

## `7.18.4`

- BugFix: Bump Secrets SDK to `7.18.4` - uses more reliable resolution logic for `prebuilds` folder; adds static CRT for Windows builds.

## `7.18.0`

- Enhancement: Updated daemon on MacOS to use universal binary which adds support for Apple Silicon.
- Enhancement: Added support for mutliple `zowe auth login apiml` operations on a single `zowe config secure` call. [#1734](https://github.com/zowe/zowe-cli/pull/1734)
- Enhancement: Replaced use of `node-keytar` with the `keyring` module from `@zowe/secrets-for-zowe-sdk`.
- Enhancement: Updated the Imperative Framework to add support for unique cookie identifiers from API ML. [#1734](https://github.com/zowe/zowe-cli/pull/1734)
- BugFix: Fixed an issue in the Daemon server which prevents users on Windows with uppercase letters in their username from using the Daemon
- BugFix: Add check for invalid block size when creating a sequential dataset. [#1439](https://github.com/zowe/zowe-cli/issues/1439)
- BugFix: Allowed `logout` operations with invalid and/or expired tokens. [#1734](https://github.com/zowe/zowe-cli/pull/1734)
- BugFix: Prevented misleading `basePath error` when credentials are invalid. [#1734](https://github.com/zowe/zowe-cli/pull/1734)

## `7.17.0`

- Enhancement: Created zos-files edit commands to edit a dataset or uss file locally [PR #1672](https://github.com/zowe/zowe-cli/pull/1672)

## `7.16.5`

- BugFix: Fixed `zowe files create data-set` failing when no additional options are specified.
- BugFix: Added check for invalid block size when creating a sequential data set. [#1439](https://github.com/zowe/zowe-cli/issues/1439)
- BugFix: Added the ability to list all data set members when some members have invalid names.
- BugFix: Removed extra calls to list datasets matching patterns if authentication to z/OSMF fails.

## `7.16.4`

- BugFix: Fixed `secondary` option being specified as `1` on `BLANK` type datasets with the `zowe files create data-set` command [#1595](https://github.com/zowe/zowe-cli/issues/1595)


## `7.16.3`

- BugFix: Updated `imperative` to fix undesired behavior in the `zowe config list` command in certain situations.

## `7.16.2`

- BugFix: Updated `tar` dependency.

## `7.16.1`

- BugFix: Fixed `--range` option ignored on `zowe files view uss-file` command.
- BugFix: Fixed `--binary` option ignored by commands that upload and download USS directories when ".zosattributes" file is used.
- BugFix: Fixed `--include-hidden` option ignored by `zowe files upload dir-to-uss` without the `--recursive` option.

## `7.16.0`

- Enhancement: Updated daemon to use `tokio` library instead of unmaintained `named_pipe` library.

## `7.15.0`

- Enhancement: Added the `zowe files copy dsclp` command to copy a dataset from one LPAR to another.  [#1098](https://github.com/zowe/zowe-cli/issues/1098)

## `7.14.1`:

- Enhancement: Re-enabled color in the daemon client [#1379](https://github.com/zowe/zowe-cli/issues/1379)
- BugFix: Enabled ANSI in Windows based terminals [#1701](https://github.com/zowe/zowe-cli/issues/1701)
- BugFix: Changed daemon to spawn as its own process [#1241](https://github.com/zowe/zowe-cli/issues/1241) [#1277](https://github.com/zowe/zowe-cli/issues/1277) [#1309](https://github.com/zowe/zowe-cli/issues/1309)
- BugFix: Updated Imperative to allow for special handling of chalk and coloring in daemon client

## `7.13.0`

- Enhancement: Updated Imperative to add `--prune` option to `zowe config secure` command. [Imperative #547](https://github.com/zowe/imperative/issues/547)

## `7.12.0`

- Enhancement: Added `range` option to `zos-files view uss-file` command
- BugFix: Fixed `encoding` option for `zos-files view uss-file` command [#1495](https://github.com/zowe/zowe-cli/issues/1495)
- BugFix: Adds notification that `encoding`, `binary`, and `record` options conflict on the `zos-files view data-set` and `zos-files view uss-file` commands
- BugFix: Updated Imperative to fix the `zowe auth li` and `zowe auth lo` aliases [Imperative #964](https://github.com/zowe/imperative/issues/964)

## `7.11.3`

- BugFix: Fixed URI encoding on `zos-jobs` commands [#1596](https://github.com/zowe/zowe-cli/issues/1596)
- BugFix: Updated Imperative to fix an error on Windows preventing plug-ins from installing if a local file or directory contains a space. [Imperative #959](https://github.com/zowe/imperative/issues/959)

## `7.11.2`

- BugFix: Updated daemon executable to resolve technical debt
- BugFix: Fixed URI encoding on `zos-files` commands [#1073](https://github.com/zowe/zowe-cli/issues/1073)

## `7.11.1`

- BugFix: Solved daemon issue where Windows usernames were treated as case-sensitive when checking the daemon process owner during Zowe commands.

## `7.11.0`
- Enhancement: Added support for a CLI specific environment variable file. [#1484](https://github.com/zowe/zowe-cli/issues/1484)
- BugFix: Enabled option to download output from a submitted job with the -d flag. The -e flag now enables changes to file extension as originally intended. [#729](https://github.com/zowe/zowe-cli/issues/729)

## `7.10.4`
- BugFix: Changed default value for modify-jobs option in the zowe jobs command group to 2.0. This change results in calls to z/OSMF becoming synchronous, and a successful response from the modify, cancel, and delete commands indicates the requested action was completed successfully. [#1459](https://github.com/zowe/zowe-cli/issues/1459)

## `7.10.3`
- BugFix: Fix in employing `--context-lines` option for all diff/compare commands. Fixed broken `--seqnum` option implementation.[#1529](https://github.com/zowe/zowe-cli/issues/1529)

## `7.10.2`
- BugFix: Updated Imperative to include bugfixes in version `5.8.2`.

## `7.10.0`

- Enhancement: Added support for downloading job spool content in binary and record formats.

## `7.9.7`

- BugFix: Updated Imperative to include bugfixes in version `5.7.7`.

## `7.9.6`

- BugFix: Updated Imperative to include bugfixes in version `5.7.6`.

## `7.9.5`

- BugFix: Fixed daemon broken pipe error on Windows [#1538](https://github.com/zowe/zowe-cli/issues/1538)

## `7.9.4`

- BugFix: Removed all line break encodings from strings for `zos-files compare local-file-data-set` [#1528](https://github.com/zowe/zowe-cli/issues/1528)

## `7.9.3`

- BugFix: Updated Imperative to include bugfixes in version `5.7.5`.

## `7.9.0`

- Enhancement: Added new functions to support the changing of a job class and the hold status of a job. Can now call `zowe jobs modify job [jobid]` with options `--jobclass`, `--hold` and `--release`. [#1156](https://github.com/zowe/zowe-cli/issues/1156)
- BugFix: Documented that token-type and token-value do not apply to SSH commands.
- BugFix: Updated Imperative to include bugfixes in version `5.7.2`.

## `7.8.0`

- Enhancement: Updated Imperative to incorporate new `zowe config report-env` command from version `5.7.0`.
- Enhancement: Added design documentation for roadmap feature to store secure properties in memory.

## `7.7.0`

- Enhancement: Allow `zowe files view ds ... --range SSS-EEE | SSS,NNN`. [#1539](https://github.com/zowe/zowe-cli/issues/1539)
- Enhancement: Added `ZosFilesCreateOptions.alcunit` option to PDS definition. [#1203](https://github.com/zowe/zowe-cli/issues/1203)
- BugFix: Fixed example 3 where no `--like` option is specified in `zowe zos-files create data-set`. [#1252](https://github.com/zowe/zowe-cli/issues/1252)

## `7.6.2`

- BugFix: Updated `minimatch` and `keytar` dependencies for technical currency.
- BugFix: Updated example for `zowe profiles create zosmf-profile` command. [#1152](https://github.com/zowe/zowe-cli/issues/1152)
- BugFix: Restore info message on daemon startup. [#1506](https://github.com/zowe/zowe-cli/issues/1506)

## `7.6.1`

- BugFix: Updated `ssh2` dependency to fix "Received unexpected packet type" error on SSH commands. [#1516](https://github.com/zowe/zowe-cli/issues/1516)
- BugFix: Updated Imperative to include bugfixes in version `5.5.3`.

## `7.6.0`

- Enhancement: Added the `zowe files download uss-dir` command to download the contents of a USS directory. [#1038](https://github.com/zowe/zowe-cli/issues/1038)
- Enhancement: Updated the `zowe files upload file-to-uss` and `zowe files upload dir-to-uss` commands to improve how they handle file encoding. [#1479](https://github.com/zowe/zowe-cli/issues/1479)
  - Both commands now "chtag" files after uploading them to indicate their remote encoding. This matches the already existing behavior of the `zowe files download uss-file` command which checks file tags before downloading.
  - The behavior of ".zosattributes" files which can specify local and remote encoding has been changed. Files are now converted to the remote encoding, not just tagged. If no encoding is specified, the default transfer mode is text instead of binary to be consistent with z/OSMF default behavior.
- BugFix: Updated Imperative to include bugfixes in version `5.5.2`.

## `7.5.1`

- BugFix: Updated Imperative to include bugfixes in version `5.5.1`.

## `7.5.0`

- Enhancement: Added the browser-view option to `zowe zos-files compare data-set` command to compare two datasets and display the differences on the browser. [#1443](https://github.com/zowe/zowe-cli/issues/1443)
- Enhancement: Added a command `zowe zos-files compare local-file-data-set` to compare a local-file and a dataset, & display the differences in the browser and terminal. [#1444](https://github.com/zowe/zowe-cli/issues/1444)
- Enhancement: Added a command `zowe zos-files compare uss-files` to compare two uss-files, & display the differences in the browser and terminal. [#1445](https://github.com/zowe/zowe-cli/issues/1445)
- Enhancement: Added a command `zowe zos-files compare local-file-uss-file` to compare a local-file and a uss-file, & display the differences in the browser and terminal. [#1446](https://github.com/zowe/zowe-cli/issues/1446)
- Enhancement: Added a command `zowe zos-files compare spool-dd` to compare two spool-dds', & display the differences in the browser and terminal. [#1447](https://github.com/zowe/zowe-cli/issues/1447)
- Enhancement: Added a command `zowe zos-files compare local-file-spool-dd` to compare a local-file and a spool-dd', & display the differences in the browser and terminal. [#1448](https://github.com/zowe/zowe-cli/issues/1448)
- Enhancement: Added `ZOWE_CLI_PLUGINS_DIR` environment variable to override location where plugins are installed. [#1483](https://github.com/zowe/zowe-cli/issues/1483)
- BugFix: Updated Imperative to include bugfixes in version `5.5.0`.

## `7.4.2`

- BugFix: Renamed `download data-set-matching` to `download data-sets-matching`. The old name still exists as an alias.
- BugFix: Fixed output of `download data-sets-matching` being printed twice when some data sets fail to download.

## `7.4.1`

- BugFix: Updated Imperative to fix error when installing plug-ins that do not define profiles.

## `7.4.0`

- Enhancement: Added the `zowe zos-files compare data-set` command to compare two datasets and display the differences on the terminal. [#1442](https://github.com/zowe/zowe-cli/issues/1442)
- BugFix: Alter the `zowe daemon disable` command to only kill the daemon running for the current user.

## `7.3.1`

- BugFix: Updated Imperative to fix CLI commands failing with error "Cannot find module 'ansi-colors'".

## `7.3.0`

- Enhancement: Added the `zowe files download data-sets-matching` command to download multiple data sets at once. [#1287](https://github.com/zowe/zowe-cli/issues/1287)
  - Note: If you used this command previously in the extended files plug-in for Zowe v1, the `--fail-fast` option now defaults to true which is different from the original behavior.

## `7.2.4`

- BugFix: Fixed the Zowe Daemon binary exiting with an error if the daemon server does not start within 3 seconds.

## `7.2.3`

- BugFix: Updated Imperative to address `ProfileInfo` related issues.

## `7.2.2`

- BugFix: Updated Imperative to address `ProfileInfo` related issues.

## `7.2.1`

- BugFix: Fixed name of the positional in `zowe zos-jobs submit uss-file` command.
- BugFix: Updated the description of the `zowe zos-jobs view all-spool-content` command.
- BugFix: Updated the descriptions of the `zowe zos-files view uss-file` and  `zowe zos-files view data-set` commands.
- BugFix: Removed the `zowe zos-files view uss-file <file> --record` option.
- BugFix: Fixed description of the `zowe zos-jobs delete` command group.
- BugFix: Added `--modify-version` option to `zowe zos-jobs delete old-jobs` command for feature parity with `zowe zos-jobs delete job`.

## `7.2.0`

- Enhancement: Added the `zowe zos-jobs view all-spool-content` command to view all spool content given a job id. [#946](https://github.com/zowe/zowe-cli/issues/946)
- Enhancement: Added the `zowe jobs submit uss-file` command to submit a job from a USS file. [#1286](https://github.com/zowe/zowe-cli/issues/1286)
- Enhancement: Added the `zowe files view data-set` and `zowe files view uss-file` commands to view a dataset or USS file. [#1283](https://github.com/zowe/zowe-cli/issues/1283)
- Enhancement: Added the `zowe jobs delete old-jobs` command to delete (purge) jobs in OUTPUT status. [#1285](https://github.com/zowe/zowe-cli/issues/1285)
- BugFix: Updated Imperative to address `ProfileInfo` related issues. [zowe/vscode-extension-for-zowe#1777](https://github.com/zowe/vscode-extension-for-zowe/issues/1777)

## `7.1.3`

- BugFix: Fixed issue where `config auto-init` could report that it modified a config file that did not yet exist.
- BugFix: Updated Imperative to fix `config import` and `config secure` commands not respecting the `--reject-unauthorized` option.

## `7.1.2`

- BugFix: Fixed an issue where privateKey is not being respected. [#1398](https://github.com/zowe/zowe-cli/issues/1398) [#1392](https://github.com/zowe/zowe-cli/issues/1392)

## `7.1.1`

- BugFix: Moved `authConfig` object from the core SDK into the CLI's base profile definition to fix invalid handler path.

## `7.1.0`

- Enhancement: Updated the `zowe config auto-init` command to allow using certificates for authentication. [#1359](https://github.com/zowe/zowe-cli/issues/1359)
- Enhancement: Exposed profile type configuration from the respective SDKs.
- BugFix: Fixed issue where SSH command waits forever when user has expired password. [#989](https://github.com/zowe/zowe-cli/issues/989)

## `7.0.2`

- BugFix: Updated Imperative to fix a v1 profiles bug when storing a profile with no secure properties.

## `7.0.1`

- BugFix: Fixed ProfileInfo API targeting default base profile instead of the operating layer's base profile. [Imperative #791](https://github.com/zowe/imperative/issues/791)

## `7.0.0`

- Major: Introduced Team Profiles, Daemon mode, and more. See the prerelease items (if any) below for more details.

## `7.0.0-next.202204142300`

- BugFix: Updated the imperative version to consume ProfileInfo API updates and to remove the `moment` dependency.

## `7.0.0-next.202204141408`

- Enhancement: Updated the version number of the Zowe-CLI executable.

## `7.0.0-next.202204111828`

- Enhancement: Added help for `zowe daemon restart` command.
- Enhancement: Changed type of `encoding` property on z/OSMF profile from number to string to support more values (e.g., "ISO8859-1").

## `7.0.0-next.202204111523`

- Enhancement: Launch a separate Zowe CLI daemon for each user on multi-user systems.
- **Next Breaking**: Removed environment variables ZOWE_DAEMON and ZOWE_DAEMON_LOCK. Replaced them with ZOWE_DAEMON_DIR and ZOWE_DAEMON_PIPE.

## `7.0.0-next.202204111431`

- BugFix: Updated Imperative to enhance backward compatibility with v1 profiles and other enhancements and bug fixes (More details: Imperative [v5.0.0-next.202204051515](https://github.com/zowe/imperative/blob/next/CHANGELOG.md#500-next202204051515) and [v5.0.0-next.202204081605](https://github.com/zowe/imperative/blob/next/CHANGELOG.md#500-next202204081605))

## `7.0.0-next.202203311904`

- BugFix: Updated `zowe auth login apiml`, `zowe auth logout apiml` and `zowe config auto-init` comamnds to use v2 APIML APIs [#1339](https://github.com/zowe/zowe-cli/issues/1339)
- BugFix: Updated Imperative to avoid loading the credential manager if the given config file is not secure. [Imperative #762](https://github.com/zowe/imperative/issues/762)

## `7.0.0-next.202203282106`

- Enhancement: Added support for `--record` format on `zowe zos-files download (data-set|all-members)` and `zowe zos-files upload (dir-to-pds|file-to-data-set|stdin-to-data-set)` [#539](https://github.com/zowe/zowe-cli/issues/539)

## `7.0.0-next.202203211751`

- BugFix: Updated Imperative to allow applications to update credentials from the `ProfileInfo` APIs. [zowe/vscode-extension-for-zowe#1646](https://github.com/zowe/vscode-extension-for-zowe/issues/1646)

## `7.0.0-next.202203101634`

- Enhancement: Added prompt for base profile host property to `zowe config init`. [#1219](https://github.com/zowe/zowe-cli/issues/1219)

## `7.0.0-next.202203042035`

- BugFix: Allows the CLI to complete installation when there is invalid config JSON [#1198](https://github.com/zowe/zowe-cli/issues/1198)

## `7.0.0-next.202203041732`

- Enhancement: The `zowe daemon enable` and `zowe daemon disable` commands run a process in the background so that they no longer require a user to copy and paste another command to successfully perform the operation.

## `7.0.0-next.202202241854`

- **LTS Breaking**: Added `stdin` property to `IHandlerParameters` which defaults to `process.stdin` and is overridden with another readable stream in daemon mode.
  - CLI plug-ins that read from `process.stdin` in their command handlers should replace it with `{IHandlerParameters}.stdin` to be compatible with Zowe v2 daemon mode.
  - This may be a breaking change for unit tests that mock the `IHandlerParameters` interface since a required property has been added.
  - It is recommended to replace `IHandlerParameters` mocks with the `mockHandlerParameters` method in the @zowe/cli-test-utils package which should protect you from future breaking changes to this interface.
- BugFix: Fixed Daemon Concurrency problems in Windows by introducing a lock file

## `7.0.0-next.202202171858`

- **Next Breaking**: Use sockets and named pipes instead of ports for daemon communication for improved access control.
- BugFix: Fixed Keytar not present in top level dependencies when CLI is installed non-globally. [#1314](https://github.com/zowe/zowe-cli/issues/1314)

## `7.0.0-next.202202151759`

- BugFix: Updated Imperative to convert previously used profile property names into V2-compliant property names.

## `7.0.0-next.202202112312`

- BugFix: Fixed packaging of daemon binary for macOS.

## `7.0.0-next.202202092037`

- BugFix: Fixed some optional dependencies missing from npm-shrinkwrap file.

## `7.0.0-next.202202041954`

- BugFix: Fixed daemon binaries missing from package and Keytar binaries not found at install time.

## `7.0.0-next.202202041533`

- BugFix: Updated Imperative to improve log messages when Keytar module fails to load.

## `7.0.0-next.202201261615`

- BugFix: Included an npm-shrinkwrap file to lock-down all transitive dependencies.

## `7.0.0-next.202201252014`

- BugFix: Fixed 'daemon disable' command to kill any running zowe daemon on Linux and Mac. [#1270](https://github.com/zowe/zowe-cli/issues/1270)
- BugFix: Fixed stdin data being corrupted when daemon server processes CLI command containing double-byte characters.
- Enhancement: Added a user message within 'daemon enable' and disable to open a new terminal when needed.
- **LTS Breaking**: Make the `user` field on SSH profiles secure. [#682](https://github.com/zowe/zowe-cli/issues/682)

## `7.0.0-next.202201121428`

- BugFix: Set executable attribute on zowe executable file on Linux and Mac.
- Enhancement: Ensure `zowe config auto-init` command saves the `rejectUnauthorized` value. [#1109](https://github.com/zowe/zowe-cli/issues/1109)

## `7.0.0-next.202201111811`

- BugFix: Update Imperative to absorb bugfixes introduced in version `5.0.0-next.202201102100`.
- Enhancement: Add the commands `zowe daemon enable` and `zowe daemon disable`. These commands enable end-users to set up daemon mode without having to download a separate executable and place it by hand into some directory.
- Enhancement: Refactored communication between Imperative daemon client and server. Previously the client only sent CLI arguments and the current working directory. Now it sends a JSON object that also includes environment variables and input piped from stdin. [#1179](https://github.com/zowe/zowe-cli/issues/1179)
- **Next Breaking**: The Daemon-related class named `Processor` was renamed to `DaemonDecider`.
- **Next Breaking**: Remove `--dcd` argument which was reserved for `--daemon-current-directory`.
- **Next Breaking**: Add user check to daemon communication

## `7.0.0-next.202112281543`

- Enhancement: update a "show attributes" flag to be `-a` instead of `--pa`.  `--pa` is a "hidden" alias.

## `7.0.0-next.202112201801`

- BugFix: Fixed socket connection error on macOS after commands that run in daemon mode. [#1192](https://github.com/zowe/zowe-cli/issues/1192)
- BugFix: Fixed daemon failing to run in path that contains space in directory name. [#1237](https://github.com/zowe/zowe-cli/issues/1237)

## `7.0.0-next.202112142155`

- Enhancement: Upgrade Imperative so that secure prompts do not show input and zowe.config.json secure properties are not logged. [#1106](https://github.com/zowe/zowe-cli/issues/1106)

## `7.0.0-next.202112081943`

- **Next Breaking**: Remove hardcoded `--dcd` argument sent between imperative daemon server and client.

## `7.0.0-next.202112021313`

- **Next Breaking**: Use JSON-based communication protocol between imperative daemon server and client.

## `7.0.0-next.202111221932`

- BugFix: Changed credentials to be stored securely by default for v1 profiles to be consistent with the experience for v2 profiles. [#1128](https://github.com/zowe/zowe-cli/issues/1128)

## `7.0.0-next.202111111904`

- Daemon mode updates:
    - Enhancements:
        - Renamed the platform-specific executable from zowex to zowe, so that existing zowe commands used from the command line or in scripts do not have to change when running in daemon mode.
        - Automatically launch the background daemon when one is not running.
        - The daemon no longer has its own visible window, making it much more daemon-like.
        - An environment variable named ZOWE_USE_DAEMON can be set to "no" to prevent the use of the daemon. Commands are then passed to the traditional zowe-CLI command. Thus, you can temporarily use the traditional Zowe CLI command to correct some display limitations (like displaying colors).
    - Bug fixes:
        - Eliminate the display of escape characters when colors are displayed while running in daemon mode. [#938](https://github.com/zowe/zowe-cli/issues/938). Currently accomplished by not displaying colors in daemon mode.
        - Command-line arguments that contain spaces no longer require extra quotes or escapes. [#978](https://github.com/zowe/zowe-cli/issues/978)

## `7.0.0-next.202111111709`

- Enhancement: Upgrade Imperative so Daemon Mode can launch and warn about invalid team configuration files. [#943](https://github.com/zowe/zowe-cli/issues/943) [#1190](https://github.com/zowe/zowe-cli/issues/1190)

## `7.0.0-next.202111041425`

- Enhancement: Added `autoStore` property to config JSON files which defaults to true. When this property is enabled and the CLI prompts you to enter connection info, the values you enter will be saved to disk (or credential vault if they are secure) for future use. [zowe/zowe-cli#923](https://github.com/zowe/zowe-cli/issues/923)

## `7.0.0-next.202110211759`

- Enhancement: Display the set of changes made by the 'zowe config auto-init' command.

## `7.0.0-next.202110071909`

- Enhancement: Added `config update-schemas [--depth <value>]` command. [#1059](https://github.com/zowe/zowe-cli/issues/1059)
- **LTS Breaking**: Changed default log level from DEBUG to WARN to reduce the volume of logs written to disk. The log level can still be overridden using environment variables.

## `7.0.0-next.202109281609`

- Enhancement: Added `config import` command that imports team config files from a local path or web URL. [#1083](https://github.com/zowe/zowe-cli/issues/1083)
- Enhancement: Added Help Doc examples for the `zowe config` group of commands. [#1061](https://github.com/zowe/zowe-cli/issues/1061)

## `7.0.0-next.202109032014`

- Enhancement: Log in to API ML to obtain token value instead of prompting for it in `config secure` command.

## `7.0.0-next.202108311536`

- Security: Don't expose port that daemon server listens on (default port is 4000).

## `7.0.0-next.202108202027`

- Update Imperative dependency for the following new features:
  - **LTS Breaking**: Make `fail-on-error` option true by default on `zowe plugins validate` command.
  - Enhancement: Improved command suggestions
  - Performance: Improved the way that HTTP response chunks are saved, reducing time complexity from O(n<sup>2</sup>) to O(n). This dramatically improves performance for larger requests. [Imperative #618](https://github.com/zowe/imperative/pull/618)

## `7.0.0-next.202108121907`

- Enhancement: Flattened the default profiles structure created by the `config init` command.
- **Next Breaking**: Split up authToken property in team config into tokenType and tokenValue properties to be consistent with Zowe v1 profiles.

## `7.0.0-next.202107131230`

- Enhancement: Adds the `config auto-init` command, allowing users to automatically generate a configuration using information stored in conformant installed plugins and the API Mediation Layer.

## `7.0.0-next.202102011525`

- Enhancement: Added new "config" command group to manage config JSON files. This is intended to replace the profiles API, and makes it easier for users to create, share, and switch between profile configurations.
- Enhancement: Added daemon mode which runs a persistent background process "zowex" to improve CLI response time. The "zowex" binary can be downloaded from GitHub releases.
- Enhancement: Added support for secure credential storage without any plug-ins required. On Linux there are some software requirements for this feature which are listed [here](https://github.com/zowe/zowe-cli-scs-plugin#software-requirements).
- Deprecated: The "profiles" command group for managing global profiles in "~/.zowe/profiles". Use the new "config" command group instead.
- **LTS Breaking**: Removed "config" command group for managing app settings in "~/.zowe/imperative/settings.json". If app settings already exist they are still loaded for backwards compatibility.

## `6.40.1`

- BugFix: Updated the imperative version to remove the `moment` dependency.

## `6.40.0`

- Enhancement: Added the `exec-data` option for `zowe jobs list jobs` command to return execution data about the job in addition to the default information. [#1158](https://github.com/zowe/zowe-cli/issues/1158)

## `6.39.1`

- BugFix: Updated Imperative to consume security updates in `4.18.2`.


## `6.39.0`

- BugFix: Provided more accurate output for `zowe zos-jobs delete job` and `zowe zos-jobs cancel job` commands [#1333](https://github.com/zowe/zowe-cli/issues/1333)
- BugFix: Fixed inconsistent case on `modify-version` option for `zowe zos-jobs delete job` and `zowe zos-jobs cancel job` commands [#1333](https://github.com/zowe/zowe-cli/issues/1333)
- Enhancement: Added support for `--record` format on `zowe zos-files download (data-set|all-members)` and `zowe zos-files upload (dir-to-pds|file-to-data-set|stdin-to-data-set)` [#539](https://github.com/zowe/zowe-cli/issues/539)

## `6.38.0`

- Enhancement: Exported the `@zowe/imperative` package as the `imperative` namespace.
  If your project depends on both Zowe CLI and Imperative, you can now `import { imperative } from "@zowe/cli"` without declaring `@zowe/imperative` as a separate dependency in package.json. No change is required for CLI plug-ins.
- BugFix: Fixed inconsistent capitalization with z/OS console command. [#961](https://github.com/zowe/zowe-cli/issues/961)

## `6.37.8`

- Documentation: Updated help text for the `zowe jobs submit stdin` command. [#1284](https://github.com/zowe/zowe-cli/issues/1284)

## `6.37.7`

- BugFix: Fixed some optional dependencies missing from npm-shrinkwrap file.

## `6.37.6`

- BugFix: Pruned dev dependencies from npm-shrinkwrap file.

## `6.37.5`

- BugFix: Included an npm-shrinkwrap file to lock-down all transitive dependencies.

## `6.37.3`

- BugFix: Updated imperative to resolve `--hw` line-break issues. [Imperative #715](https://github.com/zowe/imperative/issues/715)

## `6.37.2`

- BugFix: Disabled gzip compression for z/OSMF requests that download binary files. [#1170](https://github.com/zowe/zowe-cli/issues/1170)

## `6.37.1`

- BugFix: Updated Imperative to absorb bugfixes introduced in version `4.17.2`.

## `6.37.0`

- Enhancement: Added new feature to manage zos-logs. z/OSMF version 2.4 or higher is required. Ensure that the [z/OSMF Operations Log Support is available via APAR and associated PTFs](https://www.ibm.com/support/pages/apar/PH35930). [#1104](https://github.com/zowe/zowe-cli/issues/1104)

## `6.36.1`

- BugFix: Fixed an issue where plugin install and uninstall did not work with NPM version 8. [Imperative #683](https://github.com/zowe/imperative/issues/683)

## `6.36.0`

- Enhancement: Added the command tree JSON object to the `zowe --available-commands` command's data object, returned when `--response-format-json` is specified.

## `6.35.0`

- Enhancement: Removed the misleading `workflow-name` option for the `zowe zos-workflows list definition-file-details` help example. [#659](https://github.com/zowe/zowe-cli/issues/659)
- Enhancement: Exposed new option `modifyVersion` for the `zowe zos-jobs delete job` and `zowe zos-jobs cancel job` commands. [#1092](https://github.com/zowe/zowe-cli/issues/1092)

## `6.34.1`

- BugFix: Reverts hiding the cert-key-file path so users can see what path was specified and check if the file exists.

## `6.34.0`

- Enhancement: Add support for PEM certificate based authentication.

## `6.33.4`

- BugFix: Updated dependencies to resolve problems with the ansi-regex package.

## `6.33.3`

- Enhancement: Update post-install script to display a message when the CLI successfully installs due to increased error messaging from USS SDK when optional pre-requisites are not installed.

## `6.33.1`

- Bugfix: Fixed capitalization of handler paths for `zowe files rename ds` and `zowe files rename dsm` commands.

## `6.33.0`

- Enhancement: Exposed new option `start` for the `zowe zos-files list data-set` command. [#495](https://github.com/zowe/zowe-cli/issues/495)
- Enhancement: Updated Imperative to add the following features:
  - Enhancement: Improved command suggestions for mistyped commands, add aliases to command suggestions.
  - Enhancement: The `plugins validate` command will return an error code when plugins have errors if the new `--fail-on-error` option is specified. Also adds `--fail-on-warning` option to return with an error code when plugins have warnings. [Imperative #463](https://github.com/zowe/imperative/issues/463)
  - BugFix: Fixed regression where characters are not correctly escaped in web help causing extra slashes ("\") to appear. [Imperative #644](https://github.com/zowe/imperative/issues/644)
- Renamed the zos-files `--responseTimeout` option to `--response-timeout` in help docs for consistency. [#803](https://github.com/zowe/zowe-cli/issues/803)

## `6.32.2`

- Fixed inconsistencies in punctuation for command descriptions by adding missing periods. [#66](https://github.com/zowe/zowe-cli/issues/66)

## `6.32.1`

- BugFix: Updated Imperative version to fix web help issues.
- Expanded help text of --data-set-type on create data set command by adding an example of creating PDSE. [#52](https://github.com/zowe/zowe-cli/issues/52)

## `6.32.0`

- Enhancement: Added a `--volume-serial` option to the `zowe zos-files list data-set` command. Use this option to filter data sets by volume serial. [#61](https://github.com/zowe/zowe-cli/issues/61)
- Enhancement: Removed 'z/OS' from zos-files help upload and download commands. [#60](https://github.com/zowe/zowe-cli/issues/60)

## `6.31.2`

- Enhancement: Added new aliases for zos-files commands in delete, download, and list relating to USS files. You can now interact with `uf` or `uss`.  [#983](https://github.com/zowe/zowe-cli/issues/983)

## `6.31.0`

- Enhancement: Add the option --jcl-symbols to the jobs submit command to enable users to specify JCL symbol names and values.

## `6.30.0`

- Enhancement: made changes to definition files for zowe ssh commands  [#603](https://github.com/zowe/zowe-cli/issues/603)

## `6.29.0`

- Enhancement: Added a standard data set template with no parameters set.

## `6.28.0`

- Enhancement: Updated Imperative version to handle GZIP compression on REST requests.

## `6.27.1`

- BugFix: Removed the conflicting alias `-o` for `--protocol` option.

## `6.27.0`

- Enhancement: Added a `like` option to the `zowe zos-files create data-set` command. Use this option to like datasets. [#771](https://github.com/zowe/zowe-cli/issues/771)
- Enhancement: Added a `--protocol` option to allow you to specify the HTTP or HTTPS protocol used. Default value remains HTTPS.[#498](https://github.com/zowe/zowe-cli/issues/498)
- Enhancement: Added an example for running a Db2 command with the `zowe zos-console issue command` command. [#641](https://github.com/zowe/zowe-cli/issues/641)

## `6.26.0`

- Enhancement: Updated Imperative version to support npm@7. This fixes an error when installing plugins.

## `6.25.2`

- Documented early access features that are available in "next" release.

## `6.25.1`

- Bugfix: Updated Imperative version to fix vulnerability.

## `6.25.0`

- Enhancement: Added a `--replace` option to the `zowe zos-files copy data-set` command. Use this option if you want to replace like-named members in the target data set. [#808](https://github.com/zowe/zowe-cli/issues/808)
- Enhancement: Improved a cryptic error message that was shown if TSO address space failed to start for the `zowe zos-tso issue command` command. [#28](https://github.com/zowe/zowe-cli/issues/28)
- Bugfix: Removed "[object Object]" text that appeared in some error messages. The proper text "Imperative API Error" is now displayed. [#836](https://github.com/zowe/zowe-cli/pull/836)

## `6.24.6`

- BugFix: Improved performance of `zowe zos-files list` commands when very long lists are printed to console. [#861](https://github.com/zowe/zowe-cli/issues/861)

## `6.24.5`

- Bugfix: Updated Imperative dependency version to one that does not contain a vulnerable dependency

## `6.24.3`

- Bugfix: Fixed incorrect syntax of example for `zowe files create data-set-vsam`. [#823](https://github.com/zowe/zowe-cli/issues/823)

## `6.24.2`

- Revert: Revert changes made in 6.24.1, problem was determined to be bundling pipeline

## `6.24.1`

- Bugfix: Change SDK package structure to allow for backwards compatibility for some projects importing the CLI

## `6.24.0`

- Enhancement: Published the APIs in Zowe CLI as separate SDK packages. [#750](https://github.com/zowe/zowe-cli/issues/750)
- The "@zowe/cli" package still includes both API and CLI methods. In addition, the following SDK packages are now available:
  - @zowe/provisioning-for-zowe-sdk
  - @zowe/zos-console-for-zowe-sdk
  - @zowe/zos-files-for-zowe-sdk
  - @zowe/zos-jobs-for-zowe-sdk
  - @zowe/zos-tso-for-zowe-sdk
  - @zowe/zos-uss-for-zowe-sdk
  - @zowe/zos-workflows-for-zowe-sdk
  - @zowe/zosmf-for-zowe-sdk
  - @zowe/core-for-zowe-sdk

## `6.23.0`

- Enhancement: Added a `--pattern` option to the `zowe files list all-members` command. The option lets you restrict returned member names to only names that match a given pattern. The argument syntax is the same as the "pattern" parameter of the ISPF LMMLIST service. [#810](https://github.com/zowe/zowe-cli/issues/810)
- Enhancement: Added new options `--lrecl` and `--recfm` to the `zos-files create` command. Use these options to specify a logical record length and record format for data sets that you create. [#788](https://github.com/zowe/zowe-cli/issues/788)

## `6.22.0`

- Enhancement: Added the `--encoding` option for the `zowe zos-files upload dir-to-pds` command. This option lets you upload multiple members with a single command. [#764](https://github.com/zowe/zowe-cli/issues/764)
- BugFix: Fixed an issue where the output of the `zowe zos-uss issue ssh` command would sometimes omit the last line. [#795](https://github.com/zowe/zowe-cli/issues/795)

## `6.21.1`

- BugFix: Renamed the z/OS Files API option from `storeclass` to `storclass`. This fixed an issue where the CLI could define the wrong storage class on `create dataset` commands. [#503](https://github.com/zowe/zowe-cli/issues/503)

## `6.21.0`

- Enhancement: Added a `--responseTimeout` option to the z/OS Files APIs, CLI commands, and z/OSMF profiles. Specify `--responseTimeout <###>` to set the number of seconds that the TSO servlet request runs before a timout occurs. The default is 30 seconds. You can set the option to between 5 and 600 seconds (inclusive). [#760](https://github.com/zowe/zowe-cli/issues/760)

## `6.20.0`

- Added API usage examples to each package Readme (files, jobs, etc...). [#751](https://github.com/zowe/zowe-cli/issues/751).
- Fixed an issue where the CLI exited with status code 0 in case of an error. [#748](https://github.com/zowe/zowe-cli/issues/748)
- Added new method "dataSetLike(session, dataSetName, options)" to `Create` class, for use when creating a dataset with parameters like another data set. [#766](https://github.com/zowe/zowe-cli/issues/766)

## `6.19.1`

- Update Imperative version
- Fix compilation error

## `6.19.0`

- Add CLI command to delete migrated data sets `zowe zos-files delete migrated-data-sets`.

## `6.18.0`

- Add the --fail-fast option to the `zowe zos-files download all-members` command
  - Specifying `--fail-fast false` allows member downloads to continue if one or more fail

## `6.17.3`

- Update Imperative version to include compatibility fix for `ISession` type

## `6.17.2`

- Update Imperative version (again) to include security fix

## `6.17.1`

- Update Imperative version to fix issue "Can't use service profile after storing token in base profile"

## `6.17.0`

- Added API to delete migrated data sets.

## `6.16.0`

- Upgrade Zowe commands to prompt for any of the following values if the option is missing: host, port, user, and password.
- Add ability to log into and out of the APIML, getting and using a token
- Add `--base-profile` option to all commands that use profiles, allowing them to make use of base profiles containing shared values.

## `6.15.0`

- Add `encoding` option to `zosmf` profile type.

## `6.14.0`

- Add encoding / code page support for data set upload and download operations in library and CLI.

## `6.13.0`

- Add `files hrec ds` command to recall data sets.
- Make account optional in TSO profiles.
- Make user and host optional in SSH profiles.
- Fix broken links in readme.

## `6.12.0`

- Make username, password, and host optional on z/OSMF profiles and update profile creation doc to reflect the change.
- Don't overwrite files when downloading spool output from job with duplicate step names.

## `6.11.2`

- Update imperative version (again) in order to fix vulnerabilities

## `6.11.1`

- Update imperative version (to fix EPERM issues on Windows)

## `6.11.0`

- Add preserve-original-letter-case option for download to keep generated folders and files in original uppercase.

## `6.10.3`

- Update Migrate and Recall data set APIs to have a base handler function.

## `6.10.2`

- Update Imperative to 4.6.
- Update top-level doc links in help description.

## `6.10.1`

- Update Imperative dependency to fix vulnerability.

## `6.10.0`

- Add `files rename ds` and `files rename dsm` commands to rename data sets and data set members. Thanks @CForrest97

## `6.9.2`

- Return non-zero exit code when upload command fails. Thanks @tjohnsonBCM

## `6.9.1`

- Support `#` character in account number supplied to TSO commands. Thanks @awharn

## `6.9.0`

- Add API to recall migrated datasets. Thanks @Pranay154

## `6.8.2`

- Update the Zowe logo to the new logo. Thanks @awharn

## `6.8.1`

- Add utility function to access ImperativeConfig. Thanks @tjohnsonBCM

## `6.8.0`

- Add possibility to use Etags with download and upload APIs. Thanks @Alexandru-Dimitru
- Add option to return Etag on upload. Thanks @Alexandru-Dimitru

## `6.0.0`

- Rename `files list zfs` command to `files list fs` since it is not specific to zFS file systems.

## `5.0.0`

- Use new streaming RestClient APIs to reduce memory usage when downloading and uploading files.

## `4.0.0`

- Remove the method `Get.dataSetStreamed`. Use `ZosmfRestClient.getStreamed` instead.

## `3.0.0`

- Rename package from "@brightside/core" to "@zowe/cli".
- Change behavior of the method `Shell.executeSsh` to use `stdoutHandler` instead of `streamCallBack`. This eliminates dependency on the `ClientChannel` type of the ssh2 package.<|MERGE_RESOLUTION|>--- conflicted
+++ resolved
@@ -4,9 +4,6 @@
 
 ## Recent Changes
 
-<<<<<<< HEAD
-- LTS Breaking: Eliminated the use of a V1 profile function `CommandProfiles.get()` in TargetProfileHandler.
-=======
 LTS Breaking: Removed the following previously deprecated items: [#1981](https://github.com/zowe/zowe-cli/pull/1981)
   - Moved the many constants from `zowe-cli/packages/cli/src/Constants.ts` to `zowe-cli/packages/core/src/constants/Core.constants.ts`
   - Removing `ZosFilesCreateExtraOptions.showAttributes` without replacement
@@ -27,7 +24,6 @@
 ## `8.0.0-next.202401262128`
 
 - Enhancement: Adding `--binary` and `--encoding` options to `zosfiles edit`
->>>>>>> abd06247
 
 ## `8.0.0-next.202401191954`
 
