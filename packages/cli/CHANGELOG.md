--- conflicted
+++ resolved
@@ -4,11 +4,8 @@
 
 ## Recent Changes
 
-<<<<<<< HEAD
 - Enhancement: Updated daemon on MacOS to use universal binary which adds support for Apple Silicon.
-=======
 - BugFix: Fixed an issue in the Daemon server which prevents users on Windows with uppercase letters in their username from using the Daemon
->>>>>>> 69459885
 
 ## `7.17.0`
 
@@ -23,7 +20,7 @@
 
 ## `7.16.4`
 
-BugFix: Fixed `secondary` option being specified as `1` on `BLANK` type datasets with the `zowe files create data-set` command [#1595](https://github.com/zowe/zowe-cli/issues/1595)
+- BugFix: Fixed `secondary` option being specified as `1` on `BLANK` type datasets with the `zowe files create data-set` command [#1595](https://github.com/zowe/zowe-cli/issues/1595)
 
 
 ## `7.16.3`
