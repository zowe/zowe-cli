--- conflicted
+++ resolved
@@ -4,13 +4,9 @@
 
 ## Recent Changes
 
-<<<<<<< HEAD
-- BugFix: Added the ability to list all dataset members when some members have invalid names
-- BugFix: Added check for invalid block size when creating a sequential dataset. [#1439](https://github.com/zowe/zowe-cli/issues/1439)
-=======
 - BugFix: Fixed `zowe files create data-set` failing when no additional options are specified.
-- BugFix: Add check for invalid block size when creating a sequential dataset. [#1439](https://github.com/zowe/zowe-cli/issues/1439)
->>>>>>> ae4ad335
+- BugFix: Added check for invalid block size when creating a sequential data set. [#1439](https://github.com/zowe/zowe-cli/issues/1439)
+- BugFix: Added the ability to list all data set members when some members have invalid names.
 
 ## `7.16.4`
 
