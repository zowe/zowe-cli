# Change Log
All notable changes to the Zowe CLI package will be documented in this file.

<<<<<<< HEAD
## Recent Changes

- Enhancement: Added the `--data-set-type` flag to create sequential data set command to allow for creating extended and large formatted sequential data sets. [#2141](https://github.com/zowe/zowe-cli/issues/2141)
=======

## Recent Changes

- Enhancement: Added `--recordRange` flag to `zowe jobs download output` command to allow users to select a specific range of records to output from a spool file. [#2411](https://github.com/zowe/zowe-cli/pull/2411)
- BugFix: The `zowe zos-files copy data-set` command overwrites the contents of the target data set without user confirmation. A `--safe-replace` option was added which prompts the user to confirm before overwriting the contents of the target data set. [#2369] (https://github.com/zowe/zowe-cli/issues/2369)
>>>>>>> 591ebd57

## `8.12.0`

- Enhancement: The `zowe zos-files copy data-set` command no longer requires the target data set to be preallocated. [##2349] (https://github.com/zowe/zowe-cli/issues/2349)

## `8.10.4`
- BugFix: Fixed an issue where the `zowe files upload dir-to-uss` command was missing progress bar to track progress of file uploads. [#2344](https://github.com/zowe/zowe-cli/issues/2344)

## `8.10.3`

- BugFix: The `zowe files copy data-set` command no longer copies all partitioned data set members if a member is specified. [#2402](https://github.com/zowe/zowe-cli/pull/2402)

## `8.10.0`
-Enhancement: The `zowe zos-files copy data-set` command now copies members from a source partitioned data set to an existing target partitioned data set.[#2386](https://github.com/zowe/zowe-cli/pull/2386)

## `8.9.0`
- Enhancement: Added new command zowe zos-files download all-members-matching, (zowe files dl amm), to download members matching specified pattern(s). The success message for the Download.allMembers API was changed from originally "Data set downloaded successfully" to "Member(s) downloaded successfully." The change also alters the commandResponse when using the --rfj flag. [#2359](https://github.com/zowe/zowe-cli/pull/2359)

## `8.8.0`

- Enhancement: Pass a `.zosattributes` file path for the download encoding format by adding the new `--attributes` flag to the `zowe zos-files upload` command. [#2322](https://github.com/zowe/zowe-cli/issues/2322)
- BugFix: Added support for the `--encoding` flag to the `zowe upload dir-to-uss` to allow for encoding uploaded directories for command group consistency. [#2337](https://github.com/zowe/zowe-cli/issues/2337)
- BugFix: Improved output formatting for `zowe zos-tso start app` and `zowe zos-tso send app` commands by parsing and displaying relevant data rather than the entire JSON response. [#2347](https://github.com/zowe/zowe-cli/pull/2347)
- Enhancement: Add the --ignore-not-found flag to avoid file-not-found error messages when deleting files so scripts are not interupted during automated batch processing. The flag bypasses warning prompts to confirm delete actions. [#2254](https://github.com/zowe/zowe-cli/pull/2254)

## `8.7.0`

- Enhancement: Added --wait-for-active and --wait-for-output to download options on zosjobs. [#2328](https://github.com/zowe/zowe-cli/pull/2328)

## `8.6.2`

- BugFix: Resolved issue where `zowe zos-files upload file-to-uss` was not properly handling command flags. [#2234](https://github.com/zowe/zowe-cli/pull/2334)

## `8.6.1`

- BugFix: Fixed an issue where the `zowe zos-logs list logs` command could fail or not return all logs if a start time was not supplied. [#2336](https://github.com/zowe/zowe-cli/pull/2336)

## `8.6.0`

- Enhancement: Added support for running applications on TSO/E address spaces. Start applications and receive/transmit messages using the new `tso start`, `tso receive` and `tso send` commands. [#2280](https://github.com/zowe/zowe-cli/pull/2280)


## `8.4.0`

- Enhancement: Added optional `--attributes` flag to `zowe zos-files upload file-to-uss` to allow passing a .zosattributes file path for upload encoding format. [#2319](https://github.com/zowe/zowe-cli/pull/2319)


## `8.3.0`

- Enhancement: Issue the `zowe files search data-sets` command with the new `encoding` option to use a different code page when searching data set contents. [#2161](https://github.com/zowe/zowe-cli/issues/2161)

## `8.1.2`

- BugFix: Fixed issues flagged by Coverity [#2291](https://github.com/zowe/zowe-cli/pull/2291)

## `8.1.0`

- Enhancement: Added `--stateful` flag to `zos-tso issue cmd` to allow declaring the statefulness of the address space being created.  [#2240](https://github.com/zowe/zowe-cli/pull/2240)
- Enhancement: `--suppress-startup-messages` flag default value changed to `true`. [#2240](https://github.com/zowe/zowe-cli/pull/2240)

## `8.0.0`

- MAJOR: v8.0.0 Release

## `8.0.0-next.202409191615`

- Update: Final prerelease

## `8.0.0-next.202408261543`

- BugFix: Updated `micromatch` dependency for technical currency. [#2242](https://github.com/zowe/zowe-cli/pull/2242)

## `8.0.0-next.202408131445`

- Update: See `7.28.3` for details

## `8.0.0-next.202407181904`

- Enhancement: The 'zowe config auto-init' command now generates a base profile name of 'global_base' or 'project_base', depending on whether a global or project configuration file is being generated. Related to Zowe Explorer issue https://github.com/zowe/zowe-explorer-vscode/issues/2682.

## `8.0.0-next.202407021516`

- BugFix: Updated dependencies for technical currency [#2188](https://github.com/zowe/zowe-cli/pull/2188)

## `8.0.0-next.202406140245`

- BugFix: Updated documentation for the `zos-files search ds` command's `--mainframe-search` option to include a disclaimer about z/OSMF API limitations. [#2160](https://github.com/zowe/zowe-cli/issues/2160)

## `8.0.0-next.202406061600`

- BugFix: Updated `braces` dependency for technical currency. [#2158](https://github.com/zowe/zowe-cli/pull/2158)

## `8.0.0-next.202405231927`

- LTS Breaking: Send all Zowe Daemon informational messages, progress messages, and error messages to standard error instead of standard output [#1451](https://github.com/zowe/zowe-cli/issues/1451)

## `8.0.0-next.202405202020`

- BugFix: Fixed a bug where a data set search would not return a search term if it was at the beginning of a line. [#2147](https://github.com/zowe/zowe-cli/pull/2147)

## `8.0.0-next.202405101931`

- Enhancement: Added the ability to search for a string in a data set or PDS member matching a pattern with the `zowe zos-files search data-sets` command.[#2095](https://github.com/zowe/zowe-cli/issues/2095)

## `8.0.0-next.202405061946`

- Enhancement: Consolidated the Zowe client log files into the same directory. [#2116](https://github.com/zowe/zowe-cli/issues/2116)

## `8.0.0-next.202404301428`

- LTS Breaking: Add informative messages identifying why a user is being prompted for connection property values during a CLI command.

## `8.0.0-next.202404032038`

- BugFix: Fixed error in `zos-files list all-members` command that could occur when members contain control characters in the name. [#2104](https://github.com/zowe/zowe-cli/pull/2104)

## `8.0.0-next.202403272026`

- BugFix: Resolved technical currency by updating `tar` dependency. [#2102](https://github.com/zowe/zowe-cli/issues/2102)
- BugFix: Resolved technical currency by updating `markdown-it` dependency. [#2107](https://github.com/zowe/zowe-cli/pull/2107)

## `8.0.0-next.202403141949`

- Enhancement: Changed references in command output from 'Team Configuration' to 'Zowe client configuration' [#2019](https://github.com/zowe/zowe-cli/issues/2019).

## `8.0.0-next.202403132009`

- Enhancement: Prompt for user/password on SSH commands when a token is stored in the config. [#2081](https://github.com/zowe/zowe-cli/pull/2081)

## `8.0.0-next.202403131702`

- BugFix: Removing stack trace for zosjobs errors. [#2078](https://github.com/zowe/zowe-cli/pull/2078)

## `8.0.0-next.202403122137`

- BugFix: Fixed default base profile missing in config generated by `zowe config auto-init` [#2088](https://github.com/zowe/zowe-cli/pull/2088)

## `8.0.0-next.202403061549`

- BugFix: Update daemon dependencies for technical currency [#2077](https://github.com/zowe/zowe-cli/pull/2077)

## `8.0.0-next.202403041352`

- BugFix: Updated engine to Node 18.12.0. [#2074](https://github.com/zowe/zowe-cli/pull/2074)
- BugFix: Eliminated a Node Version Manager (NVM) GUI popup dialog which NVM now displays during the `zowe config report-env` command by removing the NVM version number from our report.
- Enhancement: Replaced the term "Team configuration" with "Zowe client configuration" in the `zowe config report-env` command.

## `8.0.0-next.202402261705`

- BugFix: Updated additional dependencies for technical currency. [#2061](https://github.com/zowe/zowe-cli/pull/2061)
- BugFix: Updated engine to Node 16.7.0. [#2061](https://github.com/zowe/zowe-cli/pull/2061)

## `8.0.0-next.202402211923`

- Enhancement: Added new `zowe zos-jobs search job` command, which allows the user to search spool files for a specified string or regular expresion.
- BugFix: Updated dependencies for technical currency. [#2057](https://github.com/zowe/zowe-cli/pull/2057)

## `8.0.0-next.202402132108`

- LTS Breaking: Removed record format (recfm) validation when issuing `zowe files create` commands [#1699](https://github.com/zowe/zowe-cli/issues/1699)
- LTS Breaking: Added Zowe release version output for `--version` [#2028](https://github.com/zowe/zowe-cli/issues/2028)
- Enhancement: Added `name-only` alias to `root` on `config list` command [#1797](https://github.com/zowe/zowe-cli/issues/1797)
- BugFix: Resolved technical currency by updating `socks` transitive dependency

## `8.0.0-next.202402021649`

LTS Breaking: Removed the following previously deprecated items: [#1981](https://github.com/zowe/zowe-cli/pull/1981)
  - Moved the many constants from `zowe-cli/packages/cli/src/Constants.ts` to `zowe-cli/packages/core/src/constants/Core.constants.ts`
  - Removing `ZosFilesCreateExtraOptions.showAttributes` without replacement
  - Moved all constants from `zowe-cli/packages/cli/src/zostso/constants/ZosTso.constants.ts` to  `@zowe/zos-tso-for-zowe-sdk`
  - Removed `isStderrEmptyForProfilesCommand` use `stripProfileDeprecationMessages` from `zowe-cli/__tests__/__packages__/cli-test-utils/src/TestUtils.ts` instead
  - Removed  `allDataSetsArchived`, `datasetsDownloadedSuccessfully`, `noDataSetsMatchingPatternRemain` and `onlyEmptyPartitionedDataSets` from    ZosFiles.messages.ts
  - Removed `getSpoolDownloadFile` use `getSpoolDownloadFilePath` instead
  - Removed constants from ZosmfSession
    - ZOSMF_OPTION_HOST_PROFILE use ZOSMF_OPTION_HOST instead
    - ZOSMF_OPTION_USER_PROFILE use ZOSMF_OPTION_USER instead
    - ZOSMF_OPTION_PASSWORD_PROFILE use ZOSMF_OPTION_PASSWORD instead
  - Removed constants from SshSession.ts
    - SSH_OPTION_USER_PROFILE use SSH_OPTION_USER
    - SSH_OPTION_HOST_PROFILE use SSH_OPTION_HOST
  - Removed zosmfProfile from `ZosFilesBase.handler.ts`
  - Removed statCmdFlag as an export from Shell.ts

## `8.0.0-next.202401262128`

- Enhancement: Adding `--binary` and `--encoding` options to `zosfiles edit`

## `8.0.0-next.202401191954`

- LTS Breaking: Removed all 'profiles' commands, since they only worked with now-obsolete V1 profiles.
- BugFix: Properly construct workflow error messages to display properly with V3 error formatting.

## `8.0.0-next.202401081937`

- BugFix: Fixed typo in command help for `zowe zos-workflows create` commands.

## `8.0.0-next.202401031939`

- Enhancement: Revised help text for consistency [#1756](https://github.com/zowe/zowe-cli/issues/1756)

## `8.0.0-next.202311291643`

- LTS Breaking: Replaced the `ZOWE_EDITOR` environment variable with `ZOWE_OPT_EDITOR` and `--editor` option on commands [#1867](https://github.com/zowe/zowe-cli/issues/1867)

## `8.0.0-next.202311282012`

- LTS Breaking: Moved `getDataSet` from the `zosfiles` command group to the `zosfiles` SDK as `ZosFilesUtils.getDataSetFromName` [#1696](https://github.com/zowe/zowe-cli/issues/1696)

## `8.0.0-next.202311141517`

- LTS Breaking: Alter the format of error messages to be more clear and actionable.
- LTS Breaking: Remove the ```bright``` command from the product.

## `8.0.0-next.202311132045`

- Major: First major version bump for V3

## `7.29.1`

- BugFix: Updated `micromatch` dependency for technical currency. [#2242](https://github.com/zowe/zowe-cli/pull/2242)

## `7.28.3`

- BugFix: Refactored code to reduce the use of deprecated functions to prepare for upcoming Node.js 22 support. [#2191](https://github.com/zowe/zowe-cli/issues/2191)

## `7.25.1`

- BugFix: Updated `braces` dependency for technical currency. [#2157](https://github.com/zowe/zowe-cli/pull/2157)

## `7.25.0`

- Enhancement: Added the ability to set JCL reader properties for `--jobRecordLength`, `--jobRecordFormat` and `--jobEncoding` on the `zowe jobs submit local-file` and `zowe jobs submit stdin` commands. [#2139](https://github.com/zowe/zowe-cli/pull/2139)
- Enhancement: Added the ability to download job spool files using other codepages with `--encoding` on the `zowe jobs download output`, `zowe jobs view spool-file-by-id` and `zowe jobs view all-spool-content` commands. This allows users to download job spool files in other languages (i.e. IBM-1147 for French). [#1822](https://github.com/zowe/zowe-cli/pull/1822)

## `7.24.2`

- BugFix: Fixed `zowe daemon enable` installing an invalid daemon binary on macOS. [#2126](https://github.com/zowe/zowe-cli/pull/2126)

## `7.24.0`

- Enhancement: Prompt for user/password on SSH commands when a token is stored in the config. [#2081](https://github.com/zowe/zowe-cli/pull/2081)
- BugFix: Fixed error in `zos-files list all-members` command that could occur when members contain control characters in the name. [#2104](https://github.com/zowe/zowe-cli/pull/2104)

## `7.23.9`

- BugFix: Resolved technical currency by updating `tar` dependency. [#2101](https://github.com/zowe/zowe-cli/issues/2101)
- BugFix: Resolved technical currency by updating `markdown-it` dependency. [#2106](https://github.com/zowe/zowe-cli/pull/2106)

## `7.23.5`

- BugFix: Fixed default base profile missing in config generated by `zowe config auto-init` [#2084](https://github.com/zowe/zowe-cli/pull/2084)

## `7.23.4`

- BugFix: Updated dependencies of the daemon client for technical currency [#2076](https://github.com/zowe/zowe-cli/pull/2076)

## `7.23.3`

- BugFix: Fixed race condition in `config convert-profiles` command that may fail to delete secure values for old profiles

## `7.23.2`

- BugFix: Resolved technical currency by updating `socks` transitive dependency

## `7.23.1`

- Enhancement: Adding `--binary` and `--encoding` options to `zosfiles edit` to zowe V2

## `7.23.0`

- BugFix: Update zos-files copy dsclp system tests to include large mock files.

## `7.22.0`

- Enhancement: Hid the progress bar if `CI` environment variable is set, or if `FORCE_COLOR` environment variable is set to `0`. [#1845](https://github.com/zowe/zowe-cli/issues/1845)

## `7.21.2`

- BugFix: Correct extra character being displayed at the end of lines when issuing `zowe files compare` on Windows. [#1992](https://github.com/zowe/zowe-cli/issues/1992)
- BugFix: Correct the online help description for `zowe files compare uss`. [#1754](https://github.com/zowe/zowe-cli/issues/1754)
- BugFix: Fixed typo in command help for `zowe zos-workflows create` commands.

## `7.20.1`

- BugFix: Add missing npm-shrinkwrap

## `7.20.0`

- Deprecated: `getDataSet` in the `zosfiles` command group utility functions, use `zosfiles` SDK's `ZosFilesUtils.getDataSetFromName` instead. [#1696](https://github.com/zowe/zowe-cli/issues/1696)

## `7.18.10`

- BugFix: Added missing z/OSMF connection options to the z/OS Logs command group.

## `7.18.9`

- Enhancement: Incorporate all source code from the zowe/imperative Github repository into the zowe/zowe-cli repository. This change should have no user impact.
- BugFix: Removed out of date `Perf-Timing` performance timing package.
- BugFix: Fix behavior where a specified directory was being lowercased on non-PDS datasets when downloading all datasets [#1722](https://github.com/zowe/zowe-cli/issues/1722)

## `7.18.8`

- BugFix: Fix bug where encoding is not passed to the Download USS Directory API [#1825](https://github.com/zowe/zowe-cli/issues/1825)

## `7.18.7`

- BugFix: Bump Imperative to `5.18.2` to fix issues with normalizing newlines on file uploads [#1815](https://github.com/zowe/zowe-cli/issues/1815)

## `7.18.6`

- BugFix: Bump Secrets SDK to `7.18.6` to use `core-foundation-rs` instead of the now-archived `security-framework` crate, and to include the edge-case bug fix for Linux.

## `7.18.5`

- BugFix: Bump Secrets SDK to `7.18.5` to resolve build failures for FreeBSD users.

## `7.18.4`

- BugFix: Bump Secrets SDK to `7.18.4` - uses more reliable resolution logic for `prebuilds` folder; adds static CRT for Windows builds.

## `7.18.0`

- Enhancement: Updated daemon on MacOS to use universal binary which adds support for Apple Silicon.
- Enhancement: Added support for mutliple `zowe auth login apiml` operations on a single `zowe config secure` call. [#1734](https://github.com/zowe/zowe-cli/pull/1734)
- Enhancement: Replaced use of `node-keytar` with the `keyring` module from `@zowe/secrets-for-zowe-sdk`.
- Enhancement: Updated the Imperative Framework to add support for unique cookie identifiers from API ML. [#1734](https://github.com/zowe/zowe-cli/pull/1734)
- BugFix: Fixed an issue in the Daemon server which prevents users on Windows with uppercase letters in their username from using the Daemon
- BugFix: Add check for invalid block size when creating a sequential dataset. [#1439](https://github.com/zowe/zowe-cli/issues/1439)
- BugFix: Allowed `logout` operations with invalid and/or expired tokens. [#1734](https://github.com/zowe/zowe-cli/pull/1734)
- BugFix: Prevented misleading `basePath error` when credentials are invalid. [#1734](https://github.com/zowe/zowe-cli/pull/1734)

## `7.17.0`

- Enhancement: Created zos-files edit commands to edit a dataset or uss file locally [PR #1672](https://github.com/zowe/zowe-cli/pull/1672)

## `7.16.5`

- BugFix: Fixed `zowe files create data-set` failing when no additional options are specified.
- BugFix: Added check for invalid block size when creating a sequential data set. [#1439](https://github.com/zowe/zowe-cli/issues/1439)
- BugFix: Added the ability to list all data set members when some members have invalid names.
- BugFix: Removed extra calls to list datasets matching patterns if authentication to z/OSMF fails.

## `7.16.4`

- BugFix: Fixed `secondary` option being specified as `1` on `BLANK` type datasets with the `zowe files create data-set` command [#1595](https://github.com/zowe/zowe-cli/issues/1595)


## `7.16.3`

- BugFix: Updated `imperative` to fix undesired behavior in the `zowe config list` command in certain situations.

## `7.16.2`

- BugFix: Updated `tar` dependency.

## `7.16.1`

- BugFix: Fixed `--range` option ignored on `zowe files view uss-file` command.
- BugFix: Fixed `--binary` option ignored by commands that upload and download USS directories when ".zosattributes" file is used.
- BugFix: Fixed `--include-hidden` option ignored by `zowe files upload dir-to-uss` without the `--recursive` option.

## `7.16.0`

- Enhancement: Updated daemon to use `tokio` library instead of unmaintained `named_pipe` library.

## `7.15.0`

- Enhancement: Added the `zowe files copy dsclp` command to copy a dataset from one LPAR to another.  [#1098](https://github.com/zowe/zowe-cli/issues/1098)

## `7.14.1`:

- Enhancement: Re-enabled color in the daemon client [#1379](https://github.com/zowe/zowe-cli/issues/1379)
- BugFix: Enabled ANSI in Windows based terminals [#1701](https://github.com/zowe/zowe-cli/issues/1701)
- BugFix: Changed daemon to spawn as its own process [#1241](https://github.com/zowe/zowe-cli/issues/1241) [#1277](https://github.com/zowe/zowe-cli/issues/1277) [#1309](https://github.com/zowe/zowe-cli/issues/1309)
- BugFix: Updated Imperative to allow for special handling of chalk and coloring in daemon client

## `7.13.0`

- Enhancement: Updated Imperative to add `--prune` option to `zowe config secure` command. [Imperative #547](https://github.com/zowe/imperative/issues/547)

## `7.12.0`

- Enhancement: Added `range` option to `zos-files view uss-file` command
- BugFix: Fixed `encoding` option for `zos-files view uss-file` command [#1495](https://github.com/zowe/zowe-cli/issues/1495)
- BugFix: Adds notification that `encoding`, `binary`, and `record` options conflict on the `zos-files view data-set` and `zos-files view uss-file` commands
- BugFix: Updated Imperative to fix the `zowe auth li` and `zowe auth lo` aliases [Imperative #964](https://github.com/zowe/imperative/issues/964)

## `7.11.3`

- BugFix: Fixed URI encoding on `zos-jobs` commands [#1596](https://github.com/zowe/zowe-cli/issues/1596)
- BugFix: Updated Imperative to fix an error on Windows preventing plug-ins from installing if a local file or directory contains a space. [Imperative #959](https://github.com/zowe/imperative/issues/959)

## `7.11.2`

- BugFix: Updated daemon executable to resolve technical debt
- BugFix: Fixed URI encoding on `zos-files` commands [#1073](https://github.com/zowe/zowe-cli/issues/1073)

## `7.11.1`

- BugFix: Solved daemon issue where Windows usernames were treated as case-sensitive when checking the daemon process owner during Zowe commands.

## `7.11.0`
- Enhancement: Added support for a CLI specific environment variable file. [#1484](https://github.com/zowe/zowe-cli/issues/1484)
- BugFix: Enabled option to download output from a submitted job with the -d flag. The -e flag now enables changes to file extension as originally intended. [#729](https://github.com/zowe/zowe-cli/issues/729)

## `7.10.4`
- BugFix: Changed default value for modify-jobs option in the zowe jobs command group to 2.0. This change results in calls to z/OSMF becoming synchronous, and a successful response from the modify, cancel, and delete commands indicates the requested action was completed successfully. [#1459](https://github.com/zowe/zowe-cli/issues/1459)

## `7.10.3`
- BugFix: Fix in employing `--context-lines` option for all diff/compare commands. Fixed broken `--seqnum` option implementation.[#1529](https://github.com/zowe/zowe-cli/issues/1529)

## `7.10.2`
- BugFix: Updated Imperative to include bugfixes in version `5.8.2`.

## `7.10.0`

- Enhancement: Added support for downloading job spool content in binary and record formats.

## `7.9.7`

- BugFix: Updated Imperative to include bugfixes in version `5.7.7`.

## `7.9.6`

- BugFix: Updated Imperative to include bugfixes in version `5.7.6`.

## `7.9.5`

- BugFix: Fixed daemon broken pipe error on Windows [#1538](https://github.com/zowe/zowe-cli/issues/1538)

## `7.9.4`

- BugFix: Removed all line break encodings from strings for `zos-files compare local-file-data-set` [#1528](https://github.com/zowe/zowe-cli/issues/1528)

## `7.9.3`

- BugFix: Updated Imperative to include bugfixes in version `5.7.5`.

## `7.9.0`

- Enhancement: Added new functions to support the changing of a job class and the hold status of a job. Can now call `zowe jobs modify job [jobid]` with options `--jobclass`, `--hold` and `--release`. [#1156](https://github.com/zowe/zowe-cli/issues/1156)
- BugFix: Documented that token-type and token-value do not apply to SSH commands.
- BugFix: Updated Imperative to include bugfixes in version `5.7.2`.

## `7.8.0`

- Enhancement: Updated Imperative to incorporate new `zowe config report-env` command from version `5.7.0`.
- Enhancement: Added design documentation for roadmap feature to store secure properties in memory.

## `7.7.0`

- Enhancement: Allow `zowe files view ds ... --range SSS-EEE | SSS,NNN`. [#1539](https://github.com/zowe/zowe-cli/issues/1539)
- Enhancement: Added `ZosFilesCreateOptions.alcunit` option to PDS definition. [#1203](https://github.com/zowe/zowe-cli/issues/1203)
- BugFix: Fixed example 3 where no `--like` option is specified in `zowe zos-files create data-set`. [#1252](https://github.com/zowe/zowe-cli/issues/1252)

## `7.6.2`

- BugFix: Updated `minimatch` and `keytar` dependencies for technical currency.
- BugFix: Updated example for `zowe profiles create zosmf-profile` command. [#1152](https://github.com/zowe/zowe-cli/issues/1152)
- BugFix: Restore info message on daemon startup. [#1506](https://github.com/zowe/zowe-cli/issues/1506)

## `7.6.1`

- BugFix: Updated `ssh2` dependency to fix "Received unexpected packet type" error on SSH commands. [#1516](https://github.com/zowe/zowe-cli/issues/1516)
- BugFix: Updated Imperative to include bugfixes in version `5.5.3`.

## `7.6.0`

- Enhancement: Added the `zowe files download uss-dir` command to download the contents of a USS directory. [#1038](https://github.com/zowe/zowe-cli/issues/1038)
- Enhancement: Updated the `zowe files upload file-to-uss` and `zowe files upload dir-to-uss` commands to improve how they handle file encoding. [#1479](https://github.com/zowe/zowe-cli/issues/1479)
  - Both commands now "chtag" files after uploading them to indicate their remote encoding. This matches the already existing behavior of the `zowe files download uss-file` command which checks file tags before downloading.
  - The behavior of ".zosattributes" files which can specify local and remote encoding has been changed. Files are now converted to the remote encoding, not just tagged. If no encoding is specified, the default transfer mode is text instead of binary to be consistent with z/OSMF default behavior.
- BugFix: Updated Imperative to include bugfixes in version `5.5.2`.

## `7.5.1`

- BugFix: Updated Imperative to include bugfixes in version `5.5.1`.

## `7.5.0`

- Enhancement: Added the browser-view option to `zowe zos-files compare data-set` command to compare two datasets and display the differences on the browser. [#1443](https://github.com/zowe/zowe-cli/issues/1443)
- Enhancement: Added a command `zowe zos-files compare local-file-data-set` to compare a local-file and a dataset, & display the differences in the browser and terminal. [#1444](https://github.com/zowe/zowe-cli/issues/1444)
- Enhancement: Added a command `zowe zos-files compare uss-files` to compare two uss-files, & display the differences in the browser and terminal. [#1445](https://github.com/zowe/zowe-cli/issues/1445)
- Enhancement: Added a command `zowe zos-files compare local-file-uss-file` to compare a local-file and a uss-file, & display the differences in the browser and terminal. [#1446](https://github.com/zowe/zowe-cli/issues/1446)
- Enhancement: Added a command `zowe zos-files compare spool-dd` to compare two spool-dds', & display the differences in the browser and terminal. [#1447](https://github.com/zowe/zowe-cli/issues/1447)
- Enhancement: Added a command `zowe zos-files compare local-file-spool-dd` to compare a local-file and a spool-dd', & display the differences in the browser and terminal. [#1448](https://github.com/zowe/zowe-cli/issues/1448)
- Enhancement: Added `ZOWE_CLI_PLUGINS_DIR` environment variable to override location where plugins are installed. [#1483](https://github.com/zowe/zowe-cli/issues/1483)
- BugFix: Updated Imperative to include bugfixes in version `5.5.0`.

## `7.4.2`

- BugFix: Renamed `download data-set-matching` to `download data-sets-matching`. The old name still exists as an alias.
- BugFix: Fixed output of `download data-sets-matching` being printed twice when some data sets fail to download.

## `7.4.1`

- BugFix: Updated Imperative to fix error when installing plug-ins that do not define profiles.

## `7.4.0`

- Enhancement: Added the `zowe zos-files compare data-set` command to compare two datasets and display the differences on the terminal. [#1442](https://github.com/zowe/zowe-cli/issues/1442)
- BugFix: Alter the `zowe daemon disable` command to only kill the daemon running for the current user.

## `7.3.1`

- BugFix: Updated Imperative to fix CLI commands failing with error "Cannot find module 'ansi-colors'".

## `7.3.0`

- Enhancement: Added the `zowe files download data-sets-matching` command to download multiple data sets at once. [#1287](https://github.com/zowe/zowe-cli/issues/1287)
  - Note: If you used this command previously in the extended files plug-in for Zowe v1, the `--fail-fast` option now defaults to true which is different from the original behavior.

## `7.2.4`

- BugFix: Fixed the Zowe Daemon binary exiting with an error if the daemon server does not start within 3 seconds.

## `7.2.3`

- BugFix: Updated Imperative to address `ProfileInfo` related issues.

## `7.2.2`

- BugFix: Updated Imperative to address `ProfileInfo` related issues.

## `7.2.1`

- BugFix: Fixed name of the positional in `zowe zos-jobs submit uss-file` command.
- BugFix: Updated the description of the `zowe zos-jobs view all-spool-content` command.
- BugFix: Updated the descriptions of the `zowe zos-files view uss-file` and  `zowe zos-files view data-set` commands.
- BugFix: Removed the `zowe zos-files view uss-file <file> --record` option.
- BugFix: Fixed description of the `zowe zos-jobs delete` command group.
- BugFix: Added `--modify-version` option to `zowe zos-jobs delete old-jobs` command for feature parity with `zowe zos-jobs delete job`.

## `7.2.0`

- Enhancement: Added the `zowe zos-jobs view all-spool-content` command to view all spool content given a job id. [#946](https://github.com/zowe/zowe-cli/issues/946)
- Enhancement: Added the `zowe jobs submit uss-file` command to submit a job from a USS file. [#1286](https://github.com/zowe/zowe-cli/issues/1286)
- Enhancement: Added the `zowe files view data-set` and `zowe files view uss-file` commands to view a dataset or USS file. [#1283](https://github.com/zowe/zowe-cli/issues/1283)
- Enhancement: Added the `zowe jobs delete old-jobs` command to delete (purge) jobs in OUTPUT status. [#1285](https://github.com/zowe/zowe-cli/issues/1285)
- BugFix: Updated Imperative to address `ProfileInfo` related issues. [zowe/vscode-extension-for-zowe#1777](https://github.com/zowe/vscode-extension-for-zowe/issues/1777)

## `7.1.3`

- BugFix: Fixed issue where `config auto-init` could report that it modified a config file that did not yet exist.
- BugFix: Updated Imperative to fix `config import` and `config secure` commands not respecting the `--reject-unauthorized` option.

## `7.1.2`

- BugFix: Fixed an issue where privateKey is not being respected. [#1398](https://github.com/zowe/zowe-cli/issues/1398) [#1392](https://github.com/zowe/zowe-cli/issues/1392)

## `7.1.1`

- BugFix: Moved `authConfig` object from the core SDK into the CLI's base profile definition to fix invalid handler path.

## `7.1.0`

- Enhancement: Updated the `zowe config auto-init` command to allow using certificates for authentication. [#1359](https://github.com/zowe/zowe-cli/issues/1359)
- Enhancement: Exposed profile type configuration from the respective SDKs.
- BugFix: Fixed issue where SSH command waits forever when user has expired password. [#989](https://github.com/zowe/zowe-cli/issues/989)

## `7.0.2`

- BugFix: Updated Imperative to fix a v1 profiles bug when storing a profile with no secure properties.

## `7.0.1`

- BugFix: Fixed ProfileInfo API targeting default base profile instead of the operating layer's base profile. [Imperative #791](https://github.com/zowe/imperative/issues/791)

## `7.0.0`

- Major: Introduced Team Profiles, Daemon mode, and more. See the prerelease items (if any) below for more details.

## `7.0.0-next.202204142300`

- BugFix: Updated the imperative version to consume ProfileInfo API updates and to remove the `moment` dependency.

## `7.0.0-next.202204141408`

- Enhancement: Updated the version number of the Zowe-CLI executable.

## `7.0.0-next.202204111828`

- Enhancement: Added help for `zowe daemon restart` command.
- Enhancement: Changed type of `encoding` property on z/OSMF profile from number to string to support more values (e.g., "ISO8859-1").

## `7.0.0-next.202204111523`

- Enhancement: Launch a separate Zowe CLI daemon for each user on multi-user systems.
- **Next Breaking**: Removed environment variables ZOWE_DAEMON and ZOWE_DAEMON_LOCK. Replaced them with ZOWE_DAEMON_DIR and ZOWE_DAEMON_PIPE.

## `7.0.0-next.202204111431`

- BugFix: Updated Imperative to enhance backward compatibility with v1 profiles and other enhancements and bug fixes (More details: Imperative [v5.0.0-next.202204051515](https://github.com/zowe/imperative/blob/next/CHANGELOG.md#500-next202204051515) and [v5.0.0-next.202204081605](https://github.com/zowe/imperative/blob/next/CHANGELOG.md#500-next202204081605))

## `7.0.0-next.202203311904`

- BugFix: Updated `zowe auth login apiml`, `zowe auth logout apiml` and `zowe config auto-init` comamnds to use v2 APIML APIs [#1339](https://github.com/zowe/zowe-cli/issues/1339)
- BugFix: Updated Imperative to avoid loading the credential manager if the given config file is not secure. [Imperative #762](https://github.com/zowe/imperative/issues/762)

## `7.0.0-next.202203282106`

- Enhancement: Added support for `--record` format on `zowe zos-files download (data-set|all-members)` and `zowe zos-files upload (dir-to-pds|file-to-data-set|stdin-to-data-set)` [#539](https://github.com/zowe/zowe-cli/issues/539)

## `7.0.0-next.202203211751`

- BugFix: Updated Imperative to allow applications to update credentials from the `ProfileInfo` APIs. [zowe/vscode-extension-for-zowe#1646](https://github.com/zowe/vscode-extension-for-zowe/issues/1646)

## `7.0.0-next.202203101634`

- Enhancement: Added prompt for base profile host property to `zowe config init`. [#1219](https://github.com/zowe/zowe-cli/issues/1219)

## `7.0.0-next.202203042035`

- BugFix: Allows the CLI to complete installation when there is invalid config JSON [#1198](https://github.com/zowe/zowe-cli/issues/1198)

## `7.0.0-next.202203041732`

- Enhancement: The `zowe daemon enable` and `zowe daemon disable` commands run a process in the background so that they no longer require a user to copy and paste another command to successfully perform the operation.

## `7.0.0-next.202202241854`

- **LTS Breaking**: Added `stdin` property to `IHandlerParameters` which defaults to `process.stdin` and is overridden with another readable stream in daemon mode.
  - CLI plug-ins that read from `process.stdin` in their command handlers should replace it with `{IHandlerParameters}.stdin` to be compatible with Zowe v2 daemon mode.
  - This may be a breaking change for unit tests that mock the `IHandlerParameters` interface since a required property has been added.
  - It is recommended to replace `IHandlerParameters` mocks with the `mockHandlerParameters` method in the @zowe/cli-test-utils package which should protect you from future breaking changes to this interface.
- BugFix: Fixed Daemon Concurrency problems in Windows by introducing a lock file

## `7.0.0-next.202202171858`

- **Next Breaking**: Use sockets and named pipes instead of ports for daemon communication for improved access control.
- BugFix: Fixed Keytar not present in top level dependencies when CLI is installed non-globally. [#1314](https://github.com/zowe/zowe-cli/issues/1314)

## `7.0.0-next.202202151759`

- BugFix: Updated Imperative to convert previously used profile property names into V2-compliant property names.

## `7.0.0-next.202202112312`

- BugFix: Fixed packaging of daemon binary for macOS.

## `7.0.0-next.202202092037`

- BugFix: Fixed some optional dependencies missing from npm-shrinkwrap file.

## `7.0.0-next.202202041954`

- BugFix: Fixed daemon binaries missing from package and Keytar binaries not found at install time.

## `7.0.0-next.202202041533`

- BugFix: Updated Imperative to improve log messages when Keytar module fails to load.

## `7.0.0-next.202201261615`

- BugFix: Included an npm-shrinkwrap file to lock-down all transitive dependencies.

## `7.0.0-next.202201252014`

- BugFix: Fixed 'daemon disable' command to kill any running zowe daemon on Linux and Mac. [#1270](https://github.com/zowe/zowe-cli/issues/1270)
- BugFix: Fixed stdin data being corrupted when daemon server processes CLI command containing double-byte characters.
- Enhancement: Added a user message within 'daemon enable' and disable to open a new terminal when needed.
- **LTS Breaking**: Make the `user` field on SSH profiles secure. [#682](https://github.com/zowe/zowe-cli/issues/682)

## `7.0.0-next.202201121428`

- BugFix: Set executable attribute on zowe executable file on Linux and Mac.
- Enhancement: Ensure `zowe config auto-init` command saves the `rejectUnauthorized` value. [#1109](https://github.com/zowe/zowe-cli/issues/1109)

## `7.0.0-next.202201111811`

- BugFix: Update Imperative to absorb bugfixes introduced in version `5.0.0-next.202201102100`.
- Enhancement: Add the commands `zowe daemon enable` and `zowe daemon disable`. These commands enable end-users to set up daemon mode without having to download a separate executable and place it by hand into some directory.
- Enhancement: Refactored communication between Imperative daemon client and server. Previously the client only sent CLI arguments and the current working directory. Now it sends a JSON object that also includes environment variables and input piped from stdin. [#1179](https://github.com/zowe/zowe-cli/issues/1179)
- **Next Breaking**: The Daemon-related class named `Processor` was renamed to `DaemonDecider`.
- **Next Breaking**: Remove `--dcd` argument which was reserved for `--daemon-current-directory`.
- **Next Breaking**: Add user check to daemon communication

## `7.0.0-next.202112281543`

- Enhancement: update a "show attributes" flag to be `-a` instead of `--pa`.  `--pa` is a "hidden" alias.

## `7.0.0-next.202112201801`

- BugFix: Fixed socket connection error on macOS after commands that run in daemon mode. [#1192](https://github.com/zowe/zowe-cli/issues/1192)
- BugFix: Fixed daemon failing to run in path that contains space in directory name. [#1237](https://github.com/zowe/zowe-cli/issues/1237)

## `7.0.0-next.202112142155`

- Enhancement: Upgrade Imperative so that secure prompts do not show input and zowe.config.json secure properties are not logged. [#1106](https://github.com/zowe/zowe-cli/issues/1106)

## `7.0.0-next.202112081943`

- **Next Breaking**: Remove hardcoded `--dcd` argument sent between imperative daemon server and client.

## `7.0.0-next.202112021313`

- **Next Breaking**: Use JSON-based communication protocol between imperative daemon server and client.

## `7.0.0-next.202111221932`

- BugFix: Changed credentials to be stored securely by default for v1 profiles to be consistent with the experience for v2 profiles. [#1128](https://github.com/zowe/zowe-cli/issues/1128)

## `7.0.0-next.202111111904`

- Daemon mode updates:
    - Enhancements:
        - Renamed the platform-specific executable from zowex to zowe, so that existing zowe commands used from the command line or in scripts do not have to change when running in daemon mode.
        - Automatically launch the background daemon when one is not running.
        - The daemon no longer has its own visible window, making it much more daemon-like.
        - An environment variable named ZOWE_USE_DAEMON can be set to "no" to prevent the use of the daemon. Commands are then passed to the traditional zowe-CLI command. Thus, you can temporarily use the traditional Zowe CLI command to correct some display limitations (like displaying colors).
    - Bug fixes:
        - Eliminate the display of escape characters when colors are displayed while running in daemon mode. [#938](https://github.com/zowe/zowe-cli/issues/938). Currently accomplished by not displaying colors in daemon mode.
        - Command-line arguments that contain spaces no longer require extra quotes or escapes. [#978](https://github.com/zowe/zowe-cli/issues/978)

## `7.0.0-next.202111111709`

- Enhancement: Upgrade Imperative so Daemon Mode can launch and warn about invalid team configuration files. [#943](https://github.com/zowe/zowe-cli/issues/943) [#1190](https://github.com/zowe/zowe-cli/issues/1190)

## `7.0.0-next.202111041425`

- Enhancement: Added `autoStore` property to config JSON files which defaults to true. When this property is enabled and the CLI prompts you to enter connection info, the values you enter will be saved to disk (or credential vault if they are secure) for future use. [zowe/zowe-cli#923](https://github.com/zowe/zowe-cli/issues/923)

## `7.0.0-next.202110211759`

- Enhancement: Display the set of changes made by the 'zowe config auto-init' command.

## `7.0.0-next.202110071909`

- Enhancement: Added `config update-schemas [--depth <value>]` command. [#1059](https://github.com/zowe/zowe-cli/issues/1059)
- **LTS Breaking**: Changed default log level from DEBUG to WARN to reduce the volume of logs written to disk. The log level can still be overridden using environment variables.

## `7.0.0-next.202109281609`

- Enhancement: Added `config import` command that imports team config files from a local path or web URL. [#1083](https://github.com/zowe/zowe-cli/issues/1083)
- Enhancement: Added Help Doc examples for the `zowe config` group of commands. [#1061](https://github.com/zowe/zowe-cli/issues/1061)

## `7.0.0-next.202109032014`

- Enhancement: Log in to API ML to obtain token value instead of prompting for it in `config secure` command.

## `7.0.0-next.202108311536`

- Security: Don't expose port that daemon server listens on (default port is 4000).

## `7.0.0-next.202108202027`

- Update Imperative dependency for the following new features:
  - **LTS Breaking**: Make `fail-on-error` option true by default on `zowe plugins validate` command.
  - Enhancement: Improved command suggestions
  - Performance: Improved the way that HTTP response chunks are saved, reducing time complexity from O(n<sup>2</sup>) to O(n). This dramatically improves performance for larger requests. [Imperative #618](https://github.com/zowe/imperative/pull/618)

## `7.0.0-next.202108121907`

- Enhancement: Flattened the default profiles structure created by the `config init` command.
- **Next Breaking**: Split up authToken property in team config into tokenType and tokenValue properties to be consistent with Zowe v1 profiles.

## `7.0.0-next.202107131230`

- Enhancement: Adds the `config auto-init` command, allowing users to automatically generate a configuration using information stored in conformant installed plugins and the API Mediation Layer.

## `7.0.0-next.202102011525`

- Enhancement: Added new "config" command group to manage config JSON files. This is intended to replace the profiles API, and makes it easier for users to create, share, and switch between profile configurations.
- Enhancement: Added daemon mode which runs a persistent background process "zowex" to improve CLI response time. The "zowex" binary can be downloaded from GitHub releases.
- Enhancement: Added support for secure credential storage without any plug-ins required. On Linux there are some software requirements for this feature which are listed [here](https://github.com/zowe/zowe-cli-scs-plugin#software-requirements).
- Deprecated: The "profiles" command group for managing global profiles in "~/.zowe/profiles". Use the new "config" command group instead.
- **LTS Breaking**: Removed "config" command group for managing app settings in "~/.zowe/imperative/settings.json". If app settings already exist they are still loaded for backwards compatibility.

## `6.40.1`

- BugFix: Updated the imperative version to remove the `moment` dependency.

## `6.40.0`

- Enhancement: Added the `exec-data` option for `zowe jobs list jobs` command to return execution data about the job in addition to the default information. [#1158](https://github.com/zowe/zowe-cli/issues/1158)

## `6.39.1`

- BugFix: Updated Imperative to consume security updates in `4.18.2`.


## `6.39.0`

- BugFix: Provided more accurate output for `zowe zos-jobs delete job` and `zowe zos-jobs cancel job` commands [#1333](https://github.com/zowe/zowe-cli/issues/1333)
- BugFix: Fixed inconsistent case on `modify-version` option for `zowe zos-jobs delete job` and `zowe zos-jobs cancel job` commands [#1333](https://github.com/zowe/zowe-cli/issues/1333)
- Enhancement: Added support for `--record` format on `zowe zos-files download (data-set|all-members)` and `zowe zos-files upload (dir-to-pds|file-to-data-set|stdin-to-data-set)` [#539](https://github.com/zowe/zowe-cli/issues/539)

## `6.38.0`

- Enhancement: Exported the `@zowe/imperative` package as the `imperative` namespace.
  If your project depends on both Zowe CLI and Imperative, you can now `import { imperative } from "@zowe/cli"` without declaring `@zowe/imperative` as a separate dependency in package.json. No change is required for CLI plug-ins.
- BugFix: Fixed inconsistent capitalization with z/OS console command. [#961](https://github.com/zowe/zowe-cli/issues/961)

## `6.37.8`

- Documentation: Updated help text for the `zowe jobs submit stdin` command. [#1284](https://github.com/zowe/zowe-cli/issues/1284)

## `6.37.7`

- BugFix: Fixed some optional dependencies missing from npm-shrinkwrap file.

## `6.37.6`

- BugFix: Pruned dev dependencies from npm-shrinkwrap file.

## `6.37.5`

- BugFix: Included an npm-shrinkwrap file to lock-down all transitive dependencies.

## `6.37.3`

- BugFix: Updated imperative to resolve `--hw` line-break issues. [Imperative #715](https://github.com/zowe/imperative/issues/715)

## `6.37.2`

- BugFix: Disabled gzip compression for z/OSMF requests that download binary files. [#1170](https://github.com/zowe/zowe-cli/issues/1170)

## `6.37.1`

- BugFix: Updated Imperative to absorb bugfixes introduced in version `4.17.2`.

## `6.37.0`

- Enhancement: Added new feature to manage zos-logs. z/OSMF version 2.4 or higher is required. Ensure that the [z/OSMF Operations Log Support is available via APAR and associated PTFs](https://www.ibm.com/support/pages/apar/PH35930). [#1104](https://github.com/zowe/zowe-cli/issues/1104)

## `6.36.1`

- BugFix: Fixed an issue where plugin install and uninstall did not work with NPM version 8. [Imperative #683](https://github.com/zowe/imperative/issues/683)

## `6.36.0`

- Enhancement: Added the command tree JSON object to the `zowe --available-commands` command's data object, returned when `--response-format-json` is specified.

## `6.35.0`

- Enhancement: Removed the misleading `workflow-name` option for the `zowe zos-workflows list definition-file-details` help example. [#659](https://github.com/zowe/zowe-cli/issues/659)
- Enhancement: Exposed new option `modifyVersion` for the `zowe zos-jobs delete job` and `zowe zos-jobs cancel job` commands. [#1092](https://github.com/zowe/zowe-cli/issues/1092)

## `6.34.1`

- BugFix: Reverts hiding the cert-key-file path so users can see what path was specified and check if the file exists.

## `6.34.0`

- Enhancement: Add support for PEM certificate based authentication.

## `6.33.4`

- BugFix: Updated dependencies to resolve problems with the ansi-regex package.

## `6.33.3`

- Enhancement: Update post-install script to display a message when the CLI successfully installs due to increased error messaging from USS SDK when optional pre-requisites are not installed.

## `6.33.1`

- Bugfix: Fixed capitalization of handler paths for `zowe files rename ds` and `zowe files rename dsm` commands.

## `6.33.0`

- Enhancement: Exposed new option `start` for the `zowe zos-files list data-set` command. [#495](https://github.com/zowe/zowe-cli/issues/495)
- Enhancement: Updated Imperative to add the following features:
  - Enhancement: Improved command suggestions for mistyped commands, add aliases to command suggestions.
  - Enhancement: The `plugins validate` command will return an error code when plugins have errors if the new `--fail-on-error` option is specified. Also adds `--fail-on-warning` option to return with an error code when plugins have warnings. [Imperative #463](https://github.com/zowe/imperative/issues/463)
  - BugFix: Fixed regression where characters are not correctly escaped in web help causing extra slashes ("\") to appear. [Imperative #644](https://github.com/zowe/imperative/issues/644)
- Renamed the zos-files `--responseTimeout` option to `--response-timeout` in help docs for consistency. [#803](https://github.com/zowe/zowe-cli/issues/803)

## `6.32.2`

- Fixed inconsistencies in punctuation for command descriptions by adding missing periods. [#66](https://github.com/zowe/zowe-cli/issues/66)

## `6.32.1`

- BugFix: Updated Imperative version to fix web help issues.
- Expanded help text of --data-set-type on create data set command by adding an example of creating PDSE. [#52](https://github.com/zowe/zowe-cli/issues/52)

## `6.32.0`

- Enhancement: Added a `--volume-serial` option to the `zowe zos-files list data-set` command. Use this option to filter data sets by volume serial. [#61](https://github.com/zowe/zowe-cli/issues/61)
- Enhancement: Removed 'z/OS' from zos-files help upload and download commands. [#60](https://github.com/zowe/zowe-cli/issues/60)

## `6.31.2`

- Enhancement: Added new aliases for zos-files commands in delete, download, and list relating to USS files. You can now interact with `uf` or `uss`.  [#983](https://github.com/zowe/zowe-cli/issues/983)

## `6.31.0`

- Enhancement: Add the option --jcl-symbols to the jobs submit command to enable users to specify JCL symbol names and values.

## `6.30.0`

- Enhancement: made changes to definition files for zowe ssh commands  [#603](https://github.com/zowe/zowe-cli/issues/603)

## `6.29.0`

- Enhancement: Added a standard data set template with no parameters set.

## `6.28.0`

- Enhancement: Updated Imperative version to handle GZIP compression on REST requests.

## `6.27.1`

- BugFix: Removed the conflicting alias `-o` for `--protocol` option.

## `6.27.0`

- Enhancement: Added a `like` option to the `zowe zos-files create data-set` command. Use this option to like datasets. [#771](https://github.com/zowe/zowe-cli/issues/771)
- Enhancement: Added a `--protocol` option to allow you to specify the HTTP or HTTPS protocol used. Default value remains HTTPS.[#498](https://github.com/zowe/zowe-cli/issues/498)
- Enhancement: Added an example for running a Db2 command with the `zowe zos-console issue command` command. [#641](https://github.com/zowe/zowe-cli/issues/641)

## `6.26.0`

- Enhancement: Updated Imperative version to support npm@7. This fixes an error when installing plugins.

## `6.25.2`

- Documented early access features that are available in "next" release.

## `6.25.1`

- Bugfix: Updated Imperative version to fix vulnerability.

## `6.25.0`

- Enhancement: Added a `--replace` option to the `zowe zos-files copy data-set` command. Use this option if you want to replace like-named members in the target data set. [#808](https://github.com/zowe/zowe-cli/issues/808)
- Enhancement: Improved a cryptic error message that was shown if TSO address space failed to start for the `zowe zos-tso issue command` command. [#28](https://github.com/zowe/zowe-cli/issues/28)
- Bugfix: Removed "[object Object]" text that appeared in some error messages. The proper text "Imperative API Error" is now displayed. [#836](https://github.com/zowe/zowe-cli/pull/836)

## `6.24.6`

- BugFix: Improved performance of `zowe zos-files list` commands when very long lists are printed to console. [#861](https://github.com/zowe/zowe-cli/issues/861)

## `6.24.5`

- Bugfix: Updated Imperative dependency version to one that does not contain a vulnerable dependency

## `6.24.3`

- Bugfix: Fixed incorrect syntax of example for `zowe files create data-set-vsam`. [#823](https://github.com/zowe/zowe-cli/issues/823)

## `6.24.2`

- Revert: Revert changes made in 6.24.1, problem was determined to be bundling pipeline

## `6.24.1`

- Bugfix: Change SDK package structure to allow for backwards compatibility for some projects importing the CLI

## `6.24.0`

- Enhancement: Published the APIs in Zowe CLI as separate SDK packages. [#750](https://github.com/zowe/zowe-cli/issues/750)
- The "@zowe/cli" package still includes both API and CLI methods. In addition, the following SDK packages are now available:
  - @zowe/provisioning-for-zowe-sdk
  - @zowe/zos-console-for-zowe-sdk
  - @zowe/zos-files-for-zowe-sdk
  - @zowe/zos-jobs-for-zowe-sdk
  - @zowe/zos-tso-for-zowe-sdk
  - @zowe/zos-uss-for-zowe-sdk
  - @zowe/zos-workflows-for-zowe-sdk
  - @zowe/zosmf-for-zowe-sdk
  - @zowe/core-for-zowe-sdk

## `6.23.0`

- Enhancement: Added a `--pattern` option to the `zowe files list all-members` command. The option lets you restrict returned member names to only names that match a given pattern. The argument syntax is the same as the "pattern" parameter of the ISPF LMMLIST service. [#810](https://github.com/zowe/zowe-cli/issues/810)
- Enhancement: Added new options `--lrecl` and `--recfm` to the `zos-files create` command. Use these options to specify a logical record length and record format for data sets that you create. [#788](https://github.com/zowe/zowe-cli/issues/788)

## `6.22.0`

- Enhancement: Added the `--encoding` option for the `zowe zos-files upload dir-to-pds` command. This option lets you upload multiple members with a single command. [#764](https://github.com/zowe/zowe-cli/issues/764)
- BugFix: Fixed an issue where the output of the `zowe zos-uss issue ssh` command would sometimes omit the last line. [#795](https://github.com/zowe/zowe-cli/issues/795)

## `6.21.1`

- BugFix: Renamed the z/OS Files API option from `storeclass` to `storclass`. This fixed an issue where the CLI could define the wrong storage class on `create dataset` commands. [#503](https://github.com/zowe/zowe-cli/issues/503)

## `6.21.0`

- Enhancement: Added a `--responseTimeout` option to the z/OS Files APIs, CLI commands, and z/OSMF profiles. Specify `--responseTimeout <###>` to set the number of seconds that the TSO servlet request runs before a timout occurs. The default is 30 seconds. You can set the option to between 5 and 600 seconds (inclusive). [#760](https://github.com/zowe/zowe-cli/issues/760)

## `6.20.0`

- Added API usage examples to each package Readme (files, jobs, etc...). [#751](https://github.com/zowe/zowe-cli/issues/751).
- Fixed an issue where the CLI exited with status code 0 in case of an error. [#748](https://github.com/zowe/zowe-cli/issues/748)
- Added new method "dataSetLike(session, dataSetName, options)" to `Create` class, for use when creating a dataset with parameters like another data set. [#766](https://github.com/zowe/zowe-cli/issues/766)

## `6.19.1`

- Update Imperative version
- Fix compilation error

## `6.19.0`

- Add CLI command to delete migrated data sets `zowe zos-files delete migrated-data-sets`.

## `6.18.0`

- Add the --fail-fast option to the `zowe zos-files download all-members` command
  - Specifying `--fail-fast false` allows member downloads to continue if one or more fail

## `6.17.3`

- Update Imperative version to include compatibility fix for `ISession` type

## `6.17.2`

- Update Imperative version (again) to include security fix

## `6.17.1`

- Update Imperative version to fix issue "Can't use service profile after storing token in base profile"

## `6.17.0`

- Added API to delete migrated data sets.

## `6.16.0`

- Upgrade Zowe commands to prompt for any of the following values if the option is missing: host, port, user, and password.
- Add ability to log into and out of the APIML, getting and using a token
- Add `--base-profile` option to all commands that use profiles, allowing them to make use of base profiles containing shared values.

## `6.15.0`

- Add `encoding` option to `zosmf` profile type.

## `6.14.0`

- Add encoding / code page support for data set upload and download operations in library and CLI.

## `6.13.0`

- Add `files hrec ds` command to recall data sets.
- Make account optional in TSO profiles.
- Make user and host optional in SSH profiles.
- Fix broken links in readme.

## `6.12.0`

- Make username, password, and host optional on z/OSMF profiles and update profile creation doc to reflect the change.
- Don't overwrite files when downloading spool output from job with duplicate step names.

## `6.11.2`

- Update imperative version (again) in order to fix vulnerabilities

## `6.11.1`

- Update imperative version (to fix EPERM issues on Windows)

## `6.11.0`

- Add preserve-original-letter-case option for download to keep generated folders and files in original uppercase.

## `6.10.3`

- Update Migrate and Recall data set APIs to have a base handler function.

## `6.10.2`

- Update Imperative to 4.6.
- Update top-level doc links in help description.

## `6.10.1`

- Update Imperative dependency to fix vulnerability.

## `6.10.0`

- Add `files rename ds` and `files rename dsm` commands to rename data sets and data set members. Thanks @CForrest97

## `6.9.2`

- Return non-zero exit code when upload command fails. Thanks @tjohnsonBCM

## `6.9.1`

- Support `#` character in account number supplied to TSO commands. Thanks @awharn

## `6.9.0`

- Add API to recall migrated datasets. Thanks @Pranay154

## `6.8.2`

- Update the Zowe logo to the new logo. Thanks @awharn

## `6.8.1`

- Add utility function to access ImperativeConfig. Thanks @tjohnsonBCM

## `6.8.0`

- Add possibility to use Etags with download and upload APIs. Thanks @Alexandru-Dimitru
- Add option to return Etag on upload. Thanks @Alexandru-Dimitru

## `6.0.0`

- Rename `files list zfs` command to `files list fs` since it is not specific to zFS file systems.

## `5.0.0`

- Use new streaming RestClient APIs to reduce memory usage when downloading and uploading files.

## `4.0.0`

- Remove the method `Get.dataSetStreamed`. Use `ZosmfRestClient.getStreamed` instead.

## `3.0.0`

- Rename package from "@brightside/core" to "@zowe/cli".
- Change behavior of the method `Shell.executeSsh` to use `stdoutHandler` instead of `streamCallBack`. This eliminates dependency on the `ClientChannel` type of the ssh2 package.<|MERGE_RESOLUTION|>--- conflicted
+++ resolved
@@ -1,17 +1,11 @@
 # Change Log
 All notable changes to the Zowe CLI package will be documented in this file.
 
-<<<<<<< HEAD
 ## Recent Changes
 
 - Enhancement: Added the `--data-set-type` flag to create sequential data set command to allow for creating extended and large formatted sequential data sets. [#2141](https://github.com/zowe/zowe-cli/issues/2141)
-=======
-
-## Recent Changes
-
 - Enhancement: Added `--recordRange` flag to `zowe jobs download output` command to allow users to select a specific range of records to output from a spool file. [#2411](https://github.com/zowe/zowe-cli/pull/2411)
 - BugFix: The `zowe zos-files copy data-set` command overwrites the contents of the target data set without user confirmation. A `--safe-replace` option was added which prompts the user to confirm before overwriting the contents of the target data set. [#2369] (https://github.com/zowe/zowe-cli/issues/2369)
->>>>>>> 591ebd57
 
 ## `8.12.0`
 
