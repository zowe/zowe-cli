--- conflicted
+++ resolved
@@ -2,12 +2,9 @@
 All notable changes to the Zowe CLI package will be documented in this file.
 
 ## Recent Changes
-<<<<<<< HEAD
 
 - Enhancement: Pass a `.zosattributes` file path for the download encoding format by adding the new --attributes flag to the `zowe zos-files upload` command.[#2322](https://github.com/zowe/zowe-cli/issues/2322)
-=======
 - Enhancement: Add the --ignore-not-found flag to avoid file-not-found error messages when deleting files so scripts are not interupted during automated batch processing. The flag bypasses warning prompts to confirm delete actions. [#2254](https://github.com/zowe/zowe-cli/pull/2254)
->>>>>>> fdf1e707
 
 ## `8.7.0`
 
