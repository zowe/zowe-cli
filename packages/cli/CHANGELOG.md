--- conflicted
+++ resolved
@@ -2,16 +2,14 @@
 
 All notable changes to the Zowe CLI package will be documented in this file.
 
-<<<<<<< HEAD
 ## Recent Changes
 
 - BugFix: Alter the `zowe daemon disable` command to only kill the daemon running for the current user.
-=======
+
 ## `7.3.0`
 
 - Enhancement: Added the `zowe files download data-sets-matching` command to download multiple data sets at once. [#1287](https://github.com/zowe/zowe-cli/issues/1287)
   - Note: If you used this command previously in the extended files plug-in for Zowe v1, the `--fail-fast` option now defaults to true which is different from the original behavior.
->>>>>>> afecec23
 
 ## `7.2.4`
 
