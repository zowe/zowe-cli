# Change Log

All notable changes to the Zowe CLI package will be documented in this file.

<<<<<<< HEAD
## Recent Changes

- BugFix: Alter the `zowe daemon disable` command to only kill the daemon running for the current user.
=======
## `7.3.1`

- BugFix: Updated Imperative to fix CLI commands failing with error "Cannot find module 'ansi-colors'".
>>>>>>> b57eac16

## `7.3.0`

- Enhancement: Added the `zowe files download data-sets-matching` command to download multiple data sets at once. [#1287](https://github.com/zowe/zowe-cli/issues/1287)
  - Note: If you used this command previously in the extended files plug-in for Zowe v1, the `--fail-fast` option now defaults to true which is different from the original behavior.

## `7.2.4`

- BugFix: Fixed the Zowe Daemon binary exiting with an error if the daemon server does not start within 3 seconds.

## `7.2.3`

- BugFix: Updated Imperative to address `ProfileInfo` related issues.

## `7.2.2`

- BugFix: Updated Imperative to address `ProfileInfo` related issues.

## `7.2.1`

- BugFix: Fixed name of the positional in `zowe zos-jobs submit uss-file` command.
- BugFix: Updated the description of the `zowe zos-jobs view all-spool-content` command.
- BugFix: Updated the descriptions of the `zowe zos-files view uss-file` and  `zowe zos-files view data-set` commands.
- BugFix: Removed the `zowe zos-files view uss-file <file> --record` option.
- BugFix: Fixed description of the `zowe zos-jobs delete` command group.
- BugFix: Added `--modify-version` option to `zowe zos-jobs delete old-jobs` command for feature parity with `zowe zos-jobs delete job`.

## `7.2.0`

- Enhancement: Added the `zowe zos-jobs view all-spool-content` command to view all spool content given a job id. [#946](https://github.com/zowe/zowe-cli/issues/946)
- Enhancement: Added the `zowe jobs submit uss-file` command to submit a job from a USS file. [#1286](https://github.com/zowe/zowe-cli/issues/1286)
- Enhancement: Added the `zowe files view data-set` and `zowe files view uss-file` commands to view a dataset or USS file. [#1283](https://github.com/zowe/zowe-cli/issues/1283)
- Enhancement: Added the `zowe jobs delete old-jobs` command to delete (purge) jobs in OUTPUT status. [#1285](https://github.com/zowe/zowe-cli/issues/1285)
- BugFix: Updated Imperative to address `ProfileInfo` related issues. [zowe/vscode-extension-for-zowe#1777](https://github.com/zowe/vscode-extension-for-zowe/issues/1777)

## `7.1.3`

- BugFix: Fixed issue where `config auto-init` could report that it modified a config file that did not yet exist.
- BugFix: Updated Imperative to fix `config import` and `config secure` commands not respecting the `--reject-unauthorized` option.

## `7.1.2`

- BugFix: Fixed an issue where privateKey is not being respected. [#1398](https://github.com/zowe/zowe-cli/issues/1398) [#1392](https://github.com/zowe/zowe-cli/issues/1392)

## `7.1.1`

- BugFix: Moved `authConfig` object from the core SDK into the CLI's base profile definition to fix invalid handler path.

## `7.1.0`

- Enhancement: Updated the `zowe config auto-init` command to allow using certificates for authentication. [#1359](https://github.com/zowe/zowe-cli/issues/1359)
- Enhancement: Exposed profile type configuration from the respective SDKs.
- BugFix: Fixed issue where SSH command waits forever when user has expired password. [#989](https://github.com/zowe/zowe-cli/issues/989)

## `7.0.2`

- BugFix: Updated Imperative to fix a v1 profiles bug when storing a profile with no secure properties.

## `7.0.1`

- BugFix: Fixed ProfileInfo API targeting default base profile instead of the operating layer's base profile. [Imperative#791](https://github.com/zowe/imperative/issues/791)

## `7.0.0`

- Major: Introduced Team Profiles, Daemon mode, and more. See the prerelease items (if any) below for more details.

## `7.0.0-next.202204142300`

- BugFix: Updated the imperative version to consume ProfileInfo API updates and to remove the `moment` dependency.

## `7.0.0-next.202204141408`

- Enhancement: Updated the version number of the Zowe-CLI executable.

## `7.0.0-next.202204111828`

- Enhancement: Added help for `zowe daemon restart` command.
- Enhancement: Changed type of `encoding` property on z/OSMF profile from number to string to support more values (e.g., "ISO8859-1").

## `7.0.0-next.202204111523`

- Enhancement: Launch a separate Zowe CLI daemon for each user on multi-user systems.
- **Next Breaking**: Removed environment variables ZOWE_DAEMON and ZOWE_DAEMON_LOCK. Replaced them with ZOWE_DAEMON_DIR and ZOWE_DAEMON_PIPE.

## `7.0.0-next.202204111431`

- BugFix: Updated Imperative to enhance backward compatibility with v1 profiles and other enhancements and bug fixes (More details: Imperative [v5.0.0-next.202204051515](https://github.com/zowe/imperative/blob/next/CHANGELOG.md#500-next202204051515) and [v5.0.0-next.202204081605](https://github.com/zowe/imperative/blob/next/CHANGELOG.md#500-next202204081605))

## `7.0.0-next.202203311904`

- BugFix: Updated `zowe auth login apiml`, `zowe auth logout apiml` and `zowe config auto-init` comamnds to use v2 APIML APIs [#1339](https://github.com/zowe/zowe-cli/issues/1339)
- BugFix: Updated Imperative to avoid loading the credential manager if the given config file is not secure. [zowe/imperative#762](https://github.com/zowe/imperative/issues/762)

## `7.0.0-next.202203282106`

- Enhancement: Added support for `--record` format on `zowe zos-files download (data-set|all-members)` and `zowe zos-files upload (dir-to-pds|file-to-data-set|stdin-to-data-set)` [#539](https://github.com/zowe/zowe-cli/issues/539)

## `7.0.0-next.202203211751`

- BugFix: Updated Imperative to allow applications to update credentials from the `ProfileInfo` APIs. [zowe/vscode-extension-for-zowe#1646](https://github.com/zowe/vscode-extension-for-zowe/issues/1646)

## `7.0.0-next.202203101634`

- Enhancement: Added prompt for base profile host property to `zowe config init`. [#1219](https://github.com/zowe/zowe-cli/issues/1219)

## `7.0.0-next.202203042035`

- BugFix: Allows the CLI to complete installation when there is invalid config JSON [#1198](https://github.com/zowe/zowe-cli/issues/1198)

## `7.0.0-next.202203041732`

- Enhancement: The `zowe daemon enable` and `zowe daemon disable` commands run a process in the background so that they no longer require a user to copy and paste another command to successfully perform the operation.

## `7.0.0-next.202202241854`

- **LTS Breaking**: Added `stdin` property to `IHandlerParameters` which defaults to `process.stdin` and is overridden with another readable stream in daemon mode.
  - CLI plug-ins that read from `process.stdin` in their command handlers should replace it with `{IHandlerParameters}.stdin` to be compatible with Zowe v2 daemon mode.
  - This may be a breaking change for unit tests that mock the `IHandlerParameters` interface since a required property has been added.
  - It is recommended to replace `IHandlerParameters` mocks with the `mockHandlerParameters` method in the @zowe/cli-test-utils package which should protect you from future breaking changes to this interface.
- BugFix: Fixed Daemon Concurrency problems in Windows by introducing a lock file

## `7.0.0-next.202202171858`

- **Next Breaking**: Use sockets and named pipes instead of ports for daemon communication for improved access control.
- BugFix: Fixed Keytar not present in top level dependencies when CLI is installed non-globally. [#1314](https://github.com/zowe/zowe-cli/issues/1314)

## `7.0.0-next.202202151759`

- BugFix: Updated Imperative to convert previously used profile property names into V2-compliant property names.

## `7.0.0-next.202202112312`

- BugFix: Fixed packaging of daemon binary for macOS.

## `7.0.0-next.202202092037`

- BugFix: Fixed some optional dependencies missing from npm-shrinkwrap file.

## `7.0.0-next.202202041954`

- BugFix: Fixed daemon binaries missing from package and Keytar binaries not found at install time.

## `7.0.0-next.202202041533`

- BugFix: Updated Imperative to improve log messages when Keytar module fails to load.

## `7.0.0-next.202201261615`

- BugFix: Included an npm-shrinkwrap file to lock-down all transitive dependencies.

## `7.0.0-next.202201252014`

- BugFix: Fixed 'daemon disable' command to kill any running zowe daemon on Linux and Mac. [#1270](https://github.com/zowe/zowe-cli/issues/1270)
- BugFix: Fixed stdin data being corrupted when daemon server processes CLI command containing double-byte characters.
- Enhancement: Added a user message within 'daemon enable' and disable to open a new terminal when needed.
- **LTS Breaking**: Make the `user` field on SSH profiles secure. [#682](https://github.com/zowe/zowe-cli/issues/682)

## `7.0.0-next.202201121428`

- BugFix: Set executable attribute on zowe executable file on Linux and Mac.
- Enhancement: Ensure `zowe config auto-init` command saves the `rejectUnauthorized` value. [#1109](https://github.com/zowe/zowe-cli/issues/1109)

## `7.0.0-next.202201111811`

- BugFix: Update Imperative to absorb bugfixes introduced in version `5.0.0-next.202201102100`.
- Enhancement: Add the commands `zowe daemon enable` and `zowe daemon disable`. These commands enable end-users to set up daemon mode without having to download a separate executable and place it by hand into some directory.
- Enhancement: Refactored communication between Imperative daemon client and server. Previously the client only sent CLI arguments and the current working directory. Now it sends a JSON object that also includes environment variables and input piped from stdin. [#1179](https://github.com/zowe/zowe-cli/issues/1179)
- **Next Breaking**: The Daemon-related class named `Processor` was renamed to `DaemonDecider`.
- **Next Breaking**: Remove `--dcd` argument which was reserved for `--daemon-current-directory`.
- **Next Breaking**: Add user check to daemon communication

## `7.0.0-next.202112281543`

- Enhancement: update a "show attributes" flag to be `-a` instead of `--pa`.  `--pa` is a "hidden" alias.

## `7.0.0-next.202112201801`

- BugFix: Fixed socket connection error on macOS after commands that run in daemon mode. [#1192](https://github.com/zowe/zowe-cli/issues/1192)
- BugFix: Fixed daemon failing to run in path that contains space in directory name. [#1237](https://github.com/zowe/zowe-cli/issues/1237)

## `7.0.0-next.202112142155`

- Enhancement: Upgrade Imperative so that secure prompts do not show input and zowe.config.json secure properties are not logged. [#1106](https://github.com/zowe/zowe-cli/issues/1106)

## `7.0.0-next.202112081943`

- **Next Breaking**: Remove hardcoded `--dcd` argument sent between imperative daemon server and client.

## `7.0.0-next.202112021313`

- **Next Breaking**: Use JSON-based communication protocol between imperative daemon server and client.

## `7.0.0-next.202111221932`

- BugFix: Changed credentials to be stored securely by default for v1 profiles to be consistent with the experience for v2 profiles. [#1128](https://github.com/zowe/zowe-cli/issues/1128)

## `7.0.0-next.202111111904`

- Daemon mode updates:
    - Enhancements:
        - Renamed the platform-specific executable from zowex to zowe, so that existing zowe commands used from the command line or in scripts do not have to change when running in daemon mode.
        - Automatically launch the background daemon when one is not running.
        - The daemon no longer has its own visible window, making it much more daemon-like.
        - An environment variable named ZOWE_USE_DAEMON can be set to "no" to prevent the use of the daemon. Commands are then passed to the traditional zowe-CLI command. Thus, you can temporarily use the traditional Zowe CLI command to correct some display limitations (like displaying colors).
    - Bug fixes:
        - Eliminate the display of escape characters when colors are displayed while running in daemon mode. [#938](https://github.com/zowe/zowe-cli/issues/938). Currently accomplished by not displaying colors in daemon mode.
        - Command-line arguments that contain spaces no longer require extra quotes or escapes. [#978](https://github.com/zowe/zowe-cli/issues/978)

## `7.0.0-next.202111111709`

- Enhancement: Upgrade Imperative so Daemon Mode can launch and warn about invalid team configuration files. [#943](https://github.com/zowe/zowe-cli/issues/943) [#1190](https://github.com/zowe/zowe-cli/issues/1190)

## `7.0.0-next.202111041425`

- Enhancement: Added `autoStore` property to config JSON files which defaults to true. When this property is enabled and the CLI prompts you to enter connection info, the values you enter will be saved to disk (or credential vault if they are secure) for future use. [zowe/zowe-cli#923](https://github.com/zowe/zowe-cli/issues/923)

## `7.0.0-next.202110211759`

- Enhancement: Display the set of changes made by the 'zowe config auto-init' command.

## `7.0.0-next.202110071909`

- Enhancement: Added `config update-schemas [--depth <value>]` command. [#1059](https://github.com/zowe/zowe-cli/issues/1059)
- **LTS Breaking**: Changed default log level from DEBUG to WARN to reduce the volume of logs written to disk. The log level can still be overridden using environment variables.

## `7.0.0-next.202109281609`

- Enhancement: Added `config import` command that imports team config files from a local path or web URL. [#1083](https://github.com/zowe/zowe-cli/issues/1083)
- Enhancement: Added Help Doc examples for the `zowe config` group of commands. [#1061](https://github.com/zowe/zowe-cli/issues/1061)

## `7.0.0-next.202109032014`

- Enhancement: Log in to API ML to obtain token value instead of prompting for it in `config secure` command.

## `7.0.0-next.202108311536`

- Security: Don't expose port that daemon server listens on (default port is 4000).

## `7.0.0-next.202108202027`

- Update Imperative dependency for the following new features:
  - **LTS Breaking**: Make `fail-on-error` option true by default on `zowe plugins validate` command.
  - Enhancement: Improved command suggestions
  - Performance: Improved the way that HTTP response chunks are saved, reducing time complexity from O(n<sup>2</sup>) to O(n). This dramatically improves performance for larger requests. [#618](https://github.com/zowe/imperative/pull/618)

## `7.0.0-next.202108121907`

- Enhancement: Flattened the default profiles structure created by the `config init` command.
- **Next Breaking**: Split up authToken property in team config into tokenType and tokenValue properties to be consistent with Zowe v1 profiles.

## `7.0.0-next.202107131230`

- Enhancement: Adds the `config auto-init` command, allowing users to automatically generate a configuration using information stored in conformant installed plugins and the API Mediation Layer.

## `7.0.0-next.202102011525`

- Enhancement: Added new "config" command group to manage config JSON files. This is intended to replace the profiles API, and makes it easier for users to create, share, and switch between profile configurations.
- Enhancement: Added daemon mode which runs a persistent background process "zowex" to improve CLI response time. The "zowex" binary can be downloaded from GitHub releases.
- Enhancement: Added support for secure credential storage without any plug-ins required. On Linux there are some software requirements for this feature which are listed [here](https://github.com/zowe/zowe-cli-scs-plugin#software-requirements).
- Deprecated: The "profiles" command group for managing global profiles in "~/.zowe/profiles". Use the new "config" command group instead.
- **LTS Breaking**: Removed "config" command group for managing app settings in "~/.zowe/imperative/settings.json". If app settings already exist they are still loaded for backwards compatibility.

## `6.40.1`

- BugFix: Updated the imperative version to remove the `moment` dependency.

## `6.40.0`

- Enhancement: Added the `exec-data` option for `zowe jobs list jobs` command to return execution data about the job in addition to the default information. [#1158](https://github.com/zowe/zowe-cli/issues/1158)

## `6.39.1`

- BugFix: Updated Imperative to consume security updates in `4.18.2`.


## `6.39.0`

- BugFix: Provided more accurate output for `zowe zos-jobs delete job` and `zowe zos-jobs cancel job` commands [#1333](https://github.com/zowe/zowe-cli/issues/1333)
- BugFix: Fixed inconsistent case on `modify-version` option for `zowe zos-jobs delete job` and `zowe zos-jobs cancel job` commands [#1333](https://github.com/zowe/zowe-cli/issues/1333)
- Enhancement: Added support for `--record` format on `zowe zos-files download (data-set|all-members)` and `zowe zos-files upload (dir-to-pds|file-to-data-set|stdin-to-data-set)` [#539](https://github.com/zowe/zowe-cli/issues/539)

## `6.38.0`

- Enhancement: Exported the `@zowe/imperative` package as the `imperative` namespace.
  If your project depends on both Zowe CLI and Imperative, you can now `import { imperative } from "@zowe/cli"` without declaring `@zowe/imperative` as a separate dependency in package.json. No change is required for CLI plug-ins.
- BugFix: Fixed inconsistent capitalization with z/OS console command. [#961](https://github.com/zowe/zowe-cli/issues/961)

## `6.37.8`

- Documentation: Updated help text for the `zowe jobs submit stdin` command. [#1284](https://github.com/zowe/zowe-cli/issues/1284)

## `6.37.7`

- BugFix: Fixed some optional dependencies missing from npm-shrinkwrap file.

## `6.37.6`

- BugFix: Pruned dev dependencies from npm-shrinkwrap file.

## `6.37.5`

- BugFix: Included an npm-shrinkwrap file to lock-down all transitive dependencies.

## `6.37.3`

- BugFix: Updated imperative to resolve `--hw` line-break issues. [Imperative #715](https://github.com/zowe/imperative/issues/715)

## `6.37.2`

- BugFix: Disabled gzip compression for z/OSMF requests that download binary files. [#1170](https://github.com/zowe/zowe-cli/issues/1170)

## `6.37.1`

- BugFix: Updated Imperative to absorb bugfixes introduced in version `4.17.2`.

## `6.37.0`

- Enhancement: Added new feature to manage zos-logs. z/OSMF version 2.4 or higher is required. Ensure that the [z/OSMF Operations Log Support is available via APAR and associated PTFs](https://www.ibm.com/support/pages/apar/PH35930). [#1104](https://github.com/zowe/zowe-cli/issues/1104)

## `6.36.1`

- BugFix: Fixed an issue where plugin install and uninstall did not work with NPM version 8. [Imperative #683](https://github.com/zowe/imperative/issues/683)

## `6.36.0`

- Enhancement: Added the command tree JSON object to the `zowe --available-commands` command's data object, returned when `--response-format-json` is specified.

## `6.35.0`

- Enhancement: Removed the misleading `workflow-name` option for the `zowe zos-workflows list definition-file-details` help example. [#659](https://github.com/zowe/zowe-cli/issues/659)
- Enhancement: Exposed new option `modifyVersion` for the `zowe zos-jobs delete job` and `zowe zos-jobs cancel job` commands. [#1092](https://github.com/zowe/zowe-cli/issues/1092)

## `6.34.1`

- BugFix: Reverts hiding the cert-key-file path so users can see what path was specified and check if the file exists.

## `6.34.0`

- Enhancement: Add support for PEM certificate based authentication.

## `6.33.4`

- BugFix: Updated dependencies to resolve problems with the ansi-regex package.

## `6.33.3`

- Enhancement: Update post-install script to display a message when the CLI successfully installs due to increased error messaging from USS SDK when optional pre-requisites are not installed.

## `6.33.1`

- Bugfix: Fixed capitalization of handler paths for `zowe files rename ds` and `zowe files rename dsm` commands.

## `6.33.0`

- Enhancement: Exposed new option `start` for the `zowe zos-files list data-set` command. [#495](https://github.com/zowe/zowe-cli/issues/495)
- Enhancement: Updated Imperative to add the following features:
  - Enhancement: Improved command suggestions for mistyped commands, add aliases to command suggestions.
  - Enhancement: The `plugins validate` command will return an error code when plugins have errors if the new `--fail-on-error` option is specified. Also adds `--fail-on-warning` option to return with an error code when plugins have warnings. [#463](https://github.com/zowe/imperative/issues/463)
  - BugFix: Fixed regression where characters are not correctly escaped in web help causing extra slashes ("\") to appear. [#644](https://github.com/zowe/imperative/issues/644)
- Renamed the zos-files `--responseTimeout` option to `--response-timeout` in help docs for consistency. [#803](https://github.com/zowe/zowe-cli/issues/803)

## `6.32.2`

- Fixed inconsistencies in punctuation for command descriptions by adding missing periods. [#66](https://github.com/zowe/zowe-cli/issues/66)

## `6.32.1`

- BugFix: Updated Imperative version to fix web help issues.
- Expanded help text of --data-set-type on create data set command by adding an example of creating PDSE. [#52](https://github.com/zowe/zowe-cli/issues/52)

## `6.32.0`

- Enhancement: Added a `--volume-serial` option to the `zowe zos-files list data-set` command. Use this option to filter data sets by volume serial. [#61](https://github.com/zowe/zowe-cli/issues/61)
- Enhancement: Removed 'z/OS' from zos-files help upload and download commands. [#60](https://github.com/zowe/zowe-cli/issues/60)

## `6.31.2`

- Enhancement: Added new aliases for zos-files commands in delete, download, and list relating to USS files. You can now interact with `uf` or `uss`.  [#983](https://github.com/zowe/zowe-cli/issues/983)

## `6.31.0`

- Enhancement: Add the option --jcl-symbols to the jobs submit command to enable users to specify JCL symbol names and values.

## `6.30.0`

- Enhancement: made changes to definition files for zowe ssh commands  [#603](https://github.com/zowe/zowe-cli/issues/603)

## `6.29.0`

- Enhancement: Added a standard data set template with no parameters set.

## `6.28.0`

- Enhancement: Updated Imperative version to handle GZIP compression on REST requests.

## `6.27.1`

- BugFix: Removed the conflicting alias `-o` for `--protocol` option.

## `6.27.0`

- Enhancement: Added a `like` option to the `zowe zos-files create data-set` command. Use this option to like datasets. [#771](https://github.com/zowe/zowe-cli/issues/771)
- Enhancement: Added a `--protocol` option to allow you to specify the HTTP or HTTPS protocol used. Default value remains HTTPS.[#498](https://github.com/zowe/zowe-cli/issues/498)
- Enhancement: Added an example for running a Db2 command with the `zowe zos-console issue command` command. [#641](https://github.com/zowe/zowe-cli/issues/641)

## `6.26.0`

- Enhancement: Updated Imperative version to support npm@7. This fixes an error when installing plugins.

## `6.25.2`

- Documented early access features that are available in "next" release.

## `6.25.1`

- Bugfix: Updated Imperative version to fix vulnerability.

## `6.25.0`

- Enhancement: Added a `--replace` option to the `zowe zos-files copy data-set` command. Use this option if you want to replace like-named members in the target data set. [#808](https://github.com/zowe/zowe-cli/issues/808)
- Enhancement: Improved a cryptic error message that was shown if TSO address space failed to start for the `zowe zos-tso issue command` command. [#28](https://github.com/zowe/zowe-cli/issues/28)
- Bugfix: Removed "[object Object]" text that appeared in some error messages. The proper text "Imperative API Error" is now displayed. [#836](https://github.com/zowe/zowe-cli/pull/836)

## `6.24.6`

- BugFix: Improved performance of `zowe zos-files list` commands when very long lists are printed to console. [#861](https://github.com/zowe/zowe-cli/issues/861)

## `6.24.5`

- Bugfix: Updated Imperative dependency version to one that does not contain a vulnerable dependency

## `6.24.3`

- Bugfix: Fixed incorrect syntax of example for `zowe files create data-set-vsam`. [#823](https://github.com/zowe/zowe-cli/issues/823)

## `6.24.2`

- Revert: Revert changes made in 6.24.1, problem was determined to be bundling pipeline

## `6.24.1`

- Bugfix: Change SDK package structure to allow for backwards compatibility for some projects importing the CLI

## `6.24.0`

- Enhancement: Published the APIs in Zowe CLI as separate SDK packages. [#750](https://github.com/zowe/zowe-cli/issues/750)
- The "@zowe/cli" package still includes both API and CLI methods. In addition, the following SDK packages are now available:
  - @zowe/provisioning-for-zowe-sdk
  - @zowe/zos-console-for-zowe-sdk
  - @zowe/zos-files-for-zowe-sdk
  - @zowe/zos-jobs-for-zowe-sdk
  - @zowe/zos-tso-for-zowe-sdk
  - @zowe/zos-uss-for-zowe-sdk
  - @zowe/zos-workflows-for-zowe-sdk
  - @zowe/zosmf-for-zowe-sdk
  - @zowe/core-for-zowe-sdk

## `6.23.0`

- Enhancement: Added a `--pattern` option to the `zowe files list all-members` command. The option lets you restrict returned member names to only names that match a given pattern. The argument syntax is the same as the "pattern" parameter of the ISPF LMMLIST service. [#810](https://github.com/zowe/zowe-cli/issues/810)
- Enhancement: Added new options `--lrecl` and `--recfm` to the `zos-files create` command. Use these options to specify a logical record length and record format for data sets that you create. [#788](https://github.com/zowe/zowe-cli/issues/788)

## `6.22.0`

- Enhancement: Added the `--encoding` option for the `zowe zos-files upload dir-to-pds` command. This option lets you upload multiple members with a single command. [#764](https://github.com/zowe/zowe-cli/issues/764)
- BugFix: Fixed an issue where the output of the `zowe zos-uss issue ssh` command would sometimes omit the last line. [#795](https://github.com/zowe/zowe-cli/issues/795)

## `6.21.1`

- BugFix: Renamed the z/OS Files API option from `storeclass` to `storclass`. This fixed an issue where the CLI could define the wrong storage class on `create dataset` commands. [#503](https://github.com/zowe/zowe-cli/issues/503)

## `6.21.0`

- Enhancement: Added a `--responseTimeout` option to the z/OS Files APIs, CLI commands, and z/OSMF profiles. Specify `--responseTimeout <###>` to set the number of seconds that the TSO servlet request runs before a timout occurs. The default is 30 seconds. You can set the option to between 5 and 600 seconds (inclusive). [#760](https://github.com/zowe/zowe-cli/issues/760)

## `6.20.0`

- Added API usage examples to each package Readme (files, jobs, etc...). [#751](https://github.com/zowe/zowe-cli/issues/751).
- Fixed an issue where the CLI exited with status code 0 in case of an error. [#748](https://github.com/zowe/zowe-cli/issues/748)
- Added new method "dataSetLike(session, dataSetName, options)" to `Create` class, for use when creating a dataset with parameters like another data set. [#766](https://github.com/zowe/zowe-cli/issues/766)

## `6.19.1`

- Update Imperative version
- Fix compilation error

## `6.19.0`

- Add CLI command to delete migrated data sets `zowe zos-files delete migrated-data-sets`.

## `6.18.0`

- Add the --fail-fast option to the `zowe zos-files download all-members` command
  - Specifying `--fail-fast false` allows member downloads to continue if one or more fail

## `6.17.3`

- Update Imperative version to include compatibility fix for `ISession` type

## `6.17.2`

- Update Imperative version (again) to include security fix

## `6.17.1`

- Update Imperative version to fix issue "Can't use service profile after storing token in base profile"

## `6.17.0`

- Added API to delete migrated data sets.

## `6.16.0`

- Upgrade Zowe commands to prompt for any of the following values if the option is missing: host, port, user, and password.
- Add ability to log into and out of the APIML, getting and using a token
- Add `--base-profile` option to all commands that use profiles, allowing them to make use of base profiles containing shared values.

## `6.15.0`

- Add `encoding` option to `zosmf` profile type.

## `6.14.0`

- Add encoding / code page support for data set upload and download operations in library and CLI.

## `6.13.0`

- Add `files hrec ds` command to recall data sets.
- Make account optional in TSO profiles.
- Make user and host optional in SSH profiles.
- Fix broken links in readme.

## `6.12.0`

- Make username, password, and host optional on z/OSMF profiles and update profile creation doc to reflect the change.
- Don't overwrite files when downloading spool output from job with duplicate step names.

## `6.11.2`

- Update imperative version (again) in order to fix vulnerabilities

## `6.11.1`

- Update imperative version (to fix EPERM issues on Windows)

## `6.11.0`

- Add preserve-original-letter-case option for download to keep generated folders and files in original uppercase.

## `6.10.3`

- Update Migrate and Recall data set APIs to have a base handler function.

## `6.10.2`

- Update Imperative to 4.6.
- Update top-level doc links in help description.

## `6.10.1`

- Update Imperative dependency to fix vulnerability.

## `6.10.0`

- Add `files rename ds` and `files rename dsm` commands to rename data sets and data set members. Thanks @CForrest97

## `6.9.2`

- Return non-zero exit code when upload command fails. Thanks @tjohnsonBCM

## `6.9.1`

- Support `#` character in account number supplied to TSO commands. Thanks @awharn

## `6.9.0`

- Add API to recall migrated datasets. Thanks @Pranay154

## `6.8.2`

- Update the Zowe logo to the new logo. Thanks @awharn

## `6.8.1`

- Add utility function to access ImperativeConfig. Thanks @tjohnsonBCM

## `6.8.0`

- Add possibility to use Etags with download and upload APIs. Thanks @Alexandru-Dimitru
- Add option to return Etag on upload. Thanks @Alexandru-Dimitru

## `6.0.0`

- Rename `files list zfs` command to `files list fs` since it is not specific to zFS file systems.

## `5.0.0`

- Use new streaming RestClient APIs to reduce memory usage when downloading and uploading files.

## `4.0.0`

- Remove the method `Get.dataSetStreamed`. Use `ZosmfRestClient.getStreamed` instead.

## `3.0.0`

- Rename package from "@brightside/core" to "@zowe/cli".
- Change behavior of the method `Shell.executeSsh` to use `stdoutHandler` instead of `streamCallBack`. This eliminates dependency on the `ClientChannel` type of the ssh2 package.<|MERGE_RESOLUTION|>--- conflicted
+++ resolved
@@ -2,15 +2,13 @@
 
 All notable changes to the Zowe CLI package will be documented in this file.
 
-<<<<<<< HEAD
 ## Recent Changes
 
 - BugFix: Alter the `zowe daemon disable` command to only kill the daemon running for the current user.
-=======
+
 ## `7.3.1`
 
 - BugFix: Updated Imperative to fix CLI commands failing with error "Cannot find module 'ansi-colors'".
->>>>>>> b57eac16
 
 ## `7.3.0`
 
