--- conflicted
+++ resolved
@@ -2,15 +2,13 @@
 
 All notable changes to the Zowe CLI package will be documented in this file.
 
-<<<<<<< HEAD
 ## Recent Changes
 
 - Added job statement to the workflow creation command (`zowe wf create`) as `workflow-job-statement`
-=======
+
 ## `6.25.2`
 
 - Documented early access features that are available in "next" release.
->>>>>>> d36d5ee1
 
 ## `6.25.1`
 
