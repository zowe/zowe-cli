--- conflicted
+++ resolved
@@ -1,13 +1,10 @@
 # Change Log
 All notable changes to the Zowe CLI package will be documented in this file.
 
-<<<<<<< HEAD
 ## Recent Changes
 - Enhancement: The `zowe zos-files copy data-set` command no longer requires the target data set to be preallocated. [##2349] (https://github.com/zowe/zowe-cli/issues/2349)
-=======
+
 ## `8.10.4`
->>>>>>> 8b1965ba
-
 - BugFix: Fixed an issue where the `zowe files upload dir-to-uss` command was missing progress bar to track progress of file uploads. [#2344](https://github.com/zowe/zowe-cli/issues/2344)
 
 ## `8.10.3`
