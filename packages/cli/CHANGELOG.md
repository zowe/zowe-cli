# Change Log

All notable changes to the Zowe CLI package will be documented in this file.

<<<<<<< HEAD
## Recent Changes
- BugFix: Removing stack trace for zosjobs errors. [#2078](https://github.com/zowe/zowe-cli/pull/2078)
=======
## `8.0.0-next.202403061549`

- BugFix: Update daemon dependencies for technical currency [#2077](https://github.com/zowe/zowe-cli/pull/2077)

## `8.0.0-next.202403041352`

>>>>>>> a4dad7cc
- BugFix: Updated engine to Node 18.12.0. [#2074](https://github.com/zowe/zowe-cli/pull/2074)
- BugFix: Eliminated a Node Version Manager (NVM) GUI popup dialog which NVM now displays during the `zowe config report-env` command by removing the NVM version number from our report.
- Enhancement: Replaced the term "Team configuration" with "Zowe client configuration" in the `zowe config report-env` command.

## `8.0.0-next.202402261705`

- BugFix: Updated additional dependencies for technical currency. [#2061](https://github.com/zowe/zowe-cli/pull/2061)
- BugFix: Updated engine to Node 16.7.0. [#2061](https://github.com/zowe/zowe-cli/pull/2061)

## `8.0.0-next.202402211923`

- Enhancement: Added new `zowe zos-jobs search job` command, which allows the user to search spool files for a specified string or regular expresion.
- BugFix: Updated dependencies for technical currency. [#2057](https://github.com/zowe/zowe-cli/pull/2057)

## `8.0.0-next.202402132108`

- LTS Breaking: Removed record format (recfm) validation when issuing `zowe files create` commands [#1699](https://github.com/zowe/zowe-cli/issues/1699)
- LTS Breaking: Added Zowe release version output for `--version` [#2028](https://github.com/zowe/zowe-cli/issues/2028)
- Enhancement: Added `name-only` alias to `root` on `config list` command [#1797](https://github.com/zowe/zowe-cli/issues/1797)
- BugFix: Resolved technical currency by updating `socks` transitive dependency

## `8.0.0-next.202402021649`

LTS Breaking: Removed the following previously deprecated items: [#1981](https://github.com/zowe/zowe-cli/pull/1981)
  - Moved the many constants from `zowe-cli/packages/cli/src/Constants.ts` to `zowe-cli/packages/core/src/constants/Core.constants.ts`
  - Removing `ZosFilesCreateExtraOptions.showAttributes` without replacement
  - Moved all constants from `zowe-cli/packages/cli/src/zostso/constants/ZosTso.constants.ts` to  `@zowe/zos-tso-for-zowe-sdk`
  - Removed `isStderrEmptyForProfilesCommand` use `stripProfileDeprecationMessages` from `zowe-cli/__tests__/__packages__/cli-test-utils/src/TestUtils.ts` instead
  - Removed  `allDataSetsArchived`, `datasetsDownloadedSuccessfully`, `noDataSetsMatchingPatternRemain` and `onlyEmptyPartitionedDataSets` from    ZosFiles.messages.ts
  - Removed `getSpoolDownloadFile` use `getSpoolDownloadFilePath` instead
  - Removed constants from ZosmfSession
    - ZOSMF_OPTION_HOST_PROFILE use ZOSMF_OPTION_HOST instead
    - ZOSMF_OPTION_USER_PROFILE use ZOSMF_OPTION_USER instead
    - ZOSMF_OPTION_PASSWORD_PROFILE use ZOSMF_OPTION_PASSWORD instead
  - Removed constants from SshSession.ts
    - SSH_OPTION_USER_PROFILE use SSH_OPTION_USER
    - SSH_OPTION_HOST_PROFILE use SSH_OPTION_HOST
  - Removed zosmfProfile from `ZosFilesBase.handler.ts`
  - Removed statCmdFlag as an export from Shell.ts


## `8.0.0-next.202401262128`

- Enhancement: Adding `--binary` and `--encoding` options to `zosfiles edit`

## `8.0.0-next.202401191954`

- LTS Breaking: Removed all 'profiles' commands, since they only worked with now-obsolete V1 profiles.
- BugFix: Properly construct workflow error messages to display properly with V3 error formatting.

## `8.0.0-next.202401081937`

- BugFix: Fixed typo in command help for `zowe zos-workflows create` commands.

## `8.0.0-next.202401031939`

- Enhancement: Revised help text for consistency [#1756](https://github.com/zowe/zowe-cli/issues/1756)

## `8.0.0-next.202311291643`

- LTS Breaking: Replaced the `ZOWE_EDITOR` environment variable with `ZOWE_OPT_EDITOR` and `--editor` option on commands [#1867](https://github.com/zowe/zowe-cli/issues/1867)

## `8.0.0-next.202311282012`

- LTS Breaking: Moved `getDataSet` from the `zosfiles` command group to the `zosfiles` SDK as `ZosFilesUtils.getDataSetFromName` [#1696](https://github.com/zowe/zowe-cli/issues/1696)

## `8.0.0-next.202311141517`

- LTS Breaking: Alter the format of error messages to be more clear and actionable.
- LTS Breaking: Remove the ```bright``` command from the product.

## `8.0.0-next.202311132045`

- Major: First major version bump for V3

## `7.23.3`

- BugFix: Fixed race condition in `config convert-profiles` command that may fail to delete secure values for old profiles

## `7.23.2`

- BugFix: Resolved technical currency by updating `socks` transitive dependency

## `7.23.1`

- Enhancement: Adding `--binary` and `--encoding` options to `zosfiles edit` to zowe V2

## `7.23.0`

- BugFix: Update zos-files copy dsclp system tests to include large mock files.

## `7.22.0`

- Enhancement: Hid the progress bar if `CI` environment variable is set, or if `FORCE_COLOR` environment variable is set to `0`. [#1845](https://github.com/zowe/zowe-cli/issues/1845)

## `7.21.2`

- BugFix: Correct extra character being displayed at the end of lines when issuing `zowe files compare` on Windows. [#1992](https://github.com/zowe/zowe-cli/issues/1992)
- BugFix: Correct the online help description for `zowe files compare uss`. [#1754](https://github.com/zowe/zowe-cli/issues/1754)
- BugFix: Fixed typo in command help for `zowe zos-workflows create` commands.

## `7.20.1`

- BugFix: Add missing npm-shrinkwrap

## `7.20.0`

- Deprecated: `getDataSet` in the `zosfiles` command group utility functions, use `zosfiles` SDK's `ZosFilesUtils.getDataSetFromName` instead. [#1696](https://github.com/zowe/zowe-cli/issues/1696)

## `7.18.10`

- BugFix: Added missing z/OSMF connection options to the z/OS Logs command group.

## `7.18.9`

- Enhancement: Incorporate all source code from the zowe/imperative Github repository into the zowe/zowe-cli repository. This change should have no user impact.
- BugFix: Removed out of date `Perf-Timing` performance timing package.
- BugFix: Fix behavior where a specified directory was being lowercased on non-PDS datasets when downloading all datasets [#1722](https://github.com/zowe/zowe-cli/issues/1722)

## `7.18.8`

- BugFix: Fix bug where encoding is not passed to the Download USS Directory API [#1825](https://github.com/zowe/zowe-cli/issues/1825)

## `7.18.7`

- BugFix: Bump Imperative to `5.18.2` to fix issues with normalizing newlines on file uploads [#1815](https://github.com/zowe/zowe-cli/issues/1815)

## `7.18.6`

- BugFix: Bump Secrets SDK to `7.18.6` to use `core-foundation-rs` instead of the now-archived `security-framework` crate, and to include the edge-case bug fix for Linux.

## `7.18.5`

- BugFix: Bump Secrets SDK to `7.18.5` to resolve build failures for FreeBSD users.

## `7.18.4`

- BugFix: Bump Secrets SDK to `7.18.4` - uses more reliable resolution logic for `prebuilds` folder; adds static CRT for Windows builds.

## `7.18.0`

- Enhancement: Updated daemon on MacOS to use universal binary which adds support for Apple Silicon.
- Enhancement: Added support for mutliple `zowe auth login apiml` operations on a single `zowe config secure` call. [#1734](https://github.com/zowe/zowe-cli/pull/1734)
- Enhancement: Replaced use of `node-keytar` with the `keyring` module from `@zowe/secrets-for-zowe-sdk`.
- Enhancement: Updated the Imperative Framework to add support for unique cookie identifiers from API ML. [#1734](https://github.com/zowe/zowe-cli/pull/1734)
- BugFix: Fixed an issue in the Daemon server which prevents users on Windows with uppercase letters in their username from using the Daemon
- BugFix: Add check for invalid block size when creating a sequential dataset. [#1439](https://github.com/zowe/zowe-cli/issues/1439)
- BugFix: Allowed `logout` operations with invalid and/or expired tokens. [#1734](https://github.com/zowe/zowe-cli/pull/1734)
- BugFix: Prevented misleading `basePath error` when credentials are invalid. [#1734](https://github.com/zowe/zowe-cli/pull/1734)

## `7.17.0`

- Enhancement: Created zos-files edit commands to edit a dataset or uss file locally [PR #1672](https://github.com/zowe/zowe-cli/pull/1672)

## `7.16.5`

- BugFix: Fixed `zowe files create data-set` failing when no additional options are specified.
- BugFix: Added check for invalid block size when creating a sequential data set. [#1439](https://github.com/zowe/zowe-cli/issues/1439)
- BugFix: Added the ability to list all data set members when some members have invalid names.
- BugFix: Removed extra calls to list datasets matching patterns if authentication to z/OSMF fails.

## `7.16.4`

- BugFix: Fixed `secondary` option being specified as `1` on `BLANK` type datasets with the `zowe files create data-set` command [#1595](https://github.com/zowe/zowe-cli/issues/1595)


## `7.16.3`

- BugFix: Updated `imperative` to fix undesired behavior in the `zowe config list` command in certain situations.

## `7.16.2`

- BugFix: Updated `tar` dependency.

## `7.16.1`

- BugFix: Fixed `--range` option ignored on `zowe files view uss-file` command.
- BugFix: Fixed `--binary` option ignored by commands that upload and download USS directories when ".zosattributes" file is used.
- BugFix: Fixed `--include-hidden` option ignored by `zowe files upload dir-to-uss` without the `--recursive` option.

## `7.16.0`

- Enhancement: Updated daemon to use `tokio` library instead of unmaintained `named_pipe` library.

## `7.15.0`

- Enhancement: Added the `zowe files copy dsclp` command to copy a dataset from one LPAR to another.  [#1098](https://github.com/zowe/zowe-cli/issues/1098)

## `7.14.1`:

- Enhancement: Re-enabled color in the daemon client [#1379](https://github.com/zowe/zowe-cli/issues/1379)
- BugFix: Enabled ANSI in Windows based terminals [#1701](https://github.com/zowe/zowe-cli/issues/1701)
- BugFix: Changed daemon to spawn as its own process [#1241](https://github.com/zowe/zowe-cli/issues/1241) [#1277](https://github.com/zowe/zowe-cli/issues/1277) [#1309](https://github.com/zowe/zowe-cli/issues/1309)
- BugFix: Updated Imperative to allow for special handling of chalk and coloring in daemon client

## `7.13.0`

- Enhancement: Updated Imperative to add `--prune` option to `zowe config secure` command. [Imperative #547](https://github.com/zowe/imperative/issues/547)

## `7.12.0`

- Enhancement: Added `range` option to `zos-files view uss-file` command
- BugFix: Fixed `encoding` option for `zos-files view uss-file` command [#1495](https://github.com/zowe/zowe-cli/issues/1495)
- BugFix: Adds notification that `encoding`, `binary`, and `record` options conflict on the `zos-files view data-set` and `zos-files view uss-file` commands
- BugFix: Updated Imperative to fix the `zowe auth li` and `zowe auth lo` aliases [Imperative #964](https://github.com/zowe/imperative/issues/964)

## `7.11.3`

- BugFix: Fixed URI encoding on `zos-jobs` commands [#1596](https://github.com/zowe/zowe-cli/issues/1596)
- BugFix: Updated Imperative to fix an error on Windows preventing plug-ins from installing if a local file or directory contains a space. [Imperative #959](https://github.com/zowe/imperative/issues/959)

## `7.11.2`

- BugFix: Updated daemon executable to resolve technical debt
- BugFix: Fixed URI encoding on `zos-files` commands [#1073](https://github.com/zowe/zowe-cli/issues/1073)

## `7.11.1`

- BugFix: Solved daemon issue where Windows usernames were treated as case-sensitive when checking the daemon process owner during Zowe commands.

## `7.11.0`
- Enhancement: Added support for a CLI specific environment variable file. [#1484](https://github.com/zowe/zowe-cli/issues/1484)
- BugFix: Enabled option to download output from a submitted job with the -d flag. The -e flag now enables changes to file extension as originally intended. [#729](https://github.com/zowe/zowe-cli/issues/729)

## `7.10.4`
- BugFix: Changed default value for modify-jobs option in the zowe jobs command group to 2.0. This change results in calls to z/OSMF becoming synchronous, and a successful response from the modify, cancel, and delete commands indicates the requested action was completed successfully. [#1459](https://github.com/zowe/zowe-cli/issues/1459)

## `7.10.3`
- BugFix: Fix in employing `--context-lines` option for all diff/compare commands. Fixed broken `--seqnum` option implementation.[#1529](https://github.com/zowe/zowe-cli/issues/1529)

## `7.10.2`
- BugFix: Updated Imperative to include bugfixes in version `5.8.2`.

## `7.10.0`

- Enhancement: Added support for downloading job spool content in binary and record formats.

## `7.9.7`

- BugFix: Updated Imperative to include bugfixes in version `5.7.7`.

## `7.9.6`

- BugFix: Updated Imperative to include bugfixes in version `5.7.6`.

## `7.9.5`

- BugFix: Fixed daemon broken pipe error on Windows [#1538](https://github.com/zowe/zowe-cli/issues/1538)

## `7.9.4`

- BugFix: Removed all line break encodings from strings for `zos-files compare local-file-data-set` [#1528](https://github.com/zowe/zowe-cli/issues/1528)

## `7.9.3`

- BugFix: Updated Imperative to include bugfixes in version `5.7.5`.

## `7.9.0`

- Enhancement: Added new functions to support the changing of a job class and the hold status of a job. Can now call `zowe jobs modify job [jobid]` with options `--jobclass`, `--hold` and `--release`. [#1156](https://github.com/zowe/zowe-cli/issues/1156)
- BugFix: Documented that token-type and token-value do not apply to SSH commands.
- BugFix: Updated Imperative to include bugfixes in version `5.7.2`.

## `7.8.0`

- Enhancement: Updated Imperative to incorporate new `zowe config report-env` command from version `5.7.0`.
- Enhancement: Added design documentation for roadmap feature to store secure properties in memory.

## `7.7.0`

- Enhancement: Allow `zowe files view ds ... --range SSS-EEE | SSS,NNN`. [#1539](https://github.com/zowe/zowe-cli/issues/1539)
- Enhancement: Added `ZosFilesCreateOptions.alcunit` option to PDS definition. [#1203](https://github.com/zowe/zowe-cli/issues/1203)
- BugFix: Fixed example 3 where no `--like` option is specified in `zowe zos-files create data-set`. [#1252](https://github.com/zowe/zowe-cli/issues/1252)

## `7.6.2`

- BugFix: Updated `minimatch` and `keytar` dependencies for technical currency.
- BugFix: Updated example for `zowe profiles create zosmf-profile` command. [#1152](https://github.com/zowe/zowe-cli/issues/1152)
- BugFix: Restore info message on daemon startup. [#1506](https://github.com/zowe/zowe-cli/issues/1506)

## `7.6.1`

- BugFix: Updated `ssh2` dependency to fix "Received unexpected packet type" error on SSH commands. [#1516](https://github.com/zowe/zowe-cli/issues/1516)
- BugFix: Updated Imperative to include bugfixes in version `5.5.3`.

## `7.6.0`

- Enhancement: Added the `zowe files download uss-dir` command to download the contents of a USS directory. [#1038](https://github.com/zowe/zowe-cli/issues/1038)
- Enhancement: Updated the `zowe files upload file-to-uss` and `zowe files upload dir-to-uss` commands to improve how they handle file encoding. [#1479](https://github.com/zowe/zowe-cli/issues/1479)
  - Both commands now "chtag" files after uploading them to indicate their remote encoding. This matches the already existing behavior of the `zowe files download uss-file` command which checks file tags before downloading.
  - The behavior of ".zosattributes" files which can specify local and remote encoding has been changed. Files are now converted to the remote encoding, not just tagged. If no encoding is specified, the default transfer mode is text instead of binary to be consistent with z/OSMF default behavior.
- BugFix: Updated Imperative to include bugfixes in version `5.5.2`.

## `7.5.1`

- BugFix: Updated Imperative to include bugfixes in version `5.5.1`.

## `7.5.0`

- Enhancement: Added the browser-view option to `zowe zos-files compare data-set` command to compare two datasets and display the differences on the browser. [#1443](https://github.com/zowe/zowe-cli/issues/1443)
- Enhancement: Added a command `zowe zos-files compare local-file-data-set` to compare a local-file and a dataset, & display the differences in the browser and terminal. [#1444](https://github.com/zowe/zowe-cli/issues/1444)
- Enhancement: Added a command `zowe zos-files compare uss-files` to compare two uss-files, & display the differences in the browser and terminal. [#1445](https://github.com/zowe/zowe-cli/issues/1445)
- Enhancement: Added a command `zowe zos-files compare local-file-uss-file` to compare a local-file and a uss-file, & display the differences in the browser and terminal. [#1446](https://github.com/zowe/zowe-cli/issues/1446)
- Enhancement: Added a command `zowe zos-files compare spool-dd` to compare two spool-dds', & display the differences in the browser and terminal. [#1447](https://github.com/zowe/zowe-cli/issues/1447)
- Enhancement: Added a command `zowe zos-files compare local-file-spool-dd` to compare a local-file and a spool-dd', & display the differences in the browser and terminal. [#1448](https://github.com/zowe/zowe-cli/issues/1448)
- Enhancement: Added `ZOWE_CLI_PLUGINS_DIR` environment variable to override location where plugins are installed. [#1483](https://github.com/zowe/zowe-cli/issues/1483)
- BugFix: Updated Imperative to include bugfixes in version `5.5.0`.

## `7.4.2`

- BugFix: Renamed `download data-set-matching` to `download data-sets-matching`. The old name still exists as an alias.
- BugFix: Fixed output of `download data-sets-matching` being printed twice when some data sets fail to download.

## `7.4.1`

- BugFix: Updated Imperative to fix error when installing plug-ins that do not define profiles.

## `7.4.0`

- Enhancement: Added the `zowe zos-files compare data-set` command to compare two datasets and display the differences on the terminal. [#1442](https://github.com/zowe/zowe-cli/issues/1442)
- BugFix: Alter the `zowe daemon disable` command to only kill the daemon running for the current user.

## `7.3.1`

- BugFix: Updated Imperative to fix CLI commands failing with error "Cannot find module 'ansi-colors'".

## `7.3.0`

- Enhancement: Added the `zowe files download data-sets-matching` command to download multiple data sets at once. [#1287](https://github.com/zowe/zowe-cli/issues/1287)
  - Note: If you used this command previously in the extended files plug-in for Zowe v1, the `--fail-fast` option now defaults to true which is different from the original behavior.

## `7.2.4`

- BugFix: Fixed the Zowe Daemon binary exiting with an error if the daemon server does not start within 3 seconds.

## `7.2.3`

- BugFix: Updated Imperative to address `ProfileInfo` related issues.

## `7.2.2`

- BugFix: Updated Imperative to address `ProfileInfo` related issues.

## `7.2.1`

- BugFix: Fixed name of the positional in `zowe zos-jobs submit uss-file` command.
- BugFix: Updated the description of the `zowe zos-jobs view all-spool-content` command.
- BugFix: Updated the descriptions of the `zowe zos-files view uss-file` and  `zowe zos-files view data-set` commands.
- BugFix: Removed the `zowe zos-files view uss-file <file> --record` option.
- BugFix: Fixed description of the `zowe zos-jobs delete` command group.
- BugFix: Added `--modify-version` option to `zowe zos-jobs delete old-jobs` command for feature parity with `zowe zos-jobs delete job`.

## `7.2.0`

- Enhancement: Added the `zowe zos-jobs view all-spool-content` command to view all spool content given a job id. [#946](https://github.com/zowe/zowe-cli/issues/946)
- Enhancement: Added the `zowe jobs submit uss-file` command to submit a job from a USS file. [#1286](https://github.com/zowe/zowe-cli/issues/1286)
- Enhancement: Added the `zowe files view data-set` and `zowe files view uss-file` commands to view a dataset or USS file. [#1283](https://github.com/zowe/zowe-cli/issues/1283)
- Enhancement: Added the `zowe jobs delete old-jobs` command to delete (purge) jobs in OUTPUT status. [#1285](https://github.com/zowe/zowe-cli/issues/1285)
- BugFix: Updated Imperative to address `ProfileInfo` related issues. [zowe/vscode-extension-for-zowe#1777](https://github.com/zowe/vscode-extension-for-zowe/issues/1777)

## `7.1.3`

- BugFix: Fixed issue where `config auto-init` could report that it modified a config file that did not yet exist.
- BugFix: Updated Imperative to fix `config import` and `config secure` commands not respecting the `--reject-unauthorized` option.

## `7.1.2`

- BugFix: Fixed an issue where privateKey is not being respected. [#1398](https://github.com/zowe/zowe-cli/issues/1398) [#1392](https://github.com/zowe/zowe-cli/issues/1392)

## `7.1.1`

- BugFix: Moved `authConfig` object from the core SDK into the CLI's base profile definition to fix invalid handler path.

## `7.1.0`

- Enhancement: Updated the `zowe config auto-init` command to allow using certificates for authentication. [#1359](https://github.com/zowe/zowe-cli/issues/1359)
- Enhancement: Exposed profile type configuration from the respective SDKs.
- BugFix: Fixed issue where SSH command waits forever when user has expired password. [#989](https://github.com/zowe/zowe-cli/issues/989)

## `7.0.2`

- BugFix: Updated Imperative to fix a v1 profiles bug when storing a profile with no secure properties.

## `7.0.1`

- BugFix: Fixed ProfileInfo API targeting default base profile instead of the operating layer's base profile. [Imperative #791](https://github.com/zowe/imperative/issues/791)

## `7.0.0`

- Major: Introduced Team Profiles, Daemon mode, and more. See the prerelease items (if any) below for more details.

## `7.0.0-next.202204142300`

- BugFix: Updated the imperative version to consume ProfileInfo API updates and to remove the `moment` dependency.

## `7.0.0-next.202204141408`

- Enhancement: Updated the version number of the Zowe-CLI executable.

## `7.0.0-next.202204111828`

- Enhancement: Added help for `zowe daemon restart` command.
- Enhancement: Changed type of `encoding` property on z/OSMF profile from number to string to support more values (e.g., "ISO8859-1").

## `7.0.0-next.202204111523`

- Enhancement: Launch a separate Zowe CLI daemon for each user on multi-user systems.
- **Next Breaking**: Removed environment variables ZOWE_DAEMON and ZOWE_DAEMON_LOCK. Replaced them with ZOWE_DAEMON_DIR and ZOWE_DAEMON_PIPE.

## `7.0.0-next.202204111431`

- BugFix: Updated Imperative to enhance backward compatibility with v1 profiles and other enhancements and bug fixes (More details: Imperative [v5.0.0-next.202204051515](https://github.com/zowe/imperative/blob/next/CHANGELOG.md#500-next202204051515) and [v5.0.0-next.202204081605](https://github.com/zowe/imperative/blob/next/CHANGELOG.md#500-next202204081605))

## `7.0.0-next.202203311904`

- BugFix: Updated `zowe auth login apiml`, `zowe auth logout apiml` and `zowe config auto-init` comamnds to use v2 APIML APIs [#1339](https://github.com/zowe/zowe-cli/issues/1339)
- BugFix: Updated Imperative to avoid loading the credential manager if the given config file is not secure. [Imperative #762](https://github.com/zowe/imperative/issues/762)

## `7.0.0-next.202203282106`

- Enhancement: Added support for `--record` format on `zowe zos-files download (data-set|all-members)` and `zowe zos-files upload (dir-to-pds|file-to-data-set|stdin-to-data-set)` [#539](https://github.com/zowe/zowe-cli/issues/539)

## `7.0.0-next.202203211751`

- BugFix: Updated Imperative to allow applications to update credentials from the `ProfileInfo` APIs. [zowe/vscode-extension-for-zowe#1646](https://github.com/zowe/vscode-extension-for-zowe/issues/1646)

## `7.0.0-next.202203101634`

- Enhancement: Added prompt for base profile host property to `zowe config init`. [#1219](https://github.com/zowe/zowe-cli/issues/1219)

## `7.0.0-next.202203042035`

- BugFix: Allows the CLI to complete installation when there is invalid config JSON [#1198](https://github.com/zowe/zowe-cli/issues/1198)

## `7.0.0-next.202203041732`

- Enhancement: The `zowe daemon enable` and `zowe daemon disable` commands run a process in the background so that they no longer require a user to copy and paste another command to successfully perform the operation.

## `7.0.0-next.202202241854`

- **LTS Breaking**: Added `stdin` property to `IHandlerParameters` which defaults to `process.stdin` and is overridden with another readable stream in daemon mode.
  - CLI plug-ins that read from `process.stdin` in their command handlers should replace it with `{IHandlerParameters}.stdin` to be compatible with Zowe v2 daemon mode.
  - This may be a breaking change for unit tests that mock the `IHandlerParameters` interface since a required property has been added.
  - It is recommended to replace `IHandlerParameters` mocks with the `mockHandlerParameters` method in the @zowe/cli-test-utils package which should protect you from future breaking changes to this interface.
- BugFix: Fixed Daemon Concurrency problems in Windows by introducing a lock file

## `7.0.0-next.202202171858`

- **Next Breaking**: Use sockets and named pipes instead of ports for daemon communication for improved access control.
- BugFix: Fixed Keytar not present in top level dependencies when CLI is installed non-globally. [#1314](https://github.com/zowe/zowe-cli/issues/1314)

## `7.0.0-next.202202151759`

- BugFix: Updated Imperative to convert previously used profile property names into V2-compliant property names.

## `7.0.0-next.202202112312`

- BugFix: Fixed packaging of daemon binary for macOS.

## `7.0.0-next.202202092037`

- BugFix: Fixed some optional dependencies missing from npm-shrinkwrap file.

## `7.0.0-next.202202041954`

- BugFix: Fixed daemon binaries missing from package and Keytar binaries not found at install time.

## `7.0.0-next.202202041533`

- BugFix: Updated Imperative to improve log messages when Keytar module fails to load.

## `7.0.0-next.202201261615`

- BugFix: Included an npm-shrinkwrap file to lock-down all transitive dependencies.

## `7.0.0-next.202201252014`

- BugFix: Fixed 'daemon disable' command to kill any running zowe daemon on Linux and Mac. [#1270](https://github.com/zowe/zowe-cli/issues/1270)
- BugFix: Fixed stdin data being corrupted when daemon server processes CLI command containing double-byte characters.
- Enhancement: Added a user message within 'daemon enable' and disable to open a new terminal when needed.
- **LTS Breaking**: Make the `user` field on SSH profiles secure. [#682](https://github.com/zowe/zowe-cli/issues/682)

## `7.0.0-next.202201121428`

- BugFix: Set executable attribute on zowe executable file on Linux and Mac.
- Enhancement: Ensure `zowe config auto-init` command saves the `rejectUnauthorized` value. [#1109](https://github.com/zowe/zowe-cli/issues/1109)

## `7.0.0-next.202201111811`

- BugFix: Update Imperative to absorb bugfixes introduced in version `5.0.0-next.202201102100`.
- Enhancement: Add the commands `zowe daemon enable` and `zowe daemon disable`. These commands enable end-users to set up daemon mode without having to download a separate executable and place it by hand into some directory.
- Enhancement: Refactored communication between Imperative daemon client and server. Previously the client only sent CLI arguments and the current working directory. Now it sends a JSON object that also includes environment variables and input piped from stdin. [#1179](https://github.com/zowe/zowe-cli/issues/1179)
- **Next Breaking**: The Daemon-related class named `Processor` was renamed to `DaemonDecider`.
- **Next Breaking**: Remove `--dcd` argument which was reserved for `--daemon-current-directory`.
- **Next Breaking**: Add user check to daemon communication

## `7.0.0-next.202112281543`

- Enhancement: update a "show attributes" flag to be `-a` instead of `--pa`.  `--pa` is a "hidden" alias.

## `7.0.0-next.202112201801`

- BugFix: Fixed socket connection error on macOS after commands that run in daemon mode. [#1192](https://github.com/zowe/zowe-cli/issues/1192)
- BugFix: Fixed daemon failing to run in path that contains space in directory name. [#1237](https://github.com/zowe/zowe-cli/issues/1237)

## `7.0.0-next.202112142155`

- Enhancement: Upgrade Imperative so that secure prompts do not show input and zowe.config.json secure properties are not logged. [#1106](https://github.com/zowe/zowe-cli/issues/1106)

## `7.0.0-next.202112081943`

- **Next Breaking**: Remove hardcoded `--dcd` argument sent between imperative daemon server and client.

## `7.0.0-next.202112021313`

- **Next Breaking**: Use JSON-based communication protocol between imperative daemon server and client.

## `7.0.0-next.202111221932`

- BugFix: Changed credentials to be stored securely by default for v1 profiles to be consistent with the experience for v2 profiles. [#1128](https://github.com/zowe/zowe-cli/issues/1128)

## `7.0.0-next.202111111904`

- Daemon mode updates:
    - Enhancements:
        - Renamed the platform-specific executable from zowex to zowe, so that existing zowe commands used from the command line or in scripts do not have to change when running in daemon mode.
        - Automatically launch the background daemon when one is not running.
        - The daemon no longer has its own visible window, making it much more daemon-like.
        - An environment variable named ZOWE_USE_DAEMON can be set to "no" to prevent the use of the daemon. Commands are then passed to the traditional zowe-CLI command. Thus, you can temporarily use the traditional Zowe CLI command to correct some display limitations (like displaying colors).
    - Bug fixes:
        - Eliminate the display of escape characters when colors are displayed while running in daemon mode. [#938](https://github.com/zowe/zowe-cli/issues/938). Currently accomplished by not displaying colors in daemon mode.
        - Command-line arguments that contain spaces no longer require extra quotes or escapes. [#978](https://github.com/zowe/zowe-cli/issues/978)

## `7.0.0-next.202111111709`

- Enhancement: Upgrade Imperative so Daemon Mode can launch and warn about invalid team configuration files. [#943](https://github.com/zowe/zowe-cli/issues/943) [#1190](https://github.com/zowe/zowe-cli/issues/1190)

## `7.0.0-next.202111041425`

- Enhancement: Added `autoStore` property to config JSON files which defaults to true. When this property is enabled and the CLI prompts you to enter connection info, the values you enter will be saved to disk (or credential vault if they are secure) for future use. [zowe/zowe-cli#923](https://github.com/zowe/zowe-cli/issues/923)

## `7.0.0-next.202110211759`

- Enhancement: Display the set of changes made by the 'zowe config auto-init' command.

## `7.0.0-next.202110071909`

- Enhancement: Added `config update-schemas [--depth <value>]` command. [#1059](https://github.com/zowe/zowe-cli/issues/1059)
- **LTS Breaking**: Changed default log level from DEBUG to WARN to reduce the volume of logs written to disk. The log level can still be overridden using environment variables.

## `7.0.0-next.202109281609`

- Enhancement: Added `config import` command that imports team config files from a local path or web URL. [#1083](https://github.com/zowe/zowe-cli/issues/1083)
- Enhancement: Added Help Doc examples for the `zowe config` group of commands. [#1061](https://github.com/zowe/zowe-cli/issues/1061)

## `7.0.0-next.202109032014`

- Enhancement: Log in to API ML to obtain token value instead of prompting for it in `config secure` command.

## `7.0.0-next.202108311536`

- Security: Don't expose port that daemon server listens on (default port is 4000).

## `7.0.0-next.202108202027`

- Update Imperative dependency for the following new features:
  - **LTS Breaking**: Make `fail-on-error` option true by default on `zowe plugins validate` command.
  - Enhancement: Improved command suggestions
  - Performance: Improved the way that HTTP response chunks are saved, reducing time complexity from O(n<sup>2</sup>) to O(n). This dramatically improves performance for larger requests. [Imperative #618](https://github.com/zowe/imperative/pull/618)

## `7.0.0-next.202108121907`

- Enhancement: Flattened the default profiles structure created by the `config init` command.
- **Next Breaking**: Split up authToken property in team config into tokenType and tokenValue properties to be consistent with Zowe v1 profiles.

## `7.0.0-next.202107131230`

- Enhancement: Adds the `config auto-init` command, allowing users to automatically generate a configuration using information stored in conformant installed plugins and the API Mediation Layer.

## `7.0.0-next.202102011525`

- Enhancement: Added new "config" command group to manage config JSON files. This is intended to replace the profiles API, and makes it easier for users to create, share, and switch between profile configurations.
- Enhancement: Added daemon mode which runs a persistent background process "zowex" to improve CLI response time. The "zowex" binary can be downloaded from GitHub releases.
- Enhancement: Added support for secure credential storage without any plug-ins required. On Linux there are some software requirements for this feature which are listed [here](https://github.com/zowe/zowe-cli-scs-plugin#software-requirements).
- Deprecated: The "profiles" command group for managing global profiles in "~/.zowe/profiles". Use the new "config" command group instead.
- **LTS Breaking**: Removed "config" command group for managing app settings in "~/.zowe/imperative/settings.json". If app settings already exist they are still loaded for backwards compatibility.

## `6.40.1`

- BugFix: Updated the imperative version to remove the `moment` dependency.

## `6.40.0`

- Enhancement: Added the `exec-data` option for `zowe jobs list jobs` command to return execution data about the job in addition to the default information. [#1158](https://github.com/zowe/zowe-cli/issues/1158)

## `6.39.1`

- BugFix: Updated Imperative to consume security updates in `4.18.2`.


## `6.39.0`

- BugFix: Provided more accurate output for `zowe zos-jobs delete job` and `zowe zos-jobs cancel job` commands [#1333](https://github.com/zowe/zowe-cli/issues/1333)
- BugFix: Fixed inconsistent case on `modify-version` option for `zowe zos-jobs delete job` and `zowe zos-jobs cancel job` commands [#1333](https://github.com/zowe/zowe-cli/issues/1333)
- Enhancement: Added support for `--record` format on `zowe zos-files download (data-set|all-members)` and `zowe zos-files upload (dir-to-pds|file-to-data-set|stdin-to-data-set)` [#539](https://github.com/zowe/zowe-cli/issues/539)

## `6.38.0`

- Enhancement: Exported the `@zowe/imperative` package as the `imperative` namespace.
  If your project depends on both Zowe CLI and Imperative, you can now `import { imperative } from "@zowe/cli"` without declaring `@zowe/imperative` as a separate dependency in package.json. No change is required for CLI plug-ins.
- BugFix: Fixed inconsistent capitalization with z/OS console command. [#961](https://github.com/zowe/zowe-cli/issues/961)

## `6.37.8`

- Documentation: Updated help text for the `zowe jobs submit stdin` command. [#1284](https://github.com/zowe/zowe-cli/issues/1284)

## `6.37.7`

- BugFix: Fixed some optional dependencies missing from npm-shrinkwrap file.

## `6.37.6`

- BugFix: Pruned dev dependencies from npm-shrinkwrap file.

## `6.37.5`

- BugFix: Included an npm-shrinkwrap file to lock-down all transitive dependencies.

## `6.37.3`

- BugFix: Updated imperative to resolve `--hw` line-break issues. [Imperative #715](https://github.com/zowe/imperative/issues/715)

## `6.37.2`

- BugFix: Disabled gzip compression for z/OSMF requests that download binary files. [#1170](https://github.com/zowe/zowe-cli/issues/1170)

## `6.37.1`

- BugFix: Updated Imperative to absorb bugfixes introduced in version `4.17.2`.

## `6.37.0`

- Enhancement: Added new feature to manage zos-logs. z/OSMF version 2.4 or higher is required. Ensure that the [z/OSMF Operations Log Support is available via APAR and associated PTFs](https://www.ibm.com/support/pages/apar/PH35930). [#1104](https://github.com/zowe/zowe-cli/issues/1104)

## `6.36.1`

- BugFix: Fixed an issue where plugin install and uninstall did not work with NPM version 8. [Imperative #683](https://github.com/zowe/imperative/issues/683)

## `6.36.0`

- Enhancement: Added the command tree JSON object to the `zowe --available-commands` command's data object, returned when `--response-format-json` is specified.

## `6.35.0`

- Enhancement: Removed the misleading `workflow-name` option for the `zowe zos-workflows list definition-file-details` help example. [#659](https://github.com/zowe/zowe-cli/issues/659)
- Enhancement: Exposed new option `modifyVersion` for the `zowe zos-jobs delete job` and `zowe zos-jobs cancel job` commands. [#1092](https://github.com/zowe/zowe-cli/issues/1092)

## `6.34.1`

- BugFix: Reverts hiding the cert-key-file path so users can see what path was specified and check if the file exists.

## `6.34.0`

- Enhancement: Add support for PEM certificate based authentication.

## `6.33.4`

- BugFix: Updated dependencies to resolve problems with the ansi-regex package.

## `6.33.3`

- Enhancement: Update post-install script to display a message when the CLI successfully installs due to increased error messaging from USS SDK when optional pre-requisites are not installed.

## `6.33.1`

- Bugfix: Fixed capitalization of handler paths for `zowe files rename ds` and `zowe files rename dsm` commands.

## `6.33.0`

- Enhancement: Exposed new option `start` for the `zowe zos-files list data-set` command. [#495](https://github.com/zowe/zowe-cli/issues/495)
- Enhancement: Updated Imperative to add the following features:
  - Enhancement: Improved command suggestions for mistyped commands, add aliases to command suggestions.
  - Enhancement: The `plugins validate` command will return an error code when plugins have errors if the new `--fail-on-error` option is specified. Also adds `--fail-on-warning` option to return with an error code when plugins have warnings. [Imperative #463](https://github.com/zowe/imperative/issues/463)
  - BugFix: Fixed regression where characters are not correctly escaped in web help causing extra slashes ("\") to appear. [Imperative #644](https://github.com/zowe/imperative/issues/644)
- Renamed the zos-files `--responseTimeout` option to `--response-timeout` in help docs for consistency. [#803](https://github.com/zowe/zowe-cli/issues/803)

## `6.32.2`

- Fixed inconsistencies in punctuation for command descriptions by adding missing periods. [#66](https://github.com/zowe/zowe-cli/issues/66)

## `6.32.1`

- BugFix: Updated Imperative version to fix web help issues.
- Expanded help text of --data-set-type on create data set command by adding an example of creating PDSE. [#52](https://github.com/zowe/zowe-cli/issues/52)

## `6.32.0`

- Enhancement: Added a `--volume-serial` option to the `zowe zos-files list data-set` command. Use this option to filter data sets by volume serial. [#61](https://github.com/zowe/zowe-cli/issues/61)
- Enhancement: Removed 'z/OS' from zos-files help upload and download commands. [#60](https://github.com/zowe/zowe-cli/issues/60)

## `6.31.2`

- Enhancement: Added new aliases for zos-files commands in delete, download, and list relating to USS files. You can now interact with `uf` or `uss`.  [#983](https://github.com/zowe/zowe-cli/issues/983)

## `6.31.0`

- Enhancement: Add the option --jcl-symbols to the jobs submit command to enable users to specify JCL symbol names and values.

## `6.30.0`

- Enhancement: made changes to definition files for zowe ssh commands  [#603](https://github.com/zowe/zowe-cli/issues/603)

## `6.29.0`

- Enhancement: Added a standard data set template with no parameters set.

## `6.28.0`

- Enhancement: Updated Imperative version to handle GZIP compression on REST requests.

## `6.27.1`

- BugFix: Removed the conflicting alias `-o` for `--protocol` option.

## `6.27.0`

- Enhancement: Added a `like` option to the `zowe zos-files create data-set` command. Use this option to like datasets. [#771](https://github.com/zowe/zowe-cli/issues/771)
- Enhancement: Added a `--protocol` option to allow you to specify the HTTP or HTTPS protocol used. Default value remains HTTPS.[#498](https://github.com/zowe/zowe-cli/issues/498)
- Enhancement: Added an example for running a Db2 command with the `zowe zos-console issue command` command. [#641](https://github.com/zowe/zowe-cli/issues/641)

## `6.26.0`

- Enhancement: Updated Imperative version to support npm@7. This fixes an error when installing plugins.

## `6.25.2`

- Documented early access features that are available in "next" release.

## `6.25.1`

- Bugfix: Updated Imperative version to fix vulnerability.

## `6.25.0`

- Enhancement: Added a `--replace` option to the `zowe zos-files copy data-set` command. Use this option if you want to replace like-named members in the target data set. [#808](https://github.com/zowe/zowe-cli/issues/808)
- Enhancement: Improved a cryptic error message that was shown if TSO address space failed to start for the `zowe zos-tso issue command` command. [#28](https://github.com/zowe/zowe-cli/issues/28)
- Bugfix: Removed "[object Object]" text that appeared in some error messages. The proper text "Imperative API Error" is now displayed. [#836](https://github.com/zowe/zowe-cli/pull/836)

## `6.24.6`

- BugFix: Improved performance of `zowe zos-files list` commands when very long lists are printed to console. [#861](https://github.com/zowe/zowe-cli/issues/861)

## `6.24.5`

- Bugfix: Updated Imperative dependency version to one that does not contain a vulnerable dependency

## `6.24.3`

- Bugfix: Fixed incorrect syntax of example for `zowe files create data-set-vsam`. [#823](https://github.com/zowe/zowe-cli/issues/823)

## `6.24.2`

- Revert: Revert changes made in 6.24.1, problem was determined to be bundling pipeline

## `6.24.1`

- Bugfix: Change SDK package structure to allow for backwards compatibility for some projects importing the CLI

## `6.24.0`

- Enhancement: Published the APIs in Zowe CLI as separate SDK packages. [#750](https://github.com/zowe/zowe-cli/issues/750)
- The "@zowe/cli" package still includes both API and CLI methods. In addition, the following SDK packages are now available:
  - @zowe/provisioning-for-zowe-sdk
  - @zowe/zos-console-for-zowe-sdk
  - @zowe/zos-files-for-zowe-sdk
  - @zowe/zos-jobs-for-zowe-sdk
  - @zowe/zos-tso-for-zowe-sdk
  - @zowe/zos-uss-for-zowe-sdk
  - @zowe/zos-workflows-for-zowe-sdk
  - @zowe/zosmf-for-zowe-sdk
  - @zowe/core-for-zowe-sdk

## `6.23.0`

- Enhancement: Added a `--pattern` option to the `zowe files list all-members` command. The option lets you restrict returned member names to only names that match a given pattern. The argument syntax is the same as the "pattern" parameter of the ISPF LMMLIST service. [#810](https://github.com/zowe/zowe-cli/issues/810)
- Enhancement: Added new options `--lrecl` and `--recfm` to the `zos-files create` command. Use these options to specify a logical record length and record format for data sets that you create. [#788](https://github.com/zowe/zowe-cli/issues/788)

## `6.22.0`

- Enhancement: Added the `--encoding` option for the `zowe zos-files upload dir-to-pds` command. This option lets you upload multiple members with a single command. [#764](https://github.com/zowe/zowe-cli/issues/764)
- BugFix: Fixed an issue where the output of the `zowe zos-uss issue ssh` command would sometimes omit the last line. [#795](https://github.com/zowe/zowe-cli/issues/795)

## `6.21.1`

- BugFix: Renamed the z/OS Files API option from `storeclass` to `storclass`. This fixed an issue where the CLI could define the wrong storage class on `create dataset` commands. [#503](https://github.com/zowe/zowe-cli/issues/503)

## `6.21.0`

- Enhancement: Added a `--responseTimeout` option to the z/OS Files APIs, CLI commands, and z/OSMF profiles. Specify `--responseTimeout <###>` to set the number of seconds that the TSO servlet request runs before a timout occurs. The default is 30 seconds. You can set the option to between 5 and 600 seconds (inclusive). [#760](https://github.com/zowe/zowe-cli/issues/760)

## `6.20.0`

- Added API usage examples to each package Readme (files, jobs, etc...). [#751](https://github.com/zowe/zowe-cli/issues/751).
- Fixed an issue where the CLI exited with status code 0 in case of an error. [#748](https://github.com/zowe/zowe-cli/issues/748)
- Added new method "dataSetLike(session, dataSetName, options)" to `Create` class, for use when creating a dataset with parameters like another data set. [#766](https://github.com/zowe/zowe-cli/issues/766)

## `6.19.1`

- Update Imperative version
- Fix compilation error

## `6.19.0`

- Add CLI command to delete migrated data sets `zowe zos-files delete migrated-data-sets`.

## `6.18.0`

- Add the --fail-fast option to the `zowe zos-files download all-members` command
  - Specifying `--fail-fast false` allows member downloads to continue if one or more fail

## `6.17.3`

- Update Imperative version to include compatibility fix for `ISession` type

## `6.17.2`

- Update Imperative version (again) to include security fix

## `6.17.1`

- Update Imperative version to fix issue "Can't use service profile after storing token in base profile"

## `6.17.0`

- Added API to delete migrated data sets.

## `6.16.0`

- Upgrade Zowe commands to prompt for any of the following values if the option is missing: host, port, user, and password.
- Add ability to log into and out of the APIML, getting and using a token
- Add `--base-profile` option to all commands that use profiles, allowing them to make use of base profiles containing shared values.

## `6.15.0`

- Add `encoding` option to `zosmf` profile type.

## `6.14.0`

- Add encoding / code page support for data set upload and download operations in library and CLI.

## `6.13.0`

- Add `files hrec ds` command to recall data sets.
- Make account optional in TSO profiles.
- Make user and host optional in SSH profiles.
- Fix broken links in readme.

## `6.12.0`

- Make username, password, and host optional on z/OSMF profiles and update profile creation doc to reflect the change.
- Don't overwrite files when downloading spool output from job with duplicate step names.

## `6.11.2`

- Update imperative version (again) in order to fix vulnerabilities

## `6.11.1`

- Update imperative version (to fix EPERM issues on Windows)

## `6.11.0`

- Add preserve-original-letter-case option for download to keep generated folders and files in original uppercase.

## `6.10.3`

- Update Migrate and Recall data set APIs to have a base handler function.

## `6.10.2`

- Update Imperative to 4.6.
- Update top-level doc links in help description.

## `6.10.1`

- Update Imperative dependency to fix vulnerability.

## `6.10.0`

- Add `files rename ds` and `files rename dsm` commands to rename data sets and data set members. Thanks @CForrest97

## `6.9.2`

- Return non-zero exit code when upload command fails. Thanks @tjohnsonBCM

## `6.9.1`

- Support `#` character in account number supplied to TSO commands. Thanks @awharn

## `6.9.0`

- Add API to recall migrated datasets. Thanks @Pranay154

## `6.8.2`

- Update the Zowe logo to the new logo. Thanks @awharn

## `6.8.1`

- Add utility function to access ImperativeConfig. Thanks @tjohnsonBCM

## `6.8.0`

- Add possibility to use Etags with download and upload APIs. Thanks @Alexandru-Dimitru
- Add option to return Etag on upload. Thanks @Alexandru-Dimitru

## `6.0.0`

- Rename `files list zfs` command to `files list fs` since it is not specific to zFS file systems.

## `5.0.0`

- Use new streaming RestClient APIs to reduce memory usage when downloading and uploading files.

## `4.0.0`

- Remove the method `Get.dataSetStreamed`. Use `ZosmfRestClient.getStreamed` instead.

## `3.0.0`

- Rename package from "@brightside/core" to "@zowe/cli".
- Change behavior of the method `Shell.executeSsh` to use `stdoutHandler` instead of `streamCallBack`. This eliminates dependency on the `ClientChannel` type of the ssh2 package.<|MERGE_RESOLUTION|>--- conflicted
+++ resolved
@@ -2,17 +2,16 @@
 
 All notable changes to the Zowe CLI package will be documented in this file.
 
-<<<<<<< HEAD
 ## Recent Changes
+
 - BugFix: Removing stack trace for zosjobs errors. [#2078](https://github.com/zowe/zowe-cli/pull/2078)
-=======
+
 ## `8.0.0-next.202403061549`
 
 - BugFix: Update daemon dependencies for technical currency [#2077](https://github.com/zowe/zowe-cli/pull/2077)
 
 ## `8.0.0-next.202403041352`
 
->>>>>>> a4dad7cc
 - BugFix: Updated engine to Node 18.12.0. [#2074](https://github.com/zowe/zowe-cli/pull/2074)
 - BugFix: Eliminated a Node Version Manager (NVM) GUI popup dialog which NVM now displays during the `zowe config report-env` command by removing the NVM version number from our report.
 - Enhancement: Replaced the term "Team configuration" with "Zowe client configuration" in the `zowe config report-env` command.
