--- conflicted
+++ resolved
@@ -1,11 +1,10 @@
 # Change Log
 All notable changes to the Zowe CLI package will be documented in this file.
 
-<<<<<<< HEAD
 ## Recent Changes
 
 - Enhancement: Created a centralized header class with `packages/zosfiles/src/utils/ZosFilesHeaders.ts` to be used across all methods in the ZosFiles SDK. [#2436](https://github.com/zowe/zowe-cli/pull/2436)
-=======
+
 ## `8.14.1`
 
 - BugFix: When using the `copy` command, if a target partitioned data set has a smaller record length than a source partitioned data set, the operation for subsequent members no longer stops. The user can now view the affected members in a local file. [#2349] (https://github.com/zowe/zowe-cli/issues/2349)
@@ -14,7 +13,6 @@
 ## `8.14.0`
 
 - Enhancement: Added the ability to see secure properties when running `zowe config list` when the `ZOWE_SHOW_SECURE_ARGS` environment variable is set to `true`. [#2259](https://github.com/zowe/zowe-cli/issues/2259)
->>>>>>> 8d7f4ef6
 
 ## `8.13.0`
 
