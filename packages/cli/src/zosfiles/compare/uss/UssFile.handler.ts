/*
* This program and the accompanying materials are made available under the terms of the
* Eclipse Public License v2.0 which accompanies this distribution, and is available at
* https://www.eclipse.org/legal/epl-v20.html
*
* SPDX-License-Identifier: EPL-2.0
*
* Copyright Contributors to the Zowe Project.
*
*/

import { AbstractSession, ICommandArguments } from "@zowe/imperative";
import { Get } from "@zowe/zos-files-for-zowe-sdk";
import { CompareBaseHandler } from "../CompareBase.handler";
import {CompareBaseHelper} from "../CompareBaseHelper";

/**
 * Handler to view a data set's content
 * @export
 */
<<<<<<< HEAD
export default class UssFileHandler extends CompareBaseHandler {
    public async getFile1(session: AbstractSession, args: ICommandArguments, helper: CompareBaseHelper): Promise<string | Buffer> {
        return await Get.USSFile(session, args.ussFilePath1, { ...helper.file1Options, task: helper.task });
    }
    public async getFile2(session: AbstractSession, args: ICommandArguments, helper: CompareBaseHelper): Promise<string | Buffer> {
        return await Get.USSFile(session, args.ussFilePath2, { ...helper.file2Options, task: helper.task });
=======
export default class UssFileHandler extends ZosFilesBaseHandler {
    public async processWithSession(commandParameters: IHandlerParameters, session: AbstractSession): Promise<IZosFilesResponse> {
        const task: ITaskWithStatus = {
            percentComplete: 0,
            statusMessage: "Retrieving first uss file",
            stageName: TaskStage.IN_PROGRESS
        };


        // RETRIEVING USS FILE
        commandParameters.response.progress.startBar({ task });
        const ussFileContentBuf1 = await Get.USSFile(session, commandParameters.arguments.ussFilePath1,
            {
                binary: commandParameters.arguments.binary,
                encoding: commandParameters.arguments.encoding,
                responseTimeout: commandParameters.arguments.responseTimeout,
                task: task
            }
        );
        commandParameters.response.progress.endBar();


        // RETRIEVING THE SECOND USS FILE TO COMPARE
        task.statusMessage = "Retrieving second uss-file";
        commandParameters.response.progress.startBar({ task });
        let binary2 = commandParameters.arguments.binary2;
        let encoding2 = commandParameters.arguments.encoding2;
        if (binary2 == undefined) {
            binary2 = commandParameters.arguments.binary;
        }
        if (encoding2 == undefined) {
            encoding2 = commandParameters.arguments.encoding;
        }
        const ussFileContentBuf2 = await Get.USSFile(session, commandParameters.arguments.ussFilePath2,
            {
                binary: binary2,
                encoding: encoding2,
                responseTimeout: commandParameters.arguments.responseTimeout,
                task: task
            }
        );
        commandParameters.response.progress.endBar();


        //CHECKING IF NEEDING TO SPLIT CONTENT STRINGS FOR SEQNUM OPTION
        let ussContentString1 = "";
        let ussContentString2 = "";
        const seqnumlen = 8;
        if(commandParameters.arguments.seqnum === false){
            ussContentString1 = ussFileContentBuf1.toString().split("\n")
                .map((line)=>line.slice(0,-seqnumlen))
                .join("\n");
            ussContentString2 = ussFileContentBuf2.toString().split("\n")
                .map((line)=>line.slice(0,-seqnumlen))
                .join("\n");
        }
        else {
            ussContentString1 = ussFileContentBuf1.toString();
            ussContentString2 = ussFileContentBuf2.toString();
        }


        // CHECKING IF THE BROWSER VIEW IS TRUE, OPEN UP THE DIFFS IN BROWSER
        if (commandParameters.arguments.browserView) {
            await DiffUtils.openDiffInbrowser(ussContentString1, ussContentString2);
            return {
                success: true,
                commandResponse: "Launching uss files diffs in browser...",
                apiResponse: {}
            };
        }


        // RETURNING DIFF
        const jsonDiff = await DiffUtils.getDiffString(ussContentString1, ussContentString2, {
            outputFormat: 'terminal',
            contextLinesArg: commandParameters.arguments.contextLines
        });
        return {
            success: true,
            commandResponse: jsonDiff,
            apiResponse: {}
        };
>>>>>>> 6fbe0255
    }
}<|MERGE_RESOLUTION|>--- conflicted
+++ resolved
@@ -12,103 +12,17 @@
 import { AbstractSession, ICommandArguments } from "@zowe/imperative";
 import { Get } from "@zowe/zos-files-for-zowe-sdk";
 import { CompareBaseHandler } from "../CompareBase.handler";
-import {CompareBaseHelper} from "../CompareBaseHelper";
+import { CompareBaseHelper } from "../CompareBaseHelper";
 
 /**
  * Handler to view a data set's content
  * @export
  */
-<<<<<<< HEAD
 export default class UssFileHandler extends CompareBaseHandler {
     public async getFile1(session: AbstractSession, args: ICommandArguments, helper: CompareBaseHelper): Promise<string | Buffer> {
         return await Get.USSFile(session, args.ussFilePath1, { ...helper.file1Options, task: helper.task });
     }
     public async getFile2(session: AbstractSession, args: ICommandArguments, helper: CompareBaseHelper): Promise<string | Buffer> {
         return await Get.USSFile(session, args.ussFilePath2, { ...helper.file2Options, task: helper.task });
-=======
-export default class UssFileHandler extends ZosFilesBaseHandler {
-    public async processWithSession(commandParameters: IHandlerParameters, session: AbstractSession): Promise<IZosFilesResponse> {
-        const task: ITaskWithStatus = {
-            percentComplete: 0,
-            statusMessage: "Retrieving first uss file",
-            stageName: TaskStage.IN_PROGRESS
-        };
-
-
-        // RETRIEVING USS FILE
-        commandParameters.response.progress.startBar({ task });
-        const ussFileContentBuf1 = await Get.USSFile(session, commandParameters.arguments.ussFilePath1,
-            {
-                binary: commandParameters.arguments.binary,
-                encoding: commandParameters.arguments.encoding,
-                responseTimeout: commandParameters.arguments.responseTimeout,
-                task: task
-            }
-        );
-        commandParameters.response.progress.endBar();
-
-
-        // RETRIEVING THE SECOND USS FILE TO COMPARE
-        task.statusMessage = "Retrieving second uss-file";
-        commandParameters.response.progress.startBar({ task });
-        let binary2 = commandParameters.arguments.binary2;
-        let encoding2 = commandParameters.arguments.encoding2;
-        if (binary2 == undefined) {
-            binary2 = commandParameters.arguments.binary;
-        }
-        if (encoding2 == undefined) {
-            encoding2 = commandParameters.arguments.encoding;
-        }
-        const ussFileContentBuf2 = await Get.USSFile(session, commandParameters.arguments.ussFilePath2,
-            {
-                binary: binary2,
-                encoding: encoding2,
-                responseTimeout: commandParameters.arguments.responseTimeout,
-                task: task
-            }
-        );
-        commandParameters.response.progress.endBar();
-
-
-        //CHECKING IF NEEDING TO SPLIT CONTENT STRINGS FOR SEQNUM OPTION
-        let ussContentString1 = "";
-        let ussContentString2 = "";
-        const seqnumlen = 8;
-        if(commandParameters.arguments.seqnum === false){
-            ussContentString1 = ussFileContentBuf1.toString().split("\n")
-                .map((line)=>line.slice(0,-seqnumlen))
-                .join("\n");
-            ussContentString2 = ussFileContentBuf2.toString().split("\n")
-                .map((line)=>line.slice(0,-seqnumlen))
-                .join("\n");
-        }
-        else {
-            ussContentString1 = ussFileContentBuf1.toString();
-            ussContentString2 = ussFileContentBuf2.toString();
-        }
-
-
-        // CHECKING IF THE BROWSER VIEW IS TRUE, OPEN UP THE DIFFS IN BROWSER
-        if (commandParameters.arguments.browserView) {
-            await DiffUtils.openDiffInbrowser(ussContentString1, ussContentString2);
-            return {
-                success: true,
-                commandResponse: "Launching uss files diffs in browser...",
-                apiResponse: {}
-            };
-        }
-
-
-        // RETURNING DIFF
-        const jsonDiff = await DiffUtils.getDiffString(ussContentString1, ussContentString2, {
-            outputFormat: 'terminal',
-            contextLinesArg: commandParameters.arguments.contextLines
-        });
-        return {
-            success: true,
-            commandResponse: jsonDiff,
-            apiResponse: {}
-        };
->>>>>>> 6fbe0255
     }
 }