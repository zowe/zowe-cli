--- conflicted
+++ resolved
@@ -58,16 +58,13 @@
                 });
             }
 
-<<<<<<< HEAD
-        const lfContentBuf = fs.readFileSync(localFile);
-=======
             // reading local file as buffer
             lfContentBuf = fs.readFileSync(localFileHandle);
         } finally {
             fs.closeSync(localFileHandle);
         }
 
->>>>>>> 0e557413
+        const lfContentBuf = fs.readFileSync(localFile);
         let lfContentString: string = "";
         const seqnumlen = 8;
 
