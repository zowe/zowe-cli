--- conflicted
+++ resolved
@@ -50,11 +50,7 @@
   "devDependencies": {
     "@types/node": "^14.18.28",
     "@types/ssh2": "^1.11.0",
-<<<<<<< HEAD
-    "@zowe/cli-test-utils": "7.11.3",
-=======
     "@zowe/cli-test-utils": "7.12.0",
->>>>>>> 3e6d6655
     "@zowe/imperative": "5.11.1",
     "eslint": "^8.22.0",
     "madge": "^4.0.1",
