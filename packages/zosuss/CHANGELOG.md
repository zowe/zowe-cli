--- conflicted
+++ resolved
@@ -1,11 +1,6 @@
 # Change Log
 
 All notable changes to the Zowe z/OS USS SDK package will be documented in this file.
-
-<<<<<<< HEAD
-## `8.0.0-next.202401022112`
-
-- BugFix: Updated `ssh2` package to resolve technical currency
 
 ## `8.0.0-next.202311282012`
 
@@ -15,12 +10,10 @@
 
 - Major: First major version bump for V3
 
-=======
 ## `7.21.1`
 
 - BugFix: Updated `ssh2` package to resolve technical currency
 
->>>>>>> dc362127
 ## `7.18.2`
 
 - BugFix: Updated `zowe zos-ssh issue cmd` to return just the command output in `stdout` instead of both the command and its output. [#1724](https://github.com/zowe/zowe-cli/issues/1724)
