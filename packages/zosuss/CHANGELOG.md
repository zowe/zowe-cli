# Change Log

All notable changes to the Zowe z/OS USS SDK package will be documented in this file.

<<<<<<< HEAD
## Recent Changes

- Update: See `7.28.3` for details
=======
## `8.0.0-next.202408092029`

- BugFix: Resolved bug that resulted in user not being prompted for a key passphrase if it is located in the secure credential array of the ssh profile. [#1770](https://github.com/zowe/zowe-cli/issues/1770)
- Enhancement: `SshBaseHandler` command processor will now prompt user up to 3 times to enter the correct keyPassphrase in the case that the stored value is incorrect or no value is stored. [#1770](https://github.com/zowe/zowe-cli/issues/1770)
>>>>>>> 61fb4758

## `8.0.0-next.202403132009`

- Enhancement: Provide more legible errors to user when they are missing user/password credentials while
running `zowe zos-uss issue ssh` commands. [#2081](https://github.com/zowe/zowe-cli/pull/2081)

## `8.0.0-next.202403041352`

- BugFix: Updated engine to Node 18.12.0. [#2074](https://github.com/zowe/zowe-cli/pull/2074)
- LTS Breaking: Removed the following obsolete V1 profile constant from ZosUssProfile.schema.properties
  - createProfileExamples

## `8.0.0-next.202402261705`

- BugFix: Updated additional dependencies for technical currency. [#2061](https://github.com/zowe/zowe-cli/pull/2061)
- BugFix: Updated engine to Node 16.7.0. [#2061](https://github.com/zowe/zowe-cli/pull/2061)

## `8.0.0-next.202402211923`

- BugFix: Updated dependencies for technical currency [#2057](https://github.com/zowe/zowe-cli/pull/2057)

## `8.0.0-next.202402021649`

- LTS Breaking: Removed the following previously deprecated items:
  - Removed the following constants from SshSession.ts
    - SSH_OPTION_USER_PROFILE use SSH_OPTION_USER
    - SSH_OPTION_HOST_PROFILE use SSH_OPTION_HOST
  - Removed statCmdFlag as an export from Shell.ts

## `8.0.0-next.202311282012`

- LTS Breaking: Unpinned dependency versions to allow for patch/minor version updates for dependencies [#1968](https://github.com/zowe/zowe-cli/issues/1968)

## `8.0.0-next.202311132045`

- Major: First major version bump for V3

## `7.28.3`

- BugFix: Refactored code to reduce the use of deprecated functions to prepare for upcoming Node.js 22 support. [#2191](https://github.com/zowe/zowe-cli/issues/2191)

## `7.24.0`

- Enhancement: Provide legible errors to users when they are missing user/password credentials while
running `zowe zos-uss issue ssh` commands. [#2081](https://github.com/zowe/zowe-cli/pull/2081)

## `7.21.1`

- BugFix: Updated `ssh2` package to resolve technical currency

## `7.18.2`

- BugFix: Updated `zowe zos-ssh issue cmd` to return just the command output in `stdout` instead of both the command and its output. [#1724](https://github.com/zowe/zowe-cli/issues/1724)

## `7.6.1`

- BugFix: Updated `ssh2` dependency to fix "Received unexpected packet type" error. [#1516](https://github.com/zowe/zowe-cli/issues/1516)

## `7.1.2`

- BugFix: Fixed an issue where privateKey is not being respected. [#1398](https://github.com/zowe/zowe-cli/issues/1398) [#1392](https://github.com/zowe/zowe-cli/issues/1392)

## `7.1.0`

- Enhancement: Exposed `ssh` profile type configuration.
- BugFix: Fixed issue where SSH command waits forever when user has expired password. [#989](https://github.com/zowe/zowe-cli/issues/989)
- BugFix: Fixed SSH API using global mutable variables which could break concurrent commands. [#1389](https://github.com/zowe/zowe-cli/issues/1389)

## `7.0.0`

- Major: Introduced Team Profiles, Daemon mode, and more. See the prerelease items (if any) below for more details.

## `7.0.0-next.202201252014`

- Documentation: Deprecated the following command option definitions:
  - SSH_OPTION_HOST_PROFILE
    - Replace with SSH_OPTION_HOST
  - SSH_OPTION_USER_PROFILE
    - Replace with SSH_OPTION_USER

## `7.0.0-next.202106071827`

- **Breaking**: Removed the following [deprecated API functions](https://github.com/zowe/zowe-cli/pull/1022):
    - SshSession.createBasicSshSession
    - SshSession.createBasicSshSessionFromArguments
      - For both of the above replace with:
        - SshSession.createSshSessCfgFromArgs,
        - ConnectionPropsForSessCfg.addPropsOrPrompt, and
        - new SshSession

## `6.33.3`

- Documentation: Update README with information about the new optional native modules in ssh2 dependency

## `6.33.2`

- Bugfix: Update `ssh2` dependency to avoid false positives on a vulnerability

## `6.33.1`

- Development: Migrated from TSLint (now deprecated) to ESLint for static code analysis.

## `6.32.1`

- Updated Imperative version

## `6.24.2`

- Revert: Revert changes made in 6.24.1, problem was determined to be bundling pipeline

## `6.24.1`

- Bugfix: Change SDK package structure to allow for backwards compatibility for some projects importing the CLI

## `6.24.0`

- Initial release<|MERGE_RESOLUTION|>--- conflicted
+++ resolved
@@ -2,16 +2,14 @@
 
 All notable changes to the Zowe z/OS USS SDK package will be documented in this file.
 
-<<<<<<< HEAD
 ## Recent Changes
 
 - Update: See `7.28.3` for details
-=======
+
 ## `8.0.0-next.202408092029`
 
 - BugFix: Resolved bug that resulted in user not being prompted for a key passphrase if it is located in the secure credential array of the ssh profile. [#1770](https://github.com/zowe/zowe-cli/issues/1770)
 - Enhancement: `SshBaseHandler` command processor will now prompt user up to 3 times to enter the correct keyPassphrase in the case that the stored value is incorrect or no value is stored. [#1770](https://github.com/zowe/zowe-cli/issues/1770)
->>>>>>> 61fb4758
 
 ## `8.0.0-next.202403132009`
 
