# Change Log

All notable changes to the Zowe z/OS USS SDK package will be documented in this file.

<<<<<<< HEAD
## Recent Changes

- LTS Breaking: Removed the following previously deprecated items:
  - Removed the following constants from SshSession.ts
    - SSH_OPTION_USER_PROFILE use SSH_OPTION_USER
    - SSH_OPTION_HOST_PROFILE use SSH_OPTION_HOST
  - Removed statCmdFlag as an export from Shell.ts

=======
## `8.0.0-next.202401022112`

- BugFix: Updated `ssh2` package to resolve technical currency
>>>>>>> 879e8cbf

## `8.0.0-next.202311282012`

- LTS Breaking: Unpinned dependency versions to allow for patch/minor version updates for dependencies [#1968](https://github.com/zowe/zowe-cli/issues/1968)

## `8.0.0-next.202311132045`

- Major: First major version bump for V3

## `7.18.2`

- BugFix: Updated `zowe zos-ssh issue cmd` to return just the command output in `stdout` instead of both the command and its output. [#1724](https://github.com/zowe/zowe-cli/issues/1724)

## `7.6.1`

- BugFix: Updated `ssh2` dependency to fix "Received unexpected packet type" error. [#1516](https://github.com/zowe/zowe-cli/issues/1516)

## `7.1.2`

- BugFix: Fixed an issue where privateKey is not being respected. [#1398](https://github.com/zowe/zowe-cli/issues/1398) [#1392](https://github.com/zowe/zowe-cli/issues/1392)

## `7.1.0`

- Enhancement: Exposed `ssh` profile type configuration.
- BugFix: Fixed issue where SSH command waits forever when user has expired password. [#989](https://github.com/zowe/zowe-cli/issues/989)
- BugFix: Fixed SSH API using global mutable variables which could break concurrent commands. [#1389](https://github.com/zowe/zowe-cli/issues/1389)

## `7.0.0`

- Major: Introduced Team Profiles, Daemon mode, and more. See the prerelease items (if any) below for more details.

## `7.0.0-next.202201252014`

- Documentation: Deprecated the following command option definitions:
  - SSH_OPTION_HOST_PROFILE
    - Replace with SSH_OPTION_HOST
  - SSH_OPTION_USER_PROFILE
    - Replace with SSH_OPTION_USER

## `7.0.0-next.202106071827`

- **Breaking**: Removed the following [deprecated API functions](https://github.com/zowe/zowe-cli/pull/1022):
    - SshSession.createBasicSshSession
    - SshSession.createBasicSshSessionFromArguments
      - For both of the above replace with:
        - SshSession.createSshSessCfgFromArgs,
        - ConnectionPropsForSessCfg.addPropsOrPrompt, and
        - new SshSession

## `6.33.3`

- Documentation: Update README with information about the new optional native modules in ssh2 dependency

## `6.33.2`

- Bugfix: Update `ssh2` dependency to avoid false positives on a vulnerability

## `6.33.1`

- Development: Migrated from TSLint (now deprecated) to ESLint for static code analysis.

## `6.32.1`

- Updated Imperative version

## `6.24.2`

- Revert: Revert changes made in 6.24.1, problem was determined to be bundling pipeline

## `6.24.1`

- Bugfix: Change SDK package structure to allow for backwards compatibility for some projects importing the CLI

## `6.24.0`

- Initial release<|MERGE_RESOLUTION|>--- conflicted
+++ resolved
@@ -2,7 +2,10 @@
 
 All notable changes to the Zowe z/OS USS SDK package will be documented in this file.
 
-<<<<<<< HEAD
+## `8.0.0-next.202401022112`
+
+- BugFix: Updated `ssh2` package to resolve technical currency
+
 ## Recent Changes
 
 - LTS Breaking: Removed the following previously deprecated items:
@@ -11,11 +14,6 @@
     - SSH_OPTION_HOST_PROFILE use SSH_OPTION_HOST
   - Removed statCmdFlag as an export from Shell.ts
 
-=======
-## `8.0.0-next.202401022112`
-
-- BugFix: Updated `ssh2` package to resolve technical currency
->>>>>>> 879e8cbf
 
 ## `8.0.0-next.202311282012`
 
