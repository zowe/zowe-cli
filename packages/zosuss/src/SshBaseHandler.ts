--- conflicted
+++ resolved
@@ -23,11 +23,7 @@
     ImperativeError,
     ConnectionPropsForSessCfg
 } from "@zowe/imperative";
-<<<<<<< HEAD
-import { SshSession } from "../index";
-=======
 import { SshSession } from "./SshSession";
->>>>>>> 443284e3
 import { ISshSession } from "./doc/ISshSession";
 
 
