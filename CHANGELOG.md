# Change Log

All notable changes to the Zowe CLI package will be documented in this file.

<<<<<<< HEAD
## Recent Changes

- Update hsmCommands to have a base options handler.
=======
## `6.22.0`

- Added `--encoding` option for directory to PDS command. [#764](https://github.com/zowe/zowe-cli/issues/764)
- Fix output of `zowe zos-uss issue ssh` sometimes omitting last line. [#795](https://github.com/zowe/zowe-cli/issues/795)
>>>>>>> f0ca3868

## `6.21.1`

- Rename the `storeclass` z/OS Files API Option to `storclass` to fix defining the storage class on create dataset commands

## `6.21.0`

- Added optional responseTimeout option to zosFiles APIs and CLI
- Specifying `--responseTimeout ###` sets the TSO servlet response timeout
  - z/OSMF default is 30 seconds, can be set to between 5 and 600 seconds (inclusive)
- Adds responseTimeout to z/OSMF profile

## `6.20.0`

- Added API usage examples to each package Readme (files, jobs, etc...). [#751](https://github.com/zowe/zowe-cli/issues/751).
- Fixed an issue where the CLI exited with status code 0 in case of an error. [#748](https://github.com/zowe/zowe-cli/issues/748)
- Added new method "dataSetLike(session, dataSetName, options)" to `Create` class, for use when creating a dataset with parameters like another data set. [#766](https://github.com/zowe/zowe-cli/issues/766)

## `6.19.1`

- Update Imperative version
- Fix compilation error

## `6.19.0`

- Add CLI command to delete migrated data sets `zowe zos-files delete migrated-data-sets`.

## `6.18.0`

- Add the --fail-fast option to the `zowe zos-files download all-members` command
  - Specifying `--fail-fast false` allows member downloads to continue if one or more fail

## `6.17.3`

- Update Imperative version to include compatibility fix for `ISession` type

## `6.17.2`

- Update Imperative version (again) to include security fix

## `6.17.1`

- Update Imperative version to fix issue "Can't use service profile after storing token in base profile"

## `6.17.0`

- Added API to delete migrated data sets.

## `6.16.0`

- Upgrade Zowe commands to prompt for any of the following values if the option is missing: host, port, user, and password.
- Add ability to log into and out of the APIML, getting and using a token
- Add `--base-profile` option to all commands that use profiles, allowing them to make use of base profiles containing shared values.

## `6.15.0`

- Add `encoding` option to `zosmf` profile type.

## `6.14.0`

- Add encoding / code page support for data set upload and download operations in library and CLI.

## `6.13.0`

- Add `files hrec ds` command to recall data sets.
- Make account optional in TSO profiles.
- Make user and host optional in SSH profiles.
- Fix broken links in readme.

## `6.12.0`

- Make username, password, and host optional on z/OSMF profiles and update profile creation doc to reflect the change.
- Don't overwrite files when downloading spool output from job with duplicate step names.

## `6.11.2`

- Update imperative version (again) in order to fix vulnerabilities

## `6.11.1`

- Update imperative version (to fix EPERM issues on Windows)

## `6.11.0`

- Add preserve-original-letter-case option for download to keep generated folders and files in original uppercase.

## `6.10.3`

- Update Migrate and Recall data set APIs to have a base handler function.

## `6.10.2`

- Update Imperative to 4.6.
- Update top-level doc links in help description.

## `6.10.1`

- Update Imperative dependency to fix vulnerability.

## `6.10.0`

- Add `files rename ds` and `files rename dsm` commands to rename data sets and data set members. Thanks @CForrest97

## `6.9.2`

- Return non-zero exit code when upload command fails. Thanks @tjohnsonBCM

## `6.9.1`

- Support `#` character in account number supplied to TSO commands. Thanks @awharn

## `6.9.0`

- Add API to recall migrated datasets. Thanks @Pranay154

## `6.8.2`

- Update the Zowe logo to the new logo. Thanks @awharn

## `6.8.1`

- Add utility function to access ImperativeConfig. Thanks @tjohnsonBCM

## `6.8.0`

- Add possibility to use Etags with download and upload APIs. Thanks @Alexandru-Dimitru
- Add option to return Etag on upload. Thanks @Alexandru-Dimitru

## `6.0.0`

- Rename `files list zfs` command to `files list fs` since it is not specific to zFS file systems.

## `5.0.0`

- Use new streaming RestClient APIs to reduce memory usage when downloading and uploading files.

## `4.0.0`

- Remove the method `Get.dataSetStreamed`. Use `ZosmfRestClient.getStreamed` instead.

## `3.0.0`

- Rename package from "@brightside/core" to "@zowe/cli".
- Change behavior of the method `Shell.executeSsh` to use `stdoutHandler` instead of `streamCallBack`. This eliminates dependency on the `ClientChannel` type of the ssh2 package.<|MERGE_RESOLUTION|>--- conflicted
+++ resolved
@@ -2,16 +2,14 @@
 
 All notable changes to the Zowe CLI package will be documented in this file.
 
-<<<<<<< HEAD
 ## Recent Changes
 
 - Update hsmCommands to have a base options handler.
-=======
+
 ## `6.22.0`
 
 - Added `--encoding` option for directory to PDS command. [#764](https://github.com/zowe/zowe-cli/issues/764)
 - Fix output of `zowe zos-uss issue ssh` sometimes omitting last line. [#795](https://github.com/zowe/zowe-cli/issues/795)
->>>>>>> f0ca3868
 
 ## `6.21.1`
 
