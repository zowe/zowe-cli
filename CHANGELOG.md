# Change Log

All notable changes to the Zowe CLI package will be documented in this file.

<<<<<<< HEAD
## Recent Changes

- Upgrade Zowe commands to prompt for any of the following values if the option is missing: host, port, user, and password.
- Add ability to log into and out of the APIML, getting and using a token
- Add `--base-profile` option to all commands that use profiles, allowing them to make use of base profiles containing shared values.
=======
## `6.15.0`

- Add `encoding` option to `zosmf` profile type.
>>>>>>> 428d992a

## `6.14.0`

- Add encoding / code page support for data set upload and download operations in library and CLI.

## `6.13.0`

- Add `files hrec ds` command to recall data sets.
- Make account optional in TSO profiles.
- Make user and host optional in SSH profiles.
- Fix broken links in readme.

## `6.12.0`

- Make username, password, and host optional on z/OSMF profiles and update profile creation doc to reflect the change.
- Don't overwrite files when downloading spool output from job with duplicate step names.

## `6.11.2`

- Update imperative version (again) in order to fix vulnerabilities

## `6.11.1`

- Update imperative version (to fix EPERM issues on Windows)

## `6.11.0`

- Add preserve-original-letter-case option for download to keep generated folders and files in original uppercase.

## `6.10.3`

- Update Migrate and Recall data set APIs to have a base handler function.

## `6.10.2`

- Update Imperative to 4.6.
- Update top-level doc links in help description.

## `6.10.1`

- Update Imperative dependency to fix vulnerability.

## `6.10.0`

- Add `files rename ds` and `files rename dsm` commands to rename data sets and data set members. Thanks @CForrest97

## `6.9.2`

- Return non-zero exit code when upload command fails. Thanks @tjohnsonBCM

## `6.9.1`

- Support `#` character in account number supplied to TSO commands. Thanks @awharn

## `6.9.0`

- Add API to recall migrated datasets. Thanks @Pranay154

## `6.8.2`

- Update the Zowe logo to the new logo. Thanks @awharn

## `6.8.1`

- Add utility function to access ImperativeConfig. Thanks @tjohnsonBCM

## `6.8.0`

- Add possibility to use Etags with download and upload APIs. Thanks @Alexandru-Dimitru
- Add option to return Etag on upload. Thanks @Alexandru-Dimitru

## `6.0.0`

- Rename `files list zfs` command to `files list fs` since it is not specific to zFS file systems.

## `5.0.0`

- Use new streaming RestClient APIs to reduce memory usage when downloading and uploading files.

## `4.0.0`

- Remove the method `Get.dataSetStreamed`. Use `ZosmfRestClient.getStreamed` instead.

## `3.0.0`

- Rename package from "@brightside/core" to "@zowe/cli".
- Change behavior of the method `Shell.executeSsh` to use `stdoutHandler` instead of `streamCallBack`. This eliminates dependency on the `ClientChannel` type of the ssh2 package.<|MERGE_RESOLUTION|>--- conflicted
+++ resolved
@@ -2,17 +2,15 @@
 
 All notable changes to the Zowe CLI package will be documented in this file.
 
-<<<<<<< HEAD
 ## Recent Changes
 
 - Upgrade Zowe commands to prompt for any of the following values if the option is missing: host, port, user, and password.
 - Add ability to log into and out of the APIML, getting and using a token
 - Add `--base-profile` option to all commands that use profiles, allowing them to make use of base profiles containing shared values.
-=======
+
 ## `6.15.0`
 
 - Add `encoding` option to `zosmf` profile type.
->>>>>>> 428d992a
 
 ## `6.14.0`
 
