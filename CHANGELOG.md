--- conflicted
+++ resolved
@@ -2,15 +2,13 @@
 
 All notable changes to the Zowe CLI package will be documented in this file.
 
-<<<<<<< HEAD
 ## Recent Changes
 
 - Update Imperative version to fix issue "Can't use service profile after storing token in base profile"
-=======
+
 ## `6.17.0`
 
 - Added API to delete migrated data sets.
->>>>>>> 4b903c0b
 
 ## `6.16.0`
 
