# Change Log

All notable changes to the Zowe CLI package will be documented in this file.

## `6.19.1`

<<<<<<< HEAD
- Added new method "dataSetLike(session, dataSetName, options)" to `Create` class, for use when creating a dataset with parameters like another data set
=======
- Update Imperative version
- Fix compilation error
>>>>>>> 2a8805c1

## `6.19.0`

- Add CLI command to delete migrated data sets `zowe zos-files delete migrated-data-sets`.

## `6.18.0`

- Add the --fail-fast option to the `zowe zos-files download all-members` command
  - Specifying `--fail-fast false` allows member downloads to continue if one or more fail

## `6.17.3`

- Update Imperative version to include compatibility fix for `ISession` type

## `6.17.2`

- Update Imperative version (again) to include security fix

## `6.17.1`

- Update Imperative version to fix issue "Can't use service profile after storing token in base profile"

## `6.17.0`

- Added API to delete migrated data sets.

## `6.16.0`

- Upgrade Zowe commands to prompt for any of the following values if the option is missing: host, port, user, and password.
- Add ability to log into and out of the APIML, getting and using a token
- Add `--base-profile` option to all commands that use profiles, allowing them to make use of base profiles containing shared values.

## `6.15.0`

- Add `encoding` option to `zosmf` profile type.

## `6.14.0`

- Add encoding / code page support for data set upload and download operations in library and CLI.

## `6.13.0`

- Add `files hrec ds` command to recall data sets.
- Make account optional in TSO profiles.
- Make user and host optional in SSH profiles.
- Fix broken links in readme.

## `6.12.0`

- Make username, password, and host optional on z/OSMF profiles and update profile creation doc to reflect the change.
- Don't overwrite files when downloading spool output from job with duplicate step names.

## `6.11.2`

- Update imperative version (again) in order to fix vulnerabilities

## `6.11.1`

- Update imperative version (to fix EPERM issues on Windows)

## `6.11.0`

- Add preserve-original-letter-case option for download to keep generated folders and files in original uppercase.

## `6.10.3`

- Update Migrate and Recall data set APIs to have a base handler function.

## `6.10.2`

- Update Imperative to 4.6.
- Update top-level doc links in help description.

## `6.10.1`

- Update Imperative dependency to fix vulnerability.

## `6.10.0`

- Add `files rename ds` and `files rename dsm` commands to rename data sets and data set members. Thanks @CForrest97

## `6.9.2`

- Return non-zero exit code when upload command fails. Thanks @tjohnsonBCM

## `6.9.1`

- Support `#` character in account number supplied to TSO commands. Thanks @awharn

## `6.9.0`

- Add API to recall migrated datasets. Thanks @Pranay154

## `6.8.2`

- Update the Zowe logo to the new logo. Thanks @awharn

## `6.8.1`

- Add utility function to access ImperativeConfig. Thanks @tjohnsonBCM

## `6.8.0`

- Add possibility to use Etags with download and upload APIs. Thanks @Alexandru-Dimitru
- Add option to return Etag on upload. Thanks @Alexandru-Dimitru

## `6.0.0`

- Rename `files list zfs` command to `files list fs` since it is not specific to zFS file systems.

## `5.0.0`

- Use new streaming RestClient APIs to reduce memory usage when downloading and uploading files.

## `4.0.0`

- Remove the method `Get.dataSetStreamed`. Use `ZosmfRestClient.getStreamed` instead.

## `3.0.0`

- Rename package from "@brightside/core" to "@zowe/cli".
- Change behavior of the method `Shell.executeSsh` to use `stdoutHandler` instead of `streamCallBack`. This eliminates dependency on the `ClientChannel` type of the ssh2 package.<|MERGE_RESOLUTION|>--- conflicted
+++ resolved
@@ -2,14 +2,14 @@
 
 All notable changes to the Zowe CLI package will be documented in this file.
 
+## Recent Changes
+
+- Added new method "dataSetLike(session, dataSetName, options)" to `Create` class, for use when creating a dataset with parameters like another data set
+
 ## `6.19.1`
 
-<<<<<<< HEAD
-- Added new method "dataSetLike(session, dataSetName, options)" to `Create` class, for use when creating a dataset with parameters like another data set
-=======
 - Update Imperative version
 - Fix compilation error
->>>>>>> 2a8805c1
 
 ## `6.19.0`
 
