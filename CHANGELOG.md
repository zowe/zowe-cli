# Change Log

All notable changes to the Zowe CLI package will be documented in this file.

<<<<<<< HEAD
## Recent Changes

- Add `files hrec ds` command to recall data sets.
=======
## `6.12.0`

- Make username, password, and host optional on z/OSMF profiles and update profile creation doc to reflect the change.
- Don't overwrite files when downloading spool output from job with duplicate step names.
>>>>>>> 8217e158

## `6.11.0`

- Add preserve-original-letter-case option for download to keep generated folders and files in original uppercase.

## `6.10.3`

- Update Migrate and Recall data set APIs to have a base handler function.

## `6.10.2`

- Update Imperative to 4.6.
- Update top-level doc links in help description.

## `6.10.1`

- Update Imperative dependency to fix vulnerability.

## `6.10.0`

- Add `files rename ds` and `files rename dsm` commands to rename data sets and data set members. Thanks @CForrest97

## `6.9.2`

- Return non-zero exit code when upload command fails. Thanks @tjohnsonBCM

## `6.9.1`

- Support `#` character in account number supplied to TSO commands. Thanks @awharn

## `6.9.0`

- Add API to recall migrated datasets. Thanks @Pranay154

## `6.8.2`

- Update the Zowe logo to the new logo. Thanks @awharn

## `6.8.1`

- Add utility function to access ImperativeConfig. Thanks @tjohnsonBCM

## `6.8.0`

- Add possibility to use Etags with download and upload APIs. Thanks @Alexandru-Dimitru
- Add option to return Etag on upload. Thanks @Alexandru-Dimitru

## `6.0.0`

- Rename `files list zfs` command to `files list fs` since it is not specific to zFS file systems.

## `5.0.0`

- Use new streaming RestClient APIs to reduce memory usage when downloading and uploading files.

## `4.0.0`

- Remove the method `Get.dataSetStreamed`. Use `ZosmfRestClient.getStreamed` instead.

## `3.0.0`

- Rename package from "@brightside/core" to "@zowe/cli".
- Change behavior of the method `Shell.executeSsh` to use `stdoutHandler` instead of `streamCallBack`. This eliminates dependency on the `ClientChannel` type of the ssh2 package.<|MERGE_RESOLUTION|>--- conflicted
+++ resolved
@@ -2,16 +2,14 @@
 
 All notable changes to the Zowe CLI package will be documented in this file.
 
-<<<<<<< HEAD
 ## Recent Changes
 
 - Add `files hrec ds` command to recall data sets.
-=======
+
 ## `6.12.0`
 
 - Make username, password, and host optional on z/OSMF profiles and update profile creation doc to reflect the change.
 - Don't overwrite files when downloading spool output from job with duplicate step names.
->>>>>>> 8217e158
 
 ## `6.11.0`
 
