[package]
name = "zowe"
<<<<<<< HEAD
version = "0.8.0"
=======
version = "0.7.1"
>>>>>>> 526887cc
authors = ["Zowe Project"]
edition = "2018"
license = "EPL-2.0"
repository = "https://github.com/zowe/zowe-cli"

# See more keys and their definitions at https://doc.rust-lang.org/cargo/reference/manifest.html

[dependencies]
atty = "0.2.14"
base64 = "0.13.0"
home = "0.5.3"
pathsearch = "0.2.0"
rpassword = "5.0.1"
serde = { version = "1.0.130", features = ["derive"]}
serde_json = "1.0.69"
simple-error = "0.2.3"
sysinfo = "0.23.3"
whoami = "1.2.1"

[target.'cfg(windows)'.dependencies]
fslock = "0.2.1"
named_pipe = "0.4.1"<|MERGE_RESOLUTION|>--- conflicted
+++ resolved
@@ -1,10 +1,6 @@
 [package]
 name = "zowe"
-<<<<<<< HEAD
 version = "0.8.0"
-=======
-version = "0.7.1"
->>>>>>> 526887cc
 authors = ["Zowe Project"]
 edition = "2018"
 license = "EPL-2.0"
