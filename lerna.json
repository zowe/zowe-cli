--- conflicted
+++ resolved
@@ -1,22 +1,9 @@
 {
-<<<<<<< HEAD
-  "packages": [
-    "packages/*",
-    "__tests__/__packages__/*"
-  ],
   "version": "7.0.0-next.202104162205",
   "command": {
     "publish": {
       "ignoreChanges": [
-        "packages/**/__tests__/**",
-        "packages/**/package-lock.json"
-=======
-  "version": "6.31.0",
-  "command": {
-    "publish": {
-      "ignoreChanges": [
         "**/__tests__/**"
->>>>>>> 27552abc
       ]
     }
   },
