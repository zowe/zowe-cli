--- conflicted
+++ resolved
@@ -1,9 +1,5 @@
 {
-<<<<<<< HEAD
-  "version": "7.16.1",
-=======
   "version": "7.16.2",
->>>>>>> b9e3cd98
   "command": {
     "publish": {
       "ignoreChanges": [
