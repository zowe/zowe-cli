{
<<<<<<< HEAD
  "version": "7.19.0",
=======
  "version": "8.0.0-next.202311162222",
>>>>>>> 327f418c
  "command": {
    "publish": {
      "ignoreChanges": [
        "packages/**/__tests__/**"
      ],
      "registry": "https://zowe.jfrog.io/zowe/api/npm/npm-local-release/"
    },
    "version": {
      "private": false
    }
  },
  "useWorkspaces": true
}<|MERGE_RESOLUTION|>--- conflicted
+++ resolved
@@ -1,9 +1,5 @@
 {
-<<<<<<< HEAD
-  "version": "7.19.0",
-=======
   "version": "8.0.0-next.202311162222",
->>>>>>> 327f418c
   "command": {
     "publish": {
       "ignoreChanges": [
