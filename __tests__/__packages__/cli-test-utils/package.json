--- conflicted
+++ resolved
@@ -44,11 +44,7 @@
     "@types/js-yaml": "^4.0.0",
     "@types/node": "^14.18.28",
     "@types/uuid": "^8.3.0",
-<<<<<<< HEAD
-    "@zowe/imperative": "5.16.0",
-=======
     "@zowe/imperative": "5.18.0",
->>>>>>> 3d81e910
     "eslint": "^8.22.0",
     "typescript": "^4.0.0"
   },
