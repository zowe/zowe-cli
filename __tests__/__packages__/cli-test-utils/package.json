{
  "name": "@zowe/cli-test-utils",
  "version": "7.0.0-next.202107211828",
  "description": "Test utilities package for Zowe CLI plug-ins",
  "author": "Broadcom",
  "license": "EPL-2.0",
  "homepage": "https://github.com/zowe/zowe-cli/tree/next/__tests__/__packages__/cli-test-utils#readme",
  "bugs": {
    "url": "https://github.com/zowe/zowe-cli/issues"
  },
  "repository": {
    "type": "git",
    "url": "https://github.com/zowe/zowe-cli.git"
  },
  "keywords": [
    "zowe",
    "CLI",
    "test",
    "utils"
  ],
  "files": [
    "lib"
  ],
  "publishConfig": {
    "registry": "https://zowe.jfrog.io/zowe/api/npm/npm-local-release/"
  },
  "main": "lib/index.js",
  "typings": "lib/index.d.ts",
  "scripts": {
    "build": "tsc --pretty",
    "watch": "tsc --pretty --watch",
    "clean": "rimraf lib",
    "lint": "npm run lint:packages",
    "lint:packages": "tslint --format stylish -c ../../../tslint-packages.json \"src/**/*.ts\""
  },
  "dependencies": {
    "@types/js-yaml": "^4.0.0",
    "@types/uuid": "^8.3.0",
    "find-up": "^5.0.0",
    "js-yaml": "^4.0.0",
    "uuid": "^8.3.2"
  },
  "devDependencies": {
    "@types/node": "^14.14.37",
<<<<<<< HEAD
    "@zowe/imperative": "5.0.0-next.202108091454",
=======
    "@zowe/imperative": "5.0.0-next.202108121732",
>>>>>>> 67262e22
    "rimraf": "^3.0.2",
    "tslint": "^6.1.3",
    "typescript": "^4.2.3"
  },
  "peerDependencies": {
    "@zowe/imperative": ">=5.0.0-next.202106041929 <5.0.0"
  }
}<|MERGE_RESOLUTION|>--- conflicted
+++ resolved
@@ -42,11 +42,7 @@
   },
   "devDependencies": {
     "@types/node": "^14.14.37",
-<<<<<<< HEAD
-    "@zowe/imperative": "5.0.0-next.202108091454",
-=======
     "@zowe/imperative": "5.0.0-next.202108121732",
->>>>>>> 67262e22
     "rimraf": "^3.0.2",
     "tslint": "^6.1.3",
     "typescript": "^4.2.3"
