# Change Log

All notable changes to the Zowe CLI test utils package will be documented in this file.

<<<<<<< HEAD
## Recent Changes

- Updated `TestEnvironment`, `ITestEnvironment`, and `TestUtils` to simplify and automate the cleanup of test resources, such as datasets, USS files, jobs, and local files created during system tests.
=======
## `8.0.0`

- MAJOR: v8.0.0 Release
>>>>>>> 606d579c

## `8.0.0-next.202409191615`

- Update: Final prerelease

## `8.0.0-next.202408271330`

- BugFix: Removed obsolete V1 `profiles` property from the parameters object returned by `mockHandlerParameters` method.

## `8.0.0-next.202408131445`

- Update: See `7.28.3` for details

## `8.0.0-next.202407262216`

- Update: See `7.28.2` for details

## `8.0.0-next.202407021516`

- BugFix: Updated dependencies for technical currency [#2188](https://github.com/zowe/zowe-cli/pull/2188)

## `8.0.0-next.202402261705`

- BugFix: Updated dependencies for technical currency. [#2061](https://github.com/zowe/zowe-cli/pull/2061)

## `8.0.0-next.202311132045`

- Major: First major version bump for V3

## `7.28.3`

- BugFix: Refactored code to reduce the use of deprecated functions to prepare for upcoming Node.js 22 support. [#2191](https://github.com/zowe/zowe-cli/issues/2191)

## `7.28.2`

- BugFix: Improved the error message shown on Windows when `runCliScript` method cannot find `sh` executable on PATH. [#2208](https://github.com/zowe/zowe-cli/issues/2208)

## `7.18.11`

- BugFix: Fix types error from an incorrect jstree type during compilation

## `7.18.9`

- Enhancement: Adds the `CLI_TEST_UTILS_USE_PROJECT_ROOT_DIR` environment variable to force the test utility to use the global project dir instead of workspace dirs if set.

## `7.16.1`

- BugFix: Don't assume that folder containing `lerna.json` is root directory unless it also contains a `__tests__` subfolder.

## `7.10.1`

- BugFix: Fixed team config being created instead of v1 profiles when `createOldProfiles` was true.
- Deprecated: Removed the utility method `isStderrEmptyForProfilesCommand`. Use `stripProfileDeprecationMessages(output).length === 0` instead.

## `7.10.0`

- BugFix: Fixed plugin install failing if plugin does not contribute command definitions.

## `7.6.2`

- BugFix: Fixed profiles being created when not requested.
- BugFix: Allowed shell scripts to decide which interpreter to use based on the shebang.

## `7.0.0`

- Major: Introduced Team Profiles, Daemon mode, and more. See the prerelease items (if any) below for more details.

## `7.0.0-next.202204011929`

- BugFix: Fixed plugins directory not being deleted when TestEnvironment cleans up.

## `7.0.0-next.202112201801`

- BugFix: Removed usage of internal Imperative method to delete team config profiles.

## `7.0.0-next.202110211759`

- Add option to create team configuration or old style profiles.

## `7.0.0-next.202108302038`

- Corrected an attempt to rethrow an error with the NEW keyword which fails to compile with the latest version of typescript

## `7.0.0-next.202107091339`

- Change private methods to protected in `TestEnvironment` class for easier extensibility

## `7.0.0-next.202104121327`

- Initial release<|MERGE_RESOLUTION|>--- conflicted
+++ resolved
@@ -2,15 +2,13 @@
 
 All notable changes to the Zowe CLI test utils package will be documented in this file.
 
-<<<<<<< HEAD
 ## Recent Changes
 
 - Updated `TestEnvironment`, `ITestEnvironment`, and `TestUtils` to simplify and automate the cleanup of test resources, such as datasets, USS files, jobs, and local files created during system tests.
-=======
+
 ## `8.0.0`
 
 - MAJOR: v8.0.0 Release
->>>>>>> 606d579c
 
 ## `8.0.0-next.202409191615`
 
