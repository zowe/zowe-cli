# Change Log

All notable changes to the Zowe CLI test utils package will be documented in this file.

<<<<<<< HEAD
## `8.0.0-next.202407262216`

- Update: See `7.28.2` for details

## `8.0.0-next.202407021516`

- BugFix: Updated dependencies for technical currency [#2188](https://github.com/zowe/zowe-cli/pull/2188)

## `8.0.0-next.202402261705`

- BugFix: Updated dependencies for technical currency. [#2061](https://github.com/zowe/zowe-cli/pull/2061)

## `8.0.0-next.202311132045`

- Major: First major version bump for V3
=======
## `7.28.3`

- BugFix: Refactored code to reduce the use of deprecated functions to prepare for upcoming Node.js 22 support. [#2191](https://github.com/zowe/zowe-cli/issues/2191)
>>>>>>> 0eb09332

## `7.28.2`

- BugFix: Improved the error message shown on Windows when `runCliScript` method cannot find `sh` executable on PATH. [#2208](https://github.com/zowe/zowe-cli/issues/2208)

## `7.18.11`

- BugFix: Fix types error from an incorrect jstree type during compilation

## `7.18.9`

- Enhancement: Adds the `CLI_TEST_UTILS_USE_PROJECT_ROOT_DIR` environment variable to force the test utility to use the global project dir instead of workspace dirs if set.

## `7.16.1`

- BugFix: Don't assume that folder containing `lerna.json` is root directory unless it also contains a `__tests__` subfolder.

## `7.10.1`

- BugFix: Fixed team config being created instead of v1 profiles when `createOldProfiles` was true.
- Deprecated: Removed the utility method `isStderrEmptyForProfilesCommand`. Use `stripProfileDeprecationMessages(output).length === 0` instead.

## `7.10.0`

- BugFix: Fixed plugin install failing if plugin does not contribute command definitions.

## `7.6.2`

- BugFix: Fixed profiles being created when not requested.
- BugFix: Allowed shell scripts to decide which interpreter to use based on the shebang.

## `7.0.0`

- Major: Introduced Team Profiles, Daemon mode, and more. See the prerelease items (if any) below for more details.

## `7.0.0-next.202204011929`

- BugFix: Fixed plugins directory not being deleted when TestEnvironment cleans up.

## `7.0.0-next.202112201801`

- BugFix: Removed usage of internal Imperative method to delete team config profiles.

## `7.0.0-next.202110211759`

- Add option to create team configuration or old style profiles.

## `7.0.0-next.202108302038`

- Corrected an attempt to rethrow an error with the NEW keyword which fails to compile with the latest version of typescript

## `7.0.0-next.202107091339`

- Change private methods to protected in `TestEnvironment` class for easier extensibility

## `7.0.0-next.202104121327`

- Initial release<|MERGE_RESOLUTION|>--- conflicted
+++ resolved
@@ -2,7 +2,10 @@
 
 All notable changes to the Zowe CLI test utils package will be documented in this file.
 
-<<<<<<< HEAD
+## Recent Changes
+
+- Update: See `7.28.3` for details
+
 ## `8.0.0-next.202407262216`
 
 - Update: See `7.28.2` for details
@@ -18,11 +21,10 @@
 ## `8.0.0-next.202311132045`
 
 - Major: First major version bump for V3
-=======
+
 ## `7.28.3`
 
 - BugFix: Refactored code to reduce the use of deprecated functions to prepare for upcoming Node.js 22 support. [#2191](https://github.com/zowe/zowe-cli/issues/2191)
->>>>>>> 0eb09332
 
 ## `7.28.2`
 
