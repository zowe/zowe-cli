--- conflicted
+++ resolved
@@ -447,45 +447,6 @@
                     sh "cp __tests__/__resources__/properties/default_properties.yaml __tests__/__resources__/properties/custom_properties.yaml"
                     sh "npm run test:integration || exit 0"
 
-<<<<<<< HEAD
-         /************************************************************************
-         * STAGE
-         * -----
-         * SonarQube Scanner
-         *
-         * EXECUTION CONDITIONS
-         * --------------------
-         * - SHOULD_BUILD is true
-         * - The build is still successful and not unstable
-         *
-         * DESCRIPTION
-         * -----------
-         * Runs the sonar-scanner analysis tool, which submits the source, test resutls,
-         *  and coverage results for analysis in our SonarQube server. 
-         * TODO: This step does not yet support branch or PR submissions properly. 
-         ***********************************************************************/
-        stage('sonar') {
-             when {
-                allOf {
-                    expression {
-                        return SHOULD_BUILD == 'true'
-                    }
-                    expression {
-                        return currentBuild.resultIsBetterOrEqualTo(BUILD_SUCCESS)
-                    }
-                }
-            }
-            steps {
-                script {
-                    def scannerHome = tool 'sonar-scanner-maven-install'
-                    withSonarQubeEnv('sonar-default-server') {
-                        sh "${scannerHome}/bin/sonar-scanner"
-                    }
-                }
-            }
-        }
-
-=======
                     junit JEST_JUNIT_OUTPUT
 
                     // Publish HTML report
@@ -500,7 +461,44 @@
                 }
             }
         }
->>>>>>> 9df9da0c
+
+         /************************************************************************
+         * STAGE
+         * -----
+         * SonarQube Scanner
+         *
+         * EXECUTION CONDITIONS
+         * --------------------
+         * - SHOULD_BUILD is true
+         * - The build is still successful and not unstable
+         *
+         * DESCRIPTION
+         * -----------
+         * Runs the sonar-scanner analysis tool, which submits the source, test resutls,
+         *  and coverage results for analysis in our SonarQube server.
+         * TODO: This step does not yet support branch or PR submissions properly.
+         ***********************************************************************/
+        stage('sonar') {
+             when {
+                allOf {
+                    expression {
+                        return SHOULD_BUILD == 'true'
+                    }
+                    expression {
+                        return currentBuild.resultIsBetterOrEqualTo(BUILD_SUCCESS)
+                    }
+                }
+            }
+            steps {
+                script {
+                    def scannerHome = tool 'sonar-scanner-maven-install'
+                    withSonarQubeEnv('sonar-default-server') {
+                        sh "${scannerHome}/bin/sonar-scanner"
+                    }
+                }
+            }
+        }
+
         /************************************************************************
          * STAGE
          * -----
