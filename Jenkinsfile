/*
* This program and the accompanying materials are made available under the terms of the *
* Eclipse Public License v2.0 which accompanies this distribution, and is available at *
* https://www.eclipse.org/legal/epl-v20.html                                      *
*                                                                                 *
* SPDX-License-Identifier: EPL-2.0                                                *
*                                                                                 *
* Copyright Contributors to the Zowe Project.                                     *
*                                                                                 *
*/

@Library('shared-pipelines') import org.zowe.pipelines.nodejs.NodeJSPipeline

import org.zowe.pipelines.nodejs.models.SemverLevel

/**
 * This is the product name used by the build machine to store information about
 * the builds
 */
def PRODUCT_NAME = "Zowe CLI"

node('ca-jenkins-agent') {
    // Initialize the pipeline
    def pipeline = new NodeJSPipeline(this)

    // Build admins, users that can approve the build and receieve emails for 
    // all protected branch builds.
    pipeline.admins.add("zfernand0", "mikebauerca", "markackert", "dkelosky")

    // Protected branch property definitions
    pipeline.protectedBranches.addMap([
        [name: "master", tag: "daily", prerelease: "alpha", dependencies: ["@zowe/imperative": "daily"]],
        [name: "latest", tag: "latest", dependencies: ["@zowe/imperative": "latest"], autoDeploy: true],
        [name: "lts-incremental", tag: "lts-incremental", level: SemverLevel.MINOR, dependencies: ["@brightside/imperative": "lts-incremental"]],
        [name: "lts-stable", tag: "lts-stable", level: SemverLevel.PATCH, dependencies: ["@brightside/imperative": "lts-stable"]]
    ])

    // Git configuration information
    pipeline.gitConfig = [
        email: 'zowe.robot@gmail.com',
        credentialsId: 'zowe-robot-github'
    ]

    // npm publish configuration
    pipeline.publishConfig = [
        email: pipeline.gitConfig.email,
        credentialsId: 'GizaArtifactory',
        scope: '@zowe'
    ]

    pipeline.registryConfig = [
        [
            email: pipeline.publishConfig.email,
            credentialsId: pipeline.publishConfig.credentialsId,
            url: 'https://gizaartifactory.jfrog.io/gizaartifactory/api/npm/npm-release/',
            scope: pipeline.publishConfig.scope
        ]
    ]

    // Initialize the pipeline library, should create 5 steps
    pipeline.setup()

    // Create a custom lint stage that runs immediately after the setup.
    pipeline.createStage(
        name: "Lint",
        stage: {
            sh "npm run lint"
        },
        timeout: [
            time: 2,
            unit: 'MINUTES'
        ]
    )

    // Build the application
    pipeline.build(timeout: [
        time: 5,
        unit: 'MINUTES'
    ])

    def TEST_ROOT = "__tests__/__results__/ci"
    def UNIT_TEST_ROOT = "$TEST_ROOT/unit"
    def UNIT_JUNIT_OUTPUT = "$UNIT_TEST_ROOT/junit.xml"
    
    // Perform a unit test and capture the results
    pipeline.test(
        name: "Unit",
        operation: {
            sh "npm run test:unit"
        },
        environment: [
            JEST_JUNIT_OUTPUT: UNIT_JUNIT_OUTPUT,
            JEST_SUIT_NAME: "Unit Tests",
            JEST_JUNIT_ANCESTOR_SEPARATOR: " > ",
            JEST_JUNIT_CLASSNAME: "Unit.{classname}",
            JEST_JUNIT_TITLE: "{title}",
            JEST_STARE_RESULT_DIR: "${UNIT_TEST_ROOT}/jest-stare",
            JEST_STARE_RESULT_HTML: "index.html"
        ],
        testResults: [dir: "${UNIT_TEST_ROOT}/jest-stare", files: "index.html", name: "${PRODUCT_NAME} - Unit Test Report"],
        coverageResults: [dir: "__tests__/__results__/unit/coverage/lcov-report", files: "index.html", name: "${PRODUCT_NAME} - Unit Test Coverage Report"],
        junitOutput: UNIT_JUNIT_OUTPUT,
        cobertura: [
            autoUpdateHealth: false,
            autoUpdateStability: false,
            coberturaReportFile: '__tests__/__results__/unit/coverage/cobertura-coverage.xml',
            classCoverageTargets: '85, 80, 75',
            conditionalCoverageTargets: '70, 65, 60',
            failUnhealthy: false,
            failUnstable: false,
            lineCoverageTargets: '80, 70, 50',
            maxNumberOfBuilds: 20,
            methodCoverageTargets: '80, 70, 50',
            onlyStable: false,
            sourceEncoding: 'ASCII',
            zoomCoverageChart: false
        ]
    )

    // Perform an integration test and capture the results
    def INTEGRATION_TEST_ROOT = "$TEST_ROOT/integration"
    def INTEGRATION_JUNIT_OUTPUT = "$INTEGRATION_TEST_ROOT/junit.xml"
    
    pipeline.test(
        name: "Integration",
        operation: {
            sh "npm run test:integration"
        },
        timeout: [time: 30, unit: 'MINUTES'],
        shouldUnlockKeyring: true,
        environment: [
            JEST_JUNIT_OUTPUT: INTEGRATION_JUNIT_OUTPUT,
            JEST_SUIT_NAME: "Integration Tests",
            JEST_JUNIT_ANCESTOR_SEPARATOR: " > ",
            JEST_JUNIT_CLASSNAME: "Integration.{classname}",
            JEST_JUNIT_TITLE: "{title}",
            JEST_STARE_RESULT_DIR: "${INTEGRATION_TEST_ROOT}/jest-stare",
            JEST_STARE_RESULT_HTML: "index.html"
        ],
        testResults: [dir: "$INTEGRATION_TEST_ROOT/jest-stare", files: "index.html", name: "$PRODUCT_NAME - Integration Test Report"],
        junitOutput: INTEGRATION_JUNIT_OUTPUT
    )

    //Upload Reports to Code Coverage
<<<<<<< HEAD
<<<<<<< HEAD
<<<<<<< HEAD
=======
>>>>>>> 5040e8af
    pipeline.test(
        name: "Codecov",
        operation: {
            withCredentials([usernamePassword(credentialsId: 'CODECOV_ZOWE_CLI', usernameVariable: 'CODECOV_ZOWE_CLI', passwordVariable: 'CODECOV_ZOWE_CLI')]) {
                sh 'curl -s https://codecov.io/bash -f ${UNIT_TEST_ROOT}/coverage/cobertura-coverage.xml | bash -s'
            }
        }
<<<<<<< HEAD
=======
    def CODECOV_TOKEN = "7fdaee11-b5d0-4b55-9e50-883f0c595129"
    pipeline.test(
        name: "Codecov",
        operation: {
            sh 'curl -s https://codecov.io/bash | bash -s | -t $CODECOV_TOKEN'
<<<<<<< HEAD
        },
        timeout: [time: 30, unit: 'MINUTES']
>>>>>>> Test Codecov in Jenkins
=======
=======
    pipeline.test(
        name: "Codecov",
        operation: {
<<<<<<< HEAD
            sh 'curl -s https://codecov.io/bash | bash -s | -t b1db0c87-e1bf-46e4-ba4e-869a64554e20'
>>>>>>> Add Codecov stuff in Jenkins and ReadMe
=======
            withCredentials([usernamePassword(credentialsId: 'CODECOV_ZOWE_CLI', usernameVariable: 'CODECOV_ZOWE_CLI', passwordVariable: 'CODECOV_ZOWE_CLI')]) {
                sh 'curl -s https://codecov.io/bash | bash -s'
            }
>>>>>>> Revise CodeCov Credentials
        }
>>>>>>> Remove extra code in line 150
=======
>>>>>>> 5040e8af
    )

    // Perform sonar qube operations
    pipeline.createStage(
        name: "SonarQube",
        stage: {
            def scannerHome = tool 'sonar-scanner-maven-install'
            withSonarQubeEnv('sonar-default-server') {
                sh "${scannerHome}/bin/sonar-scanner"
            }
        }
    )

    // Check Vulnerabilities
    pipeline.checkVulnerabilities()

    // Deploys the application if on a protected branch. Give the version input
    // 30 minutes before an auto timeout approve.
    pipeline.deploy(
        versionArguments: [timeout: [time: 30, unit: 'MINUTES']]
    )

    // Once called, no stages can be added and all added stages will be executed. On completion
    // appropriate emails will be sent out by the shared library.
    pipeline.end()
}<|MERGE_RESOLUTION|>--- conflicted
+++ resolved
@@ -142,11 +142,6 @@
     )
 
     //Upload Reports to Code Coverage
-<<<<<<< HEAD
-<<<<<<< HEAD
-<<<<<<< HEAD
-=======
->>>>>>> 5040e8af
     pipeline.test(
         name: "Codecov",
         operation: {
@@ -154,34 +149,6 @@
                 sh 'curl -s https://codecov.io/bash -f ${UNIT_TEST_ROOT}/coverage/cobertura-coverage.xml | bash -s'
             }
         }
-<<<<<<< HEAD
-=======
-    def CODECOV_TOKEN = "7fdaee11-b5d0-4b55-9e50-883f0c595129"
-    pipeline.test(
-        name: "Codecov",
-        operation: {
-            sh 'curl -s https://codecov.io/bash | bash -s | -t $CODECOV_TOKEN'
-<<<<<<< HEAD
-        },
-        timeout: [time: 30, unit: 'MINUTES']
->>>>>>> Test Codecov in Jenkins
-=======
-=======
-    pipeline.test(
-        name: "Codecov",
-        operation: {
-<<<<<<< HEAD
-            sh 'curl -s https://codecov.io/bash | bash -s | -t b1db0c87-e1bf-46e4-ba4e-869a64554e20'
->>>>>>> Add Codecov stuff in Jenkins and ReadMe
-=======
-            withCredentials([usernamePassword(credentialsId: 'CODECOV_ZOWE_CLI', usernameVariable: 'CODECOV_ZOWE_CLI', passwordVariable: 'CODECOV_ZOWE_CLI')]) {
-                sh 'curl -s https://codecov.io/bash | bash -s'
-            }
->>>>>>> Revise CodeCov Credentials
-        }
->>>>>>> Remove extra code in line 150
-=======
->>>>>>> 5040e8af
     )
 
     // Perform sonar qube operations
