/*
* This program and the accompanying materials are made available under the terms of the *
* Eclipse Public License v2.0 which accompanies this distribution, and is available at *
* https://www.eclipse.org/legal/epl-v20.html                                      *
*                                                                                 *
* SPDX-License-Identifier: EPL-2.0                                                *
*                                                                                 *
* Copyright Contributors to the Zowe Project.                                     *
*                                                                                 *
*/

@Library('shared-pipelines') import org.zowe.pipelines.nodejs.NodeJSPipeline

import org.zowe.pipelines.nodejs.models.SemverLevel

/**
 * This is the product name used by the build machine to store information about
 * the builds
 */
def PRODUCT_NAME = "Zowe CLI"

node('jenkins-nvm-keytar') {
    // Initialize the pipeline
    def pipeline = new NodeJSPipeline(this)
    pipeline.isLernaMonorepo = true

    // Build admins, users that can approve the build and receieve emails for
    // all protected branch builds.
    pipeline.admins.add("tucker01", "gejohnston", "zfernand0", "mikebauerca", "markackert", "dkelosky", "awharn", "tjohnsonbcm")

    // Comma-separated list of emails that should receive notifications about these builds
    pipeline.emailList = "fernando.rijocedeno@broadcom.com"

    // Protected branch property definitions
    pipeline.protectedBranches.addMap([
        [name: "master", tag: "latest", dependencies: ["@zowe/imperative": "latest", "@zowe/perf-timing": "latest"], aliasTags: ["zowe-v1-lts"]],
<<<<<<< HEAD
        [name: "next", tag: "next", prerelease: "next", dependencies: ["@zowe/imperative": "next", "@zowe/perf-timing": "latest"]],
=======
>>>>>>> 81b967c7
        //[name: "zowe-v1-lts", tag: "zowe-v1-lts", level: SemverLevel.MINOR, dependencies: ["@zowe/imperative": "zowe-v1-lts", "@zowe/perf-timing": "zowe-v1-lts"]],
        [name: "lts-incremental", tag: "lts-incremental", level: SemverLevel.PATCH, dependencies: ["@brightside/imperative": "lts-incremental"]],
        [name: "lts-stable", tag: "lts-stable", level: SemverLevel.PATCH, dependencies: ["@brightside/imperative": "lts-stable"]]
    ])

    // Git configuration information
    pipeline.gitConfig = [
        email: 'zowe.robot@gmail.com',
        credentialsId: 'zowe-robot-github'
    ]

    // npm publish configuration
    pipeline.publishConfig = [
        email: pipeline.gitConfig.email,
        credentialsId: 'zowe.jfrog.io',
        scope: '@zowe'
    ]

    pipeline.registryConfig = [
        [
            email: pipeline.publishConfig.email,
            credentialsId: pipeline.publishConfig.credentialsId,
            url: 'https://zowe.jfrog.io/zowe/api/npm/npm-release/',
            scope: pipeline.publishConfig.scope
        ]
    ]

    // Initialize the pipeline library, should create 5 steps.
    pipeline.setup()

    // When we need to build the CLI with imperative from Github repo source,
    // we need lots of time to install imperative, since imperative
    // is also built from source during the NPM install.
    // When building from GitHub source, commment out the setup
    // command above, and uncomment the setup command below:
    //
    // pipeline.setup(installDependencies: [
    //     time: 15,
    //     unit: 'MINUTES'
    // ])

<<<<<<< HEAD
    // Create a custom lint stage that runs immediately after the setup.
=======
    // TODO Remove before json-config-next branch is merged
>>>>>>> 81b967c7
    pipeline.createStage(
        name: "Install imperative@json-config-next",
        stage: {
            sh "git clone https://github.com/zowe/imperative.git"
            sh "cd imperative && git checkout json-config-next && npm install && npm run build && npm link"
            sh "npm link @zowe/imperative"
        }
    )

    // Build the application
    pipeline.build(timeout: [
        time: 5,
        unit: 'MINUTES'
    ])

    def TEST_ROOT = "__tests__/__results__/ci"
    def UNIT_TEST_ROOT = "$TEST_ROOT/unit"
    def UNIT_JUNIT_OUTPUT = "$UNIT_TEST_ROOT/junit.xml"

    // Perform a unit test and capture the results
    pipeline.test(
        name: "Unit",
        operation: {
            sh "npm run test:unit"
        },
        environment: [
            JEST_JUNIT_OUTPUT: UNIT_JUNIT_OUTPUT,
            JEST_SUIT_NAME: "Unit Tests",
            JEST_JUNIT_ANCESTOR_SEPARATOR: " > ",
            JEST_JUNIT_CLASSNAME: "Unit.{classname}",
            JEST_JUNIT_TITLE: "{title}",
            JEST_STARE_RESULT_DIR: "${UNIT_TEST_ROOT}/jest-stare",
            JEST_STARE_RESULT_HTML: "index.html",
            NODE_OPTIONS: "--max_old_space_size=4096"
        ],
        testResults: [dir: "${UNIT_TEST_ROOT}/jest-stare", files: "index.html", name: "${PRODUCT_NAME} - Unit Test Report"],
        coverageResults: [dir: "__tests__/__results__/unit/coverage/lcov-report", files: "index.html", name: "${PRODUCT_NAME} - Unit Test Coverage Report"],
        junitOutput: UNIT_JUNIT_OUTPUT,
        cobertura: [
            autoUpdateHealth: false,
            autoUpdateStability: false,
            coberturaReportFile: '__tests__/__results__/unit/coverage/cobertura-coverage.xml',
            classCoverageTargets: '85, 80, 75',
            conditionalCoverageTargets: '70, 65, 60',
            failUnhealthy: false,
            failUnstable: false,
            lineCoverageTargets: '80, 70, 50',
            maxNumberOfBuilds: 20,
            methodCoverageTargets: '80, 70, 50',
            onlyStable: false,
            sourceEncoding: 'ASCII',
            zoomCoverageChart: false
        ]
    )

    // Perform an integration test and capture the results
    def INTEGRATION_TEST_ROOT = "$TEST_ROOT/integration"
    def INTEGRATION_JUNIT_OUTPUT = "$INTEGRATION_TEST_ROOT/junit.xml"

    pipeline.test(
        name: "Integration",
        operation: {
            sh "npm run test:integration"
        },
        timeout: [time: 30, unit: 'MINUTES'],
        shouldUnlockKeyring: true,
        environment: [
            JEST_JUNIT_OUTPUT: INTEGRATION_JUNIT_OUTPUT,
            JEST_SUIT_NAME: "Integration Tests",
            JEST_JUNIT_ANCESTOR_SEPARATOR: " > ",
            JEST_JUNIT_CLASSNAME: "Integration.{classname}",
            JEST_JUNIT_TITLE: "{title}",
            JEST_STARE_RESULT_DIR: "${INTEGRATION_TEST_ROOT}/jest-stare",
            JEST_STARE_RESULT_HTML: "index.html",
            NODE_OPTIONS: "--max_old_space_size=4096"
        ],
        testResults: [dir: "$INTEGRATION_TEST_ROOT/jest-stare", files: "index.html", name: "$PRODUCT_NAME - Integration Test Report"],
        junitOutput: INTEGRATION_JUNIT_OUTPUT
    )

    //Upload Reports to Code Coverage
    pipeline.createStage(
        name: "Codecov",
        stage: {
            withCredentials([usernamePassword(credentialsId: 'CODECOV_ZOWE_CLI', usernameVariable: 'CODECOV_USERNAME', passwordVariable: 'CODECOV_TOKEN')]) {
                sh "curl -s https://codecov.io/bash | bash -s"
            }
        }
    )

    // Perform sonar qube operations
    pipeline.sonarScan()

    // Check Vulnerabilities
    pipeline.checkVulnerabilities()

    pipeline.checkChangelog(
        file: "CHANGELOG.md",
        header: "## Recent Changes"
    )

    // Perform the versioning email mechanism
    pipeline.version(
        timeout: [time: 30, unit: 'MINUTES'],
        updateChangelogArgs: [
            file: "CHANGELOG.md",
            header: "## Recent Changes"
        ]
    )

    pipeline.createStage(
        name: "Bundle Native Code",
        shouldExecute: {
            return pipeline.protectedBranches.isProtected(BRANCH_NAME)
        },
        stage: {
            // Download JQ binary to node_modules/.bin folder
            sh "cd packages/cli/node_modules/.bin && curl -fsL -o jq https://github.com/stedolan/jq/releases/latest/download/jq-linux64 && chmod +x ./jq"
            withCredentials([usernamePassword(credentialsId: 'zowe-robot-github', usernameVariable: 'USERNAME', passwordVariable: 'TOKEN')]) {
                // Bundle Keytar binaries with CLI package
                sh "bash jenkins/bundleKeytar.sh \"${USERNAME}:${TOKEN}\""
            }
        }
    )

<<<<<<< HEAD
    // Check Vulnerabilities
    pipeline.checkVulnerabilities()

    pipeline.checkChangelog(
        file: "CHANGELOG.md",
        header: "## Recent Changes"
    )

=======
>>>>>>> 81b967c7
    // Deploys the application if on a protected branch. Give the version input
    // 30 minutes before an auto timeout approve.
    pipeline.deploy()

    pipeline.updateChangelog(
        file: "CHANGELOG.md",
        header: "## Recent Changes"
    )

    // Once called, no stages can be added and all added stages will be executed. On completion
    // appropriate emails will be sent out by the shared library.
    pipeline.end()
}<|MERGE_RESOLUTION|>--- conflicted
+++ resolved
@@ -34,10 +34,7 @@
     // Protected branch property definitions
     pipeline.protectedBranches.addMap([
         [name: "master", tag: "latest", dependencies: ["@zowe/imperative": "latest", "@zowe/perf-timing": "latest"], aliasTags: ["zowe-v1-lts"]],
-<<<<<<< HEAD
         [name: "next", tag: "next", prerelease: "next", dependencies: ["@zowe/imperative": "next", "@zowe/perf-timing": "latest"]],
-=======
->>>>>>> 81b967c7
         //[name: "zowe-v1-lts", tag: "zowe-v1-lts", level: SemverLevel.MINOR, dependencies: ["@zowe/imperative": "zowe-v1-lts", "@zowe/perf-timing": "zowe-v1-lts"]],
         [name: "lts-incremental", tag: "lts-incremental", level: SemverLevel.PATCH, dependencies: ["@brightside/imperative": "lts-incremental"]],
         [name: "lts-stable", tag: "lts-stable", level: SemverLevel.PATCH, dependencies: ["@brightside/imperative": "lts-stable"]]
@@ -79,11 +76,7 @@
     //     unit: 'MINUTES'
     // ])
 
-<<<<<<< HEAD
-    // Create a custom lint stage that runs immediately after the setup.
-=======
     // TODO Remove before json-config-next branch is merged
->>>>>>> 81b967c7
     pipeline.createStage(
         name: "Install imperative@json-config-next",
         stage: {
@@ -209,25 +202,19 @@
         }
     )
 
-<<<<<<< HEAD
-    // Check Vulnerabilities
-    pipeline.checkVulnerabilities()
-
     pipeline.checkChangelog(
         file: "CHANGELOG.md",
         header: "## Recent Changes"
     )
 
-=======
->>>>>>> 81b967c7
     // Deploys the application if on a protected branch. Give the version input
     // 30 minutes before an auto timeout approve.
     pipeline.deploy()
+    )
 
     pipeline.updateChangelog(
         file: "CHANGELOG.md",
         header: "## Recent Changes"
-    )
 
     // Once called, no stages can be added and all added stages will be executed. On completion
     // appropriate emails will be sent out by the shared library.
