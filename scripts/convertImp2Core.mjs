import * as fs from "fs";
import * as path from "path";

/*****************************************************************************
 * This script will find every TypeScript and JavaScript file contained
 * within the directory specified on the command line. It will change every
 * statement that imports "imperative" into an import of "core".
 *
 * You run this program with the following command:
 *     node convertImp2core.mjs
 */

// global variables that can be used in any function
let g_totalFileCnt = 0;
let g_modifiedFileCnt = 0
let g_manualChangeFileCnt = 0;
const g_cmdName = path.parse(process.argv[1]).name;

if (process.argv.length < 3) {
    const helpMsg = [
        `\nThe ${g_cmdName} command searches your TypeScript and JavaScript source code and`,
        `changes imports from the old imperative module to instead import from core-for-zowe-sdk.\n`,
        `We recommend that you have no uncommitted changes on your local source before`,
        `running this command. Further, if you first try the command on one subdirectory`,
        `as a test, you should un-commit your changes before running the command again.`,
        `Otherwise, the command may insert block comments a second time for the same problem.\n`,
        `Usage: ${g_cmdName} DirectoryToConvert {encoding}`,
        `Where:`,
        `    DirectoryToConvert: The path to the directory whose source files you want to`,
        `                        convert. All descendant subdirectories will be searched.\n`,
        `    encoding:           An optional JavaScript encoding string that is used when`,
        `                        reading and writing files. The default is 'utf8'.`
    ];
    for (const lineOfHelp of helpMsg) {
        console.log(lineOfHelp);
    }
    process.exit(1);
}

const dirToSearch = path.normalize(process.argv[2]);
if (fs.existsSync(dirToSearch)) {
    const stat = fs.statSync(dirToSearch);
    if (!stat.isDirectory()) {
        console.log(`The directory that you asked to search = '${dirToSearch}' is NOT a directory.`);
        process.exit(2);
    }
} else {
    console.log(`The directory that you asked to search = '${dirToSearch}' does not exist.`);
    process.exit(3);
}

let g_encoding = "utf8";
if (process.argv.length >= 4) {
    g_encoding = process.argv[3];
}
console.log(`All files are read and written with '${g_encoding}' encoding.`);
changeAllSrcFiles(dirToSearch);
const summaryMsg = [
    `\nTotal number of files processed = ${g_totalFileCnt}`,
    `Number of files with changed imports = ${g_modifiedFileCnt}`,
    `Number of files that require manual changes = ${g_manualChangeFileCnt}\n`,
    `In each file requiring a manual change, we inserted a comment and`,
    `forced a compile error to enable you to find the identified issues.`,
    `For TypeScript files, you can quickly find each such issue by simply`,
    `recompiling your TypeScript app. Otherwise, you can search your source`,
    `for the string '${ g_cmdName}'. `
];
for (const lineOfMsg of summaryMsg) {
    console.log(lineOfMsg);
}

/*****************************************************************************
 * Change all TypeScript and JavaScript source files
 */
function changeAllSrcFiles(dir) {
    const list = fs.readdirSync(dir);
    list.forEach(function(file) {
        file = path.join(dir, file);
        const stat = fs.statSync(file);
        if (stat && stat.isDirectory()) {
            // Recurse into a subdirectory, but skip node_modules and lib
            if (!file.includes("node_modules") && !file.includes("lib")) {
                changeAllSrcFiles(file);
            }
        } else {
            // we have a file, but only want TypeScript & JavaScript files
            const file_type = file.split(".").pop();
            file.split(/(\\|\/)/g).pop();
            if (file_type == "ts" || file_type == "js") {
                // replace imports of imperative with imports of core
                changeImpToCore(file);
            }
        }
    });
}

/*****************************************************************************
 * Change imports of imperative into imports of core.
 *
 * @param fileToChange - Name of the file in which to change imports.
 */
function changeImpToCore(fileToChange) {
    let weModified = false;
    g_totalFileCnt++;
    let linesOfFile;

    let fileContents = fs.readFileSync(fileToChange, {"encoding": g_encoding});
    if (fileContents && fileContents.includes("imperative")) {
        /* We must do multiple pattern matches. Split file into lines to
         * limit how much text each pattern will try to search.
         */
        linesOfFile = fileContents.split("\n");

        // Record whether we already import core in this file.
        let importsCore = false;
        let asCoreName = "";
        for (const currLine of linesOfFile) {
            if (currLine.match(/(?:from|require).*"@zowe\/core-for-zowe-sdk"/i)) {
                importsCore = true;
                const regexMatch = currLine.match(/as +["']([^"']+)["']/)
                if (regexMatch?.[1]) {
                    // This file also imports core "as something"
                    asCoreName = regexMatch[1];
                    break;
                }
            }
        }

        // find and react to each imperative import
        for (let lineInx = 0; lineInx < linesOfFile.length; lineInx++) {
            let commentsToInsert;
            const origLineInx = lineInx;
            const lineBeforeChange = linesOfFile[lineInx];

            // Does this line import a path name underneath @zowe/imperative?
            if (linesOfFile[lineInx].match(/(?:from|require).*"@zowe\/imperative\/[a-z0-9]+/i)) {
                commentsToInsert = [
                    `/* A change is required that ${g_cmdName} should *NOT* decide for you.`,
                    ` * The 'imperative' module is now part of 'core-for-zowe-sdk'.`,
                    ` * We automatically changed @zowe/imperative to @zowe/core-for-zowe-sdk for you.`,
                    ` * Below, you import using a path underneath @zowe/core-for-zowe-sdk. The NodeJS best practice`,
                    ` * is to only import from the scoped module name, like @zowe/core-for-zowe-sdk, which will only`,
                    ` * provide exported functions. If you import private functions, your app may be broken`,
                    ` * by future changes to those functions. Our movement of imperative into core does not`,
                    ` * change your ability to specify a path underneath core-for-zowe-sdk.`,
                    ` * We are forcing a compile error below, so that you do not overlook this consideration.`,
                    ` * After you decide which practices you choose to follow, you can remove this block comment,`,
                    ` * and remove the forced compile error below.`,
                    ` */`,
                    `ForceCompileError;`
                ];
                linesOfFile[lineInx] = linesOfFile[lineInx].replace(/@zowe\/imperative/i, "@zowe/core-for-zowe-sdk");
                lineInx = insertLinesIntoFile(fileToChange, linesOfFile, lineInx, commentsToInsert)

            // Does this line specify just an @zowe/imperative module import?
            } else if (linesOfFile[lineInx].match(/(?:from|require).*"@zowe\/imperative"/i)) {
                // Does the current line import imperative "as something"?
                const regexMatch = linesOfFile[lineInx].match(/as +["']([^"']+)["']/)
                if (regexMatch?.[1]) {
                    const asImperName = regexMatch[1];

                    const WARNING_ABOUT_AS = [
                        `/* A change is required that ${g_cmdName} should *NOT* decide for you.`,
                        ` * The 'imperative' module is now part of 'core-for-zowe-sdk'.`,
                        ` * We automatically changed @zowe/imperative to @zowe/core-for-zowe-sdk for you.`,
                        ` * However, you are importing 'as ${asImperName}'. Continuing to use references`,
                        ` * like '${asImperName}.XXX' could be confusing, but they will work ok.`,
                        ` * The recommended approach would be to change your import from 'as imperative'`,
                        ` * to 'as core' and change all occurrences of '${asImperName}.XXX' to 'core.XXX'.`,
                        ` * We are forcing a compile error below, so that you do not overlook this consideration.`,
                        ` * After you decide whether to change your references, you can remove this block comment,`,
                        ` * and remove the forced compile error below.`,
                        ` */`,
                        `ForceCompileError;`
                    ];

                    // Does this file also import core?
                    if (importsCore) {
                        // Does it import core 'as something'?
                        if (asCoreName.length > 0) {
                            commentsToInsert = [
                                `/* A change is required that ${g_cmdName} should *NOT* decide for you.`,
                                ` * The 'imperative' module is now part of 'core-for-zowe-sdk'.`,
                                ` * You are importing 'as ${asImperName}' below, and you already have an existing`,
                                ` * 'as ${asCoreName}' import. Your best approach would be to remove your existing`,
                                ` * 'as ${asImperName}' import, use a single 'as ${asCoreName}' import, and change`,
                                ` * all occurrences of '${asImperName}.XXX' to '${asCoreName}.XXX' throughout this file.`,
                                ` * We are forcing a compile error below, so that you do not overlook this consideration.`,
                                ` * After you decide whether to change your references, you can remove this block comment,`,
                                ` * and remove the forced compile error below.`,
                                ` */`,
                                `ForceCompileError;`
                            ];
                        } else {
                            /* The file import core, but NOT 'as something'.
                             * The current line DOES import imperative 'as something'.
                             * We cannot reliably change all references to something.XXX.
                             */
                            commentsToInsert = WARNING_ABOUT_AS;
                            linesOfFile[lineInx] = linesOfFile[lineInx].replace(/@zowe\/imperative/i, "@zowe/core-for-zowe-sdk");
                        }
                    } else {
                        /* The file does not import core at all, but the
                         * current line DOES import imperative 'as something'.
                         * We cannot reliably change all references to something.XXX.
                         */
                        commentsToInsert = WARNING_ABOUT_AS;
                        linesOfFile[lineInx] = linesOfFile[lineInx].replace(/@zowe\/imperative/i, "@zowe/core-for-zowe-sdk");
                    }

                    // insert the comment for the imperative 'as' clause that we detected
                    lineInx = insertLinesIntoFile(fileToChange, linesOfFile, lineInx, commentsToInsert)
                } else {
<<<<<<< HEAD
                    /* The current line did NOT use an 'as' clause when importing imperative.
                     * We know how to change just a scoped reference.
                     */
                    linesOfFile[lineInx] = linesOfFile[lineInx].replace(/@zowe\/imperative/i, "@zowe/core-sdk");
=======
                    // The current line did not import imperative as anything. We know how to change just a scoped reference.
                    linesOfFile[lineInx] = linesOfFile[lineInx].replace(/@zowe\/imperative/i, "@zowe/core-for-zowe-sdk");
>>>>>>> 6161fe32
                }

            // Does the current line import imperative as a namespace from @zowe/cli?
            } else if (linesOfFile[lineInx].match(/imperative.*from +"@zowe\/cli"/i)) {
                commentsToInsert = [
                    `/* A change is required that ${g_cmdName} should *NOT* decide for you.`,
                    ` * The 'imperative' module is now part of 'core-sdk'.`,
                    ` * You are importing 'imperative' as a namespace from @zowe/cli. The 'imperative'`,
                    ` * namespace no longer exists in @zowe/cli. Your most intuitive approach will be`,
                    ` * to replace your import with a line like this:`,
                    ` *     import { core } from "@zowe/cli";`,
                    ` * and replace all references to 'imperative.XXX' with 'core.XXX'.`,
                    ` * A less intuitive approach would be to replace the import with a line like this:`,
                    ` *     import { core as imperative } from "@zowe/cli";`,
                    ` * Your references to 'imperative.XXX' will not have to change. Those expressions`,
                    ` * may be confusing, but they will work ok.`,
                    ` * We are forcing a compile error below, so that you do not overlook this consideration.`,
                    ` * After you decide how to replace this import, you can remove this block comment,`,
                    ` * and remove the forced compile error below.`,
                    ` */`,
                    `ForceCompileError;`
                ];
                lineInx = insertLinesIntoFile(fileToChange, linesOfFile, lineInx, commentsToInsert);

            /* Does the current line import imperative through a file path,
             * (like a test that imports ../../imperative/something).
             */
            } else if (linesOfFile[lineInx].match(/(?:from|require).*\/imperative/)) {
                /* We expect that this will only occur in CLI source.
                 * We cannot replace every "/imperative" reference, since even after we move
                 * imperative into the core package, we still have a source subdirectory
                 * named "imperative". Thus, we only replace imperative in certain contexts.
                 */
                linesOfFile[lineInx] = linesOfFile[lineInx].replace(/packages\/imperative/i, "packages/core");
                linesOfFile[lineInx] = linesOfFile[lineInx].replace(/imperative\/src\/imperative/i, "core/src/imperative");
            }

            if (lineInx !== origLineInx || lineBeforeChange !== linesOfFile[lineInx]) {
                weModified = true;
            }
        } // end for each line
    } // end file contains "/imperative"

    if (weModified) {
        g_modifiedFileCnt++;
        fileContents = linesOfFile.join("\n");
        fs.writeFileSync(fileToChange, fileContents, { "encoding": g_encoding });
    }

    // display our progress only after a set number of files
    const fileProgressCount = 100;
    if (!(g_totalFileCnt % fileProgressCount)) {
        if (g_totalFileCnt === fileProgressCount){
            console.log("");
        }
        console.log(`Files processed so far = ${g_totalFileCnt}`);
    }
} // end changeImpToCore

/*****************************************************************************
 * Insert lines into a file at a specified location.
 * Used to document that manual changes are required by the consumer.
 *
 * @param fileName - The name of the file into which to insert lines.
 * @param linesOfFile - An array of strings representing all lines of a file.
 * @param insertBeforeIndex - The index into linesOfFile before which
 *                            we will insert linesToInsert.
 * @param linesToInsert - An array of strings to insert into linesOfFile.
 *
 * @returns The new index value for the line originally indexed by insertBeforeIndex
 */
function insertLinesIntoFile(fileName, linesOfFile, insertBeforeIndex, linesToInsert) {
    linesOfFile.splice(insertBeforeIndex, 0, ...linesToInsert);
    g_manualChangeFileCnt++;

    // We increased the number of lines in the file, and we must skip over what we added.
    const newLineIndex = insertBeforeIndex + linesToInsert.length;
    console.log(`\n${fileName}`);
    console.log(`    A conflict that you must manually correct has been identified on line ${newLineIndex + 1}:`);
    console.log(`    ${linesOfFile[newLineIndex]}`);
    return newLineIndex;
}<|MERGE_RESOLUTION|>--- conflicted
+++ resolved
@@ -211,15 +211,10 @@
                     // insert the comment for the imperative 'as' clause that we detected
                     lineInx = insertLinesIntoFile(fileToChange, linesOfFile, lineInx, commentsToInsert)
                 } else {
-<<<<<<< HEAD
                     /* The current line did NOT use an 'as' clause when importing imperative.
                      * We know how to change just a scoped reference.
                      */
                     linesOfFile[lineInx] = linesOfFile[lineInx].replace(/@zowe\/imperative/i, "@zowe/core-sdk");
-=======
-                    // The current line did not import imperative as anything. We know how to change just a scoped reference.
-                    linesOfFile[lineInx] = linesOfFile[lineInx].replace(/@zowe\/imperative/i, "@zowe/core-for-zowe-sdk");
->>>>>>> 6161fe32
                 }
 
             // Does the current line import imperative as a namespace from @zowe/cli?
