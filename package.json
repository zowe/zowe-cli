--- conflicted
+++ resolved
@@ -1,10 +1,6 @@
 {
   "name": "@zowe/cli",
-<<<<<<< HEAD
-  "version": "5.3.0-alpha.201904291733",
-=======
   "version": "5.4.0-alpha.201905011239",
->>>>>>> cb701881
   "description": "Zowe CLI is a command line interface (CLI) that provides a simple and streamlined way to interact with IBM z/OS.",
   "author": "Broadcom",
   "license": "EPL-2.0",
@@ -63,11 +59,7 @@
     "typedocSpecifySrc": "typedoc --options ./typedoc.json",
     "audit:public": "npm audit --registry https://registry.npmjs.org/"
   },
-<<<<<<< HEAD
   "dependencies": {
-=======
-  "dependencies":   {
->>>>>>> cb701881
     "@types/minimatch": "^3.0.3",
     "@types/ssh2": "^0.5.38",
     "@zowe/imperative": "^4.1.1-alpha.201904251420",
