--- conflicted
+++ resolved
@@ -65,13 +65,8 @@
     "audit:public": "npm audit --registry https://registry.npmjs.org/"
   },
   "dependencies": {
-<<<<<<< HEAD
-    "@zowe/imperative": "4.6.0",
-    "@zowe/perf-timing": "1.0.6",
-=======
     "@zowe/imperative": "4.6.1",
     "@zowe/perf-timing": "1.0.7",
->>>>>>> d62d1220
     "get-stdin": "7.0.0",
     "js-yaml": "3.13.1",
     "minimatch": "3.0.4",
