--- conflicted
+++ resolved
@@ -43,13 +43,7 @@
   "main": "packages/cli/lib/index.js",
   "typings": "packages/cli/lib/index.d.ts",
   "scripts": {
-<<<<<<< HEAD
-    "generateCleanTypedoc": "npm run typedoc && gulp cleanTypedoc",
-    "bootstrap": "lerna bootstrap",
-    "build": "gulp updateLicense && npm run clean && lerna run build && npm run lint && npm run checkTestsCompile",
-=======
     "build": "lerna bootstrap && gulp updateLicense && npm run clean && lerna run build && npm run lint && npm run checkTestsCompile && npm run circularDependencyCheck",
->>>>>>> 603a71f9
     "clean": "lerna run --parallel clean",
     "installWithBuild": "npm install && npm run build",
     "postinstall": "node ./scripts/validatePlugins",
