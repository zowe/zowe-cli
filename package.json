--- conflicted
+++ resolved
@@ -67,18 +67,6 @@
     "typedocSpecifySrc": "typedoc --options ./typedoc.json",
     "audit:public": "npm audit --registry https://registry.npmjs.org/"
   },
-<<<<<<< HEAD
-=======
-  "dependencies": {
-    "@zowe/imperative": "4.8.1",
-    "@zowe/perf-timing": "1.0.7",
-    "get-stdin": "7.0.0",
-    "js-yaml": "3.13.1",
-    "minimatch": "3.0.4",
-    "ssh2": "0.8.7",
-    "string-width": "2.1.1"
-  },
->>>>>>> 0134c61c
   "devDependencies": {
     "@types/fs-extra": "^8.0.1",
     "@types/jest": "^22.2.3",
