--- conflicted
+++ resolved
@@ -1,11 +1,7 @@
 {
   "name": "@zowe/cli",
-<<<<<<< HEAD
-  "private": true,
-=======
   "version": "6.23.0",
   "description": "Zowe CLI is a command line interface (CLI) that provides a simple and streamlined way to interact with IBM z/OS.",
->>>>>>> 53e7e7d1
   "author": "Broadcom",
   "license": "EPL-2.0",
   "scripts": {
