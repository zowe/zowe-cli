--- conflicted
+++ resolved
@@ -61,12 +61,8 @@
     "audit:public": "npm audit --registry https://registry.npmjs.org/"
   },
   "dependencies": {
-<<<<<<< HEAD
-    "@brightside/imperative": "2.6.0",
+    "@brightside/imperative": "2.7.4",
     "get-stdin": "7.0.0",
-=======
-    "@brightside/imperative": "2.7.4",
->>>>>>> be496a7f
     "js-yaml": "^3.13.1",
     "minimatch": "^3.0.4",
     "ssh2": "^0.8.2",
