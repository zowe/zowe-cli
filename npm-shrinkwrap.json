{
  "name": "@zowe/cli_monorepo",
  "lockfileVersion": 3,
  "requires": true,
  "packages": {
    "": {
      "name": "@zowe/cli_monorepo",
      "license": "EPL-2.0",
      "workspaces": [
        "packages/*",
        "__tests__/__packages__/*"
      ],
      "devDependencies": {
        "@lerna-lite/changed": "^3.6.0",
        "@lerna-lite/cli": "^3.6.0",
        "@lerna-lite/list": "^3.6.0",
        "@lerna-lite/run": "^3.6.0",
        "@lerna-lite/version": "^3.6.0",
        "@types/jest": "^29.5.12",
        "@types/node": "^20.0.0",
        "@types/which": "^3.0.4",
        "@typescript-eslint/eslint-plugin": "^7.15.0",
        "@typescript-eslint/parser": "^7.15.0",
        "ansi-colors": "^4.1.2",
        "chalk": "^4.1.0",
        "env-cmd": "^10.1.0",
        "eslint": "^8.22.0",
        "eslint-plugin-deprecation": "^3.0.0",
        "eslint-plugin-jest": "^27.0.0",
        "eslint-plugin-unused-imports": "^3.0.0",
        "fancy-log": "^2.0.0",
        "fast-glob": "^3.3.2",
        "husky": "^9.0.0",
        "jest": "^29.0.0",
        "jest-environment-node": "^29.0.0",
        "jest-environment-node-debug": "^2.0.0",
        "jest-extended": "^6.0.0",
        "jest-html-reporter": "^3.6.0",
        "jest-junit": "^16.0.0",
        "jest-sonar-reporter": "^2.0.0",
        "jest-stare": "^2.5.3",
        "js-yaml": "^4.1.0",
        "jsonfile": "^6.0.0",
        "madge": "^7.0.0",
        "mustache": "^4.2.0",
        "npm-lockfile": "^3.0.7",
        "rimraf": "^5.0.0",
        "symlink-dir": "^6.0.0",
        "ts-jest": "^29.1.5",
        "ts-node": "^7.0.1",
        "typedoc": "^0.26.3",
        "typescript": "^5.5.3"
      }
    },
    "__tests__/__packages__/cli-test-utils": {
      "name": "@zowe/cli-test-utils",
      "version": "8.29.4",
      "license": "EPL-2.0",
      "dependencies": {
        "find-up": "^5.0.0",
        "js-yaml": "^4.0.0",
        "rimraf": "^5.0.0",
        "uuid": "^10.0.0"
      },
      "devDependencies": {
        "@types/js-yaml": "^4.0.9",
        "@types/uuid": "^10.0.0",
        "@zowe/imperative": "8.29.4"
      },
      "peerDependencies": {
        "@zowe/imperative": "^8.0.0"
      }
    },
    "__tests__/__packages__/cli-test-utils/node_modules/uuid": {
      "version": "10.0.0",
      "funding": [
        "https://github.com/sponsors/broofa",
        "https://github.com/sponsors/ctavan"
      ],
      "license": "MIT",
      "bin": {
        "uuid": "dist/bin/uuid"
      }
    },
    "node_modules/@ampproject/remapping": {
      "version": "2.3.0",
      "dev": true,
      "license": "Apache-2.0",
      "dependencies": {
        "@jridgewell/gen-mapping": "^0.3.5",
        "@jridgewell/trace-mapping": "^0.3.24"
      },
      "engines": {
        "node": ">=6.0.0"
      }
    },
    "node_modules/@babel/code-frame": {
      "version": "7.26.2",
      "integrity": "sha512-RJlIHRueQgwWitWgF8OdFYGZX328Ax5BCemNGlqHfplnRT9ESi8JkFlvaVYbS+UubVY6dpv87Fs2u5M29iNFVQ==",
      "dev": true,
      "license": "MIT",
      "dependencies": {
        "@babel/helper-validator-identifier": "^7.25.9",
        "js-tokens": "^4.0.0",
        "picocolors": "^1.0.0"
      },
      "engines": {
        "node": ">=6.9.0"
      }
    },
    "node_modules/@babel/compat-data": {
      "version": "7.23.5",
      "dev": true,
      "license": "MIT",
      "engines": {
        "node": ">=6.9.0"
      }
    },
    "node_modules/@babel/core": {
      "version": "7.24.0",
      "dev": true,
      "license": "MIT",
      "dependencies": {
        "@ampproject/remapping": "^2.2.0",
        "@babel/code-frame": "^7.23.5",
        "@babel/generator": "^7.23.6",
        "@babel/helper-compilation-targets": "^7.23.6",
        "@babel/helper-module-transforms": "^7.23.3",
        "@babel/helpers": "^7.24.0",
        "@babel/parser": "^7.24.0",
        "@babel/template": "^7.24.0",
        "@babel/traverse": "^7.24.0",
        "@babel/types": "^7.24.0",
        "convert-source-map": "^2.0.0",
        "debug": "^4.1.0",
        "gensync": "^1.0.0-beta.2",
        "json5": "^2.2.3",
        "semver": "^6.3.1"
      },
      "engines": {
        "node": ">=6.9.0"
      },
      "funding": {
        "type": "opencollective",
        "url": "https://opencollective.com/babel"
      }
    },
    "node_modules/@babel/core/node_modules/semver": {
      "version": "6.3.1",
      "dev": true,
      "license": "ISC",
      "bin": {
        "semver": "bin/semver.js"
      }
    },
    "node_modules/@babel/generator": {
      "version": "7.23.6",
      "dev": true,
      "license": "MIT",
      "dependencies": {
        "@babel/types": "^7.23.6",
        "@jridgewell/gen-mapping": "^0.3.2",
        "@jridgewell/trace-mapping": "^0.3.17",
        "jsesc": "^2.5.1"
      },
      "engines": {
        "node": ">=6.9.0"
      }
    },
    "node_modules/@babel/helper-compilation-targets": {
      "version": "7.23.6",
      "dev": true,
      "license": "MIT",
      "dependencies": {
        "@babel/compat-data": "^7.23.5",
        "@babel/helper-validator-option": "^7.23.5",
        "browserslist": "^4.22.2",
        "lru-cache": "^5.1.1",
        "semver": "^6.3.1"
      },
      "engines": {
        "node": ">=6.9.0"
      }
    },
    "node_modules/@babel/helper-compilation-targets/node_modules/lru-cache": {
      "version": "5.1.1",
      "dev": true,
      "license": "ISC",
      "dependencies": {
        "yallist": "^3.0.2"
      }
    },
    "node_modules/@babel/helper-compilation-targets/node_modules/semver": {
      "version": "6.3.1",
      "dev": true,
      "license": "ISC",
      "bin": {
        "semver": "bin/semver.js"
      }
    },
    "node_modules/@babel/helper-environment-visitor": {
      "version": "7.22.20",
      "dev": true,
      "license": "MIT",
      "engines": {
        "node": ">=6.9.0"
      }
    },
    "node_modules/@babel/helper-function-name": {
      "version": "7.23.0",
      "dev": true,
      "license": "MIT",
      "dependencies": {
        "@babel/template": "^7.22.15",
        "@babel/types": "^7.23.0"
      },
      "engines": {
        "node": ">=6.9.0"
      }
    },
    "node_modules/@babel/helper-hoist-variables": {
      "version": "7.22.5",
      "dev": true,
      "license": "MIT",
      "dependencies": {
        "@babel/types": "^7.22.5"
      },
      "engines": {
        "node": ">=6.9.0"
      }
    },
    "node_modules/@babel/helper-module-imports": {
      "version": "7.22.15",
      "dev": true,
      "license": "MIT",
      "dependencies": {
        "@babel/types": "^7.22.15"
      },
      "engines": {
        "node": ">=6.9.0"
      }
    },
    "node_modules/@babel/helper-module-transforms": {
      "version": "7.23.3",
      "dev": true,
      "license": "MIT",
      "dependencies": {
        "@babel/helper-environment-visitor": "^7.22.20",
        "@babel/helper-module-imports": "^7.22.15",
        "@babel/helper-simple-access": "^7.22.5",
        "@babel/helper-split-export-declaration": "^7.22.6",
        "@babel/helper-validator-identifier": "^7.22.20"
      },
      "engines": {
        "node": ">=6.9.0"
      },
      "peerDependencies": {
        "@babel/core": "^7.0.0"
      }
    },
    "node_modules/@babel/helper-plugin-utils": {
      "version": "7.22.5",
      "dev": true,
      "license": "MIT",
      "engines": {
        "node": ">=6.9.0"
      }
    },
    "node_modules/@babel/helper-simple-access": {
      "version": "7.22.5",
      "dev": true,
      "license": "MIT",
      "dependencies": {
        "@babel/types": "^7.22.5"
      },
      "engines": {
        "node": ">=6.9.0"
      }
    },
    "node_modules/@babel/helper-split-export-declaration": {
      "version": "7.22.6",
      "dev": true,
      "license": "MIT",
      "dependencies": {
        "@babel/types": "^7.22.5"
      },
      "engines": {
        "node": ">=6.9.0"
      }
    },
    "node_modules/@babel/helper-string-parser": {
      "version": "7.25.9",
      "integrity": "sha512-4A/SCr/2KLd5jrtOMFzaKjVtAei3+2r/NChoBNoZ3EyP/+GlhoaEGoWOZUmFmoITP7zOJyHIMm+DYRd8o3PvHA==",
      "dev": true,
      "license": "MIT",
      "engines": {
        "node": ">=6.9.0"
      }
    },
    "node_modules/@babel/helper-validator-identifier": {
      "version": "7.25.9",
      "integrity": "sha512-Ed61U6XJc3CVRfkERJWDz4dJwKe7iLmmJsbOGu9wSloNSFttHV0I8g6UAgb7qnK5ly5bGLPd4oXZlxCdANBOWQ==",
      "dev": true,
      "license": "MIT",
      "engines": {
        "node": ">=6.9.0"
      }
    },
    "node_modules/@babel/helper-validator-option": {
      "version": "7.23.5",
      "dev": true,
      "license": "MIT",
      "engines": {
        "node": ">=6.9.0"
      }
    },
    "node_modules/@babel/helpers": {
      "version": "7.27.0",
      "integrity": "sha512-U5eyP/CTFPuNE3qk+WZMxFkp/4zUzdceQlfzf7DdGdhp+Fezd7HD+i8Y24ZuTMKX3wQBld449jijbGq6OdGNQg==",
      "dev": true,
      "license": "MIT",
      "dependencies": {
        "@babel/template": "^7.27.0",
        "@babel/types": "^7.27.0"
      },
      "engines": {
        "node": ">=6.9.0"
      }
    },
    "node_modules/@babel/parser": {
      "version": "7.27.0",
      "integrity": "sha512-iaepho73/2Pz7w2eMS0Q5f83+0RKI7i4xmiYeBmDzfRVbQtTOG7Ts0S4HzJVsTMGI9keU8rNfuZr8DKfSt7Yyg==",
      "dev": true,
      "license": "MIT",
      "dependencies": {
        "@babel/types": "^7.27.0"
      },
      "bin": {
        "parser": "bin/babel-parser.js"
      },
      "engines": {
        "node": ">=6.0.0"
      }
    },
    "node_modules/@babel/plugin-syntax-async-generators": {
      "version": "7.8.4",
      "dev": true,
      "license": "MIT",
      "dependencies": {
        "@babel/helper-plugin-utils": "^7.8.0"
      },
      "peerDependencies": {
        "@babel/core": "^7.0.0-0"
      }
    },
    "node_modules/@babel/plugin-syntax-bigint": {
      "version": "7.8.3",
      "dev": true,
      "license": "MIT",
      "dependencies": {
        "@babel/helper-plugin-utils": "^7.8.0"
      },
      "peerDependencies": {
        "@babel/core": "^7.0.0-0"
      }
    },
    "node_modules/@babel/plugin-syntax-class-properties": {
      "version": "7.12.13",
      "dev": true,
      "license": "MIT",
      "dependencies": {
        "@babel/helper-plugin-utils": "^7.12.13"
      },
      "peerDependencies": {
        "@babel/core": "^7.0.0-0"
      }
    },
    "node_modules/@babel/plugin-syntax-import-meta": {
      "version": "7.10.4",
      "dev": true,
      "license": "MIT",
      "dependencies": {
        "@babel/helper-plugin-utils": "^7.10.4"
      },
      "peerDependencies": {
        "@babel/core": "^7.0.0-0"
      }
    },
    "node_modules/@babel/plugin-syntax-json-strings": {
      "version": "7.8.3",
      "dev": true,
      "license": "MIT",
      "dependencies": {
        "@babel/helper-plugin-utils": "^7.8.0"
      },
      "peerDependencies": {
        "@babel/core": "^7.0.0-0"
      }
    },
    "node_modules/@babel/plugin-syntax-jsx": {
      "version": "7.22.5",
      "dev": true,
      "license": "MIT",
      "dependencies": {
        "@babel/helper-plugin-utils": "^7.22.5"
      },
      "engines": {
        "node": ">=6.9.0"
      },
      "peerDependencies": {
        "@babel/core": "^7.0.0-0"
      }
    },
    "node_modules/@babel/plugin-syntax-logical-assignment-operators": {
      "version": "7.10.4",
      "dev": true,
      "license": "MIT",
      "dependencies": {
        "@babel/helper-plugin-utils": "^7.10.4"
      },
      "peerDependencies": {
        "@babel/core": "^7.0.0-0"
      }
    },
    "node_modules/@babel/plugin-syntax-nullish-coalescing-operator": {
      "version": "7.8.3",
      "dev": true,
      "license": "MIT",
      "dependencies": {
        "@babel/helper-plugin-utils": "^7.8.0"
      },
      "peerDependencies": {
        "@babel/core": "^7.0.0-0"
      }
    },
    "node_modules/@babel/plugin-syntax-numeric-separator": {
      "version": "7.10.4",
      "dev": true,
      "license": "MIT",
      "dependencies": {
        "@babel/helper-plugin-utils": "^7.10.4"
      },
      "peerDependencies": {
        "@babel/core": "^7.0.0-0"
      }
    },
    "node_modules/@babel/plugin-syntax-object-rest-spread": {
      "version": "7.8.3",
      "dev": true,
      "license": "MIT",
      "dependencies": {
        "@babel/helper-plugin-utils": "^7.8.0"
      },
      "peerDependencies": {
        "@babel/core": "^7.0.0-0"
      }
    },
    "node_modules/@babel/plugin-syntax-optional-catch-binding": {
      "version": "7.8.3",
      "dev": true,
      "license": "MIT",
      "dependencies": {
        "@babel/helper-plugin-utils": "^7.8.0"
      },
      "peerDependencies": {
        "@babel/core": "^7.0.0-0"
      }
    },
    "node_modules/@babel/plugin-syntax-optional-chaining": {
      "version": "7.8.3",
      "dev": true,
      "license": "MIT",
      "dependencies": {
        "@babel/helper-plugin-utils": "^7.8.0"
      },
      "peerDependencies": {
        "@babel/core": "^7.0.0-0"
      }
    },
    "node_modules/@babel/plugin-syntax-top-level-await": {
      "version": "7.14.5",
      "dev": true,
      "license": "MIT",
      "dependencies": {
        "@babel/helper-plugin-utils": "^7.14.5"
      },
      "engines": {
        "node": ">=6.9.0"
      },
      "peerDependencies": {
        "@babel/core": "^7.0.0-0"
      }
    },
    "node_modules/@babel/plugin-syntax-typescript": {
      "version": "7.22.5",
      "dev": true,
      "license": "MIT",
      "dependencies": {
        "@babel/helper-plugin-utils": "^7.22.5"
      },
      "engines": {
        "node": ">=6.9.0"
      },
      "peerDependencies": {
        "@babel/core": "^7.0.0-0"
      }
    },
    "node_modules/@babel/runtime": {
      "version": "7.27.0",
      "integrity": "sha512-VtPOkrdPHZsKc/clNqyi9WUA8TINkZ4cGk63UUE3u4pmB2k+ZMQRDuIOagv8UVd6j7k0T3+RRIb7beKTebNbcw==",
      "dev": true,
      "license": "MIT",
      "dependencies": {
        "regenerator-runtime": "^0.14.0"
      },
      "engines": {
        "node": ">=6.9.0"
      }
    },
    "node_modules/@babel/template": {
      "version": "7.27.0",
      "integrity": "sha512-2ncevenBqXI6qRMukPlXwHKHchC7RyMuu4xv5JBXRfOGVcTy1mXCD12qrp7Jsoxll1EV3+9sE4GugBVRjT2jFA==",
      "dev": true,
      "license": "MIT",
      "dependencies": {
        "@babel/code-frame": "^7.26.2",
        "@babel/parser": "^7.27.0",
        "@babel/types": "^7.27.0"
      },
      "engines": {
        "node": ">=6.9.0"
      }
    },
    "node_modules/@babel/traverse": {
      "version": "7.24.0",
      "dev": true,
      "license": "MIT",
      "dependencies": {
        "@babel/code-frame": "^7.23.5",
        "@babel/generator": "^7.23.6",
        "@babel/helper-environment-visitor": "^7.22.20",
        "@babel/helper-function-name": "^7.23.0",
        "@babel/helper-hoist-variables": "^7.22.5",
        "@babel/helper-split-export-declaration": "^7.22.6",
        "@babel/parser": "^7.24.0",
        "@babel/types": "^7.24.0",
        "debug": "^4.3.1",
        "globals": "^11.1.0"
      },
      "engines": {
        "node": ">=6.9.0"
      }
    },
    "node_modules/@babel/traverse/node_modules/globals": {
      "version": "11.12.0",
      "dev": true,
      "license": "MIT",
      "engines": {
        "node": ">=4"
      }
    },
    "node_modules/@babel/types": {
      "version": "7.27.0",
      "integrity": "sha512-H45s8fVLYjbhFH62dIJ3WtmJ6RSPt/3DRO0ZcT2SUiYiQyz3BLVb9ADEnLl91m74aQPS3AzzeajZHYOalWe3bg==",
      "dev": true,
      "license": "MIT",
      "dependencies": {
        "@babel/helper-string-parser": "^7.25.9",
        "@babel/helper-validator-identifier": "^7.25.9"
      },
      "engines": {
        "node": ">=6.9.0"
      }
    },
    "node_modules/@bcoe/v8-coverage": {
      "version": "0.2.3",
      "dev": true,
      "license": "MIT"
    },
    "node_modules/@colors/colors": {
      "version": "1.5.0",
      "license": "MIT",
      "optional": true,
      "engines": {
        "node": ">=0.1.90"
      }
    },
    "node_modules/@cspotcode/source-map-support": {
      "version": "0.8.1",
      "integrity": "sha512-IchNf6dN4tHoMFIn/7OE8LWZ19Y6q/67Bmf6vnGREv8RSbBVb9LPJxEcnwrcwX6ixSvaiGoomAUvu4YSxXrVgw==",
      "dev": true,
      "license": "MIT",
      "optional": true,
      "peer": true,
      "dependencies": {
        "@jridgewell/trace-mapping": "0.3.9"
      },
      "engines": {
        "node": ">=12"
      }
    },
    "node_modules/@cspotcode/source-map-support/node_modules/@jridgewell/trace-mapping": {
      "version": "0.3.9",
      "integrity": "sha512-3Belt6tdc8bPgAtbcmdtNJlirVoTmEb5e2gC94PnkwEW9jI6CAHUeoG85tjWP5WquqfavoMtMwiG4P926ZKKuQ==",
      "dev": true,
      "license": "MIT",
      "optional": true,
      "peer": true,
      "dependencies": {
        "@jridgewell/resolve-uri": "^3.0.3",
        "@jridgewell/sourcemap-codec": "^1.4.10"
      }
    },
    "node_modules/@dabh/diagnostics": {
      "version": "2.0.3",
      "integrity": "sha512-hrlQOIi7hAfzsMqlGSFyVucrx38O+j6wiGOf//H2ecvIEqYN4ADBSS2iLMh5UFyDunCNniUIPk/q3riFv45xRA==",
      "license": "MIT",
      "dependencies": {
        "colorspace": "1.1.x",
        "enabled": "2.0.x",
        "kuler": "^2.0.0"
      }
    },
    "node_modules/@dependents/detective-less": {
      "version": "4.1.0",
      "dev": true,
      "license": "MIT",
      "dependencies": {
        "gonzales-pe": "^4.3.0",
        "node-source-walk": "^6.0.1"
      },
      "engines": {
        "node": ">=14"
      }
    },
    "node_modules/@eslint-community/eslint-utils": {
      "version": "4.4.0",
      "dev": true,
      "license": "MIT",
      "dependencies": {
        "eslint-visitor-keys": "^3.3.0"
      },
      "engines": {
        "node": "^12.22.0 || ^14.17.0 || >=16.0.0"
      },
      "peerDependencies": {
        "eslint": "^6.0.0 || ^7.0.0 || >=8.0.0"
      }
    },
    "node_modules/@eslint-community/regexpp": {
      "version": "4.10.0",
      "dev": true,
      "license": "MIT",
      "engines": {
        "node": "^12.0.0 || ^14.0.0 || >=16.0.0"
      }
    },
    "node_modules/@eslint/eslintrc": {
      "version": "2.1.4",
      "dev": true,
      "license": "MIT",
      "dependencies": {
        "ajv": "^6.12.4",
        "debug": "^4.3.2",
        "espree": "^9.6.0",
        "globals": "^13.19.0",
        "ignore": "^5.2.0",
        "import-fresh": "^3.2.1",
        "js-yaml": "^4.1.0",
        "minimatch": "^3.1.2",
        "strip-json-comments": "^3.1.1"
      },
      "engines": {
        "node": "^12.22.0 || ^14.17.0 || >=16.0.0"
      },
      "funding": {
        "url": "https://opencollective.com/eslint"
      }
    },
    "node_modules/@eslint/js": {
      "version": "8.57.0",
      "dev": true,
      "license": "MIT",
      "engines": {
        "node": "^12.22.0 || ^14.17.0 || >=16.0.0"
      }
    },
    "node_modules/@gar/promisify": {
      "version": "1.1.3",
      "dev": true,
      "license": "MIT"
    },
    "node_modules/@humanwhocodes/config-array": {
      "version": "0.11.14",
      "dev": true,
      "license": "Apache-2.0",
      "dependencies": {
        "@humanwhocodes/object-schema": "^2.0.2",
        "debug": "^4.3.1",
        "minimatch": "^3.0.5"
      },
      "engines": {
        "node": ">=10.10.0"
      }
    },
    "node_modules/@humanwhocodes/module-importer": {
      "version": "1.0.1",
      "dev": true,
      "license": "Apache-2.0",
      "engines": {
        "node": ">=12.22"
      },
      "funding": {
        "type": "github",
        "url": "https://github.com/sponsors/nzakas"
      }
    },
    "node_modules/@humanwhocodes/object-schema": {
      "version": "2.0.3",
      "dev": true,
      "license": "BSD-3-Clause"
    },
    "node_modules/@inquirer/external-editor": {
      "version": "1.0.3",
      "integrity": "sha512-RWbSrDiYmO4LbejWY7ttpxczuwQyZLBUyygsA9Nsv95hpzUWwnNTVQmAq3xuh7vNwCp07UTmE5i11XAEExx4RA==",
      "dev": true,
      "license": "MIT",
      "dependencies": {
        "chardet": "^2.1.1",
        "iconv-lite": "^0.7.0"
      },
      "engines": {
        "node": ">=18"
      },
      "peerDependencies": {
        "@types/node": ">=18"
      },
      "peerDependenciesMeta": {
        "@types/node": {
          "optional": true
        }
      }
    },
    "node_modules/@inquirer/figures": {
      "version": "1.0.3",
      "dev": true,
      "license": "MIT",
      "engines": {
        "node": ">=18"
      }
    },
    "node_modules/@isaacs/cliui": {
      "version": "8.0.2",
      "license": "ISC",
      "dependencies": {
        "string-width": "^5.1.2",
        "string-width-cjs": "npm:string-width@^4.2.0",
        "strip-ansi": "^7.0.1",
        "strip-ansi-cjs": "npm:strip-ansi@^6.0.1",
        "wrap-ansi": "^8.1.0",
        "wrap-ansi-cjs": "npm:wrap-ansi@^7.0.0"
      },
      "engines": {
        "node": ">=12"
      }
    },
    "node_modules/@isaacs/cliui/node_modules/ansi-styles": {
      "version": "6.2.1",
      "license": "MIT",
      "engines": {
        "node": ">=12"
      },
      "funding": {
        "url": "https://github.com/chalk/ansi-styles?sponsor=1"
      }
    },
    "node_modules/@isaacs/cliui/node_modules/emoji-regex": {
      "version": "9.2.2",
      "license": "MIT"
    },
    "node_modules/@isaacs/cliui/node_modules/string-width": {
      "version": "5.1.2",
      "license": "MIT",
      "dependencies": {
        "eastasianwidth": "^0.2.0",
        "emoji-regex": "^9.2.2",
        "strip-ansi": "^7.0.1"
      },
      "engines": {
        "node": ">=12"
      },
      "funding": {
        "url": "https://github.com/sponsors/sindresorhus"
      }
    },
    "node_modules/@isaacs/cliui/node_modules/strip-ansi": {
      "version": "7.1.0",
      "license": "MIT",
      "dependencies": {
        "ansi-regex": "^6.0.1"
      },
      "engines": {
        "node": ">=12"
      },
      "funding": {
        "url": "https://github.com/chalk/strip-ansi?sponsor=1"
      }
    },
    "node_modules/@isaacs/cliui/node_modules/wrap-ansi": {
      "version": "8.1.0",
      "license": "MIT",
      "dependencies": {
        "ansi-styles": "^6.1.0",
        "string-width": "^5.0.1",
        "strip-ansi": "^7.0.1"
      },
      "engines": {
        "node": ">=12"
      },
      "funding": {
        "url": "https://github.com/chalk/wrap-ansi?sponsor=1"
      }
    },
    "node_modules/@isaacs/fs-minipass": {
      "version": "4.0.1",
      "integrity": "sha512-wgm9Ehl2jpeqP3zw/7mo3kRHFp5MEDhqAdwy1fTGkHAwnkGOVsgpvQhL8B5n1qlb01jV3n/bI0ZfZp5lWA1k4w==",
      "dev": true,
      "license": "ISC",
      "dependencies": {
        "minipass": "^7.0.4"
      },
      "engines": {
        "node": ">=18.0.0"
      }
    },
    "node_modules/@isaacs/fs-minipass/node_modules/minipass": {
      "version": "7.1.2",
      "integrity": "sha512-qOOzS1cBTWYF4BH8fVePDBOO9iptMnGUEZwNc/cMWnTV2nVLZ7VoNWEPHkYczZA0pdoA7dl6e7FL659nX9S2aw==",
      "dev": true,
      "license": "ISC",
      "engines": {
        "node": ">=16 || 14 >=14.17"
      }
    },
    "node_modules/@isaacs/string-locale-compare": {
      "version": "1.1.0",
      "dev": true,
      "license": "ISC"
    },
    "node_modules/@istanbuljs/load-nyc-config": {
      "version": "1.1.0",
      "dev": true,
      "license": "ISC",
      "dependencies": {
        "camelcase": "^5.3.1",
        "find-up": "^4.1.0",
        "get-package-type": "^0.1.0",
        "js-yaml": "^3.13.1",
        "resolve-from": "^5.0.0"
      },
      "engines": {
        "node": ">=8"
      }
    },
    "node_modules/@istanbuljs/load-nyc-config/node_modules/argparse": {
      "version": "1.0.10",
      "dev": true,
      "license": "MIT",
      "dependencies": {
        "sprintf-js": "~1.0.2"
      }
    },
    "node_modules/@istanbuljs/load-nyc-config/node_modules/find-up": {
      "version": "4.1.0",
      "dev": true,
      "license": "MIT",
      "dependencies": {
        "locate-path": "^5.0.0",
        "path-exists": "^4.0.0"
      },
      "engines": {
        "node": ">=8"
      }
    },
    "node_modules/@istanbuljs/load-nyc-config/node_modules/js-yaml": {
      "version": "3.14.2",
      "integrity": "sha512-PMSmkqxr106Xa156c2M265Z+FTrPl+oxd/rgOQy2tijQeK5TxQ43psO1ZCwhVOSdnn+RzkzlRz/eY4BgJBYVpg==",
      "dev": true,
      "license": "MIT",
      "dependencies": {
        "argparse": "^1.0.7",
        "esprima": "^4.0.0"
      },
      "bin": {
        "js-yaml": "bin/js-yaml.js"
      }
    },
    "node_modules/@istanbuljs/load-nyc-config/node_modules/locate-path": {
      "version": "5.0.0",
      "dev": true,
      "license": "MIT",
      "dependencies": {
        "p-locate": "^4.1.0"
      },
      "engines": {
        "node": ">=8"
      }
    },
    "node_modules/@istanbuljs/load-nyc-config/node_modules/p-limit": {
      "version": "2.3.0",
      "dev": true,
      "license": "MIT",
      "dependencies": {
        "p-try": "^2.0.0"
      },
      "engines": {
        "node": ">=6"
      },
      "funding": {
        "url": "https://github.com/sponsors/sindresorhus"
      }
    },
    "node_modules/@istanbuljs/load-nyc-config/node_modules/p-locate": {
      "version": "4.1.0",
      "dev": true,
      "license": "MIT",
      "dependencies": {
        "p-limit": "^2.2.0"
      },
      "engines": {
        "node": ">=8"
      }
    },
    "node_modules/@istanbuljs/schema": {
      "version": "0.1.3",
      "dev": true,
      "license": "MIT",
      "engines": {
        "node": ">=8"
      }
    },
    "node_modules/@jest/console": {
      "version": "29.7.0",
      "dev": true,
      "license": "MIT",
      "dependencies": {
        "@jest/types": "^29.6.3",
        "@types/node": "*",
        "chalk": "^4.0.0",
        "jest-message-util": "^29.7.0",
        "jest-util": "^29.7.0",
        "slash": "^3.0.0"
      },
      "engines": {
        "node": "^14.15.0 || ^16.10.0 || >=18.0.0"
      }
    },
    "node_modules/@jest/core": {
      "version": "29.7.0",
      "dev": true,
      "license": "MIT",
      "dependencies": {
        "@jest/console": "^29.7.0",
        "@jest/reporters": "^29.7.0",
        "@jest/test-result": "^29.7.0",
        "@jest/transform": "^29.7.0",
        "@jest/types": "^29.6.3",
        "@types/node": "*",
        "ansi-escapes": "^4.2.1",
        "chalk": "^4.0.0",
        "ci-info": "^3.2.0",
        "exit": "^0.1.2",
        "graceful-fs": "^4.2.9",
        "jest-changed-files": "^29.7.0",
        "jest-config": "^29.7.0",
        "jest-haste-map": "^29.7.0",
        "jest-message-util": "^29.7.0",
        "jest-regex-util": "^29.6.3",
        "jest-resolve": "^29.7.0",
        "jest-resolve-dependencies": "^29.7.0",
        "jest-runner": "^29.7.0",
        "jest-runtime": "^29.7.0",
        "jest-snapshot": "^29.7.0",
        "jest-util": "^29.7.0",
        "jest-validate": "^29.7.0",
        "jest-watcher": "^29.7.0",
        "micromatch": "^4.0.4",
        "pretty-format": "^29.7.0",
        "slash": "^3.0.0",
        "strip-ansi": "^6.0.0"
      },
      "engines": {
        "node": "^14.15.0 || ^16.10.0 || >=18.0.0"
      },
      "peerDependencies": {
        "node-notifier": "^8.0.1 || ^9.0.0 || ^10.0.0"
      },
      "peerDependenciesMeta": {
        "node-notifier": {
          "optional": true
        }
      }
    },
    "node_modules/@jest/core/node_modules/camelcase": {
      "version": "6.3.0",
      "dev": true,
      "license": "MIT",
      "engines": {
        "node": ">=10"
      },
      "funding": {
        "url": "https://github.com/sponsors/sindresorhus"
      }
    },
    "node_modules/@jest/core/node_modules/diff": {
      "version": "4.0.2",
      "integrity": "sha512-58lmxKSA4BNyLz+HHMUzlOEpg09FV+ev6ZMe3vJihgdxzgcwZ8VoEEPmALCZG9LmqfVoNMMKpttIYTVG6uDY7A==",
      "dev": true,
      "license": "BSD-3-Clause",
      "optional": true,
      "peer": true,
      "engines": {
        "node": ">=0.3.1"
      }
    },
    "node_modules/@jest/core/node_modules/jest-config": {
      "version": "29.7.0",
      "dev": true,
      "license": "MIT",
      "dependencies": {
        "@babel/core": "^7.11.6",
        "@jest/test-sequencer": "^29.7.0",
        "@jest/types": "^29.6.3",
        "babel-jest": "^29.7.0",
        "chalk": "^4.0.0",
        "ci-info": "^3.2.0",
        "deepmerge": "^4.2.2",
        "glob": "^7.1.3",
        "graceful-fs": "^4.2.9",
        "jest-circus": "^29.7.0",
        "jest-environment-node": "^29.7.0",
        "jest-get-type": "^29.6.3",
        "jest-regex-util": "^29.6.3",
        "jest-resolve": "^29.7.0",
        "jest-runner": "^29.7.0",
        "jest-util": "^29.7.0",
        "jest-validate": "^29.7.0",
        "micromatch": "^4.0.4",
        "parse-json": "^5.2.0",
        "pretty-format": "^29.7.0",
        "slash": "^3.0.0",
        "strip-json-comments": "^3.1.1"
      },
      "engines": {
        "node": "^14.15.0 || ^16.10.0 || >=18.0.0"
      },
      "peerDependencies": {
        "@types/node": "*",
        "ts-node": ">=9.0.0"
      },
      "peerDependenciesMeta": {
        "@types/node": {
          "optional": true
        },
        "ts-node": {
          "optional": true
        }
      }
    },
    "node_modules/@jest/core/node_modules/jest-validate": {
      "version": "29.7.0",
      "dev": true,
      "license": "MIT",
      "dependencies": {
        "@jest/types": "^29.6.3",
        "camelcase": "^6.2.0",
        "chalk": "^4.0.0",
        "jest-get-type": "^29.6.3",
        "leven": "^3.1.0",
        "pretty-format": "^29.7.0"
      },
      "engines": {
        "node": "^14.15.0 || ^16.10.0 || >=18.0.0"
      }
    },
    "node_modules/@jest/core/node_modules/ts-node": {
      "version": "10.9.2",
      "integrity": "sha512-f0FFpIdcHgn8zcPSbf1dRevwt047YMnaiJM3u2w2RewrB+fob/zePZcrOyQoLMMO7aBIddLcQIEK5dYjkLnGrQ==",
      "dev": true,
      "license": "MIT",
      "optional": true,
      "peer": true,
      "dependencies": {
        "@cspotcode/source-map-support": "^0.8.0",
        "@tsconfig/node10": "^1.0.7",
        "@tsconfig/node12": "^1.0.7",
        "@tsconfig/node14": "^1.0.0",
        "@tsconfig/node16": "^1.0.2",
        "acorn": "^8.4.1",
        "acorn-walk": "^8.1.1",
        "arg": "^4.1.0",
        "create-require": "^1.1.0",
        "diff": "^4.0.1",
        "make-error": "^1.1.1",
        "v8-compile-cache-lib": "^3.0.1",
        "yn": "3.1.1"
      },
      "bin": {
        "ts-node": "dist/bin.js",
        "ts-node-cwd": "dist/bin-cwd.js",
        "ts-node-esm": "dist/bin-esm.js",
        "ts-node-script": "dist/bin-script.js",
        "ts-node-transpile-only": "dist/bin-transpile.js",
        "ts-script": "dist/bin-script-deprecated.js"
      },
      "peerDependencies": {
        "@swc/core": ">=1.2.50",
        "@swc/wasm": ">=1.2.50",
        "@types/node": "*",
        "typescript": ">=2.7"
      },
      "peerDependenciesMeta": {
        "@swc/core": {
          "optional": true
        },
        "@swc/wasm": {
          "optional": true
        }
      }
    },
    "node_modules/@jest/core/node_modules/yn": {
      "version": "3.1.1",
      "integrity": "sha512-Ux4ygGWsu2c7isFWe8Yu1YluJmqVhxqK2cLXNQA5AcC3QfbGNpM7fu0Y8b/z16pXLnFxZYvWhd3fhBY9DLmC6Q==",
      "dev": true,
      "license": "MIT",
      "optional": true,
      "peer": true,
      "engines": {
        "node": ">=6"
      }
    },
    "node_modules/@jest/environment": {
      "version": "29.7.0",
      "dev": true,
      "license": "MIT",
      "dependencies": {
        "@jest/fake-timers": "^29.7.0",
        "@jest/types": "^29.6.3",
        "@types/node": "*",
        "jest-mock": "^29.7.0"
      },
      "engines": {
        "node": "^14.15.0 || ^16.10.0 || >=18.0.0"
      }
    },
    "node_modules/@jest/expect": {
      "version": "29.7.0",
      "dev": true,
      "license": "MIT",
      "dependencies": {
        "expect": "^29.7.0",
        "jest-snapshot": "^29.7.0"
      },
      "engines": {
        "node": "^14.15.0 || ^16.10.0 || >=18.0.0"
      }
    },
    "node_modules/@jest/expect-utils": {
      "version": "29.7.0",
      "dev": true,
      "license": "MIT",
      "dependencies": {
        "jest-get-type": "^29.6.3"
      },
      "engines": {
        "node": "^14.15.0 || ^16.10.0 || >=18.0.0"
      }
    },
    "node_modules/@jest/fake-timers": {
      "version": "29.7.0",
      "dev": true,
      "license": "MIT",
      "dependencies": {
        "@jest/types": "^29.6.3",
        "@sinonjs/fake-timers": "^10.0.2",
        "@types/node": "*",
        "jest-message-util": "^29.7.0",
        "jest-mock": "^29.7.0",
        "jest-util": "^29.7.0"
      },
      "engines": {
        "node": "^14.15.0 || ^16.10.0 || >=18.0.0"
      }
    },
    "node_modules/@jest/globals": {
      "version": "29.7.0",
      "dev": true,
      "license": "MIT",
      "dependencies": {
        "@jest/environment": "^29.7.0",
        "@jest/expect": "^29.7.0",
        "@jest/types": "^29.6.3",
        "jest-mock": "^29.7.0"
      },
      "engines": {
        "node": "^14.15.0 || ^16.10.0 || >=18.0.0"
      }
    },
    "node_modules/@jest/reporters": {
      "version": "29.7.0",
      "dev": true,
      "license": "MIT",
      "dependencies": {
        "@bcoe/v8-coverage": "^0.2.3",
        "@jest/console": "^29.7.0",
        "@jest/test-result": "^29.7.0",
        "@jest/transform": "^29.7.0",
        "@jest/types": "^29.6.3",
        "@jridgewell/trace-mapping": "^0.3.18",
        "@types/node": "*",
        "chalk": "^4.0.0",
        "collect-v8-coverage": "^1.0.0",
        "exit": "^0.1.2",
        "glob": "^7.1.3",
        "graceful-fs": "^4.2.9",
        "istanbul-lib-coverage": "^3.0.0",
        "istanbul-lib-instrument": "^6.0.0",
        "istanbul-lib-report": "^3.0.0",
        "istanbul-lib-source-maps": "^4.0.0",
        "istanbul-reports": "^3.1.3",
        "jest-message-util": "^29.7.0",
        "jest-util": "^29.7.0",
        "jest-worker": "^29.7.0",
        "slash": "^3.0.0",
        "string-length": "^4.0.1",
        "strip-ansi": "^6.0.0",
        "v8-to-istanbul": "^9.0.1"
      },
      "engines": {
        "node": "^14.15.0 || ^16.10.0 || >=18.0.0"
      },
      "peerDependencies": {
        "node-notifier": "^8.0.1 || ^9.0.0 || ^10.0.0"
      },
      "peerDependenciesMeta": {
        "node-notifier": {
          "optional": true
        }
      }
    },
    "node_modules/@jest/reporters/node_modules/istanbul-lib-instrument": {
      "version": "6.0.1",
      "dev": true,
      "license": "BSD-3-Clause",
      "dependencies": {
        "@babel/core": "^7.12.3",
        "@babel/parser": "^7.14.7",
        "@istanbuljs/schema": "^0.1.2",
        "istanbul-lib-coverage": "^3.2.0",
        "semver": "^7.5.4"
      },
      "engines": {
        "node": ">=10"
      }
    },
    "node_modules/@jest/reporters/node_modules/v8-to-istanbul": {
      "version": "9.1.3",
      "dev": true,
      "license": "ISC",
      "dependencies": {
        "@jridgewell/trace-mapping": "^0.3.12",
        "@types/istanbul-lib-coverage": "^2.0.1",
        "convert-source-map": "^2.0.0"
      },
      "engines": {
        "node": ">=10.12.0"
      }
    },
    "node_modules/@jest/schemas": {
      "version": "29.6.3",
      "license": "MIT",
      "dependencies": {
        "@sinclair/typebox": "^0.27.8"
      },
      "engines": {
        "node": "^14.15.0 || ^16.10.0 || >=18.0.0"
      }
    },
    "node_modules/@jest/source-map": {
      "version": "29.6.3",
      "dev": true,
      "license": "MIT",
      "dependencies": {
        "@jridgewell/trace-mapping": "^0.3.18",
        "callsites": "^3.0.0",
        "graceful-fs": "^4.2.9"
      },
      "engines": {
        "node": "^14.15.0 || ^16.10.0 || >=18.0.0"
      }
    },
    "node_modules/@jest/source-map/node_modules/callsites": {
      "version": "3.1.0",
      "dev": true,
      "license": "MIT",
      "engines": {
        "node": ">=6"
      }
    },
    "node_modules/@jest/test-result": {
      "version": "29.7.0",
      "dev": true,
      "license": "MIT",
      "dependencies": {
        "@jest/console": "^29.7.0",
        "@jest/types": "^29.6.3",
        "@types/istanbul-lib-coverage": "^2.0.0",
        "collect-v8-coverage": "^1.0.0"
      },
      "engines": {
        "node": "^14.15.0 || ^16.10.0 || >=18.0.0"
      }
    },
    "node_modules/@jest/test-sequencer": {
      "version": "29.7.0",
      "dev": true,
      "license": "MIT",
      "dependencies": {
        "@jest/test-result": "^29.7.0",
        "graceful-fs": "^4.2.9",
        "jest-haste-map": "^29.7.0",
        "slash": "^3.0.0"
      },
      "engines": {
        "node": "^14.15.0 || ^16.10.0 || >=18.0.0"
      }
    },
    "node_modules/@jest/transform": {
      "version": "29.7.0",
      "integrity": "sha512-ok/BTPFzFKVMwO5eOHRrvnBVHdRy9IrsrW1GpMaQ9MCnilNLXQKmAX8s1YXDFaai9xJpac2ySzV0YeRRECr2Vw==",
      "dev": true,
      "license": "MIT",
      "dependencies": {
        "@babel/core": "^7.11.6",
        "@jest/types": "^29.6.3",
        "@jridgewell/trace-mapping": "^0.3.18",
        "babel-plugin-istanbul": "^6.1.1",
        "chalk": "^4.0.0",
        "convert-source-map": "^2.0.0",
        "fast-json-stable-stringify": "^2.1.0",
        "graceful-fs": "^4.2.9",
        "jest-haste-map": "^29.7.0",
        "jest-regex-util": "^29.6.3",
        "jest-util": "^29.7.0",
        "micromatch": "^4.0.4",
        "pirates": "^4.0.4",
        "slash": "^3.0.0",
        "write-file-atomic": "^4.0.2"
      },
      "engines": {
        "node": "^14.15.0 || ^16.10.0 || >=18.0.0"
      }
    },
    "node_modules/@jest/types": {
      "version": "29.6.3",
      "dev": true,
      "license": "MIT",
      "dependencies": {
        "@jest/schemas": "^29.6.3",
        "@types/istanbul-lib-coverage": "^2.0.0",
        "@types/istanbul-reports": "^3.0.0",
        "@types/node": "*",
        "@types/yargs": "^17.0.8",
        "chalk": "^4.0.0"
      },
      "engines": {
        "node": "^14.15.0 || ^16.10.0 || >=18.0.0"
      }
    },
    "node_modules/@jridgewell/gen-mapping": {
      "version": "0.3.5",
      "dev": true,
      "license": "MIT",
      "dependencies": {
        "@jridgewell/set-array": "^1.2.1",
        "@jridgewell/sourcemap-codec": "^1.4.10",
        "@jridgewell/trace-mapping": "^0.3.24"
      },
      "engines": {
        "node": ">=6.0.0"
      }
    },
    "node_modules/@jridgewell/resolve-uri": {
      "version": "3.1.0",
      "dev": true,
      "license": "MIT",
      "engines": {
        "node": ">=6.0.0"
      }
    },
    "node_modules/@jridgewell/set-array": {
      "version": "1.2.1",
      "dev": true,
      "license": "MIT",
      "engines": {
        "node": ">=6.0.0"
      }
    },
    "node_modules/@jridgewell/sourcemap-codec": {
      "version": "1.4.14",
      "dev": true,
      "license": "MIT"
    },
    "node_modules/@jridgewell/trace-mapping": {
      "version": "0.3.25",
      "dev": true,
      "license": "MIT",
      "dependencies": {
        "@jridgewell/resolve-uri": "^3.1.0",
        "@jridgewell/sourcemap-codec": "^1.4.14"
      }
    },
    "node_modules/@kurkle/color": {
      "version": "0.3.2",
      "dev": true,
      "license": "MIT"
    },
    "node_modules/@lerna-lite/changed": {
      "version": "3.6.0",
      "dev": true,
      "license": "MIT",
      "dependencies": {
        "@lerna-lite/cli": "3.6.0",
        "@lerna-lite/core": "3.6.0",
        "@lerna-lite/list": "3.6.0",
        "@lerna-lite/listable": "3.6.0"
      },
      "engines": {
        "node": "^18.0.0 || >=20.0.0"
      }
    },
    "node_modules/@lerna-lite/cli": {
      "version": "3.6.0",
      "dev": true,
      "license": "MIT",
      "dependencies": {
        "@lerna-lite/core": "3.6.0",
        "@lerna-lite/init": "3.6.0",
        "@lerna-lite/npmlog": "3.6.0",
        "dedent": "^1.5.3",
        "dotenv": "^16.4.5",
        "import-local": "^3.1.0",
        "load-json-file": "^7.0.1",
        "yargs": "^17.7.2"
      },
      "bin": {
        "lerna": "dist/cli.js"
      },
      "engines": {
        "node": "^18.0.0 || >=20.0.0"
      },
      "peerDependenciesMeta": {
        "@lerna-lite/exec": {
          "optional": true
        },
        "@lerna-lite/list": {
          "optional": true
        },
        "@lerna-lite/publish": {
          "optional": true
        },
        "@lerna-lite/run": {
          "optional": true
        },
        "@lerna-lite/version": {
          "optional": true
        },
        "@lerna-lite/watch": {
          "optional": true
        }
      }
    },
    "node_modules/@lerna-lite/cli/node_modules/dotenv": {
      "version": "16.4.5",
      "dev": true,
      "license": "BSD-2-Clause",
      "engines": {
        "node": ">=12"
      },
      "funding": {
        "url": "https://dotenvx.com"
      }
    },
    "node_modules/@lerna-lite/core": {
      "version": "3.6.0",
      "dev": true,
      "license": "MIT",
      "dependencies": {
        "@lerna-lite/npmlog": "^3.6.0",
        "@npmcli/run-script": "^8.1.0",
        "chalk": "^5.3.0",
        "clone-deep": "^4.0.1",
        "config-chain": "^1.1.13",
        "cosmiconfig": "^9.0.0",
        "dedent": "^1.5.3",
        "execa": "^8.0.1",
        "fs-extra": "^11.2.0",
        "glob-parent": "^6.0.2",
        "globby": "^14.0.1",
        "inquirer": "^9.3.0",
        "is-ci": "^3.0.1",
        "json5": "^2.2.3",
        "load-json-file": "^7.0.1",
        "minimatch": "^9.0.5",
        "npm-package-arg": "^11.0.2",
        "p-map": "^7.0.2",
        "p-queue": "^8.0.1",
        "resolve-from": "^5.0.0",
        "semver": "^7.6.2",
        "slash": "^5.1.0",
        "strong-log-transformer": "^2.1.0",
        "write-file-atomic": "^5.0.1",
        "write-json-file": "^5.0.0",
        "write-package": "^7.0.1"
      },
      "engines": {
        "node": "^18.0.0 || >=20.0.0"
      },
      "funding": {
        "type": "ko_fi",
        "url": "https://ko-fi.com/ghiscoding"
      }
    },
    "node_modules/@lerna-lite/core/node_modules/@npmcli/fs": {
      "version": "3.1.1",
      "dev": true,
      "license": "ISC",
      "dependencies": {
        "semver": "^7.3.5"
      },
      "engines": {
        "node": "^14.17.0 || ^16.13.0 || >=18.0.0"
      }
    },
    "node_modules/@lerna-lite/core/node_modules/@npmcli/node-gyp": {
      "version": "3.0.0",
      "dev": true,
      "license": "ISC",
      "engines": {
        "node": "^14.17.0 || ^16.13.0 || >=18.0.0"
      }
    },
    "node_modules/@lerna-lite/core/node_modules/@npmcli/package-json": {
      "version": "5.2.0",
      "dev": true,
      "license": "ISC",
      "dependencies": {
        "@npmcli/git": "^5.0.0",
        "glob": "^10.2.2",
        "hosted-git-info": "^7.0.0",
        "json-parse-even-better-errors": "^3.0.0",
        "normalize-package-data": "^6.0.0",
        "proc-log": "^4.0.0",
        "semver": "^7.5.3"
      },
      "engines": {
        "node": "^16.14.0 || >=18.0.0"
      }
    },
    "node_modules/@lerna-lite/core/node_modules/@npmcli/run-script": {
      "version": "8.1.0",
      "dev": true,
      "license": "ISC",
      "dependencies": {
        "@npmcli/node-gyp": "^3.0.0",
        "@npmcli/package-json": "^5.0.0",
        "@npmcli/promise-spawn": "^7.0.0",
        "node-gyp": "^10.0.0",
        "proc-log": "^4.0.0",
        "which": "^4.0.0"
      },
      "engines": {
        "node": "^16.14.0 || >=18.0.0"
      }
    },
    "node_modules/@lerna-lite/core/node_modules/abbrev": {
      "version": "2.0.0",
      "dev": true,
      "license": "ISC",
      "engines": {
        "node": "^14.17.0 || ^16.13.0 || >=18.0.0"
      }
    },
    "node_modules/@lerna-lite/core/node_modules/cacache": {
      "version": "18.0.3",
      "dev": true,
      "license": "ISC",
      "dependencies": {
        "@npmcli/fs": "^3.1.0",
        "fs-minipass": "^3.0.0",
        "glob": "^10.2.2",
        "lru-cache": "^10.0.1",
        "minipass": "^7.0.3",
        "minipass-collect": "^2.0.1",
        "minipass-flush": "^1.0.5",
        "minipass-pipeline": "^1.2.4",
        "p-map": "^4.0.0",
        "ssri": "^10.0.0",
        "tar": "^6.1.11",
        "unique-filename": "^3.0.0"
      },
      "engines": {
        "node": "^16.14.0 || >=18.0.0"
      }
    },
    "node_modules/@lerna-lite/core/node_modules/cacache/node_modules/p-map": {
      "version": "4.0.0",
      "dev": true,
      "license": "MIT",
      "dependencies": {
        "aggregate-error": "^3.0.0"
      },
      "engines": {
        "node": ">=10"
      },
      "funding": {
        "url": "https://github.com/sponsors/sindresorhus"
      }
    },
    "node_modules/@lerna-lite/core/node_modules/chalk": {
      "version": "5.3.0",
      "dev": true,
      "license": "MIT",
      "engines": {
        "node": "^12.17.0 || ^14.13 || >=16.0.0"
      },
      "funding": {
        "url": "https://github.com/chalk/chalk?sponsor=1"
      }
    },
    "node_modules/@lerna-lite/core/node_modules/execa": {
      "version": "8.0.1",
      "dev": true,
      "license": "MIT",
      "dependencies": {
        "cross-spawn": "^7.0.3",
        "get-stream": "^8.0.1",
        "human-signals": "^5.0.0",
        "is-stream": "^3.0.0",
        "merge-stream": "^2.0.0",
        "npm-run-path": "^5.1.0",
        "onetime": "^6.0.0",
        "signal-exit": "^4.1.0",
        "strip-final-newline": "^3.0.0"
      },
      "engines": {
        "node": ">=16.17"
      },
      "funding": {
        "url": "https://github.com/sindresorhus/execa?sponsor=1"
      }
    },
    "node_modules/@lerna-lite/core/node_modules/fs-minipass": {
      "version": "3.0.3",
      "dev": true,
      "license": "ISC",
      "dependencies": {
        "minipass": "^7.0.3"
      },
      "engines": {
        "node": "^14.17.0 || ^16.13.0 || >=18.0.0"
      }
    },
    "node_modules/@lerna-lite/core/node_modules/get-stream": {
      "version": "8.0.1",
      "dev": true,
      "license": "MIT",
      "engines": {
        "node": ">=16"
      },
      "funding": {
        "url": "https://github.com/sponsors/sindresorhus"
      }
    },
    "node_modules/@lerna-lite/core/node_modules/glob": {
      "version": "10.5.0",
      "integrity": "sha512-DfXN8DfhJ7NH3Oe7cFmu3NCu1wKbkReJ8TorzSAFbSKrlNaQSKfIzqYqVY8zlbs2NLBbWpRiU52GX2PbaBVNkg==",
      "dev": true,
      "license": "ISC",
      "dependencies": {
        "foreground-child": "^3.1.0",
        "jackspeak": "^3.1.2",
        "minimatch": "^9.0.4",
        "minipass": "^7.1.2",
        "package-json-from-dist": "^1.0.0",
        "path-scurry": "^1.11.1"
      },
      "bin": {
        "glob": "dist/esm/bin.mjs"
      },
      "funding": {
        "url": "https://github.com/sponsors/isaacs"
      }
    },
    "node_modules/@lerna-lite/core/node_modules/glob-parent": {
      "version": "6.0.2",
      "dev": true,
      "license": "ISC",
      "dependencies": {
        "is-glob": "^4.0.3"
      },
      "engines": {
        "node": ">=10.13.0"
      }
    },
    "node_modules/@lerna-lite/core/node_modules/globby": {
      "version": "14.0.2",
      "dev": true,
      "license": "MIT",
      "dependencies": {
        "@sindresorhus/merge-streams": "^2.1.0",
        "fast-glob": "^3.3.2",
        "ignore": "^5.2.4",
        "path-type": "^5.0.0",
        "slash": "^5.1.0",
        "unicorn-magic": "^0.1.0"
      },
      "engines": {
        "node": ">=18"
      },
      "funding": {
        "url": "https://github.com/sponsors/sindresorhus"
      }
    },
    "node_modules/@lerna-lite/core/node_modules/human-signals": {
      "version": "5.0.0",
      "dev": true,
      "license": "Apache-2.0",
      "engines": {
        "node": ">=16.17.0"
      }
    },
    "node_modules/@lerna-lite/core/node_modules/is-stream": {
      "version": "3.0.0",
      "dev": true,
      "license": "MIT",
      "engines": {
        "node": "^12.20.0 || ^14.13.1 || >=16.0.0"
      },
      "funding": {
        "url": "https://github.com/sponsors/sindresorhus"
      }
    },
    "node_modules/@lerna-lite/core/node_modules/isexe": {
      "version": "3.1.1",
      "dev": true,
      "license": "ISC",
      "engines": {
        "node": ">=16"
      }
    },
    "node_modules/@lerna-lite/core/node_modules/json-parse-even-better-errors": {
      "version": "3.0.2",
      "dev": true,
      "license": "MIT",
      "engines": {
        "node": "^14.17.0 || ^16.13.0 || >=18.0.0"
      }
    },
    "node_modules/@lerna-lite/core/node_modules/make-fetch-happen": {
      "version": "13.0.1",
      "dev": true,
      "license": "ISC",
      "dependencies": {
        "@npmcli/agent": "^2.0.0",
        "cacache": "^18.0.0",
        "http-cache-semantics": "^4.1.1",
        "is-lambda": "^1.0.1",
        "minipass": "^7.0.2",
        "minipass-fetch": "^3.0.0",
        "minipass-flush": "^1.0.5",
        "minipass-pipeline": "^1.2.4",
        "negotiator": "^0.6.3",
        "proc-log": "^4.2.0",
        "promise-retry": "^2.0.1",
        "ssri": "^10.0.0"
      },
      "engines": {
        "node": "^16.14.0 || >=18.0.0"
      }
    },
    "node_modules/@lerna-lite/core/node_modules/mimic-fn": {
      "version": "4.0.0",
      "dev": true,
      "license": "MIT",
      "engines": {
        "node": ">=12"
      },
      "funding": {
        "url": "https://github.com/sponsors/sindresorhus"
      }
    },
    "node_modules/@lerna-lite/core/node_modules/minimatch": {
      "version": "9.0.5",
      "dev": true,
      "license": "ISC",
      "dependencies": {
        "brace-expansion": "^2.0.1"
      },
      "engines": {
        "node": ">=16 || 14 >=14.17"
      },
      "funding": {
        "url": "https://github.com/sponsors/isaacs"
      }
    },
    "node_modules/@lerna-lite/core/node_modules/minipass": {
      "version": "7.1.2",
      "dev": true,
      "license": "ISC",
      "engines": {
        "node": ">=16 || 14 >=14.17"
      }
    },
    "node_modules/@lerna-lite/core/node_modules/minipass-collect": {
      "version": "2.0.1",
      "dev": true,
      "license": "ISC",
      "dependencies": {
        "minipass": "^7.0.3"
      },
      "engines": {
        "node": ">=16 || 14 >=14.17"
      }
    },
    "node_modules/@lerna-lite/core/node_modules/minipass-fetch": {
      "version": "3.0.5",
      "dev": true,
      "license": "MIT",
      "dependencies": {
        "minipass": "^7.0.3",
        "minipass-sized": "^1.0.3",
        "minizlib": "^2.1.2"
      },
      "engines": {
        "node": "^14.17.0 || ^16.13.0 || >=18.0.0"
      },
      "optionalDependencies": {
        "encoding": "^0.1.13"
      }
    },
    "node_modules/@lerna-lite/core/node_modules/node-gyp": {
      "version": "10.1.0",
      "dev": true,
      "license": "MIT",
      "dependencies": {
        "env-paths": "^2.2.0",
        "exponential-backoff": "^3.1.1",
        "glob": "^10.3.10",
        "graceful-fs": "^4.2.6",
        "make-fetch-happen": "^13.0.0",
        "nopt": "^7.0.0",
        "proc-log": "^3.0.0",
        "semver": "^7.3.5",
        "tar": "^6.1.2",
        "which": "^4.0.0"
      },
      "bin": {
        "node-gyp": "bin/node-gyp.js"
      },
      "engines": {
        "node": "^16.14.0 || >=18.0.0"
      }
    },
    "node_modules/@lerna-lite/core/node_modules/node-gyp/node_modules/proc-log": {
      "version": "3.0.0",
      "dev": true,
      "license": "ISC",
      "engines": {
        "node": "^14.17.0 || ^16.13.0 || >=18.0.0"
      }
    },
    "node_modules/@lerna-lite/core/node_modules/nopt": {
      "version": "7.2.1",
      "dev": true,
      "license": "ISC",
      "dependencies": {
        "abbrev": "^2.0.0"
      },
      "bin": {
        "nopt": "bin/nopt.js"
      },
      "engines": {
        "node": "^14.17.0 || ^16.13.0 || >=18.0.0"
      }
    },
    "node_modules/@lerna-lite/core/node_modules/npm-run-path": {
      "version": "5.3.0",
      "dev": true,
      "license": "MIT",
      "dependencies": {
        "path-key": "^4.0.0"
      },
      "engines": {
        "node": "^12.20.0 || ^14.13.1 || >=16.0.0"
      },
      "funding": {
        "url": "https://github.com/sponsors/sindresorhus"
      }
    },
    "node_modules/@lerna-lite/core/node_modules/onetime": {
      "version": "6.0.0",
      "dev": true,
      "license": "MIT",
      "dependencies": {
        "mimic-fn": "^4.0.0"
      },
      "engines": {
        "node": ">=12"
      },
      "funding": {
        "url": "https://github.com/sponsors/sindresorhus"
      }
    },
    "node_modules/@lerna-lite/core/node_modules/p-map": {
      "version": "7.0.2",
      "dev": true,
      "license": "MIT",
      "engines": {
        "node": ">=18"
      },
      "funding": {
        "url": "https://github.com/sponsors/sindresorhus"
      }
    },
    "node_modules/@lerna-lite/core/node_modules/path-key": {
      "version": "4.0.0",
      "dev": true,
      "license": "MIT",
      "engines": {
        "node": ">=12"
      },
      "funding": {
        "url": "https://github.com/sponsors/sindresorhus"
      }
    },
    "node_modules/@lerna-lite/core/node_modules/path-type": {
      "version": "5.0.0",
      "dev": true,
      "license": "MIT",
      "engines": {
        "node": ">=12"
      },
      "funding": {
        "url": "https://github.com/sponsors/sindresorhus"
      }
    },
    "node_modules/@lerna-lite/core/node_modules/proc-log": {
      "version": "4.2.0",
      "dev": true,
      "license": "ISC",
      "engines": {
        "node": "^14.17.0 || ^16.13.0 || >=18.0.0"
      }
    },
    "node_modules/@lerna-lite/core/node_modules/signal-exit": {
      "version": "4.1.0",
      "dev": true,
      "license": "ISC",
      "engines": {
        "node": ">=14"
      },
      "funding": {
        "url": "https://github.com/sponsors/isaacs"
      }
    },
    "node_modules/@lerna-lite/core/node_modules/slash": {
      "version": "5.1.0",
      "dev": true,
      "license": "MIT",
      "engines": {
        "node": ">=14.16"
      },
      "funding": {
        "url": "https://github.com/sponsors/sindresorhus"
      }
    },
    "node_modules/@lerna-lite/core/node_modules/ssri": {
      "version": "10.0.6",
      "dev": true,
      "license": "ISC",
      "dependencies": {
        "minipass": "^7.0.3"
      },
      "engines": {
        "node": "^14.17.0 || ^16.13.0 || >=18.0.0"
      }
    },
    "node_modules/@lerna-lite/core/node_modules/strip-final-newline": {
      "version": "3.0.0",
      "dev": true,
      "license": "MIT",
      "engines": {
        "node": ">=12"
      },
      "funding": {
        "url": "https://github.com/sponsors/sindresorhus"
      }
    },
    "node_modules/@lerna-lite/core/node_modules/unique-filename": {
      "version": "3.0.0",
      "dev": true,
      "license": "ISC",
      "dependencies": {
        "unique-slug": "^4.0.0"
      },
      "engines": {
        "node": "^14.17.0 || ^16.13.0 || >=18.0.0"
      }
    },
    "node_modules/@lerna-lite/core/node_modules/unique-slug": {
      "version": "4.0.0",
      "dev": true,
      "license": "ISC",
      "dependencies": {
        "imurmurhash": "^0.1.4"
      },
      "engines": {
        "node": "^14.17.0 || ^16.13.0 || >=18.0.0"
      }
    },
    "node_modules/@lerna-lite/core/node_modules/which": {
      "version": "4.0.0",
      "dev": true,
      "license": "ISC",
      "dependencies": {
        "isexe": "^3.1.1"
      },
      "bin": {
        "node-which": "bin/which.js"
      },
      "engines": {
        "node": "^16.13.0 || >=18.0.0"
      }
    },
    "node_modules/@lerna-lite/core/node_modules/write-file-atomic": {
      "version": "5.0.1",
      "dev": true,
      "license": "ISC",
      "dependencies": {
        "imurmurhash": "^0.1.4",
        "signal-exit": "^4.0.1"
      },
      "engines": {
        "node": "^14.17.0 || ^16.13.0 || >=18.0.0"
      }
    },
    "node_modules/@lerna-lite/filter-packages": {
      "version": "3.6.0",
      "dev": true,
      "license": "MIT",
      "dependencies": {
        "@lerna-lite/core": "3.6.0",
        "@lerna-lite/npmlog": "^3.6.0",
        "multimatch": "^7.0.0"
      },
      "engines": {
        "node": "^18.0.0 || >=20.0.0"
      }
    },
    "node_modules/@lerna-lite/init": {
      "version": "3.6.0",
      "dev": true,
      "license": "MIT",
      "dependencies": {
        "@lerna-lite/core": "3.6.0",
        "fs-extra": "^11.2.0",
        "p-map": "^7.0.2",
        "write-json-file": "^5.0.0"
      },
      "engines": {
        "node": "^18.0.0 || >=20.0.0"
      }
    },
    "node_modules/@lerna-lite/init/node_modules/p-map": {
      "version": "7.0.2",
      "dev": true,
      "license": "MIT",
      "engines": {
        "node": ">=18"
      },
      "funding": {
        "url": "https://github.com/sponsors/sindresorhus"
      }
    },
    "node_modules/@lerna-lite/list": {
      "version": "3.6.0",
      "dev": true,
      "license": "MIT",
      "dependencies": {
        "@lerna-lite/cli": "3.6.0",
        "@lerna-lite/core": "3.6.0",
        "@lerna-lite/filter-packages": "3.6.0",
        "@lerna-lite/listable": "3.6.0"
      },
      "engines": {
        "node": "^18.0.0 || >=20.0.0"
      }
    },
    "node_modules/@lerna-lite/listable": {
      "version": "3.6.0",
      "dev": true,
      "license": "MIT",
      "dependencies": {
        "@lerna-lite/core": "3.6.0",
        "chalk": "^5.3.0",
        "columnify": "^1.6.0"
      },
      "engines": {
        "node": "^18.0.0 || >=20.0.0"
      }
    },
    "node_modules/@lerna-lite/listable/node_modules/chalk": {
      "version": "5.3.0",
      "dev": true,
      "license": "MIT",
      "engines": {
        "node": "^12.17.0 || ^14.13 || >=16.0.0"
      },
      "funding": {
        "url": "https://github.com/chalk/chalk?sponsor=1"
      }
    },
    "node_modules/@lerna-lite/npmlog": {
      "version": "3.6.0",
      "dev": true,
      "license": "MIT",
      "dependencies": {
        "aproba": "^2.0.0",
        "color-support": "^1.1.3",
        "console-control-strings": "^1.1.0",
        "has-unicode": "^2.0.1",
        "set-blocking": "^2.0.0",
        "signal-exit": "^4.1.0",
        "string-width": "^7.1.0",
        "strip-ansi": "^7.1.0",
        "wide-align": "^1.1.5"
      },
      "engines": {
        "node": "^18.0.0 || >=20.0.0"
      }
    },
    "node_modules/@lerna-lite/npmlog/node_modules/emoji-regex": {
      "version": "10.3.0",
      "dev": true,
      "license": "MIT"
    },
    "node_modules/@lerna-lite/npmlog/node_modules/signal-exit": {
      "version": "4.1.0",
      "dev": true,
      "license": "ISC",
      "engines": {
        "node": ">=14"
      },
      "funding": {
        "url": "https://github.com/sponsors/isaacs"
      }
    },
    "node_modules/@lerna-lite/npmlog/node_modules/string-width": {
      "version": "7.2.0",
      "dev": true,
      "license": "MIT",
      "dependencies": {
        "emoji-regex": "^10.3.0",
        "get-east-asian-width": "^1.0.0",
        "strip-ansi": "^7.1.0"
      },
      "engines": {
        "node": ">=18"
      },
      "funding": {
        "url": "https://github.com/sponsors/sindresorhus"
      }
    },
    "node_modules/@lerna-lite/npmlog/node_modules/strip-ansi": {
      "version": "7.1.0",
      "dev": true,
      "license": "MIT",
      "dependencies": {
        "ansi-regex": "^6.0.1"
      },
      "engines": {
        "node": ">=12"
      },
      "funding": {
        "url": "https://github.com/chalk/strip-ansi?sponsor=1"
      }
    },
    "node_modules/@lerna-lite/profiler": {
      "version": "3.6.0",
      "dev": true,
      "license": "MIT",
      "dependencies": {
        "@lerna-lite/core": "3.6.0",
        "@lerna-lite/npmlog": "3.6.0",
        "fs-extra": "^11.2.0",
        "upath": "^2.0.1"
      },
      "engines": {
        "node": "^18.0.0 || >=20.0.0"
      }
    },
    "node_modules/@lerna-lite/run": {
      "version": "3.6.0",
      "dev": true,
      "license": "MIT",
      "dependencies": {
        "@lerna-lite/cli": "3.6.0",
        "@lerna-lite/core": "3.6.0",
        "@lerna-lite/filter-packages": "3.6.0",
        "@lerna-lite/npmlog": "3.6.0",
        "@lerna-lite/profiler": "3.6.0",
        "chalk": "^5.3.0",
        "fs-extra": "^11.2.0",
        "p-map": "^7.0.2"
      },
      "engines": {
        "node": "^18.0.0 || >=20.0.0"
      }
    },
    "node_modules/@lerna-lite/run/node_modules/chalk": {
      "version": "5.3.0",
      "dev": true,
      "license": "MIT",
      "engines": {
        "node": "^12.17.0 || ^14.13 || >=16.0.0"
      },
      "funding": {
        "url": "https://github.com/chalk/chalk?sponsor=1"
      }
    },
    "node_modules/@lerna-lite/run/node_modules/p-map": {
      "version": "7.0.2",
      "dev": true,
      "license": "MIT",
      "engines": {
        "node": ">=18"
      },
      "funding": {
        "url": "https://github.com/sponsors/sindresorhus"
      }
    },
    "node_modules/@lerna-lite/version": {
      "version": "3.6.0",
      "dev": true,
      "license": "MIT",
      "dependencies": {
        "@lerna-lite/cli": "3.6.0",
        "@lerna-lite/core": "3.6.0",
        "@lerna-lite/npmlog": "^3.6.0",
        "@octokit/plugin-enterprise-rest": "^6.0.1",
        "@octokit/rest": "^21.0.0",
        "chalk": "^5.3.0",
        "conventional-changelog-angular": "^7.0.0",
        "conventional-changelog-core": "^7.0.0",
        "conventional-changelog-writer": "^7.0.1",
        "conventional-commits-parser": "^5.0.0",
        "conventional-recommended-bump": "^9.0.0",
        "dedent": "^1.5.3",
        "fs-extra": "^11.2.0",
        "get-stream": "^9.0.1",
        "git-url-parse": "^14.0.0",
        "graceful-fs": "^4.2.11",
        "is-stream": "^4.0.1",
        "load-json-file": "^7.0.1",
        "make-dir": "^5.0.0",
        "minimatch": "^9.0.5",
        "new-github-release-url": "^2.0.0",
        "node-fetch": "^3.3.2",
        "npm-package-arg": "^11.0.2",
        "p-limit": "^5.0.0",
        "p-map": "^7.0.2",
        "p-pipe": "^4.0.0",
        "p-reduce": "^3.0.0",
        "pify": "^6.1.0",
        "semver": "^7.6.2",
        "slash": "^5.1.0",
        "temp-dir": "^3.0.0",
        "uuid": "^10.0.0",
        "write-json-file": "^5.0.0"
      },
      "engines": {
        "node": "^18.0.0 || >=20.0.0"
      }
    },
    "node_modules/@lerna-lite/version/node_modules/@hutson/parse-repository-url": {
      "version": "5.0.0",
      "dev": true,
      "license": "Apache-2.0",
      "engines": {
        "node": ">=10.13.0"
      }
    },
    "node_modules/@lerna-lite/version/node_modules/chalk": {
      "version": "5.3.0",
      "dev": true,
      "license": "MIT",
      "engines": {
        "node": "^12.17.0 || ^14.13 || >=16.0.0"
      },
      "funding": {
        "url": "https://github.com/chalk/chalk?sponsor=1"
      }
    },
    "node_modules/@lerna-lite/version/node_modules/conventional-changelog-angular": {
      "version": "7.0.0",
      "dev": true,
      "license": "ISC",
      "dependencies": {
        "compare-func": "^2.0.0"
      },
      "engines": {
        "node": ">=16"
      }
    },
    "node_modules/@lerna-lite/version/node_modules/conventional-changelog-core": {
      "version": "7.0.0",
      "dev": true,
      "license": "MIT",
      "dependencies": {
        "@hutson/parse-repository-url": "^5.0.0",
        "add-stream": "^1.0.0",
        "conventional-changelog-writer": "^7.0.0",
        "conventional-commits-parser": "^5.0.0",
        "git-raw-commits": "^4.0.0",
        "git-semver-tags": "^7.0.0",
        "hosted-git-info": "^7.0.0",
        "normalize-package-data": "^6.0.0",
        "read-pkg": "^8.0.0",
        "read-pkg-up": "^10.0.0"
      },
      "engines": {
        "node": ">=16"
      }
    },
    "node_modules/@lerna-lite/version/node_modules/conventional-changelog-preset-loader": {
      "version": "4.1.0",
      "dev": true,
      "license": "MIT",
      "engines": {
        "node": ">=16"
      }
    },
    "node_modules/@lerna-lite/version/node_modules/conventional-changelog-writer": {
      "version": "7.0.1",
      "dev": true,
      "license": "MIT",
      "dependencies": {
        "conventional-commits-filter": "^4.0.0",
        "handlebars": "^4.7.7",
        "json-stringify-safe": "^5.0.1",
        "meow": "^12.0.1",
        "semver": "^7.5.2",
        "split2": "^4.0.0"
      },
      "bin": {
        "conventional-changelog-writer": "cli.mjs"
      },
      "engines": {
        "node": ">=16"
      }
    },
    "node_modules/@lerna-lite/version/node_modules/conventional-commits-filter": {
      "version": "4.0.0",
      "dev": true,
      "license": "MIT",
      "engines": {
        "node": ">=16"
      }
    },
    "node_modules/@lerna-lite/version/node_modules/conventional-commits-parser": {
      "version": "5.0.0",
      "dev": true,
      "license": "MIT",
      "dependencies": {
        "is-text-path": "^2.0.0",
        "JSONStream": "^1.3.5",
        "meow": "^12.0.1",
        "split2": "^4.0.0"
      },
      "bin": {
        "conventional-commits-parser": "cli.mjs"
      },
      "engines": {
        "node": ">=16"
      }
    },
    "node_modules/@lerna-lite/version/node_modules/conventional-recommended-bump": {
      "version": "9.0.0",
      "dev": true,
      "license": "MIT",
      "dependencies": {
        "conventional-changelog-preset-loader": "^4.1.0",
        "conventional-commits-filter": "^4.0.0",
        "conventional-commits-parser": "^5.0.0",
        "git-raw-commits": "^4.0.0",
        "git-semver-tags": "^7.0.0",
        "meow": "^12.0.1"
      },
      "bin": {
        "conventional-recommended-bump": "cli.mjs"
      },
      "engines": {
        "node": ">=16"
      }
    },
    "node_modules/@lerna-lite/version/node_modules/dargs": {
      "version": "8.1.0",
      "dev": true,
      "license": "MIT",
      "engines": {
        "node": ">=12"
      },
      "funding": {
        "url": "https://github.com/sponsors/sindresorhus"
      }
    },
    "node_modules/@lerna-lite/version/node_modules/find-up": {
      "version": "6.3.0",
      "dev": true,
      "license": "MIT",
      "dependencies": {
        "locate-path": "^7.1.0",
        "path-exists": "^5.0.0"
      },
      "engines": {
        "node": "^12.20.0 || ^14.13.1 || >=16.0.0"
      },
      "funding": {
        "url": "https://github.com/sponsors/sindresorhus"
      }
    },
    "node_modules/@lerna-lite/version/node_modules/get-stream": {
      "version": "9.0.1",
      "dev": true,
      "license": "MIT",
      "dependencies": {
        "@sec-ant/readable-stream": "^0.4.1",
        "is-stream": "^4.0.1"
      },
      "engines": {
        "node": ">=18"
      },
      "funding": {
        "url": "https://github.com/sponsors/sindresorhus"
      }
    },
    "node_modules/@lerna-lite/version/node_modules/git-raw-commits": {
      "version": "4.0.0",
      "dev": true,
      "license": "MIT",
      "dependencies": {
        "dargs": "^8.0.0",
        "meow": "^12.0.1",
        "split2": "^4.0.0"
      },
      "bin": {
        "git-raw-commits": "cli.mjs"
      },
      "engines": {
        "node": ">=16"
      }
    },
    "node_modules/@lerna-lite/version/node_modules/git-semver-tags": {
      "version": "7.0.1",
      "dev": true,
      "license": "MIT",
      "dependencies": {
        "meow": "^12.0.1",
        "semver": "^7.5.2"
      },
      "bin": {
        "git-semver-tags": "cli.mjs"
      },
      "engines": {
        "node": ">=16"
      }
    },
    "node_modules/@lerna-lite/version/node_modules/git-url-parse": {
      "version": "14.0.0",
      "dev": true,
      "license": "MIT",
      "dependencies": {
        "git-up": "^7.0.0"
      }
    },
    "node_modules/@lerna-lite/version/node_modules/is-stream": {
      "version": "4.0.1",
      "dev": true,
      "license": "MIT",
      "engines": {
        "node": ">=18"
      },
      "funding": {
        "url": "https://github.com/sponsors/sindresorhus"
      }
    },
    "node_modules/@lerna-lite/version/node_modules/is-text-path": {
      "version": "2.0.0",
      "dev": true,
      "license": "MIT",
      "dependencies": {
        "text-extensions": "^2.0.0"
      },
      "engines": {
        "node": ">=8"
      }
    },
    "node_modules/@lerna-lite/version/node_modules/json-parse-even-better-errors": {
      "version": "3.0.1",
      "dev": true,
      "license": "MIT",
      "engines": {
        "node": "^14.17.0 || ^16.13.0 || >=18.0.0"
      }
    },
    "node_modules/@lerna-lite/version/node_modules/lines-and-columns": {
      "version": "2.0.4",
      "dev": true,
      "license": "MIT",
      "engines": {
        "node": "^12.20.0 || ^14.13.1 || >=16.0.0"
      }
    },
    "node_modules/@lerna-lite/version/node_modules/locate-path": {
      "version": "7.2.0",
      "dev": true,
      "license": "MIT",
      "dependencies": {
        "p-locate": "^6.0.0"
      },
      "engines": {
        "node": "^12.20.0 || ^14.13.1 || >=16.0.0"
      },
      "funding": {
        "url": "https://github.com/sponsors/sindresorhus"
      }
    },
    "node_modules/@lerna-lite/version/node_modules/make-dir": {
      "version": "5.0.0",
      "dev": true,
      "license": "MIT",
      "engines": {
        "node": ">=18"
      },
      "funding": {
        "url": "https://github.com/sponsors/sindresorhus"
      }
    },
    "node_modules/@lerna-lite/version/node_modules/meow": {
      "version": "12.1.1",
      "dev": true,
      "license": "MIT",
      "engines": {
        "node": ">=16.10"
      },
      "funding": {
        "url": "https://github.com/sponsors/sindresorhus"
      }
    },
    "node_modules/@lerna-lite/version/node_modules/minimatch": {
      "version": "9.0.5",
      "dev": true,
      "license": "ISC",
      "dependencies": {
        "brace-expansion": "^2.0.1"
      },
      "engines": {
        "node": ">=16 || 14 >=14.17"
      },
      "funding": {
        "url": "https://github.com/sponsors/isaacs"
      }
    },
    "node_modules/@lerna-lite/version/node_modules/node-fetch": {
      "version": "3.3.2",
      "dev": true,
      "license": "MIT",
      "dependencies": {
        "data-uri-to-buffer": "^4.0.0",
        "fetch-blob": "^3.1.4",
        "formdata-polyfill": "^4.0.10"
      },
      "engines": {
        "node": "^12.20.0 || ^14.13.1 || >=16.0.0"
      },
      "funding": {
        "type": "opencollective",
        "url": "https://opencollective.com/node-fetch"
      }
    },
    "node_modules/@lerna-lite/version/node_modules/p-limit": {
      "version": "5.0.0",
      "dev": true,
      "license": "MIT",
      "dependencies": {
        "yocto-queue": "^1.0.0"
      },
      "engines": {
        "node": ">=18"
      },
      "funding": {
        "url": "https://github.com/sponsors/sindresorhus"
      }
    },
    "node_modules/@lerna-lite/version/node_modules/p-locate": {
      "version": "6.0.0",
      "dev": true,
      "license": "MIT",
      "dependencies": {
        "p-limit": "^4.0.0"
      },
      "engines": {
        "node": "^12.20.0 || ^14.13.1 || >=16.0.0"
      },
      "funding": {
        "url": "https://github.com/sponsors/sindresorhus"
      }
    },
    "node_modules/@lerna-lite/version/node_modules/p-locate/node_modules/p-limit": {
      "version": "4.0.0",
      "dev": true,
      "license": "MIT",
      "dependencies": {
        "yocto-queue": "^1.0.0"
      },
      "engines": {
        "node": "^12.20.0 || ^14.13.1 || >=16.0.0"
      },
      "funding": {
        "url": "https://github.com/sponsors/sindresorhus"
      }
    },
    "node_modules/@lerna-lite/version/node_modules/p-map": {
      "version": "7.0.2",
      "dev": true,
      "license": "MIT",
      "engines": {
        "node": ">=18"
      },
      "funding": {
        "url": "https://github.com/sponsors/sindresorhus"
      }
    },
    "node_modules/@lerna-lite/version/node_modules/p-pipe": {
      "version": "4.0.0",
      "dev": true,
      "license": "MIT",
      "engines": {
        "node": ">=12"
      },
      "funding": {
        "url": "https://github.com/sponsors/sindresorhus"
      }
    },
    "node_modules/@lerna-lite/version/node_modules/p-reduce": {
      "version": "3.0.0",
      "dev": true,
      "license": "MIT",
      "engines": {
        "node": ">=12"
      },
      "funding": {
        "url": "https://github.com/sponsors/sindresorhus"
      }
    },
    "node_modules/@lerna-lite/version/node_modules/parse-json": {
      "version": "7.1.1",
      "dev": true,
      "license": "MIT",
      "dependencies": {
        "@babel/code-frame": "^7.21.4",
        "error-ex": "^1.3.2",
        "json-parse-even-better-errors": "^3.0.0",
        "lines-and-columns": "^2.0.3",
        "type-fest": "^3.8.0"
      },
      "engines": {
        "node": ">=16"
      },
      "funding": {
        "url": "https://github.com/sponsors/sindresorhus"
      }
    },
    "node_modules/@lerna-lite/version/node_modules/parse-json/node_modules/type-fest": {
      "version": "3.13.1",
      "dev": true,
      "license": "(MIT OR CC0-1.0)",
      "engines": {
        "node": ">=14.16"
      },
      "funding": {
        "url": "https://github.com/sponsors/sindresorhus"
      }
    },
    "node_modules/@lerna-lite/version/node_modules/path-exists": {
      "version": "5.0.0",
      "dev": true,
      "license": "MIT",
      "engines": {
        "node": "^12.20.0 || ^14.13.1 || >=16.0.0"
      }
    },
    "node_modules/@lerna-lite/version/node_modules/pify": {
      "version": "6.1.0",
      "dev": true,
      "license": "MIT",
      "engines": {
        "node": ">=14.16"
      },
      "funding": {
        "url": "https://github.com/sponsors/sindresorhus"
      }
    },
    "node_modules/@lerna-lite/version/node_modules/read-pkg": {
      "version": "8.1.0",
      "dev": true,
      "license": "MIT",
      "dependencies": {
        "@types/normalize-package-data": "^2.4.1",
        "normalize-package-data": "^6.0.0",
        "parse-json": "^7.0.0",
        "type-fest": "^4.2.0"
      },
      "engines": {
        "node": ">=16"
      },
      "funding": {
        "url": "https://github.com/sponsors/sindresorhus"
      }
    },
    "node_modules/@lerna-lite/version/node_modules/read-pkg-up": {
      "version": "10.1.0",
      "dev": true,
      "license": "MIT",
      "dependencies": {
        "find-up": "^6.3.0",
        "read-pkg": "^8.1.0",
        "type-fest": "^4.2.0"
      },
      "engines": {
        "node": ">=16"
      },
      "funding": {
        "url": "https://github.com/sponsors/sindresorhus"
      }
    },
    "node_modules/@lerna-lite/version/node_modules/slash": {
      "version": "5.1.0",
      "dev": true,
      "license": "MIT",
      "engines": {
        "node": ">=14.16"
      },
      "funding": {
        "url": "https://github.com/sponsors/sindresorhus"
      }
    },
    "node_modules/@lerna-lite/version/node_modules/split2": {
      "version": "4.2.0",
      "dev": true,
      "license": "ISC",
      "engines": {
        "node": ">= 10.x"
      }
    },
    "node_modules/@lerna-lite/version/node_modules/text-extensions": {
      "version": "2.4.0",
      "dev": true,
      "license": "MIT",
      "engines": {
        "node": ">=8"
      },
      "funding": {
        "url": "https://github.com/sponsors/sindresorhus"
      }
    },
    "node_modules/@lerna-lite/version/node_modules/type-fest": {
      "version": "4.11.1",
      "dev": true,
      "license": "(MIT OR CC0-1.0)",
      "engines": {
        "node": ">=16"
      },
      "funding": {
        "url": "https://github.com/sponsors/sindresorhus"
      }
    },
    "node_modules/@lerna-lite/version/node_modules/uuid": {
      "version": "10.0.0",
      "dev": true,
      "funding": [
        "https://github.com/sponsors/broofa",
        "https://github.com/sponsors/ctavan"
      ],
      "license": "MIT",
      "bin": {
        "uuid": "dist/bin/uuid"
      }
    },
    "node_modules/@lerna-lite/version/node_modules/yocto-queue": {
      "version": "1.0.0",
      "dev": true,
      "license": "MIT",
      "engines": {
        "node": ">=12.20"
      },
      "funding": {
        "url": "https://github.com/sponsors/sindresorhus"
      }
    },
    "node_modules/@mapbox/node-pre-gyp": {
      "version": "2.0.0",
      "integrity": "sha512-llMXd39jtP0HpQLVI37Bf1m2ADlEb35GYSh1SDSLsBhR+5iCxiNGlT31yqbNtVHygHAtMy6dWFERpU2JgufhPg==",
      "dev": true,
      "license": "BSD-3-Clause",
      "dependencies": {
        "consola": "^3.2.3",
        "detect-libc": "^2.0.0",
        "https-proxy-agent": "^7.0.5",
        "node-fetch": "^2.6.7",
        "nopt": "^8.0.0",
        "semver": "^7.5.3",
        "tar": "^7.4.0"
      },
      "bin": {
        "node-pre-gyp": "bin/node-pre-gyp"
      },
      "engines": {
        "node": ">=18"
      }
    },
    "node_modules/@mapbox/node-pre-gyp/node_modules/abbrev": {
      "version": "3.0.1",
      "integrity": "sha512-AO2ac6pjRB3SJmGJo+v5/aK6Omggp6fsLrs6wN9bd35ulu4cCwaAU9+7ZhXjeqHVkaHThLuzH0nZr0YpCDhygg==",
      "dev": true,
      "license": "ISC",
      "engines": {
        "node": "^18.17.0 || >=20.5.0"
      }
    },
    "node_modules/@mapbox/node-pre-gyp/node_modules/agent-base": {
      "version": "7.1.4",
      "integrity": "sha512-MnA+YT8fwfJPgBx3m60MNqakm30XOkyIoH1y6huTQvC0PwZG7ki8NacLBcrPbNoo8vEZy7Jpuk7+jMO+CUovTQ==",
      "dev": true,
      "license": "MIT",
      "engines": {
        "node": ">= 14"
      }
    },
    "node_modules/@mapbox/node-pre-gyp/node_modules/https-proxy-agent": {
      "version": "7.0.6",
      "integrity": "sha512-vK9P5/iUfdl95AI+JVyUuIcVtd4ofvtrOr3HNtM2yxC9bnMbEdp3x01OhQNnjb8IJYi38VlTE3mBXwcfvywuSw==",
      "dev": true,
      "license": "MIT",
      "dependencies": {
        "agent-base": "^7.1.2",
        "debug": "4"
      },
      "engines": {
        "node": ">= 14"
      }
    },
    "node_modules/@mapbox/node-pre-gyp/node_modules/minipass": {
      "version": "7.1.2",
      "integrity": "sha512-qOOzS1cBTWYF4BH8fVePDBOO9iptMnGUEZwNc/cMWnTV2nVLZ7VoNWEPHkYczZA0pdoA7dl6e7FL659nX9S2aw==",
      "dev": true,
      "license": "ISC",
      "engines": {
        "node": ">=16 || 14 >=14.17"
      }
    },
    "node_modules/@mapbox/node-pre-gyp/node_modules/minizlib": {
      "version": "3.1.0",
      "integrity": "sha512-KZxYo1BUkWD2TVFLr0MQoM8vUUigWD3LlD83a/75BqC+4qE0Hb1Vo5v1FgcfaNXvfXzr+5EhQ6ing/CaBijTlw==",
      "dev": true,
      "license": "MIT",
      "dependencies": {
        "minipass": "^7.1.2"
      },
      "engines": {
        "node": ">= 18"
      }
    },
    "node_modules/@mapbox/node-pre-gyp/node_modules/nopt": {
      "version": "8.1.0",
      "integrity": "sha512-ieGu42u/Qsa4TFktmaKEwM6MQH0pOWnaB3htzh0JRtx84+Mebc0cbZYN5bC+6WTZ4+77xrL9Pn5m7CV6VIkV7A==",
      "dev": true,
      "license": "ISC",
      "dependencies": {
        "abbrev": "^3.0.0"
      },
      "bin": {
        "nopt": "bin/nopt.js"
      },
      "engines": {
        "node": "^18.17.0 || >=20.5.0"
      }
    },
    "node_modules/@mapbox/node-pre-gyp/node_modules/tar": {
      "version": "7.5.2",
      "integrity": "sha512-7NyxrTE4Anh8km8iEy7o0QYPs+0JKBTj5ZaqHg6B39erLg0qYXN3BijtShwbsNSvQ+LN75+KV+C4QR/f6Gwnpg==",
      "dev": true,
      "license": "BlueOak-1.0.0",
      "dependencies": {
        "@isaacs/fs-minipass": "^4.0.0",
        "chownr": "^3.0.0",
        "minipass": "^7.1.2",
        "minizlib": "^3.1.0",
        "yallist": "^5.0.0"
      },
      "engines": {
        "node": ">=18"
      }
    },
    "node_modules/@mapbox/node-pre-gyp/node_modules/yallist": {
      "version": "5.0.0",
      "integrity": "sha512-YgvUTfwqyc7UXVMrB+SImsVYSmTS8X/tSrtdNZMImM+n7+QTriRXyXim0mBrTXNeqzVF0KWGgHPeiyViFFrNDw==",
      "dev": true,
      "license": "BlueOak-1.0.0",
      "engines": {
        "node": ">=18"
      }
    },
    "node_modules/@napi-rs/cli": {
      "version": "2.18.4",
      "dev": true,
      "license": "MIT",
      "bin": {
        "napi": "scripts/index.js"
      },
      "engines": {
        "node": ">= 10"
      },
      "funding": {
        "type": "github",
        "url": "https://github.com/sponsors/Brooooooklyn"
      }
    },
    "node_modules/@nodelib/fs.scandir": {
      "version": "2.1.5",
      "license": "MIT",
      "dependencies": {
        "@nodelib/fs.stat": "2.0.5",
        "run-parallel": "^1.1.9"
      },
      "engines": {
        "node": ">= 8"
      }
    },
    "node_modules/@nodelib/fs.stat": {
      "version": "2.0.5",
      "license": "MIT",
      "engines": {
        "node": ">= 8"
      }
    },
    "node_modules/@nodelib/fs.walk": {
      "version": "1.2.8",
      "license": "MIT",
      "dependencies": {
        "@nodelib/fs.scandir": "2.1.5",
        "fastq": "^1.6.0"
      },
      "engines": {
        "node": ">= 8"
      }
    },
    "node_modules/@npmcli/agent": {
      "version": "2.2.1",
      "license": "ISC",
      "dependencies": {
        "agent-base": "^7.1.0",
        "http-proxy-agent": "^7.0.0",
        "https-proxy-agent": "^7.0.1",
        "lru-cache": "^10.0.1",
        "socks-proxy-agent": "^8.0.1"
      },
      "engines": {
        "node": "^16.14.0 || >=18.0.0"
      }
    },
    "node_modules/@npmcli/agent/node_modules/agent-base": {
      "version": "7.1.0",
      "license": "MIT",
      "dependencies": {
        "debug": "^4.3.4"
      },
      "engines": {
        "node": ">= 14"
      }
    },
    "node_modules/@npmcli/agent/node_modules/http-proxy-agent": {
      "version": "7.0.2",
      "license": "MIT",
      "dependencies": {
        "agent-base": "^7.1.0",
        "debug": "^4.3.4"
      },
      "engines": {
        "node": ">= 14"
      }
    },
    "node_modules/@npmcli/agent/node_modules/https-proxy-agent": {
      "version": "7.0.4",
      "license": "MIT",
      "dependencies": {
        "agent-base": "^7.0.2",
        "debug": "4"
      },
      "engines": {
        "node": ">= 14"
      }
    },
    "node_modules/@npmcli/agent/node_modules/socks-proxy-agent": {
      "version": "8.0.2",
      "license": "MIT",
      "dependencies": {
        "agent-base": "^7.0.2",
        "debug": "^4.3.4",
        "socks": "^2.7.1"
      },
      "engines": {
        "node": ">= 14"
      }
    },
    "node_modules/@npmcli/fs": {
      "version": "1.1.0",
      "dev": true,
      "license": "ISC",
      "dependencies": {
        "@gar/promisify": "^1.0.1",
        "semver": "^7.3.5"
      },
      "engines": {
        "node": "^12.13.0 || ^14.15.0 || >=16"
      }
    },
    "node_modules/@npmcli/git": {
      "version": "5.0.4",
      "license": "ISC",
      "dependencies": {
        "@npmcli/promise-spawn": "^7.0.0",
        "lru-cache": "^10.0.1",
        "npm-pick-manifest": "^9.0.0",
        "proc-log": "^3.0.0",
        "promise-inflight": "^1.0.1",
        "promise-retry": "^2.0.1",
        "semver": "^7.3.5",
        "which": "^4.0.0"
      },
      "engines": {
        "node": "^16.14.0 || >=18.0.0"
      }
    },
    "node_modules/@npmcli/git/node_modules/isexe": {
      "version": "3.1.1",
      "license": "ISC",
      "engines": {
        "node": ">=16"
      }
    },
    "node_modules/@npmcli/git/node_modules/npm-normalize-package-bin": {
      "version": "3.0.1",
      "license": "ISC",
      "engines": {
        "node": "^14.17.0 || ^16.13.0 || >=18.0.0"
      }
    },
    "node_modules/@npmcli/git/node_modules/npm-pick-manifest": {
      "version": "9.0.0",
      "license": "ISC",
      "dependencies": {
        "npm-install-checks": "^6.0.0",
        "npm-normalize-package-bin": "^3.0.0",
        "npm-package-arg": "^11.0.0",
        "semver": "^7.3.5"
      },
      "engines": {
        "node": "^16.14.0 || >=18.0.0"
      }
    },
    "node_modules/@npmcli/git/node_modules/proc-log": {
      "version": "3.0.0",
      "license": "ISC",
      "engines": {
        "node": "^14.17.0 || ^16.13.0 || >=18.0.0"
      }
    },
    "node_modules/@npmcli/git/node_modules/which": {
      "version": "4.0.0",
      "license": "ISC",
      "dependencies": {
        "isexe": "^3.1.1"
      },
      "bin": {
        "node-which": "bin/which.js"
      },
      "engines": {
        "node": "^16.13.0 || >=18.0.0"
      }
    },
    "node_modules/@npmcli/installed-package-contents": {
      "version": "1.0.7",
      "dev": true,
      "license": "ISC",
      "dependencies": {
        "npm-bundled": "^1.1.1",
        "npm-normalize-package-bin": "^1.0.1"
      },
      "bin": {
        "installed-package-contents": "index.js"
      },
      "engines": {
        "node": ">= 10"
      }
    },
    "node_modules/@npmcli/map-workspaces": {
      "version": "2.0.4",
      "dev": true,
      "license": "ISC",
      "dependencies": {
        "@npmcli/name-from-folder": "^1.0.1",
        "glob": "^8.0.1",
        "minimatch": "^5.0.1",
        "read-package-json-fast": "^2.0.3"
      },
      "engines": {
        "node": "^12.13.0 || ^14.15.0 || >=16.0.0"
      }
    },
    "node_modules/@npmcli/map-workspaces/node_modules/glob": {
      "version": "8.0.3",
      "dev": true,
      "license": "ISC",
      "dependencies": {
        "fs.realpath": "^1.0.0",
        "inflight": "^1.0.4",
        "inherits": "2",
        "minimatch": "^5.0.1",
        "once": "^1.3.0"
      },
      "engines": {
        "node": ">=12"
      },
      "funding": {
        "url": "https://github.com/sponsors/isaacs"
      }
    },
    "node_modules/@npmcli/map-workspaces/node_modules/minimatch": {
      "version": "5.1.0",
      "dev": true,
      "license": "ISC",
      "dependencies": {
        "brace-expansion": "^2.0.1"
      },
      "engines": {
        "node": ">=10"
      }
    },
    "node_modules/@npmcli/map-workspaces/node_modules/read-package-json-fast": {
      "version": "2.0.3",
      "dev": true,
      "license": "ISC",
      "dependencies": {
        "json-parse-even-better-errors": "^2.3.0",
        "npm-normalize-package-bin": "^1.0.1"
      },
      "engines": {
        "node": ">=10"
      }
    },
    "node_modules/@npmcli/metavuln-calculator": {
      "version": "3.1.1",
      "dev": true,
      "license": "ISC",
      "dependencies": {
        "cacache": "^16.0.0",
        "json-parse-even-better-errors": "^2.3.1",
        "pacote": "^13.0.3",
        "semver": "^7.3.5"
      },
      "engines": {
        "node": "^12.13.0 || ^14.15.0 || >=16.0.0"
      }
    },
    "node_modules/@npmcli/metavuln-calculator/node_modules/@npmcli/git": {
      "version": "3.0.2",
      "dev": true,
      "license": "ISC",
      "dependencies": {
        "@npmcli/promise-spawn": "^3.0.0",
        "lru-cache": "^7.4.4",
        "mkdirp": "^1.0.4",
        "npm-pick-manifest": "^7.0.0",
        "proc-log": "^2.0.0",
        "promise-inflight": "^1.0.1",
        "promise-retry": "^2.0.1",
        "semver": "^7.3.5",
        "which": "^2.0.2"
      },
      "engines": {
        "node": "^12.13.0 || ^14.15.0 || >=16.0.0"
      }
    },
    "node_modules/@npmcli/metavuln-calculator/node_modules/@npmcli/promise-spawn": {
      "version": "3.0.0",
      "dev": true,
      "license": "ISC",
      "dependencies": {
        "infer-owner": "^1.0.4"
      },
      "engines": {
        "node": "^12.13.0 || ^14.15.0 || >=16.0.0"
      }
    },
    "node_modules/@npmcli/metavuln-calculator/node_modules/builtins": {
      "version": "5.0.1",
      "dev": true,
      "license": "MIT",
      "dependencies": {
        "semver": "^7.0.0"
      }
    },
    "node_modules/@npmcli/metavuln-calculator/node_modules/chownr": {
      "version": "2.0.0",
      "dev": true,
      "license": "ISC",
      "engines": {
        "node": ">=10"
      }
    },
    "node_modules/@npmcli/metavuln-calculator/node_modules/hosted-git-info": {
      "version": "5.1.0",
      "dev": true,
      "license": "ISC",
      "dependencies": {
        "lru-cache": "^7.5.1"
      },
      "engines": {
        "node": "^12.13.0 || ^14.15.0 || >=16.0.0"
      }
    },
    "node_modules/@npmcli/metavuln-calculator/node_modules/lru-cache": {
      "version": "7.14.0",
      "dev": true,
      "license": "ISC",
      "engines": {
        "node": ">=12"
      }
    },
    "node_modules/@npmcli/metavuln-calculator/node_modules/minipass-fetch": {
      "version": "2.1.2",
      "dev": true,
      "license": "MIT",
      "dependencies": {
        "minipass": "^3.1.6",
        "minipass-sized": "^1.0.3",
        "minizlib": "^2.1.2"
      },
      "engines": {
        "node": "^12.13.0 || ^14.15.0 || >=16.0.0"
      },
      "optionalDependencies": {
        "encoding": "^0.1.13"
      }
    },
    "node_modules/@npmcli/metavuln-calculator/node_modules/npm-package-arg": {
      "version": "9.1.2",
      "dev": true,
      "license": "ISC",
      "dependencies": {
        "hosted-git-info": "^5.0.0",
        "proc-log": "^2.0.1",
        "semver": "^7.3.5",
        "validate-npm-package-name": "^4.0.0"
      },
      "engines": {
        "node": "^12.13.0 || ^14.15.0 || >=16.0.0"
      }
    },
    "node_modules/@npmcli/metavuln-calculator/node_modules/npm-registry-fetch": {
      "version": "13.3.1",
      "dev": true,
      "license": "ISC",
      "dependencies": {
        "make-fetch-happen": "^10.0.6",
        "minipass": "^3.1.6",
        "minipass-fetch": "^2.0.3",
        "minipass-json-stream": "^1.0.1",
        "minizlib": "^2.1.2",
        "npm-package-arg": "^9.0.1",
        "proc-log": "^2.0.0"
      },
      "engines": {
        "node": "^12.13.0 || ^14.15.0 || >=16.0.0"
      }
    },
    "node_modules/@npmcli/metavuln-calculator/node_modules/pacote": {
      "version": "13.6.2",
      "dev": true,
      "license": "ISC",
      "dependencies": {
        "@npmcli/git": "^3.0.0",
        "@npmcli/installed-package-contents": "^1.0.7",
        "@npmcli/promise-spawn": "^3.0.0",
        "@npmcli/run-script": "^4.1.0",
        "cacache": "^16.0.0",
        "chownr": "^2.0.0",
        "fs-minipass": "^2.1.0",
        "infer-owner": "^1.0.4",
        "minipass": "^3.1.6",
        "mkdirp": "^1.0.4",
        "npm-package-arg": "^9.0.0",
        "npm-packlist": "^5.1.0",
        "npm-pick-manifest": "^7.0.0",
        "npm-registry-fetch": "^13.0.1",
        "proc-log": "^2.0.0",
        "promise-retry": "^2.0.1",
        "read-package-json": "^5.0.0",
        "read-package-json-fast": "^2.0.3",
        "rimraf": "^3.0.2",
        "ssri": "^9.0.0",
        "tar": "^6.1.11"
      },
      "bin": {
        "pacote": "lib/bin.js"
      },
      "engines": {
        "node": "^12.13.0 || ^14.15.0 || >=16.0.0"
      }
    },
    "node_modules/@npmcli/metavuln-calculator/node_modules/read-package-json-fast": {
      "version": "2.0.3",
      "dev": true,
      "license": "ISC",
      "dependencies": {
        "json-parse-even-better-errors": "^2.3.0",
        "npm-normalize-package-bin": "^1.0.1"
      },
      "engines": {
        "node": ">=10"
      }
    },
    "node_modules/@npmcli/metavuln-calculator/node_modules/rimraf": {
      "version": "3.0.2",
      "dev": true,
      "license": "ISC",
      "dependencies": {
        "glob": "^7.1.3"
      },
      "bin": {
        "rimraf": "bin.js"
      },
      "funding": {
        "url": "https://github.com/sponsors/isaacs"
      }
    },
    "node_modules/@npmcli/metavuln-calculator/node_modules/validate-npm-package-name": {
      "version": "4.0.0",
      "dev": true,
      "license": "ISC",
      "dependencies": {
        "builtins": "^5.0.0"
      },
      "engines": {
        "node": "^12.13.0 || ^14.15.0 || >=16.0.0"
      }
    },
    "node_modules/@npmcli/name-from-folder": {
      "version": "1.0.1",
      "dev": true,
      "license": "ISC"
    },
    "node_modules/@npmcli/node-gyp": {
      "version": "2.0.0",
      "dev": true,
      "license": "ISC",
      "engines": {
        "node": "^12.13.0 || ^14.15.0 || >=16.0.0"
      }
    },
    "node_modules/@npmcli/package-json": {
      "version": "2.0.0",
      "dev": true,
      "license": "ISC",
      "dependencies": {
        "json-parse-even-better-errors": "^2.3.1"
      },
      "engines": {
        "node": "^12.13.0 || ^14.15.0 || >=16.0.0"
      }
    },
    "node_modules/@npmcli/promise-spawn": {
      "version": "7.0.1",
      "license": "ISC",
      "dependencies": {
        "which": "^4.0.0"
      },
      "engines": {
        "node": "^16.14.0 || >=18.0.0"
      }
    },
    "node_modules/@npmcli/promise-spawn/node_modules/isexe": {
      "version": "3.1.1",
      "license": "ISC",
      "engines": {
        "node": ">=16"
      }
    },
    "node_modules/@npmcli/promise-spawn/node_modules/which": {
      "version": "4.0.0",
      "license": "ISC",
      "dependencies": {
        "isexe": "^3.1.1"
      },
      "bin": {
        "node-which": "bin/which.js"
      },
      "engines": {
        "node": "^16.13.0 || >=18.0.0"
      }
    },
    "node_modules/@npmcli/redact": {
      "version": "2.0.1",
      "license": "ISC",
      "engines": {
        "node": "^16.14.0 || >=18.0.0"
      }
    },
    "node_modules/@npmcli/run-script": {
      "version": "4.2.1",
      "dev": true,
      "license": "ISC",
      "dependencies": {
        "@npmcli/node-gyp": "^2.0.0",
        "@npmcli/promise-spawn": "^3.0.0",
        "node-gyp": "^9.0.0",
        "read-package-json-fast": "^2.0.3",
        "which": "^2.0.2"
      },
      "engines": {
        "node": "^12.13.0 || ^14.15.0 || >=16.0.0"
      }
    },
    "node_modules/@npmcli/run-script/node_modules/@npmcli/promise-spawn": {
      "version": "3.0.0",
      "dev": true,
      "license": "ISC",
      "dependencies": {
        "infer-owner": "^1.0.4"
      },
      "engines": {
        "node": "^12.13.0 || ^14.15.0 || >=16.0.0"
      }
    },
    "node_modules/@npmcli/run-script/node_modules/read-package-json-fast": {
      "version": "2.0.3",
      "dev": true,
      "license": "ISC",
      "dependencies": {
        "json-parse-even-better-errors": "^2.3.0",
        "npm-normalize-package-bin": "^1.0.1"
      },
      "engines": {
        "node": ">=10"
      }
    },
    "node_modules/@octokit/auth-token": {
      "version": "5.1.1",
      "dev": true,
      "license": "MIT",
      "engines": {
        "node": ">= 18"
      }
    },
    "node_modules/@octokit/core": {
      "version": "6.1.2",
      "dev": true,
      "license": "MIT",
      "dependencies": {
        "@octokit/auth-token": "^5.0.0",
        "@octokit/graphql": "^8.0.0",
        "@octokit/request": "^9.0.0",
        "@octokit/request-error": "^6.0.1",
        "@octokit/types": "^13.0.0",
        "before-after-hook": "^3.0.2",
        "universal-user-agent": "^7.0.0"
      },
      "engines": {
        "node": ">= 18"
      }
    },
    "node_modules/@octokit/endpoint": {
      "version": "10.1.3",
      "integrity": "sha512-nBRBMpKPhQUxCsQQeW+rCJ/OPSMcj3g0nfHn01zGYZXuNDvvXudF/TYY6APj5THlurerpFN4a/dQAIAaM6BYhA==",
      "dev": true,
      "license": "MIT",
      "dependencies": {
        "@octokit/types": "^13.6.2",
        "universal-user-agent": "^7.0.2"
      },
      "engines": {
        "node": ">= 18"
      }
    },
    "node_modules/@octokit/graphql": {
      "version": "8.1.1",
      "dev": true,
      "license": "MIT",
      "dependencies": {
        "@octokit/request": "^9.0.0",
        "@octokit/types": "^13.0.0",
        "universal-user-agent": "^7.0.0"
      },
      "engines": {
        "node": ">= 18"
      }
    },
    "node_modules/@octokit/openapi-types": {
      "version": "24.2.0",
      "integrity": "sha512-9sIH3nSUttelJSXUrmGzl7QUBFul0/mB8HRYl3fOlgHbIWG+WnYDXU3v/2zMtAvuzZ/ed00Ei6on975FhBfzrg==",
      "dev": true,
      "license": "MIT"
    },
    "node_modules/@octokit/plugin-enterprise-rest": {
      "version": "6.0.1",
      "dev": true,
      "license": "MIT"
    },
    "node_modules/@octokit/plugin-paginate-rest": {
      "version": "11.6.0",
      "integrity": "sha512-n5KPteiF7pWKgBIBJSk8qzoZWcUkza2O6A0za97pMGVrGfPdltxrfmfF5GucHYvHGZD8BdaZmmHGz5cX/3gdpw==",
      "dev": true,
      "license": "MIT",
      "dependencies": {
        "@octokit/types": "^13.10.0"
      },
      "engines": {
        "node": ">= 18"
      },
      "peerDependencies": {
        "@octokit/core": ">=6"
      }
    },
    "node_modules/@octokit/plugin-request-log": {
      "version": "5.3.0",
      "dev": true,
      "license": "MIT",
      "engines": {
        "node": ">= 18"
      },
      "peerDependencies": {
        "@octokit/core": ">=6"
      }
    },
    "node_modules/@octokit/plugin-rest-endpoint-methods": {
      "version": "13.2.1",
      "dev": true,
      "license": "MIT",
      "dependencies": {
        "@octokit/types": "^13.5.0"
      },
      "engines": {
        "node": ">= 18"
      },
      "peerDependencies": {
        "@octokit/core": ">=6"
      }
    },
    "node_modules/@octokit/request": {
      "version": "9.2.2",
      "integrity": "sha512-dZl0ZHx6gOQGcffgm1/Sf6JfEpmh34v3Af2Uci02vzUYz6qEN6zepoRtmybWXIGXFIK8K9ylE3b+duCWqhArtg==",
      "dev": true,
      "license": "MIT",
      "dependencies": {
        "@octokit/endpoint": "^10.1.3",
        "@octokit/request-error": "^6.1.7",
        "@octokit/types": "^13.6.2",
        "fast-content-type-parse": "^2.0.0",
        "universal-user-agent": "^7.0.2"
      },
      "engines": {
        "node": ">= 18"
      }
    },
    "node_modules/@octokit/request-error": {
      "version": "6.1.7",
      "integrity": "sha512-69NIppAwaauwZv6aOzb+VVLwt+0havz9GT5YplkeJv7fG7a40qpLt/yZKyiDxAhgz0EtgNdNcb96Z0u+Zyuy2g==",
      "dev": true,
      "license": "MIT",
      "dependencies": {
        "@octokit/types": "^13.6.2"
      },
      "engines": {
        "node": ">= 18"
      }
    },
    "node_modules/@octokit/rest": {
      "version": "21.0.0",
      "dev": true,
      "license": "MIT",
      "dependencies": {
        "@octokit/core": "^6.1.2",
        "@octokit/plugin-paginate-rest": "^11.0.0",
        "@octokit/plugin-request-log": "^5.1.0",
        "@octokit/plugin-rest-endpoint-methods": "^13.0.0"
      },
      "engines": {
        "node": ">= 18"
      }
    },
    "node_modules/@octokit/types": {
      "version": "13.10.0",
      "integrity": "sha512-ifLaO34EbbPj0Xgro4G5lP5asESjwHracYJvVaPIyXMuiuXLlhic3S47cBdTb+jfODkTE5YtGCLt3Ay3+J97sA==",
      "dev": true,
      "license": "MIT",
      "dependencies": {
        "@octokit/openapi-types": "^24.2.0"
      }
    },
    "node_modules/@pkgjs/parseargs": {
      "version": "0.11.0",
      "license": "MIT",
      "optional": true,
      "engines": {
        "node": ">=14"
      }
    },
    "node_modules/@popperjs/core": {
      "version": "2.11.8",
      "dev": true,
      "license": "MIT",
      "peer": true,
      "funding": {
        "type": "opencollective",
        "url": "https://opencollective.com/popperjs"
      }
    },
    "node_modules/@rollup/pluginutils": {
      "version": "5.3.0",
      "integrity": "sha512-5EdhGZtnu3V88ces7s53hhfK5KSASnJZv8Lulpc04cWO3REESroJXg73DFsOmgbU2BhwV0E20bu2IDZb3VKW4Q==",
      "dev": true,
      "license": "MIT",
      "dependencies": {
        "@types/estree": "^1.0.0",
        "estree-walker": "^2.0.2",
        "picomatch": "^4.0.2"
      },
      "engines": {
        "node": ">=14.0.0"
      },
      "peerDependencies": {
        "rollup": "^1.20.0||^2.0.0||^3.0.0||^4.0.0"
      },
      "peerDependenciesMeta": {
        "rollup": {
          "optional": true
        }
      }
    },
    "node_modules/@rollup/pluginutils/node_modules/picomatch": {
      "version": "4.0.3",
      "integrity": "sha512-5gTmgEY/sqK6gFXLIsQNH19lWb4ebPDLA4SdLP7dsWkIXHWlG66oPuVvXSGFPppYZz8ZDZq0dYYrbHfBCVUb1Q==",
      "dev": true,
      "license": "MIT",
      "engines": {
        "node": ">=12"
      },
      "funding": {
        "url": "https://github.com/sponsors/jonschlinkert"
      }
    },
    "node_modules/@sec-ant/readable-stream": {
      "version": "0.4.1",
      "dev": true,
      "license": "MIT"
    },
    "node_modules/@shikijs/core": {
      "version": "1.10.0",
      "dev": true,
      "license": "MIT"
    },
    "node_modules/@sigstore/bundle": {
      "version": "2.2.0",
      "license": "Apache-2.0",
      "dependencies": {
        "@sigstore/protobuf-specs": "^0.3.0"
      },
      "engines": {
        "node": "^16.14.0 || >=18.0.0"
      }
    },
    "node_modules/@sigstore/core": {
      "version": "1.0.0",
      "license": "Apache-2.0",
      "engines": {
        "node": "^16.14.0 || >=18.0.0"
      }
    },
    "node_modules/@sigstore/protobuf-specs": {
      "version": "0.3.0",
      "license": "Apache-2.0",
      "engines": {
        "node": "^14.17.0 || ^16.13.0 || >=18.0.0"
      }
    },
    "node_modules/@sigstore/sign": {
      "version": "2.2.3",
      "license": "Apache-2.0",
      "dependencies": {
        "@sigstore/bundle": "^2.2.0",
        "@sigstore/core": "^1.0.0",
        "@sigstore/protobuf-specs": "^0.3.0",
        "make-fetch-happen": "^13.0.0"
      },
      "engines": {
        "node": "^16.14.0 || >=18.0.0"
      }
    },
    "node_modules/@sigstore/sign/node_modules/@npmcli/fs": {
      "version": "3.1.0",
      "license": "ISC",
      "dependencies": {
        "semver": "^7.3.5"
      },
      "engines": {
        "node": "^14.17.0 || ^16.13.0 || >=18.0.0"
      }
    },
    "node_modules/@sigstore/sign/node_modules/cacache": {
      "version": "18.0.2",
      "license": "ISC",
      "dependencies": {
        "@npmcli/fs": "^3.1.0",
        "fs-minipass": "^3.0.0",
        "glob": "^10.2.2",
        "lru-cache": "^10.0.1",
        "minipass": "^7.0.3",
        "minipass-collect": "^2.0.1",
        "minipass-flush": "^1.0.5",
        "minipass-pipeline": "^1.2.4",
        "p-map": "^4.0.0",
        "ssri": "^10.0.0",
        "tar": "^6.1.11",
        "unique-filename": "^3.0.0"
      },
      "engines": {
        "node": "^16.14.0 || >=18.0.0"
      }
    },
    "node_modules/@sigstore/sign/node_modules/fs-minipass": {
      "version": "3.0.3",
      "license": "ISC",
      "dependencies": {
        "minipass": "^7.0.3"
      },
      "engines": {
        "node": "^14.17.0 || ^16.13.0 || >=18.0.0"
      }
    },
    "node_modules/@sigstore/sign/node_modules/glob": {
      "version": "10.5.0",
      "integrity": "sha512-DfXN8DfhJ7NH3Oe7cFmu3NCu1wKbkReJ8TorzSAFbSKrlNaQSKfIzqYqVY8zlbs2NLBbWpRiU52GX2PbaBVNkg==",
      "license": "ISC",
      "dependencies": {
        "foreground-child": "^3.1.0",
        "jackspeak": "^3.1.2",
        "minimatch": "^9.0.4",
        "minipass": "^7.1.2",
        "package-json-from-dist": "^1.0.0",
        "path-scurry": "^1.11.1"
      },
      "bin": {
        "glob": "dist/esm/bin.mjs"
      },
      "funding": {
        "url": "https://github.com/sponsors/isaacs"
      }
    },
    "node_modules/@sigstore/sign/node_modules/make-fetch-happen": {
      "version": "13.0.0",
      "license": "ISC",
      "dependencies": {
        "@npmcli/agent": "^2.0.0",
        "cacache": "^18.0.0",
        "http-cache-semantics": "^4.1.1",
        "is-lambda": "^1.0.1",
        "minipass": "^7.0.2",
        "minipass-fetch": "^3.0.0",
        "minipass-flush": "^1.0.5",
        "minipass-pipeline": "^1.2.4",
        "negotiator": "^0.6.3",
        "promise-retry": "^2.0.1",
        "ssri": "^10.0.0"
      },
      "engines": {
        "node": "^16.14.0 || >=18.0.0"
      }
    },
    "node_modules/@sigstore/sign/node_modules/minimatch": {
      "version": "9.0.5",
      "integrity": "sha512-G6T0ZX48xgozx7587koeX9Ys2NYy6Gmv//P89sEte9V9whIapMNF4idKxnW2QtCcLiTWlb/wfCabAtAFWhhBow==",
      "license": "ISC",
      "dependencies": {
        "brace-expansion": "^2.0.1"
      },
      "engines": {
        "node": ">=16 || 14 >=14.17"
      },
      "funding": {
        "url": "https://github.com/sponsors/isaacs"
      }
    },
    "node_modules/@sigstore/sign/node_modules/minipass": {
      "version": "7.1.2",
      "integrity": "sha512-qOOzS1cBTWYF4BH8fVePDBOO9iptMnGUEZwNc/cMWnTV2nVLZ7VoNWEPHkYczZA0pdoA7dl6e7FL659nX9S2aw==",
      "license": "ISC",
      "engines": {
        "node": ">=16 || 14 >=14.17"
      }
    },
    "node_modules/@sigstore/sign/node_modules/minipass-collect": {
      "version": "2.0.1",
      "license": "ISC",
      "dependencies": {
        "minipass": "^7.0.3"
      },
      "engines": {
        "node": ">=16 || 14 >=14.17"
      }
    },
    "node_modules/@sigstore/sign/node_modules/minipass-fetch": {
      "version": "3.0.4",
      "license": "MIT",
      "dependencies": {
        "minipass": "^7.0.3",
        "minipass-sized": "^1.0.3",
        "minizlib": "^2.1.2"
      },
      "engines": {
        "node": "^14.17.0 || ^16.13.0 || >=18.0.0"
      },
      "optionalDependencies": {
        "encoding": "^0.1.13"
      }
    },
    "node_modules/@sigstore/sign/node_modules/ssri": {
      "version": "10.0.5",
      "license": "ISC",
      "dependencies": {
        "minipass": "^7.0.3"
      },
      "engines": {
        "node": "^14.17.0 || ^16.13.0 || >=18.0.0"
      }
    },
    "node_modules/@sigstore/sign/node_modules/unique-filename": {
      "version": "3.0.0",
      "license": "ISC",
      "dependencies": {
        "unique-slug": "^4.0.0"
      },
      "engines": {
        "node": "^14.17.0 || ^16.13.0 || >=18.0.0"
      }
    },
    "node_modules/@sigstore/sign/node_modules/unique-slug": {
      "version": "4.0.0",
      "license": "ISC",
      "dependencies": {
        "imurmurhash": "^0.1.4"
      },
      "engines": {
        "node": "^14.17.0 || ^16.13.0 || >=18.0.0"
      }
    },
    "node_modules/@sigstore/tuf": {
      "version": "2.3.1",
      "license": "Apache-2.0",
      "dependencies": {
        "@sigstore/protobuf-specs": "^0.3.0",
        "tuf-js": "^2.2.0"
      },
      "engines": {
        "node": "^16.14.0 || >=18.0.0"
      }
    },
    "node_modules/@sigstore/verify": {
      "version": "1.1.0",
      "license": "Apache-2.0",
      "dependencies": {
        "@sigstore/bundle": "^2.2.0",
        "@sigstore/core": "^1.0.0",
        "@sigstore/protobuf-specs": "^0.3.0"
      },
      "engines": {
        "node": "^16.14.0 || >=18.0.0"
      }
    },
    "node_modules/@sinclair/typebox": {
      "version": "0.27.8",
      "license": "MIT"
    },
    "node_modules/@sindresorhus/merge-streams": {
      "version": "2.3.0",
      "dev": true,
      "license": "MIT",
      "engines": {
        "node": ">=18"
      },
      "funding": {
        "url": "https://github.com/sponsors/sindresorhus"
      }
    },
    "node_modules/@sinonjs/commons": {
      "version": "3.0.0",
      "dev": true,
      "license": "BSD-3-Clause",
      "dependencies": {
        "type-detect": "4.0.8"
      }
    },
    "node_modules/@sinonjs/fake-timers": {
      "version": "10.3.0",
      "dev": true,
      "license": "BSD-3-Clause",
      "dependencies": {
        "@sinonjs/commons": "^3.0.0"
      }
    },
    "node_modules/@tootallnate/once": {
      "version": "1.1.2",
      "dev": true,
      "license": "MIT",
      "engines": {
        "node": ">= 6"
      }
    },
    "node_modules/@tsconfig/node10": {
      "version": "1.0.11",
      "integrity": "sha512-DcRjDCujK/kCk/cUe8Xz8ZSpm8mS3mNNpta+jGCA6USEDfktlNvm1+IuZ9eTcDbNk41BHwpHHeW+N1lKCz4zOw==",
      "dev": true,
      "license": "MIT",
      "optional": true,
      "peer": true
    },
    "node_modules/@tsconfig/node12": {
      "version": "1.0.11",
      "integrity": "sha512-cqefuRsh12pWyGsIoBKJA9luFu3mRxCA+ORZvA4ktLSzIuCUtWVxGIuXigEwO5/ywWFMZ2QEGKWvkZG1zDMTag==",
      "dev": true,
      "license": "MIT",
      "optional": true,
      "peer": true
    },
    "node_modules/@tsconfig/node14": {
      "version": "1.0.3",
      "integrity": "sha512-ysT8mhdixWK6Hw3i1V2AeRqZ5WfXg1G43mqoYlM2nc6388Fq5jcXyr5mRsqViLx/GJYdoL0bfXD8nmF+Zn/Iow==",
      "dev": true,
      "license": "MIT",
      "optional": true,
      "peer": true
    },
    "node_modules/@tsconfig/node16": {
      "version": "1.0.4",
      "integrity": "sha512-vxhUy4J8lyeyinH7Azl1pdd43GJhZH/tP2weN8TntQblOY+A0XbT8DJk1/oCPuOOyg/Ja757rG0CgHcWC8OfMA==",
      "dev": true,
      "license": "MIT",
      "optional": true,
      "peer": true
    },
    "node_modules/@tufjs/canonical-json": {
      "version": "2.0.0",
      "license": "MIT",
      "engines": {
        "node": "^16.14.0 || >=18.0.0"
      }
    },
    "node_modules/@tufjs/models": {
      "version": "2.0.0",
      "license": "MIT",
      "dependencies": {
        "@tufjs/canonical-json": "2.0.0",
        "minimatch": "^9.0.3"
      },
      "engines": {
        "node": "^16.14.0 || >=18.0.0"
      }
    },
    "node_modules/@tufjs/models/node_modules/minimatch": {
      "version": "9.0.3",
      "license": "ISC",
      "dependencies": {
        "brace-expansion": "^2.0.1"
      },
      "engines": {
        "node": ">=16 || 14 >=14.17"
      },
      "funding": {
        "url": "https://github.com/sponsors/isaacs"
      }
    },
    "node_modules/@types/babel__core": {
      "version": "7.1.19",
      "dev": true,
      "license": "MIT",
      "dependencies": {
        "@babel/parser": "^7.1.0",
        "@babel/types": "^7.0.0",
        "@types/babel__generator": "*",
        "@types/babel__template": "*",
        "@types/babel__traverse": "*"
      }
    },
    "node_modules/@types/babel__generator": {
      "version": "7.6.4",
      "dev": true,
      "license": "MIT",
      "dependencies": {
        "@babel/types": "^7.0.0"
      }
    },
    "node_modules/@types/babel__template": {
      "version": "7.4.1",
      "dev": true,
      "license": "MIT",
      "dependencies": {
        "@babel/parser": "^7.1.0",
        "@babel/types": "^7.0.0"
      }
    },
    "node_modules/@types/babel__traverse": {
      "version": "7.18.2",
      "dev": true,
      "license": "MIT",
      "dependencies": {
        "@babel/types": "^7.3.0"
      }
    },
    "node_modules/@types/cross-spawn": {
      "version": "6.0.6",
      "dev": true,
      "license": "MIT",
      "dependencies": {
        "@types/node": "*"
      }
    },
    "node_modules/@types/diff": {
      "version": "5.2.1",
      "dev": true,
      "license": "MIT"
    },
    "node_modules/@types/estree": {
      "version": "1.0.8",
      "integrity": "sha512-dWHzHa2WqEXI/O1E9OjrocMTKJl2mSrEolh1Iomrv6U+JuNwaHXsXx9bLu5gG7BUWFIN0skIQJQ/L1rIex4X6w==",
      "dev": true,
      "license": "MIT"
    },
    "node_modules/@types/fs-extra": {
      "version": "11.0.4",
      "dev": true,
      "license": "MIT",
      "dependencies": {
        "@types/jsonfile": "*",
        "@types/node": "*"
      }
    },
    "node_modules/@types/glob": {
      "version": "8.1.0",
      "dev": true,
      "license": "MIT",
      "dependencies": {
        "@types/minimatch": "^5.1.2",
        "@types/node": "*"
      }
    },
    "node_modules/@types/graceful-fs": {
      "version": "4.1.5",
      "dev": true,
      "license": "MIT",
      "dependencies": {
        "@types/node": "*"
      }
    },
    "node_modules/@types/istanbul-lib-coverage": {
      "version": "2.0.4",
      "dev": true,
      "license": "MIT"
    },
    "node_modules/@types/istanbul-lib-report": {
      "version": "3.0.0",
      "dev": true,
      "license": "MIT",
      "dependencies": {
        "@types/istanbul-lib-coverage": "*"
      }
    },
    "node_modules/@types/istanbul-reports": {
      "version": "3.0.1",
      "dev": true,
      "license": "MIT",
      "dependencies": {
        "@types/istanbul-lib-report": "*"
      }
    },
    "node_modules/@types/jest": {
      "version": "29.5.12",
      "dev": true,
      "license": "MIT",
      "dependencies": {
        "expect": "^29.0.0",
        "pretty-format": "^29.0.0"
      }
    },
    "node_modules/@types/jquery": {
      "version": "3.5.30",
      "integrity": "sha512-nbWKkkyb919DOUxjmRVk8vwtDb0/k8FKncmUKFi+NY+QXqWltooxTrswvz4LspQwxvLdvzBN1TImr6cw3aQx2A==",
      "dev": true,
      "license": "MIT",
      "dependencies": {
        "@types/sizzle": "*"
      }
    },
    "node_modules/@types/js-yaml": {
      "version": "4.0.9",
      "dev": true,
      "license": "MIT"
    },
    "node_modules/@types/json-schema": {
      "version": "7.0.15",
      "dev": true,
      "license": "MIT"
    },
    "node_modules/@types/jsonfile": {
      "version": "6.1.4",
      "dev": true,
      "license": "MIT",
      "dependencies": {
        "@types/node": "*"
      }
    },
    "node_modules/@types/jstree": {
      "version": "3.3.46",
      "integrity": "sha512-Xj+lbRetEsI1TkP2cmQuCDSCT7qD3OUUCtok/8q2f2hx4PCXkBdjRO7AnS8CNj/tKsqjjZ0Pq6cNfyRcqDumsw==",
      "dev": true,
      "license": "MIT",
      "dependencies": {
        "@types/jquery": "*"
      }
    },
    "node_modules/@types/lodash": {
      "version": "4.17.6",
      "dev": true,
      "license": "MIT"
    },
    "node_modules/@types/lodash-deep": {
      "version": "2.0.4",
      "dev": true,
      "license": "MIT",
      "dependencies": {
        "@types/lodash": "*"
      }
    },
    "node_modules/@types/minimatch": {
      "version": "5.1.2",
      "dev": true,
      "license": "MIT"
    },
    "node_modules/@types/mustache": {
      "version": "4.2.5",
      "dev": true,
      "license": "MIT"
    },
    "node_modules/@types/node": {
      "version": "20.17.51",
      "integrity": "sha512-hccptBl7C8lHiKxTBsY6vYYmqpmw1E/aGR/8fmueE+B390L3pdMOpNSRvFO4ZnXzW5+p2HBXV0yNABd2vdk22Q==",
      "dev": true,
      "license": "MIT",
      "dependencies": {
        "undici-types": "~6.19.2"
      }
    },
    "node_modules/@types/node-fetch": {
      "version": "2.6.11",
      "dev": true,
      "license": "MIT",
      "dependencies": {
        "@types/node": "*",
        "form-data": "^4.0.0"
      }
    },
    "node_modules/@types/normalize-package-data": {
      "version": "2.4.4",
      "dev": true,
      "license": "MIT"
    },
    "node_modules/@types/npm-package-arg": {
      "version": "6.1.4",
      "dev": true,
      "license": "MIT"
    },
    "node_modules/@types/npm-registry-fetch": {
      "version": "8.0.7",
      "dev": true,
      "license": "MIT",
      "dependencies": {
        "@types/node": "*",
        "@types/node-fetch": "*",
        "@types/npm-package-arg": "*",
        "@types/npmlog": "*",
        "@types/ssri": "*"
      }
    },
    "node_modules/@types/npmlog": {
      "version": "7.0.0",
      "dev": true,
      "license": "MIT",
      "dependencies": {
        "@types/node": "*"
      }
    },
    "node_modules/@types/pacote": {
      "version": "11.1.8",
      "dev": true,
      "license": "MIT",
      "dependencies": {
        "@types/node": "*",
        "@types/npm-registry-fetch": "*",
        "@types/npmlog": "*",
        "@types/ssri": "*"
      }
    },
    "node_modules/@types/progress": {
      "version": "2.0.7",
      "dev": true,
      "license": "MIT",
      "dependencies": {
        "@types/node": "*"
      }
    },
    "node_modules/@types/semver": {
      "version": "7.5.8",
      "dev": true,
      "license": "MIT"
    },
    "node_modules/@types/sizzle": {
      "version": "2.3.4",
      "dev": true,
      "license": "MIT"
    },
    "node_modules/@types/ssh2": {
      "version": "1.15.0",
      "dev": true,
      "license": "MIT",
      "dependencies": {
        "@types/node": "^18.11.18"
      }
    },
    "node_modules/@types/ssh2/node_modules/@types/node": {
      "version": "18.19.104",
      "integrity": "sha512-mqjoYx1RjmN61vjnHWfiWzAlwvBKutoUdm+kYLPnjI5DCh8ZqofUhaTbT3WLl7bt3itR8DuCf8ShnxI0JvIC3g==",
      "dev": true,
      "license": "MIT",
      "dependencies": {
        "undici-types": "~5.26.4"
      }
    },
    "node_modules/@types/ssh2/node_modules/undici-types": {
      "version": "5.26.5",
      "integrity": "sha512-JlCMO+ehdEIKqlFxk6IfVoAUVmgz7cU7zD/h9XZ0qzeosSHmUJVOzSQvvYSYWXkFXC+IfLKSIffhv0sVZup6pA==",
      "dev": true,
      "license": "MIT"
    },
    "node_modules/@types/ssri": {
      "version": "7.1.5",
      "dev": true,
      "license": "MIT",
      "dependencies": {
        "@types/node": "*"
      }
    },
    "node_modules/@types/stack-trace": {
      "version": "0.0.33",
      "dev": true,
      "license": "MIT"
    },
    "node_modules/@types/stack-utils": {
      "version": "2.0.1",
      "dev": true,
      "license": "MIT"
    },
    "node_modules/@types/tar": {
      "version": "6.1.13",
      "dev": true,
      "license": "MIT",
      "dependencies": {
        "@types/node": "*",
        "minipass": "^4.0.0"
      }
    },
    "node_modules/@types/tar/node_modules/minipass": {
      "version": "4.2.8",
      "dev": true,
      "license": "ISC",
      "engines": {
        "node": ">=8"
      }
    },
    "node_modules/@types/triple-beam": {
      "version": "1.3.5",
      "integrity": "sha512-6WaYesThRMCl19iryMYP7/x2OVgCtbIVflDGFpWnb9irXI3UjYE4AzmYuiUKY1AJstGijoY+MgUszMgRxIYTYw==",
      "license": "MIT"
    },
    "node_modules/@types/uuid": {
      "version": "10.0.0",
      "dev": true,
      "license": "MIT"
    },
    "node_modules/@types/which": {
      "version": "3.0.4",
      "dev": true,
      "license": "MIT"
    },
    "node_modules/@types/yargs": {
      "version": "17.0.32",
      "license": "MIT",
      "dependencies": {
        "@types/yargs-parser": "*"
      }
    },
    "node_modules/@types/yargs-parser": {
      "version": "20.2.1",
      "license": "MIT"
    },
    "node_modules/@typescript-eslint/eslint-plugin": {
      "version": "7.15.0",
      "dev": true,
      "license": "MIT",
      "dependencies": {
        "@eslint-community/regexpp": "^4.10.0",
        "@typescript-eslint/scope-manager": "7.15.0",
        "@typescript-eslint/type-utils": "7.15.0",
        "@typescript-eslint/utils": "7.15.0",
        "@typescript-eslint/visitor-keys": "7.15.0",
        "graphemer": "^1.4.0",
        "ignore": "^5.3.1",
        "natural-compare": "^1.4.0",
        "ts-api-utils": "^1.3.0"
      },
      "engines": {
        "node": "^18.18.0 || >=20.0.0"
      },
      "funding": {
        "type": "opencollective",
        "url": "https://opencollective.com/typescript-eslint"
      },
      "peerDependencies": {
        "@typescript-eslint/parser": "^7.0.0",
        "eslint": "^8.56.0"
      },
      "peerDependenciesMeta": {
        "typescript": {
          "optional": true
        }
      }
    },
    "node_modules/@typescript-eslint/parser": {
      "version": "7.15.0",
      "dev": true,
      "license": "BSD-2-Clause",
      "dependencies": {
        "@typescript-eslint/scope-manager": "7.15.0",
        "@typescript-eslint/types": "7.15.0",
        "@typescript-eslint/typescript-estree": "7.15.0",
        "@typescript-eslint/visitor-keys": "7.15.0",
        "debug": "^4.3.4"
      },
      "engines": {
        "node": "^18.18.0 || >=20.0.0"
      },
      "funding": {
        "type": "opencollective",
        "url": "https://opencollective.com/typescript-eslint"
      },
      "peerDependencies": {
        "eslint": "^8.56.0"
      },
      "peerDependenciesMeta": {
        "typescript": {
          "optional": true
        }
      }
    },
    "node_modules/@typescript-eslint/scope-manager": {
      "version": "7.15.0",
      "dev": true,
      "license": "MIT",
      "dependencies": {
        "@typescript-eslint/types": "7.15.0",
        "@typescript-eslint/visitor-keys": "7.15.0"
      },
      "engines": {
        "node": "^18.18.0 || >=20.0.0"
      },
      "funding": {
        "type": "opencollective",
        "url": "https://opencollective.com/typescript-eslint"
      }
    },
    "node_modules/@typescript-eslint/type-utils": {
      "version": "7.15.0",
      "dev": true,
      "license": "MIT",
      "dependencies": {
        "@typescript-eslint/typescript-estree": "7.15.0",
        "@typescript-eslint/utils": "7.15.0",
        "debug": "^4.3.4",
        "ts-api-utils": "^1.3.0"
      },
      "engines": {
        "node": "^18.18.0 || >=20.0.0"
      },
      "funding": {
        "type": "opencollective",
        "url": "https://opencollective.com/typescript-eslint"
      },
      "peerDependencies": {
        "eslint": "^8.56.0"
      },
      "peerDependenciesMeta": {
        "typescript": {
          "optional": true
        }
      }
    },
    "node_modules/@typescript-eslint/types": {
      "version": "7.15.0",
      "dev": true,
      "license": "MIT",
      "engines": {
        "node": "^18.18.0 || >=20.0.0"
      },
      "funding": {
        "type": "opencollective",
        "url": "https://opencollective.com/typescript-eslint"
      }
    },
    "node_modules/@typescript-eslint/typescript-estree": {
      "version": "7.15.0",
      "dev": true,
      "license": "BSD-2-Clause",
      "dependencies": {
        "@typescript-eslint/types": "7.15.0",
        "@typescript-eslint/visitor-keys": "7.15.0",
        "debug": "^4.3.4",
        "globby": "^11.1.0",
        "is-glob": "^4.0.3",
        "minimatch": "^9.0.4",
        "semver": "^7.6.0",
        "ts-api-utils": "^1.3.0"
      },
      "engines": {
        "node": "^18.18.0 || >=20.0.0"
      },
      "funding": {
        "type": "opencollective",
        "url": "https://opencollective.com/typescript-eslint"
      },
      "peerDependenciesMeta": {
        "typescript": {
          "optional": true
        }
      }
    },
    "node_modules/@typescript-eslint/typescript-estree/node_modules/minimatch": {
      "version": "9.0.5",
      "dev": true,
      "license": "ISC",
      "dependencies": {
        "brace-expansion": "^2.0.1"
      },
      "engines": {
        "node": ">=16 || 14 >=14.17"
      },
      "funding": {
        "url": "https://github.com/sponsors/isaacs"
      }
    },
    "node_modules/@typescript-eslint/utils": {
      "version": "7.15.0",
      "dev": true,
      "license": "MIT",
      "dependencies": {
        "@eslint-community/eslint-utils": "^4.4.0",
        "@typescript-eslint/scope-manager": "7.15.0",
        "@typescript-eslint/types": "7.15.0",
        "@typescript-eslint/typescript-estree": "7.15.0"
      },
      "engines": {
        "node": "^18.18.0 || >=20.0.0"
      },
      "funding": {
        "type": "opencollective",
        "url": "https://opencollective.com/typescript-eslint"
      },
      "peerDependencies": {
        "eslint": "^8.56.0"
      }
    },
    "node_modules/@typescript-eslint/visitor-keys": {
      "version": "7.15.0",
      "dev": true,
      "license": "MIT",
      "dependencies": {
        "@typescript-eslint/types": "7.15.0",
        "eslint-visitor-keys": "^3.4.3"
      },
      "engines": {
        "node": "^18.18.0 || >=20.0.0"
      },
      "funding": {
        "type": "opencollective",
        "url": "https://opencollective.com/typescript-eslint"
      }
    },
    "node_modules/@ungap/structured-clone": {
      "version": "1.2.0",
      "dev": true,
      "license": "ISC"
    },
    "node_modules/@vercel/nft": {
      "version": "0.29.4",
      "integrity": "sha512-6lLqMNX3TuycBPABycx7A9F1bHQR7kiQln6abjFbPrf5C/05qHM9M5E4PeTE59c7z8g6vHnx1Ioihb2AQl7BTA==",
      "dev": true,
      "license": "MIT",
      "dependencies": {
        "@mapbox/node-pre-gyp": "^2.0.0",
        "@rollup/pluginutils": "^5.1.3",
        "acorn": "^8.6.0",
        "acorn-import-attributes": "^1.9.5",
        "async-sema": "^3.1.1",
        "bindings": "^1.4.0",
        "estree-walker": "2.0.2",
        "glob": "^10.4.5",
        "graceful-fs": "^4.2.9",
        "node-gyp-build": "^4.2.2",
        "picomatch": "^4.0.2",
        "resolve-from": "^5.0.0"
      },
      "bin": {
        "nft": "out/cli.js"
      },
      "engines": {
        "node": ">=18"
      }
    },
    "node_modules/@vercel/nft/node_modules/glob": {
      "version": "10.5.0",
      "integrity": "sha512-DfXN8DfhJ7NH3Oe7cFmu3NCu1wKbkReJ8TorzSAFbSKrlNaQSKfIzqYqVY8zlbs2NLBbWpRiU52GX2PbaBVNkg==",
      "dev": true,
      "license": "ISC",
      "dependencies": {
        "foreground-child": "^3.1.0",
        "jackspeak": "^3.1.2",
        "minimatch": "^9.0.4",
        "minipass": "^7.1.2",
        "package-json-from-dist": "^1.0.0",
        "path-scurry": "^1.11.1"
      },
      "bin": {
        "glob": "dist/esm/bin.mjs"
      },
      "funding": {
        "url": "https://github.com/sponsors/isaacs"
      }
    },
    "node_modules/@vercel/nft/node_modules/minimatch": {
      "version": "9.0.5",
      "integrity": "sha512-G6T0ZX48xgozx7587koeX9Ys2NYy6Gmv//P89sEte9V9whIapMNF4idKxnW2QtCcLiTWlb/wfCabAtAFWhhBow==",
      "dev": true,
      "license": "ISC",
      "dependencies": {
        "brace-expansion": "^2.0.1"
      },
      "engines": {
        "node": ">=16 || 14 >=14.17"
      },
      "funding": {
        "url": "https://github.com/sponsors/isaacs"
      }
    },
    "node_modules/@vercel/nft/node_modules/minipass": {
      "version": "7.1.2",
      "integrity": "sha512-qOOzS1cBTWYF4BH8fVePDBOO9iptMnGUEZwNc/cMWnTV2nVLZ7VoNWEPHkYczZA0pdoA7dl6e7FL659nX9S2aw==",
      "dev": true,
      "license": "ISC",
      "engines": {
        "node": ">=16 || 14 >=14.17"
      }
    },
    "node_modules/@vercel/nft/node_modules/picomatch": {
      "version": "4.0.3",
      "integrity": "sha512-5gTmgEY/sqK6gFXLIsQNH19lWb4ebPDLA4SdLP7dsWkIXHWlG66oPuVvXSGFPppYZz8ZDZq0dYYrbHfBCVUb1Q==",
      "dev": true,
      "license": "MIT",
      "engines": {
        "node": ">=12"
      },
      "funding": {
        "url": "https://github.com/sponsors/jonschlinkert"
      }
    },
    "node_modules/@zkochan/rimraf": {
      "version": "2.1.3",
      "dev": true,
      "license": "MIT",
      "dependencies": {
        "rimraf": "^3.0.2"
      },
      "engines": {
        "node": ">=12.10"
      }
    },
    "node_modules/@zkochan/rimraf/node_modules/rimraf": {
      "version": "3.0.2",
      "dev": true,
      "license": "ISC",
      "dependencies": {
        "glob": "^7.1.3"
      },
      "bin": {
        "rimraf": "bin.js"
      },
      "funding": {
        "url": "https://github.com/sponsors/isaacs"
      }
    },
    "node_modules/@zowe/cli": {
      "resolved": "packages/cli",
      "link": true
    },
    "node_modules/@zowe/cli-test-utils": {
      "resolved": "__tests__/__packages__/cli-test-utils",
      "link": true
    },
    "node_modules/@zowe/core-for-zowe-sdk": {
      "resolved": "packages/core",
      "link": true
    },
    "node_modules/@zowe/imperative": {
      "resolved": "packages/imperative",
      "link": true
    },
    "node_modules/@zowe/provisioning-for-zowe-sdk": {
      "resolved": "packages/provisioning",
      "link": true
    },
    "node_modules/@zowe/secrets-for-zowe-sdk": {
      "resolved": "packages/secrets",
      "link": true
    },
    "node_modules/@zowe/zos-console-for-zowe-sdk": {
      "resolved": "packages/zosconsole",
      "link": true
    },
    "node_modules/@zowe/zos-files-for-zowe-sdk": {
      "resolved": "packages/zosfiles",
      "link": true
    },
    "node_modules/@zowe/zos-jobs-for-zowe-sdk": {
      "resolved": "packages/zosjobs",
      "link": true
    },
    "node_modules/@zowe/zos-logs-for-zowe-sdk": {
      "resolved": "packages/zoslogs",
      "link": true
    },
    "node_modules/@zowe/zos-tso-for-zowe-sdk": {
      "resolved": "packages/zostso",
      "link": true
    },
    "node_modules/@zowe/zos-uss-for-zowe-sdk": {
      "resolved": "packages/zosuss",
      "link": true
    },
    "node_modules/@zowe/zos-workflows-for-zowe-sdk": {
      "resolved": "packages/workflows",
      "link": true
    },
    "node_modules/@zowe/zosmf-for-zowe-sdk": {
      "resolved": "packages/zosmf",
      "link": true
    },
    "node_modules/abbrev": {
      "version": "1.1.1",
      "dev": true,
      "license": "ISC"
    },
    "node_modules/acorn": {
      "version": "8.15.0",
      "integrity": "sha512-NZyJarBfL7nWwIq+FDL6Zp/yHEhePMNnnJ0y3qfieCrmNvYct8uvtiV41UvlSe6apAfk0fY1FbWx+NwfmpvtTg==",
      "dev": true,
      "license": "MIT",
      "bin": {
        "acorn": "bin/acorn"
      },
      "engines": {
        "node": ">=0.4.0"
      }
    },
    "node_modules/acorn-import-attributes": {
      "version": "1.9.5",
      "integrity": "sha512-n02Vykv5uA3eHGM/Z2dQrcD56kL8TyDb2p1+0P83PClMnC/nc+anbQRhIOWnSq4Ke/KvDPrY3C9hDtC/A3eHnQ==",
      "dev": true,
      "license": "MIT",
      "peerDependencies": {
        "acorn": "^8"
      }
    },
    "node_modules/acorn-jsx": {
      "version": "5.3.2",
      "dev": true,
      "license": "MIT",
      "peerDependencies": {
        "acorn": "^6.0.0 || ^7.0.0 || ^8.0.0"
      }
    },
    "node_modules/acorn-walk": {
      "version": "8.3.4",
      "integrity": "sha512-ueEepnujpqee2o5aIYnvHU6C0A42MNdsIDeqy5BydrkuC5R1ZuUFnm27EeFJGoEHJQgn3uleRvmTXaJgfXbt4g==",
      "dev": true,
      "license": "MIT",
      "dependencies": {
        "acorn": "^8.11.0"
      },
      "engines": {
        "node": ">=0.4.0"
      }
    },
    "node_modules/add-stream": {
      "version": "1.0.0",
      "dev": true,
      "license": "MIT"
    },
    "node_modules/agent-base": {
      "version": "6.0.2",
      "dev": true,
      "license": "MIT",
      "dependencies": {
        "debug": "4"
      },
      "engines": {
        "node": ">= 6.0.0"
      }
    },
    "node_modules/agentkeepalive": {
      "version": "4.2.1",
      "dev": true,
      "license": "MIT",
      "dependencies": {
        "debug": "^4.1.0",
        "depd": "^1.1.2",
        "humanize-ms": "^1.2.1"
      },
      "engines": {
        "node": ">= 8.0.0"
      }
    },
    "node_modules/aggregate-error": {
      "version": "3.1.0",
      "license": "MIT",
      "dependencies": {
        "clean-stack": "^2.0.0",
        "indent-string": "^4.0.0"
      },
      "engines": {
        "node": ">=8"
      }
    },
    "node_modules/ajv": {
      "version": "6.12.6",
      "dev": true,
      "license": "MIT",
      "dependencies": {
        "fast-deep-equal": "^3.1.1",
        "fast-json-stable-stringify": "^2.0.0",
        "json-schema-traverse": "^0.4.1",
        "uri-js": "^4.2.2"
      },
      "funding": {
        "type": "github",
        "url": "https://github.com/sponsors/epoberezkin"
      }
    },
    "node_modules/ansi-colors": {
      "version": "4.1.3",
      "dev": true,
      "license": "MIT",
      "engines": {
        "node": ">=6"
      }
    },
    "node_modules/ansi-escapes": {
      "version": "4.3.2",
      "dev": true,
      "license": "MIT",
      "dependencies": {
        "type-fest": "^0.21.3"
      },
      "engines": {
        "node": ">=8"
      },
      "funding": {
        "url": "https://github.com/sponsors/sindresorhus"
      }
    },
    "node_modules/ansi-escapes/node_modules/type-fest": {
      "version": "0.21.3",
      "dev": true,
      "license": "(MIT OR CC0-1.0)",
      "engines": {
        "node": ">=10"
      },
      "funding": {
        "url": "https://github.com/sponsors/sindresorhus"
      }
    },
    "node_modules/ansi-parser": {
      "version": "3.2.10",
      "dev": true,
      "license": "MIT"
    },
    "node_modules/ansi-regex": {
      "version": "6.0.1",
      "license": "MIT",
      "engines": {
        "node": ">=12"
      },
      "funding": {
        "url": "https://github.com/chalk/ansi-regex?sponsor=1"
      }
    },
    "node_modules/ansi-styles": {
      "version": "4.3.0",
      "license": "MIT",
      "dependencies": {
        "color-convert": "^2.0.1"
      },
      "engines": {
        "node": ">=8"
      },
      "funding": {
        "url": "https://github.com/chalk/ansi-styles?sponsor=1"
      }
    },
    "node_modules/any-promise": {
      "version": "1.3.0",
      "dev": true,
      "license": "MIT"
    },
    "node_modules/anymatch": {
      "version": "3.1.3",
      "dev": true,
      "license": "ISC",
      "dependencies": {
        "normalize-path": "^3.0.0",
        "picomatch": "^2.0.4"
      },
      "engines": {
        "node": ">= 8"
      }
    },
    "node_modules/app-module-path": {
      "version": "2.2.0",
      "dev": true,
      "license": "BSD-2-Clause"
    },
    "node_modules/aproba": {
      "version": "2.0.0",
      "dev": true,
      "license": "ISC"
    },
    "node_modules/arg": {
      "version": "4.1.3",
      "integrity": "sha512-58S9QDqG0Xx27YwPSt9fJxivjYl432YCwfDMfZ+71RAqUrZef7LrKQZ3LHLOwCS4FLNBplP533Zx895SeOCHvA==",
      "dev": true,
      "license": "MIT",
      "optional": true,
      "peer": true
    },
    "node_modules/argparse": {
      "version": "2.0.1",
      "license": "Python-2.0"
    },
    "node_modules/array-differ": {
      "version": "4.0.0",
      "dev": true,
      "license": "MIT",
      "engines": {
        "node": "^12.20.0 || ^14.13.1 || >=16.0.0"
      },
      "funding": {
        "url": "https://github.com/sponsors/sindresorhus"
      }
    },
    "node_modules/array-find-index": {
      "version": "1.0.2",
      "dev": true,
      "license": "MIT",
      "engines": {
        "node": ">=0.10.0"
      }
    },
    "node_modules/array-ify": {
      "version": "1.0.0",
      "dev": true,
      "license": "MIT"
    },
    "node_modules/array-timsort": {
      "version": "1.0.3",
      "license": "MIT"
    },
    "node_modules/array-union": {
      "version": "2.1.0",
      "dev": true,
      "license": "MIT",
      "engines": {
        "node": ">=8"
      }
    },
    "node_modules/arrgv": {
      "version": "1.0.2",
      "dev": true,
      "license": "MIT",
      "engines": {
        "node": ">=8.0.0"
      }
    },
    "node_modules/arrify": {
      "version": "1.0.1",
      "dev": true,
      "license": "MIT",
      "engines": {
        "node": ">=0.10.0"
      }
    },
    "node_modules/asap": {
      "version": "2.0.6",
      "dev": true,
      "license": "MIT"
    },
    "node_modules/asn1": {
      "version": "0.2.6",
      "license": "MIT",
      "dependencies": {
        "safer-buffer": "~2.1.0"
      }
    },
    "node_modules/ast-module-types": {
      "version": "5.0.0",
      "dev": true,
      "license": "MIT",
      "engines": {
        "node": ">=14"
      }
    },
    "node_modules/async": {
      "version": "2.6.4",
      "integrity": "sha512-mzo5dfJYwAn29PeiJ0zvwTo04zj8HDJj0Mn8TD7sno7q12prdbnasKJHhkm2c1LgrhlJ0teaea8860oxi51mGA==",
      "dev": true,
      "license": "MIT",
      "dependencies": {
        "lodash": "^4.17.14"
      }
    },
    "node_modules/async-sema": {
      "version": "3.1.1",
      "integrity": "sha512-tLRNUXati5MFePdAk8dw7Qt7DpxPB60ofAgn8WRhW6a2rcimZnYBP9oxHiv0OHy+Wz7kPMG+t4LGdt31+4EmGg==",
      "dev": true,
      "license": "MIT"
    },
    "node_modules/asynckit": {
      "version": "0.4.0",
      "dev": true,
      "license": "MIT"
    },
    "node_modules/ava": {
      "version": "6.4.1",
      "integrity": "sha512-vxmPbi1gZx9zhAjHBgw81w/iEDKcrokeRk/fqDTyA2DQygZ0o+dUGRHFOtX8RA5N0heGJTTsIk7+xYxitDb61Q==",
      "dev": true,
      "license": "MIT",
      "dependencies": {
        "@vercel/nft": "^0.29.4",
        "acorn": "^8.15.0",
        "acorn-walk": "^8.3.4",
        "ansi-styles": "^6.2.1",
        "arrgv": "^1.0.2",
        "arrify": "^3.0.0",
        "callsites": "^4.2.0",
        "cbor": "^10.0.9",
        "chalk": "^5.4.1",
        "chunkd": "^2.0.1",
        "ci-info": "^4.3.0",
        "ci-parallel-vars": "^1.0.1",
        "cli-truncate": "^4.0.0",
        "code-excerpt": "^4.0.0",
        "common-path-prefix": "^3.0.0",
        "concordance": "^5.0.4",
        "currently-unhandled": "^0.4.1",
        "debug": "^4.4.1",
        "emittery": "^1.2.0",
        "figures": "^6.1.0",
        "globby": "^14.1.0",
        "ignore-by-default": "^2.1.0",
        "indent-string": "^5.0.0",
        "is-plain-object": "^5.0.0",
        "is-promise": "^4.0.0",
        "matcher": "^5.0.0",
        "memoize": "^10.1.0",
        "ms": "^2.1.3",
        "p-map": "^7.0.3",
        "package-config": "^5.0.0",
        "picomatch": "^4.0.2",
        "plur": "^5.1.0",
        "pretty-ms": "^9.2.0",
        "resolve-cwd": "^3.0.0",
        "stack-utils": "^2.0.6",
        "strip-ansi": "^7.1.0",
        "supertap": "^3.0.1",
        "temp-dir": "^3.0.0",
        "write-file-atomic": "^6.0.0",
        "yargs": "^17.7.2"
      },
      "bin": {
        "ava": "entrypoints/cli.mjs"
      },
      "engines": {
        "node": "^18.18 || ^20.8 || ^22 || ^23 || >=24"
      },
      "peerDependencies": {
        "@ava/typescript": "*"
      },
      "peerDependenciesMeta": {
        "@ava/typescript": {
          "optional": true
        }
      }
    },
    "node_modules/ava/node_modules/ansi-styles": {
      "version": "6.2.1",
      "dev": true,
      "license": "MIT",
      "engines": {
        "node": ">=12"
      },
      "funding": {
        "url": "https://github.com/chalk/ansi-styles?sponsor=1"
      }
    },
    "node_modules/ava/node_modules/arrify": {
      "version": "3.0.0",
      "dev": true,
      "license": "MIT",
      "engines": {
        "node": ">=12"
      },
      "funding": {
        "url": "https://github.com/sponsors/sindresorhus"
      }
    },
    "node_modules/ava/node_modules/chalk": {
      "version": "5.6.2",
      "integrity": "sha512-7NzBL0rN6fMUW+f7A6Io4h40qQlG+xGmtMxfbnH/K7TAtt8JQWVQK+6g0UXKMeVJoyV5EkkNsErQ8pVD3bLHbA==",
      "dev": true,
      "license": "MIT",
      "engines": {
        "node": "^12.17.0 || ^14.13 || >=16.0.0"
      },
      "funding": {
        "url": "https://github.com/chalk/chalk?sponsor=1"
      }
    },
    "node_modules/ava/node_modules/ci-info": {
      "version": "4.3.0",
      "integrity": "sha512-l+2bNRMiQgcfILUi33labAZYIWlH1kWDp+ecNo5iisRKrbm0xcRyCww71/YU0Fkw0mAFpz9bJayXPjey6vkmaQ==",
      "dev": true,
      "funding": [
        {
          "type": "github",
          "url": "https://github.com/sponsors/sibiraj-s"
        }
      ],
      "license": "MIT",
      "engines": {
        "node": ">=8"
      }
    },
    "node_modules/ava/node_modules/emittery": {
      "version": "1.2.0",
      "integrity": "sha512-KxdRyyFcS85pH3dnU8Y5yFUm2YJdaHwcBZWrfG8o89ZY9a13/f9itbN+YG3ELbBo9Pg5zvIozstmuV8bX13q6g==",
      "dev": true,
      "license": "MIT",
      "engines": {
        "node": ">=14.16"
      },
      "funding": {
        "url": "https://github.com/sindresorhus/emittery?sponsor=1"
      }
    },
    "node_modules/ava/node_modules/figures": {
      "version": "6.1.0",
      "dev": true,
      "license": "MIT",
      "dependencies": {
        "is-unicode-supported": "^2.0.0"
      },
      "engines": {
        "node": ">=18"
      },
      "funding": {
        "url": "https://github.com/sponsors/sindresorhus"
      }
    },
    "node_modules/ava/node_modules/globby": {
      "version": "14.1.0",
      "integrity": "sha512-0Ia46fDOaT7k4og1PDW4YbodWWr3scS2vAr2lTbsplOt2WkKp0vQbkI9wKis/T5LV/dqPjO3bpS/z6GTJB82LA==",
      "dev": true,
      "license": "MIT",
      "dependencies": {
        "@sindresorhus/merge-streams": "^2.1.0",
        "fast-glob": "^3.3.3",
        "ignore": "^7.0.3",
        "path-type": "^6.0.0",
        "slash": "^5.1.0",
        "unicorn-magic": "^0.3.0"
      },
      "engines": {
        "node": ">=18"
      },
      "funding": {
        "url": "https://github.com/sponsors/sindresorhus"
      }
    },
    "node_modules/ava/node_modules/ignore": {
      "version": "7.0.5",
      "integrity": "sha512-Hs59xBNfUIunMFgWAbGX5cq6893IbWg4KnrjbYwX3tx0ztorVgTDA6B2sxf8ejHJ4wz8BqGUMYlnzNBer5NvGg==",
      "dev": true,
      "license": "MIT",
      "engines": {
        "node": ">= 4"
      }
    },
    "node_modules/ava/node_modules/indent-string": {
      "version": "5.0.0",
      "dev": true,
      "license": "MIT",
      "engines": {
        "node": ">=12"
      },
      "funding": {
        "url": "https://github.com/sponsors/sindresorhus"
      }
    },
    "node_modules/ava/node_modules/is-unicode-supported": {
      "version": "2.0.0",
      "dev": true,
      "license": "MIT",
      "engines": {
        "node": ">=18"
      },
      "funding": {
        "url": "https://github.com/sponsors/sindresorhus"
      }
    },
    "node_modules/ava/node_modules/p-map": {
      "version": "7.0.3",
      "integrity": "sha512-VkndIv2fIB99swvQoA65bm+fsmt6UNdGeIB0oxBs+WhAhdh08QA04JXpI7rbB9r08/nkbysKoya9rtDERYOYMA==",
      "dev": true,
      "license": "MIT",
      "engines": {
        "node": ">=18"
      },
      "funding": {
        "url": "https://github.com/sponsors/sindresorhus"
      }
    },
    "node_modules/ava/node_modules/parse-ms": {
      "version": "4.0.0",
      "integrity": "sha512-TXfryirbmq34y8QBwgqCVLi+8oA3oWx2eAnSn62ITyEhEYaWRlVZ2DvMM9eZbMs/RfxPu/PK/aBLyGj4IrqMHw==",
      "dev": true,
      "license": "MIT",
      "engines": {
        "node": ">=18"
      },
      "funding": {
        "url": "https://github.com/sponsors/sindresorhus"
      }
    },
    "node_modules/ava/node_modules/path-type": {
      "version": "6.0.0",
      "integrity": "sha512-Vj7sf++t5pBD637NSfkxpHSMfWaeig5+DKWLhcqIYx6mWQz5hdJTGDVMQiJcw1ZYkhs7AazKDGpRVji1LJCZUQ==",
      "dev": true,
      "license": "MIT",
      "engines": {
        "node": ">=18"
      },
      "funding": {
        "url": "https://github.com/sponsors/sindresorhus"
      }
    },
    "node_modules/ava/node_modules/picomatch": {
      "version": "4.0.3",
      "integrity": "sha512-5gTmgEY/sqK6gFXLIsQNH19lWb4ebPDLA4SdLP7dsWkIXHWlG66oPuVvXSGFPppYZz8ZDZq0dYYrbHfBCVUb1Q==",
      "dev": true,
      "license": "MIT",
      "engines": {
        "node": ">=12"
      },
      "funding": {
        "url": "https://github.com/sponsors/jonschlinkert"
      }
    },
    "node_modules/ava/node_modules/pretty-ms": {
      "version": "9.3.0",
      "integrity": "sha512-gjVS5hOP+M3wMm5nmNOucbIrqudzs9v/57bWRHQWLYklXqoXKrVfYW2W9+glfGsqtPgpiz5WwyEEB+ksXIx3gQ==",
      "dev": true,
      "license": "MIT",
      "dependencies": {
        "parse-ms": "^4.0.0"
      },
      "engines": {
        "node": ">=18"
      },
      "funding": {
        "url": "https://github.com/sponsors/sindresorhus"
      }
    },
    "node_modules/ava/node_modules/signal-exit": {
      "version": "4.1.0",
      "integrity": "sha512-bzyZ1e88w9O1iNJbKnOlvYTrWPDl46O1bG0D3XInv+9tkPrxrN8jUUTiFlDkkmKWgn1M6CfIA13SuGqOa9Korw==",
      "dev": true,
      "license": "ISC",
      "engines": {
        "node": ">=14"
      },
      "funding": {
        "url": "https://github.com/sponsors/isaacs"
      }
    },
    "node_modules/ava/node_modules/slash": {
      "version": "5.1.0",
      "integrity": "sha512-ZA6oR3T/pEyuqwMgAKT0/hAv8oAXckzbkmR0UkUosQ+Mc4RxGoJkRmwHgHufaenlyAgE1Mxgpdcrf75y6XcnDg==",
      "dev": true,
      "license": "MIT",
      "engines": {
        "node": ">=14.16"
      },
      "funding": {
        "url": "https://github.com/sponsors/sindresorhus"
      }
    },
    "node_modules/ava/node_modules/strip-ansi": {
      "version": "7.1.0",
      "dev": true,
      "license": "MIT",
      "dependencies": {
        "ansi-regex": "^6.0.1"
      },
      "engines": {
        "node": ">=12"
      },
      "funding": {
        "url": "https://github.com/chalk/strip-ansi?sponsor=1"
      }
    },
    "node_modules/ava/node_modules/unicorn-magic": {
      "version": "0.3.0",
      "integrity": "sha512-+QBBXBCvifc56fsbuxZQ6Sic3wqqc3WWaqxs58gvJrcOuN83HGTCwz3oS5phzU9LthRNE9VrJCFCLUgHeeFnfA==",
      "dev": true,
      "license": "MIT",
      "engines": {
        "node": ">=18"
      },
      "funding": {
        "url": "https://github.com/sponsors/sindresorhus"
      }
    },
    "node_modules/ava/node_modules/write-file-atomic": {
      "version": "6.0.0",
      "integrity": "sha512-GmqrO8WJ1NuzJ2DrziEI2o57jKAVIQNf8a18W3nCYU3H7PNWqCCVTeH6/NQE93CIllIgQS98rrmVkYgTX9fFJQ==",
      "dev": true,
      "license": "ISC",
      "dependencies": {
        "imurmurhash": "^0.1.4",
        "signal-exit": "^4.0.1"
      },
      "engines": {
        "node": "^18.17.0 || >=20.5.0"
      }
    },
    "node_modules/babel-jest": {
      "version": "29.7.0",
      "dev": true,
      "license": "MIT",
      "dependencies": {
        "@jest/transform": "^29.7.0",
        "@types/babel__core": "^7.1.14",
        "babel-plugin-istanbul": "^6.1.1",
        "babel-preset-jest": "^29.6.3",
        "chalk": "^4.0.0",
        "graceful-fs": "^4.2.9",
        "slash": "^3.0.0"
      },
      "engines": {
        "node": "^14.15.0 || ^16.10.0 || >=18.0.0"
      },
      "peerDependencies": {
        "@babel/core": "^7.8.0"
      }
    },
    "node_modules/babel-plugin-istanbul": {
      "version": "6.1.1",
      "dev": true,
      "license": "BSD-3-Clause",
      "dependencies": {
        "@babel/helper-plugin-utils": "^7.0.0",
        "@istanbuljs/load-nyc-config": "^1.0.0",
        "@istanbuljs/schema": "^0.1.2",
        "istanbul-lib-instrument": "^5.0.4",
        "test-exclude": "^6.0.0"
      },
      "engines": {
        "node": ">=8"
      }
    },
    "node_modules/babel-plugin-jest-hoist": {
      "version": "29.6.3",
      "dev": true,
      "license": "MIT",
      "dependencies": {
        "@babel/template": "^7.3.3",
        "@babel/types": "^7.3.3",
        "@types/babel__core": "^7.1.14",
        "@types/babel__traverse": "^7.0.6"
      },
      "engines": {
        "node": "^14.15.0 || ^16.10.0 || >=18.0.0"
      }
    },
    "node_modules/babel-preset-current-node-syntax": {
      "version": "1.0.1",
      "dev": true,
      "license": "MIT",
      "dependencies": {
        "@babel/plugin-syntax-async-generators": "^7.8.4",
        "@babel/plugin-syntax-bigint": "^7.8.3",
        "@babel/plugin-syntax-class-properties": "^7.8.3",
        "@babel/plugin-syntax-import-meta": "^7.8.3",
        "@babel/plugin-syntax-json-strings": "^7.8.3",
        "@babel/plugin-syntax-logical-assignment-operators": "^7.8.3",
        "@babel/plugin-syntax-nullish-coalescing-operator": "^7.8.3",
        "@babel/plugin-syntax-numeric-separator": "^7.8.3",
        "@babel/plugin-syntax-object-rest-spread": "^7.8.3",
        "@babel/plugin-syntax-optional-catch-binding": "^7.8.3",
        "@babel/plugin-syntax-optional-chaining": "^7.8.3",
        "@babel/plugin-syntax-top-level-await": "^7.8.3"
      },
      "peerDependencies": {
        "@babel/core": "^7.0.0"
      }
    },
    "node_modules/babel-preset-jest": {
      "version": "29.6.3",
      "dev": true,
      "license": "MIT",
      "dependencies": {
        "babel-plugin-jest-hoist": "^29.6.3",
        "babel-preset-current-node-syntax": "^1.0.0"
      },
      "engines": {
        "node": "^14.15.0 || ^16.10.0 || >=18.0.0"
      },
      "peerDependencies": {
        "@babel/core": "^7.0.0"
      }
    },
    "node_modules/balanced-match": {
      "version": "1.0.2",
      "license": "MIT"
    },
    "node_modules/balloon-css": {
      "version": "1.2.0",
      "dev": true,
      "license": "MIT"
    },
    "node_modules/base64-js": {
      "version": "1.5.1",
      "dev": true,
      "funding": [
        {
          "type": "github",
          "url": "https://github.com/sponsors/feross"
        },
        {
          "type": "patreon",
          "url": "https://www.patreon.com/feross"
        },
        {
          "type": "consulting",
          "url": "https://feross.org/support"
        }
      ],
      "license": "MIT"
    },
    "node_modules/basic-auth": {
      "version": "2.0.1",
      "integrity": "sha512-NF+epuEdnUYVlGuhaxbbq+dvJttwLnGY+YixlXlME5KpQ5W3CnXA5cVTneY3SPbPDRkcjMbifrwmFYcClgOZeg==",
      "dev": true,
      "license": "MIT",
      "dependencies": {
        "safe-buffer": "5.1.2"
      },
      "engines": {
        "node": ">= 0.8"
      }
    },
    "node_modules/bcrypt-pbkdf": {
      "version": "1.0.2",
      "license": "BSD-3-Clause",
      "dependencies": {
        "tweetnacl": "^0.14.3"
      }
    },
    "node_modules/before-after-hook": {
      "version": "3.0.2",
      "dev": true,
      "license": "Apache-2.0"
    },
    "node_modules/better-path-resolve": {
      "version": "1.0.0",
      "dev": true,
      "license": "MIT",
      "dependencies": {
        "is-windows": "^1.0.0"
      },
      "engines": {
        "node": ">=4"
      }
    },
    "node_modules/bin-links": {
      "version": "3.0.3",
      "dev": true,
      "license": "ISC",
      "dependencies": {
        "cmd-shim": "^5.0.0",
        "mkdirp-infer-owner": "^2.0.0",
        "npm-normalize-package-bin": "^2.0.0",
        "read-cmd-shim": "^3.0.0",
        "rimraf": "^3.0.0",
        "write-file-atomic": "^4.0.0"
      },
      "engines": {
        "node": "^12.13.0 || ^14.15.0 || >=16.0.0"
      }
    },
    "node_modules/bin-links/node_modules/npm-normalize-package-bin": {
      "version": "2.0.0",
      "dev": true,
      "license": "ISC",
      "engines": {
        "node": "^12.13.0 || ^14.15.0 || >=16.0.0"
      }
    },
    "node_modules/bin-links/node_modules/rimraf": {
      "version": "3.0.2",
      "dev": true,
      "license": "ISC",
      "dependencies": {
        "glob": "^7.1.3"
      },
      "bin": {
        "rimraf": "bin.js"
      },
      "funding": {
        "url": "https://github.com/sponsors/isaacs"
      }
    },
    "node_modules/bindings": {
      "version": "1.5.0",
      "integrity": "sha512-p2q/t/mhvuOj/UeLlV6566GD/guowlr0hHxClI0W9m7MWYkL1F0hLo+0Aexs9HSPCtR1SXQ0TD3MMKrXZajbiQ==",
      "dev": true,
      "license": "MIT",
      "dependencies": {
        "file-uri-to-path": "1.0.0"
      }
    },
    "node_modules/bl": {
      "version": "4.1.0",
      "dev": true,
      "license": "MIT",
      "dependencies": {
        "buffer": "^5.5.0",
        "inherits": "^2.0.4",
        "readable-stream": "^3.4.0"
      }
    },
    "node_modules/blueimp-md5": {
      "version": "2.19.0",
      "dev": true,
      "license": "MIT"
    },
    "node_modules/bootstrap": {
      "version": "5.3.3",
      "integrity": "sha512-8HLCdWgyoMguSO9o+aH+iuZ+aht+mzW0u3HIMzVu7Srrpv7EBBxTnrFlSCskwdY1+EOFQSm7uMJhNQHkdPcmjg==",
      "dev": true,
      "funding": [
        {
          "type": "github",
          "url": "https://github.com/sponsors/twbs"
        },
        {
          "type": "opencollective",
          "url": "https://opencollective.com/bootstrap"
        }
      ],
      "license": "MIT",
      "peerDependencies": {
        "@popperjs/core": "^2.11.8"
      }
    },
    "node_modules/brace-expansion": {
      "version": "2.0.2",
      "integrity": "sha512-Jt0vHyM+jmUBqojB7E1NIYadt0vI0Qxjxd2TErW94wDz+E2LAm5vKMXXwg6ZZBTHPuUlDgQHKXvjGBdfcF1ZDQ==",
      "license": "MIT",
      "dependencies": {
        "balanced-match": "^1.0.0"
      }
    },
    "node_modules/braces": {
      "version": "3.0.3",
      "license": "MIT",
      "dependencies": {
        "fill-range": "^7.1.1"
      },
      "engines": {
        "node": ">=8"
      }
    },
    "node_modules/browserslist": {
      "version": "4.23.0",
      "dev": true,
      "funding": [
        {
          "type": "opencollective",
          "url": "https://opencollective.com/browserslist"
        },
        {
          "type": "tidelift",
          "url": "https://tidelift.com/funding/github/npm/browserslist"
        },
        {
          "type": "github",
          "url": "https://github.com/sponsors/ai"
        }
      ],
      "license": "MIT",
      "dependencies": {
        "caniuse-lite": "^1.0.30001587",
        "electron-to-chromium": "^1.4.668",
        "node-releases": "^2.0.14",
        "update-browserslist-db": "^1.0.13"
      },
      "bin": {
        "browserslist": "cli.js"
      },
      "engines": {
        "node": "^6 || ^7 || ^8 || ^9 || ^10 || ^11 || ^12 || >=13.7"
      }
    },
    "node_modules/bs-logger": {
      "version": "0.2.6",
      "dev": true,
      "license": "MIT",
      "dependencies": {
        "fast-json-stable-stringify": "2.x"
      },
      "engines": {
        "node": ">= 6"
      }
    },
    "node_modules/bser": {
      "version": "2.1.1",
      "dev": true,
      "license": "Apache-2.0",
      "dependencies": {
        "node-int64": "^0.4.0"
      }
    },
    "node_modules/buffer": {
      "version": "5.7.1",
      "dev": true,
      "funding": [
        {
          "type": "github",
          "url": "https://github.com/sponsors/feross"
        },
        {
          "type": "patreon",
          "url": "https://www.patreon.com/feross"
        },
        {
          "type": "consulting",
          "url": "https://feross.org/support"
        }
      ],
      "license": "MIT",
      "dependencies": {
        "base64-js": "^1.3.1",
        "ieee754": "^1.1.13"
      }
    },
    "node_modules/buffer-from": {
      "version": "1.1.2",
      "dev": true,
      "license": "MIT"
    },
    "node_modules/buildcheck": {
      "version": "0.0.6",
      "optional": true,
      "engines": {
        "node": ">=10.0.0"
      }
    },
    "node_modules/cacache": {
      "version": "16.1.3",
      "dev": true,
      "license": "ISC",
      "dependencies": {
        "@npmcli/fs": "^2.1.0",
        "@npmcli/move-file": "^2.0.0",
        "chownr": "^2.0.0",
        "fs-minipass": "^2.1.0",
        "glob": "^8.0.1",
        "infer-owner": "^1.0.4",
        "lru-cache": "^7.7.1",
        "minipass": "^3.1.6",
        "minipass-collect": "^1.0.2",
        "minipass-flush": "^1.0.5",
        "minipass-pipeline": "^1.2.4",
        "mkdirp": "^1.0.4",
        "p-map": "^4.0.0",
        "promise-inflight": "^1.0.1",
        "rimraf": "^3.0.2",
        "ssri": "^9.0.0",
        "tar": "^6.1.11",
        "unique-filename": "^2.0.0"
      },
      "engines": {
        "node": "^12.13.0 || ^14.15.0 || >=16.0.0"
      }
    },
    "node_modules/cacache/node_modules/@npmcli/fs": {
      "version": "2.1.2",
      "dev": true,
      "license": "ISC",
      "dependencies": {
        "@gar/promisify": "^1.1.3",
        "semver": "^7.3.5"
      },
      "engines": {
        "node": "^12.13.0 || ^14.15.0 || >=16.0.0"
      }
    },
    "node_modules/cacache/node_modules/@npmcli/move-file": {
      "version": "2.0.1",
      "dev": true,
      "license": "MIT",
      "dependencies": {
        "mkdirp": "^1.0.4",
        "rimraf": "^3.0.2"
      },
      "engines": {
        "node": "^12.13.0 || ^14.15.0 || >=16.0.0"
      }
    },
    "node_modules/cacache/node_modules/chownr": {
      "version": "2.0.0",
      "dev": true,
      "license": "ISC",
      "engines": {
        "node": ">=10"
      }
    },
    "node_modules/cacache/node_modules/glob": {
      "version": "8.0.3",
      "dev": true,
      "license": "ISC",
      "dependencies": {
        "fs.realpath": "^1.0.0",
        "inflight": "^1.0.4",
        "inherits": "2",
        "minimatch": "^5.0.1",
        "once": "^1.3.0"
      },
      "engines": {
        "node": ">=12"
      },
      "funding": {
        "url": "https://github.com/sponsors/isaacs"
      }
    },
    "node_modules/cacache/node_modules/lru-cache": {
      "version": "7.14.0",
      "dev": true,
      "license": "ISC",
      "engines": {
        "node": ">=12"
      }
    },
    "node_modules/cacache/node_modules/minimatch": {
      "version": "5.1.0",
      "dev": true,
      "license": "ISC",
      "dependencies": {
        "brace-expansion": "^2.0.1"
      },
      "engines": {
        "node": ">=10"
      }
    },
    "node_modules/cacache/node_modules/rimraf": {
      "version": "3.0.2",
      "dev": true,
      "license": "ISC",
      "dependencies": {
        "glob": "^7.1.3"
      },
      "bin": {
        "rimraf": "bin.js"
      },
      "funding": {
        "url": "https://github.com/sponsors/isaacs"
      }
    },
    "node_modules/cacache/node_modules/rimraf/node_modules/brace-expansion": {
      "version": "1.1.12",
      "integrity": "sha512-9T9UjW3r0UW5c1Q7GTwllptXwhvYmEzFhzMfZ9H7FQWt+uZePjZPjBP/W1ZEyZ1twGWom5/56TF4lPcqjnDHcg==",
      "dev": true,
      "license": "MIT",
      "dependencies": {
        "balanced-match": "^1.0.0",
        "concat-map": "0.0.1"
      }
    },
    "node_modules/cacache/node_modules/rimraf/node_modules/glob": {
      "version": "7.2.3",
      "dev": true,
      "license": "ISC",
      "dependencies": {
        "fs.realpath": "^1.0.0",
        "inflight": "^1.0.4",
        "inherits": "2",
        "minimatch": "^3.1.1",
        "once": "^1.3.0",
        "path-is-absolute": "^1.0.0"
      },
      "engines": {
        "node": "*"
      },
      "funding": {
        "url": "https://github.com/sponsors/isaacs"
      }
    },
    "node_modules/cacache/node_modules/rimraf/node_modules/minimatch": {
      "version": "3.1.2",
      "dev": true,
      "license": "ISC",
      "dependencies": {
        "brace-expansion": "^1.1.7"
      },
      "engines": {
        "node": "*"
      }
    },
    "node_modules/cacache/node_modules/unique-filename": {
      "version": "2.0.1",
      "dev": true,
      "license": "ISC",
      "dependencies": {
        "unique-slug": "^3.0.0"
      },
      "engines": {
        "node": "^12.13.0 || ^14.15.0 || >=16.0.0"
      }
    },
    "node_modules/cacache/node_modules/unique-slug": {
      "version": "3.0.0",
      "dev": true,
      "license": "ISC",
      "dependencies": {
        "imurmurhash": "^0.1.4"
      },
      "engines": {
        "node": "^12.13.0 || ^14.15.0 || >=16.0.0"
      }
    },
    "node_modules/call-bind": {
      "version": "1.0.7",
      "integrity": "sha512-GHTSNSYICQ7scH7sZ+M2rFopRoLh8t2bLSW6BbgrtLsahOIB5iyAVJf9GjWK3cYTDaMj4XdBpM1cA6pIS0Kv2w==",
      "dev": true,
      "license": "MIT",
      "dependencies": {
        "es-define-property": "^1.0.0",
        "es-errors": "^1.3.0",
        "function-bind": "^1.1.2",
        "get-intrinsic": "^1.2.4",
        "set-function-length": "^1.2.1"
      },
      "engines": {
        "node": ">= 0.4"
      },
      "funding": {
        "url": "https://github.com/sponsors/ljharb"
      }
    },
    "node_modules/call-bind-apply-helpers": {
      "version": "1.0.2",
      "integrity": "sha512-Sp1ablJ0ivDkSzjcaJdxEunN5/XvksFJ2sMBFfq6x0ryhQV/2b/KwFe21cMpmHtPOSij8K99/wSfoEuTObmuMQ==",
      "dev": true,
      "license": "MIT",
      "dependencies": {
        "es-errors": "^1.3.0",
        "function-bind": "^1.1.2"
      },
      "engines": {
        "node": ">= 0.4"
      }
    },
    "node_modules/callsites": {
      "version": "4.2.0",
      "integrity": "sha512-kfzR4zzQtAE9PC7CzZsjl3aBNbXWuXiSeOCdLcPpBfGW8YuCqQHcRPFDbr/BPVmd3EEPVpuFzLyuT/cUhPr4OQ==",
      "dev": true,
      "license": "MIT",
      "engines": {
        "node": ">=12.20"
      },
      "funding": {
        "url": "https://github.com/sponsors/sindresorhus"
      }
    },
    "node_modules/camelcase": {
      "version": "5.3.1",
      "dev": true,
      "license": "MIT",
      "engines": {
        "node": ">=6"
      }
    },
    "node_modules/caniuse-lite": {
      "version": "1.0.30001594",
      "dev": true,
      "funding": [
        {
          "type": "opencollective",
          "url": "https://opencollective.com/browserslist"
        },
        {
          "type": "tidelift",
          "url": "https://tidelift.com/funding/github/npm/caniuse-lite"
        },
        {
          "type": "github",
          "url": "https://github.com/sponsors/ai"
        }
      ],
      "license": "CC-BY-4.0"
    },
    "node_modules/cbor": {
      "version": "10.0.11",
      "integrity": "sha512-vIwORDd/WyB8Nc23o2zNN5RrtFGlR6Fca61TtjkUXueI3Jf2DOZDl1zsshvBntZ3wZHBM9ztjnkXSmzQDaq3WA==",
      "dev": true,
      "license": "MIT",
      "dependencies": {
        "nofilter": "^3.0.2"
      },
      "engines": {
        "node": ">=20"
      }
    },
    "node_modules/chalk": {
      "version": "4.1.2",
      "license": "MIT",
      "dependencies": {
        "ansi-styles": "^4.1.0",
        "supports-color": "^7.1.0"
      },
      "engines": {
        "node": ">=10"
      },
      "funding": {
        "url": "https://github.com/chalk/chalk?sponsor=1"
      }
    },
    "node_modules/char-regex": {
      "version": "1.0.2",
      "dev": true,
      "license": "MIT",
      "engines": {
        "node": ">=10"
      }
    },
    "node_modules/chardet": {
      "version": "2.1.1",
      "integrity": "sha512-PsezH1rqdV9VvyNhxxOW32/d75r01NY7TQCmOqomRo15ZSOKbpTFVsfjghxo6JloQUCGnH4k1LGu0R4yCLlWQQ==",
      "dev": true,
      "license": "MIT"
    },
    "node_modules/chart.js": {
      "version": "4.4.2",
      "dev": true,
      "license": "MIT",
      "dependencies": {
        "@kurkle/color": "^0.3.0"
      },
      "engines": {
        "pnpm": ">=8"
      }
    },
    "node_modules/chownr": {
      "version": "3.0.0",
      "integrity": "sha512-+IxzY9BZOQd/XuYPRmrvEVjF/nqj5kgT4kEq7VofrDoM1MxoRjEWkrCC3EtLi59TVawxTAn+orJwFQcrqEN1+g==",
      "dev": true,
      "license": "BlueOak-1.0.0",
      "engines": {
        "node": ">=18"
      }
    },
    "node_modules/chunkd": {
      "version": "2.0.1",
      "dev": true,
      "license": "MIT"
    },
    "node_modules/ci-info": {
      "version": "3.5.0",
      "dev": true,
      "license": "MIT"
    },
    "node_modules/ci-parallel-vars": {
      "version": "1.0.1",
      "dev": true,
      "license": "MIT"
    },
    "node_modules/cjs-module-lexer": {
      "version": "1.2.3",
      "dev": true,
      "license": "MIT"
    },
    "node_modules/clean-stack": {
      "version": "2.2.0",
      "license": "MIT",
      "engines": {
        "node": ">=6"
      }
    },
    "node_modules/cli-cursor": {
      "version": "3.1.0",
      "dev": true,
      "license": "MIT",
      "dependencies": {
        "restore-cursor": "^3.1.0"
      },
      "engines": {
        "node": ">=8"
      }
    },
    "node_modules/cli-spinners": {
      "version": "2.6.1",
      "dev": true,
      "license": "MIT",
      "engines": {
        "node": ">=6"
      },
      "funding": {
        "url": "https://github.com/sponsors/sindresorhus"
      }
    },
    "node_modules/cli-table3": {
      "version": "0.6.5",
      "license": "MIT",
      "dependencies": {
        "string-width": "^4.2.0"
      },
      "engines": {
        "node": "10.* || >= 12.*"
      },
      "optionalDependencies": {
        "@colors/colors": "1.5.0"
      }
    },
    "node_modules/cli-truncate": {
      "version": "4.0.0",
      "dev": true,
      "license": "MIT",
      "dependencies": {
        "slice-ansi": "^5.0.0",
        "string-width": "^7.0.0"
      },
      "engines": {
        "node": ">=18"
      },
      "funding": {
        "url": "https://github.com/sponsors/sindresorhus"
      }
    },
    "node_modules/cli-truncate/node_modules/emoji-regex": {
      "version": "10.3.0",
      "dev": true,
      "license": "MIT"
    },
    "node_modules/cli-truncate/node_modules/string-width": {
      "version": "7.1.0",
      "dev": true,
      "license": "MIT",
      "dependencies": {
        "emoji-regex": "^10.3.0",
        "get-east-asian-width": "^1.0.0",
        "strip-ansi": "^7.1.0"
      },
      "engines": {
        "node": ">=18"
      },
      "funding": {
        "url": "https://github.com/sponsors/sindresorhus"
      }
    },
    "node_modules/cli-truncate/node_modules/strip-ansi": {
      "version": "7.1.0",
      "dev": true,
      "license": "MIT",
      "dependencies": {
        "ansi-regex": "^6.0.1"
      },
      "engines": {
        "node": ">=12"
      },
      "funding": {
        "url": "https://github.com/chalk/strip-ansi?sponsor=1"
      }
    },
    "node_modules/cli-width": {
      "version": "4.1.0",
      "dev": true,
      "license": "ISC",
      "engines": {
        "node": ">= 12"
      }
    },
    "node_modules/clipboard": {
      "version": "2.0.11",
      "dev": true,
      "license": "MIT",
      "dependencies": {
        "good-listener": "^1.2.2",
        "select": "^1.1.2",
        "tiny-emitter": "^2.0.0"
      }
    },
    "node_modules/cliui": {
      "version": "6.0.0",
      "dev": true,
      "license": "ISC",
      "dependencies": {
        "string-width": "^4.2.0",
        "strip-ansi": "^6.0.0",
        "wrap-ansi": "^6.2.0"
      }
    },
    "node_modules/cliui/node_modules/wrap-ansi": {
      "version": "6.2.0",
      "dev": true,
      "license": "MIT",
      "dependencies": {
        "ansi-styles": "^4.0.0",
        "string-width": "^4.1.0",
        "strip-ansi": "^6.0.0"
      },
      "engines": {
        "node": ">=8"
      }
    },
    "node_modules/clone-deep": {
      "version": "4.0.1",
      "dev": true,
      "license": "MIT",
      "dependencies": {
        "is-plain-object": "^2.0.4",
        "kind-of": "^6.0.2",
        "shallow-clone": "^3.0.0"
      },
      "engines": {
        "node": ">=6"
      }
    },
    "node_modules/clone-deep/node_modules/is-plain-object": {
      "version": "2.0.4",
      "dev": true,
      "license": "MIT",
      "dependencies": {
        "isobject": "^3.0.1"
      },
      "engines": {
        "node": ">=0.10.0"
      }
    },
    "node_modules/cmd-shim": {
      "version": "5.0.0",
      "dev": true,
      "license": "ISC",
      "dependencies": {
        "mkdirp-infer-owner": "^2.0.0"
      },
      "engines": {
        "node": "^12.13.0 || ^14.15.0 || >=16.0.0"
      }
    },
    "node_modules/co": {
      "version": "4.6.0",
      "dev": true,
      "license": "MIT",
      "engines": {
        "iojs": ">= 1.0.0",
        "node": ">= 0.12.0"
      }
    },
    "node_modules/code-excerpt": {
      "version": "4.0.0",
      "dev": true,
      "license": "MIT",
      "dependencies": {
        "convert-to-spaces": "^2.0.1"
      },
      "engines": {
        "node": "^12.20.0 || ^14.13.1 || >=16.0.0"
      }
    },
    "node_modules/collect-v8-coverage": {
      "version": "1.0.1",
      "dev": true,
      "license": "MIT"
    },
    "node_modules/color": {
      "version": "3.2.1",
      "integrity": "sha512-aBl7dZI9ENN6fUGC7mWpMTPNHmWUSNan9tuWN6ahh5ZLNk9baLJOnSMlrQkHcrfFgz2/RigjUVAjdx36VcemKA==",
      "license": "MIT",
      "dependencies": {
        "color-convert": "^1.9.3",
        "color-string": "^1.6.0"
      }
    },
    "node_modules/color-convert": {
      "version": "2.0.1",
      "license": "MIT",
      "dependencies": {
        "color-name": "~1.1.4"
      },
      "engines": {
        "node": ">=7.0.0"
      }
    },
    "node_modules/color-name": {
      "version": "1.1.4",
      "license": "MIT"
    },
    "node_modules/color-string": {
      "version": "1.9.1",
      "integrity": "sha512-shrVawQFojnZv6xM40anx4CkoDP+fZsw/ZerEMsW/pyzsRbElpsL/DBVW7q3ExxwusdNXI3lXpuhEZkzs8p5Eg==",
      "license": "MIT",
      "dependencies": {
        "color-name": "^1.0.0",
        "simple-swizzle": "^0.2.2"
      }
    },
    "node_modules/color-support": {
      "version": "1.1.3",
      "dev": true,
      "license": "ISC",
      "bin": {
        "color-support": "bin.js"
      }
    },
    "node_modules/color/node_modules/color-convert": {
      "version": "1.9.3",
      "integrity": "sha512-QfAUtd+vFdAtFQcC8CCyYt1fYWxSqAiK2cSD6zDB8N3cpsEBAvRxp9zOGg6G/SHHJYAT88/az/IuDGALsNVbGg==",
      "license": "MIT",
      "dependencies": {
        "color-name": "1.1.3"
      }
    },
    "node_modules/color/node_modules/color-name": {
      "version": "1.1.3",
      "integrity": "sha512-72fSenhMw2HZMTVHeCA9KCmpEIbzWiQsjN+BHcBbS9vr1mtt+vJjPdksIBNUmKAW8TFUDPJK5SUU3QhE9NEXDw==",
      "license": "MIT"
    },
    "node_modules/colors": {
      "version": "1.4.0",
      "license": "MIT",
      "engines": {
        "node": ">=0.1.90"
      }
    },
    "node_modules/colorspace": {
      "version": "1.1.4",
      "integrity": "sha512-BgvKJiuVu1igBUF2kEjRCZXol6wiiGbY5ipL/oVPwm0BL9sIpMIzM8IK7vwuxIIzOXMV3Ey5w+vxhm0rR/TN8w==",
      "license": "MIT",
      "dependencies": {
        "color": "^3.1.3",
        "text-hex": "1.0.x"
      }
    },
    "node_modules/columnify": {
      "version": "1.6.0",
      "dev": true,
      "license": "MIT",
      "dependencies": {
        "strip-ansi": "^6.0.1",
        "wcwidth": "^1.0.0"
      },
      "engines": {
        "node": ">=8.0.0"
      }
    },
    "node_modules/combined-stream": {
      "version": "1.0.8",
      "dev": true,
      "license": "MIT",
      "dependencies": {
        "delayed-stream": "~1.0.0"
      },
      "engines": {
        "node": ">= 0.8"
      }
    },
    "node_modules/commander": {
      "version": "5.1.0",
      "license": "MIT",
      "engines": {
        "node": ">= 6"
      }
    },
    "node_modules/comment-json": {
      "version": "4.2.3",
      "license": "MIT",
      "dependencies": {
        "array-timsort": "^1.0.3",
        "core-util-is": "^1.0.3",
        "esprima": "^4.0.1",
        "has-own-prop": "^2.0.0",
        "repeat-string": "^1.6.1"
      },
      "engines": {
        "node": ">= 6"
      }
    },
    "node_modules/common-ancestor-path": {
      "version": "1.0.1",
      "dev": true,
      "license": "ISC"
    },
    "node_modules/common-path-prefix": {
      "version": "3.0.0",
      "dev": true,
      "license": "ISC"
    },
    "node_modules/commondir": {
      "version": "1.0.1",
      "dev": true,
      "license": "MIT"
    },
    "node_modules/compare-func": {
      "version": "2.0.0",
      "dev": true,
      "license": "MIT",
      "dependencies": {
        "array-ify": "^1.0.0",
        "dot-prop": "^5.1.0"
      }
    },
    "node_modules/compare-func/node_modules/dot-prop": {
      "version": "5.3.0",
      "dev": true,
      "license": "MIT",
      "dependencies": {
        "is-obj": "^2.0.0"
      },
      "engines": {
        "node": ">=8"
      }
    },
    "node_modules/compare-func/node_modules/is-obj": {
      "version": "2.0.0",
      "dev": true,
      "license": "MIT",
      "engines": {
        "node": ">=8"
      }
    },
    "node_modules/compute-scroll-into-view": {
      "version": "1.0.20",
      "dev": true,
      "license": "MIT"
    },
    "node_modules/concat-map": {
      "version": "0.0.1",
      "dev": true,
      "license": "MIT"
    },
    "node_modules/concordance": {
      "version": "5.0.4",
      "dev": true,
      "license": "ISC",
      "dependencies": {
        "date-time": "^3.1.0",
        "esutils": "^2.0.3",
        "fast-diff": "^1.2.0",
        "js-string-escape": "^1.0.1",
        "lodash": "^4.17.15",
        "md5-hex": "^3.0.1",
        "semver": "^7.3.2",
        "well-known-symbols": "^2.0.0"
      },
      "engines": {
        "node": ">=10.18.0 <11 || >=12.14.0 <13 || >=14"
      }
    },
    "node_modules/concurrently": {
      "version": "8.2.2",
      "dev": true,
      "license": "MIT",
      "dependencies": {
        "chalk": "^4.1.2",
        "date-fns": "^2.30.0",
        "lodash": "^4.17.21",
        "rxjs": "^7.8.1",
        "shell-quote": "^1.8.1",
        "spawn-command": "0.0.2",
        "supports-color": "^8.1.1",
        "tree-kill": "^1.2.2",
        "yargs": "^17.7.2"
      },
      "bin": {
        "conc": "dist/bin/concurrently.js",
        "concurrently": "dist/bin/concurrently.js"
      },
      "engines": {
        "node": "^14.13.0 || >=16.0.0"
      },
      "funding": {
        "url": "https://github.com/open-cli-tools/concurrently?sponsor=1"
      }
    },
    "node_modules/concurrently/node_modules/supports-color": {
      "version": "8.1.1",
      "dev": true,
      "license": "MIT",
      "dependencies": {
        "has-flag": "^4.0.0"
      },
      "engines": {
        "node": ">=10"
      },
      "funding": {
        "url": "https://github.com/chalk/supports-color?sponsor=1"
      }
    },
    "node_modules/config-chain": {
      "version": "1.1.13",
      "dev": true,
      "license": "MIT",
      "dependencies": {
        "ini": "^1.3.4",
        "proto-list": "~1.2.1"
      }
    },
    "node_modules/consola": {
      "version": "3.4.2",
      "integrity": "sha512-5IKcdX0nnYavi6G7TtOhwkYzyjfJlatbjMjuLSfE2kYT5pMDOilZ4OvMhi637CcDICTmz3wARPoyhqyX1Y+XvA==",
      "dev": true,
      "license": "MIT",
      "engines": {
        "node": "^14.18.0 || >=16.10.0"
      }
    },
    "node_modules/console-control-strings": {
      "version": "1.1.0",
      "dev": true,
      "license": "ISC"
    },
    "node_modules/convert-source-map": {
      "version": "2.0.0",
      "integrity": "sha512-Kvp459HrV2FEJ1CAsi1Ku+MY3kasH19TFykTz2xWmMeq6bk2NU3XXvfJ+Q61m0xktWwt+1HSYf3JZsTms3aRJg==",
      "dev": true,
      "license": "MIT"
    },
    "node_modules/convert-to-spaces": {
      "version": "2.0.1",
      "dev": true,
      "license": "MIT",
      "engines": {
        "node": "^12.20.0 || ^14.13.1 || >=16.0.0"
      }
    },
    "node_modules/core-util-is": {
      "version": "1.0.3",
      "license": "MIT"
    },
    "node_modules/corser": {
      "version": "2.0.1",
      "integrity": "sha512-utCYNzRSQIZNPIcGZdQc92UVJYAhtGAteCFg0yRaFm8f0P+CPtyGyHXJcGXnffjCybUCEx3FQ2G7U3/o9eIkVQ==",
      "dev": true,
      "license": "MIT",
      "engines": {
        "node": ">= 0.4.0"
      }
    },
    "node_modules/cosmiconfig": {
      "version": "9.0.0",
      "dev": true,
      "license": "MIT",
      "dependencies": {
        "env-paths": "^2.2.1",
        "import-fresh": "^3.3.0",
        "js-yaml": "^4.1.0",
        "parse-json": "^5.2.0"
      },
      "engines": {
        "node": ">=14"
      },
      "funding": {
        "url": "https://github.com/sponsors/d-fischer"
      },
      "peerDependencies": {
        "typescript": ">=4.9.5"
      },
      "peerDependenciesMeta": {
        "typescript": {
          "optional": true
        }
      }
    },
    "node_modules/cowsay": {
      "version": "1.6.0",
      "dev": true,
      "license": "MIT",
      "dependencies": {
        "get-stdin": "8.0.0",
        "string-width": "~2.1.1",
        "strip-final-newline": "2.0.0",
        "yargs": "15.4.1"
      },
      "bin": {
        "cowsay": "cli.js",
        "cowthink": "cli.js"
      },
      "engines": {
        "node": ">= 4"
      }
    },
    "node_modules/cowsay/node_modules/ansi-regex": {
      "version": "3.0.1",
      "dev": true,
      "license": "MIT",
      "engines": {
        "node": ">=4"
      }
    },
    "node_modules/cowsay/node_modules/find-up": {
      "version": "4.1.0",
      "dev": true,
      "license": "MIT",
      "dependencies": {
        "locate-path": "^5.0.0",
        "path-exists": "^4.0.0"
      },
      "engines": {
        "node": ">=8"
      }
    },
    "node_modules/cowsay/node_modules/is-fullwidth-code-point": {
      "version": "2.0.0",
      "dev": true,
      "license": "MIT",
      "engines": {
        "node": ">=4"
      }
    },
    "node_modules/cowsay/node_modules/locate-path": {
      "version": "5.0.0",
      "dev": true,
      "license": "MIT",
      "dependencies": {
        "p-locate": "^4.1.0"
      },
      "engines": {
        "node": ">=8"
      }
    },
    "node_modules/cowsay/node_modules/p-limit": {
      "version": "2.3.0",
      "dev": true,
      "license": "MIT",
      "dependencies": {
        "p-try": "^2.0.0"
      },
      "engines": {
        "node": ">=6"
      },
      "funding": {
        "url": "https://github.com/sponsors/sindresorhus"
      }
    },
    "node_modules/cowsay/node_modules/p-locate": {
      "version": "4.1.0",
      "dev": true,
      "license": "MIT",
      "dependencies": {
        "p-limit": "^2.2.0"
      },
      "engines": {
        "node": ">=8"
      }
    },
    "node_modules/cowsay/node_modules/string-width": {
      "version": "2.1.1",
      "dev": true,
      "license": "MIT",
      "dependencies": {
        "is-fullwidth-code-point": "^2.0.0",
        "strip-ansi": "^4.0.0"
      },
      "engines": {
        "node": ">=4"
      }
    },
    "node_modules/cowsay/node_modules/strip-ansi": {
      "version": "4.0.0",
      "dev": true,
      "license": "MIT",
      "dependencies": {
        "ansi-regex": "^3.0.0"
      },
      "engines": {
        "node": ">=4"
      }
    },
    "node_modules/cowsay/node_modules/yargs": {
      "version": "15.4.1",
      "dev": true,
      "license": "MIT",
      "dependencies": {
        "cliui": "^6.0.0",
        "decamelize": "^1.2.0",
        "find-up": "^4.1.0",
        "get-caller-file": "^2.0.1",
        "require-directory": "^2.1.1",
        "require-main-filename": "^2.0.0",
        "set-blocking": "^2.0.0",
        "string-width": "^4.2.0",
        "which-module": "^2.0.0",
        "y18n": "^4.0.0",
        "yargs-parser": "^18.1.2"
      },
      "engines": {
        "node": ">=8"
      }
    },
    "node_modules/cowsay/node_modules/yargs-parser": {
      "version": "18.1.3",
      "dev": true,
      "license": "ISC",
      "dependencies": {
        "camelcase": "^5.0.0",
        "decamelize": "^1.2.0"
      },
      "engines": {
        "node": ">=6"
      }
    },
    "node_modules/cowsay/node_modules/yargs/node_modules/ansi-regex": {
      "version": "5.0.1",
      "dev": true,
      "license": "MIT",
      "engines": {
        "node": ">=8"
      }
    },
    "node_modules/cowsay/node_modules/yargs/node_modules/is-fullwidth-code-point": {
      "version": "3.0.0",
      "dev": true,
      "license": "MIT",
      "engines": {
        "node": ">=8"
      }
    },
    "node_modules/cowsay/node_modules/yargs/node_modules/string-width": {
      "version": "4.2.3",
      "dev": true,
      "license": "MIT",
      "dependencies": {
        "emoji-regex": "^8.0.0",
        "is-fullwidth-code-point": "^3.0.0",
        "strip-ansi": "^6.0.1"
      },
      "engines": {
        "node": ">=8"
      }
    },
    "node_modules/cowsay/node_modules/yargs/node_modules/strip-ansi": {
      "version": "6.0.1",
      "dev": true,
      "license": "MIT",
      "dependencies": {
        "ansi-regex": "^5.0.1"
      },
      "engines": {
        "node": ">=8"
      }
    },
    "node_modules/cpu-features": {
      "version": "0.0.9",
      "hasInstallScript": true,
      "optional": true,
      "dependencies": {
        "buildcheck": "~0.0.6",
        "nan": "^2.17.0"
      },
      "engines": {
        "node": ">=10.0.0"
      }
    },
    "node_modules/create-jest": {
      "version": "29.7.0",
      "dev": true,
      "license": "MIT",
      "dependencies": {
        "@jest/types": "^29.6.3",
        "chalk": "^4.0.0",
        "exit": "^0.1.2",
        "graceful-fs": "^4.2.9",
        "jest-config": "^29.7.0",
        "jest-util": "^29.7.0",
        "prompts": "^2.0.1"
      },
      "bin": {
        "create-jest": "bin/create-jest.js"
      },
      "engines": {
        "node": "^14.15.0 || ^16.10.0 || >=18.0.0"
      }
    },
    "node_modules/create-jest/node_modules/camelcase": {
      "version": "6.3.0",
      "dev": true,
      "license": "MIT",
      "engines": {
        "node": ">=10"
      },
      "funding": {
        "url": "https://github.com/sponsors/sindresorhus"
      }
    },
    "node_modules/create-jest/node_modules/diff": {
      "version": "4.0.2",
      "integrity": "sha512-58lmxKSA4BNyLz+HHMUzlOEpg09FV+ev6ZMe3vJihgdxzgcwZ8VoEEPmALCZG9LmqfVoNMMKpttIYTVG6uDY7A==",
      "dev": true,
      "license": "BSD-3-Clause",
      "optional": true,
      "peer": true,
      "engines": {
        "node": ">=0.3.1"
      }
    },
    "node_modules/create-jest/node_modules/jest-config": {
      "version": "29.7.0",
      "dev": true,
      "license": "MIT",
      "dependencies": {
        "@babel/core": "^7.11.6",
        "@jest/test-sequencer": "^29.7.0",
        "@jest/types": "^29.6.3",
        "babel-jest": "^29.7.0",
        "chalk": "^4.0.0",
        "ci-info": "^3.2.0",
        "deepmerge": "^4.2.2",
        "glob": "^7.1.3",
        "graceful-fs": "^4.2.9",
        "jest-circus": "^29.7.0",
        "jest-environment-node": "^29.7.0",
        "jest-get-type": "^29.6.3",
        "jest-regex-util": "^29.6.3",
        "jest-resolve": "^29.7.0",
        "jest-runner": "^29.7.0",
        "jest-util": "^29.7.0",
        "jest-validate": "^29.7.0",
        "micromatch": "^4.0.4",
        "parse-json": "^5.2.0",
        "pretty-format": "^29.7.0",
        "slash": "^3.0.0",
        "strip-json-comments": "^3.1.1"
      },
      "engines": {
        "node": "^14.15.0 || ^16.10.0 || >=18.0.0"
      },
      "peerDependencies": {
        "@types/node": "*",
        "ts-node": ">=9.0.0"
      },
      "peerDependenciesMeta": {
        "@types/node": {
          "optional": true
        },
        "ts-node": {
          "optional": true
        }
      }
    },
    "node_modules/create-jest/node_modules/jest-validate": {
      "version": "29.7.0",
      "dev": true,
      "license": "MIT",
      "dependencies": {
        "@jest/types": "^29.6.3",
        "camelcase": "^6.2.0",
        "chalk": "^4.0.0",
        "jest-get-type": "^29.6.3",
        "leven": "^3.1.0",
        "pretty-format": "^29.7.0"
      },
      "engines": {
        "node": "^14.15.0 || ^16.10.0 || >=18.0.0"
      }
    },
    "node_modules/create-jest/node_modules/ts-node": {
      "version": "10.9.2",
      "integrity": "sha512-f0FFpIdcHgn8zcPSbf1dRevwt047YMnaiJM3u2w2RewrB+fob/zePZcrOyQoLMMO7aBIddLcQIEK5dYjkLnGrQ==",
      "dev": true,
      "license": "MIT",
      "optional": true,
      "peer": true,
      "dependencies": {
        "@cspotcode/source-map-support": "^0.8.0",
        "@tsconfig/node10": "^1.0.7",
        "@tsconfig/node12": "^1.0.7",
        "@tsconfig/node14": "^1.0.0",
        "@tsconfig/node16": "^1.0.2",
        "acorn": "^8.4.1",
        "acorn-walk": "^8.1.1",
        "arg": "^4.1.0",
        "create-require": "^1.1.0",
        "diff": "^4.0.1",
        "make-error": "^1.1.1",
        "v8-compile-cache-lib": "^3.0.1",
        "yn": "3.1.1"
      },
      "bin": {
        "ts-node": "dist/bin.js",
        "ts-node-cwd": "dist/bin-cwd.js",
        "ts-node-esm": "dist/bin-esm.js",
        "ts-node-script": "dist/bin-script.js",
        "ts-node-transpile-only": "dist/bin-transpile.js",
        "ts-script": "dist/bin-script-deprecated.js"
      },
      "peerDependencies": {
        "@swc/core": ">=1.2.50",
        "@swc/wasm": ">=1.2.50",
        "@types/node": "*",
        "typescript": ">=2.7"
      },
      "peerDependenciesMeta": {
        "@swc/core": {
          "optional": true
        },
        "@swc/wasm": {
          "optional": true
        }
      }
    },
    "node_modules/create-jest/node_modules/yn": {
      "version": "3.1.1",
      "integrity": "sha512-Ux4ygGWsu2c7isFWe8Yu1YluJmqVhxqK2cLXNQA5AcC3QfbGNpM7fu0Y8b/z16pXLnFxZYvWhd3fhBY9DLmC6Q==",
      "dev": true,
      "license": "MIT",
      "optional": true,
      "peer": true,
      "engines": {
        "node": ">=6"
      }
    },
    "node_modules/create-require": {
      "version": "1.1.1",
      "integrity": "sha512-dcKFX3jn0MpIaXjisoRvexIJVEKzaq7z2rZKxf+MSr9TkdmHmsU4m2lcLojrj/FHl8mk5VxMmYA+ftRkP/3oKQ==",
      "dev": true,
      "license": "MIT",
      "optional": true,
      "peer": true
    },
    "node_modules/cross-spawn": {
      "version": "7.0.6",
      "integrity": "sha512-uV2QOWP2nWzsy2aMp8aRibhi9dlzF5Hgh5SHaB9OiTGEyDTiJJyx0uy51QXdyWbtAHNua4XJzUKca3OzKUd3vA==",
      "license": "MIT",
      "dependencies": {
        "path-key": "^3.1.0",
        "shebang-command": "^2.0.0",
        "which": "^2.0.1"
      },
      "engines": {
        "node": ">= 8"
      }
    },
    "node_modules/cuint": {
      "version": "0.2.2",
      "dev": true,
      "license": "MIT"
    },
    "node_modules/currently-unhandled": {
      "version": "0.4.1",
      "dev": true,
      "license": "MIT",
      "dependencies": {
        "array-find-index": "^1.0.1"
      },
      "engines": {
        "node": ">=0.10.0"
      }
    },
    "node_modules/data-uri-to-buffer": {
      "version": "4.0.1",
      "dev": true,
      "license": "MIT",
      "engines": {
        "node": ">= 12"
      }
    },
    "node_modules/dataobject-parser": {
      "version": "1.2.25",
      "license": "MIT",
      "engines": {
        "node": ">= 0.8.0"
      }
    },
    "node_modules/date-fns": {
      "version": "2.30.0",
      "dev": true,
      "license": "MIT",
      "dependencies": {
        "@babel/runtime": "^7.21.0"
      },
      "engines": {
        "node": ">=0.11"
      },
      "funding": {
        "type": "opencollective",
        "url": "https://opencollective.com/date-fns"
      }
    },
    "node_modules/date-format": {
      "version": "4.0.14",
      "integrity": "sha512-39BOQLs9ZjKh0/patS9nrT8wc3ioX3/eA/zgbKNopnF2wCqJEoxywwwElATYvRsXdnOxA/OQeQoFZ3rFjVajhg==",
      "license": "MIT",
      "engines": {
        "node": ">=4.0"
      }
    },
    "node_modules/date-time": {
      "version": "3.1.0",
      "dev": true,
      "license": "MIT",
      "dependencies": {
        "time-zone": "^1.0.0"
      },
      "engines": {
        "node": ">=6"
      }
    },
    "node_modules/dayjs": {
      "version": "1.11.13",
      "integrity": "sha512-oaMBel6gjolK862uaPQOVTA7q3TZhuSvuMQAAglQDOWYO9A91IrAOUJEyKVlqJlHE0vq5p5UXxzdPfMH/x6xNg==",
      "license": "MIT"
    },
    "node_modules/debug": {
      "version": "4.4.3",
      "integrity": "sha512-RGwwWnwQvkVfavKVt22FGLw+xYSdzARwm0ru6DhTVA3umU5hZc28V3kO4stgYryrTlLpuvgI9GiijltAjNbcqA==",
      "license": "MIT",
      "dependencies": {
        "ms": "^2.1.3"
      },
      "engines": {
        "node": ">=6.0"
      },
      "peerDependenciesMeta": {
        "supports-color": {
          "optional": true
        }
      }
    },
    "node_modules/debuglog": {
      "version": "1.0.1",
      "dev": true,
      "license": "MIT",
      "engines": {
        "node": "*"
      }
    },
    "node_modules/decamelize": {
      "version": "1.2.0",
      "dev": true,
      "license": "MIT",
      "engines": {
        "node": ">=0.10.0"
      }
    },
    "node_modules/dedent": {
      "version": "1.5.3",
      "dev": true,
      "license": "MIT",
      "peerDependencies": {
        "babel-plugin-macros": "^3.1.0"
      },
      "peerDependenciesMeta": {
        "babel-plugin-macros": {
          "optional": true
        }
      }
    },
    "node_modules/deep-diff": {
      "version": "1.0.2",
      "dev": true,
      "license": "MIT"
    },
    "node_modules/deep-extend": {
      "version": "0.6.0",
      "dev": true,
      "license": "MIT",
      "engines": {
        "node": ">=4.0.0"
      }
    },
    "node_modules/deep-is": {
      "version": "0.1.4",
      "dev": true,
      "license": "MIT"
    },
    "node_modules/deepmerge": {
      "version": "4.3.1",
      "license": "MIT",
      "engines": {
        "node": ">=0.10.0"
      }
    },
    "node_modules/deepmerge-ts": {
      "version": "5.1.0",
      "dev": true,
      "license": "BSD-3-Clause",
      "engines": {
        "node": ">=16.0.0"
      }
    },
    "node_modules/defaults": {
      "version": "1.0.3",
      "dev": true,
      "license": "MIT",
      "dependencies": {
        "clone": "^1.0.2"
      }
    },
    "node_modules/defaults/node_modules/clone": {
      "version": "1.0.4",
      "dev": true,
      "license": "MIT",
      "engines": {
        "node": ">=0.8"
      }
    },
    "node_modules/define-data-property": {
      "version": "1.1.4",
      "integrity": "sha512-rBMvIzlpA8v6E+SJZoo++HAYqsLrkg7MSfIinMPFhmkorw7X+dOXVJQs+QT69zGkzMyfDnIMN2Wid1+NbL3T+A==",
      "dev": true,
      "license": "MIT",
      "dependencies": {
        "es-define-property": "^1.0.0",
        "es-errors": "^1.3.0",
        "gopd": "^1.0.1"
      },
      "engines": {
        "node": ">= 0.4"
      },
      "funding": {
        "url": "https://github.com/sponsors/ljharb"
      }
    },
    "node_modules/delayed-stream": {
      "version": "1.0.0",
      "dev": true,
      "license": "MIT",
      "engines": {
        "node": ">=0.4.0"
      }
    },
    "node_modules/delegate": {
      "version": "3.2.0",
      "dev": true,
      "license": "MIT"
    },
    "node_modules/delegates": {
      "version": "1.0.0",
      "dev": true,
      "license": "MIT"
    },
    "node_modules/depd": {
      "version": "1.1.2",
      "dev": true,
      "license": "MIT",
      "engines": {
        "node": ">= 0.6"
      }
    },
    "node_modules/dependency-tree": {
      "version": "10.0.9",
      "dev": true,
      "license": "MIT",
      "dependencies": {
        "commander": "^10.0.1",
        "filing-cabinet": "^4.1.6",
        "precinct": "^11.0.5",
        "typescript": "^5.0.4"
      },
      "bin": {
        "dependency-tree": "bin/cli.js"
      },
      "engines": {
        "node": ">=14"
      }
    },
    "node_modules/dependency-tree/node_modules/commander": {
      "version": "10.0.1",
      "dev": true,
      "license": "MIT",
      "engines": {
        "node": ">=14"
      }
    },
    "node_modules/detect-indent": {
      "version": "7.0.1",
      "dev": true,
      "license": "MIT",
      "engines": {
        "node": ">=12.20"
      }
    },
    "node_modules/detect-libc": {
      "version": "2.1.1",
      "integrity": "sha512-ecqj/sy1jcK1uWrwpR67UhYrIFQ+5WlGxth34WquCbamhFA6hkkwiu37o6J5xCHdo1oixJRfVRw+ywV+Hq/0Aw==",
      "dev": true,
      "license": "Apache-2.0",
      "engines": {
        "node": ">=8"
      }
    },
    "node_modules/detect-newline": {
      "version": "3.1.0",
      "dev": true,
      "license": "MIT",
      "engines": {
        "node": ">=8"
      }
    },
    "node_modules/detective-amd": {
      "version": "5.0.2",
      "dev": true,
      "license": "MIT",
      "dependencies": {
        "ast-module-types": "^5.0.0",
        "escodegen": "^2.0.0",
        "get-amd-module-type": "^5.0.1",
        "node-source-walk": "^6.0.1"
      },
      "bin": {
        "detective-amd": "bin/cli.js"
      },
      "engines": {
        "node": ">=14"
      }
    },
    "node_modules/detective-cjs": {
      "version": "5.0.1",
      "dev": true,
      "license": "MIT",
      "dependencies": {
        "ast-module-types": "^5.0.0",
        "node-source-walk": "^6.0.0"
      },
      "engines": {
        "node": ">=14"
      }
    },
    "node_modules/detective-es6": {
      "version": "4.0.1",
      "dev": true,
      "license": "MIT",
      "dependencies": {
        "node-source-walk": "^6.0.1"
      },
      "engines": {
        "node": ">=14"
      }
    },
    "node_modules/detective-postcss": {
      "version": "6.1.3",
      "dev": true,
      "license": "MIT",
      "dependencies": {
        "is-url": "^1.2.4",
        "postcss": "^8.4.23",
        "postcss-values-parser": "^6.0.2"
      },
      "engines": {
        "node": "^12.0.0 || ^14.0.0 || >=16.0.0"
      }
    },
    "node_modules/detective-sass": {
      "version": "5.0.3",
      "dev": true,
      "license": "MIT",
      "dependencies": {
        "gonzales-pe": "^4.3.0",
        "node-source-walk": "^6.0.1"
      },
      "engines": {
        "node": ">=14"
      }
    },
    "node_modules/detective-scss": {
      "version": "4.0.3",
      "dev": true,
      "license": "MIT",
      "dependencies": {
        "gonzales-pe": "^4.3.0",
        "node-source-walk": "^6.0.1"
      },
      "engines": {
        "node": ">=14"
      }
    },
    "node_modules/detective-stylus": {
      "version": "4.0.0",
      "dev": true,
      "license": "MIT",
      "engines": {
        "node": ">=14"
      }
    },
    "node_modules/detective-typescript": {
      "version": "11.2.0",
      "dev": true,
      "license": "MIT",
      "dependencies": {
        "@typescript-eslint/typescript-estree": "^5.62.0",
        "ast-module-types": "^5.0.0",
        "node-source-walk": "^6.0.2",
        "typescript": "^5.4.4"
      },
      "engines": {
        "node": "^14.14.0 || >=16.0.0"
      }
    },
    "node_modules/detective-typescript/node_modules/@typescript-eslint/types": {
      "version": "5.62.0",
      "dev": true,
      "license": "MIT",
      "engines": {
        "node": "^12.22.0 || ^14.17.0 || >=16.0.0"
      },
      "funding": {
        "type": "opencollective",
        "url": "https://opencollective.com/typescript-eslint"
      }
    },
    "node_modules/detective-typescript/node_modules/@typescript-eslint/typescript-estree": {
      "version": "5.62.0",
      "dev": true,
      "license": "BSD-2-Clause",
      "dependencies": {
        "@typescript-eslint/types": "5.62.0",
        "@typescript-eslint/visitor-keys": "5.62.0",
        "debug": "^4.3.4",
        "globby": "^11.1.0",
        "is-glob": "^4.0.3",
        "semver": "^7.3.7",
        "tsutils": "^3.21.0"
      },
      "engines": {
        "node": "^12.22.0 || ^14.17.0 || >=16.0.0"
      },
      "funding": {
        "type": "opencollective",
        "url": "https://opencollective.com/typescript-eslint"
      },
      "peerDependenciesMeta": {
        "typescript": {
          "optional": true
        }
      }
    },
    "node_modules/detective-typescript/node_modules/@typescript-eslint/visitor-keys": {
      "version": "5.62.0",
      "dev": true,
      "license": "MIT",
      "dependencies": {
        "@typescript-eslint/types": "5.62.0",
        "eslint-visitor-keys": "^3.3.0"
      },
      "engines": {
        "node": "^12.22.0 || ^14.17.0 || >=16.0.0"
      },
      "funding": {
        "type": "opencollective",
        "url": "https://opencollective.com/typescript-eslint"
      }
    },
    "node_modules/dezalgo": {
      "version": "1.0.4",
      "dev": true,
      "license": "ISC",
      "dependencies": {
        "asap": "^2.0.0",
        "wrappy": "1"
      }
    },
    "node_modules/diff": {
      "version": "5.1.0",
      "dev": true,
      "license": "BSD-3-Clause",
      "engines": {
        "node": ">=0.3.1"
      }
    },
    "node_modules/diff-sequences": {
      "version": "29.6.3",
      "license": "MIT",
      "engines": {
        "node": "^14.15.0 || ^16.10.0 || >=18.0.0"
      }
    },
    "node_modules/diff2html": {
      "version": "3.4.48",
      "dev": true,
      "license": "MIT",
      "dependencies": {
        "diff": "5.1.0",
        "hogan.js": "3.0.2"
      },
      "engines": {
        "node": ">=12"
      },
      "optionalDependencies": {
        "highlight.js": "11.9.0"
      }
    },
    "node_modules/dir-glob": {
      "version": "3.0.1",
      "dev": true,
      "license": "MIT",
      "dependencies": {
        "path-type": "^4.0.0"
      },
      "engines": {
        "node": ">=8"
      }
    },
    "node_modules/doctrine": {
      "version": "3.0.0",
      "dev": true,
      "license": "Apache-2.0",
      "dependencies": {
        "esutils": "^2.0.2"
      },
      "engines": {
        "node": ">=6.0.0"
      }
    },
    "node_modules/dunder-proto": {
      "version": "1.0.1",
      "integrity": "sha512-KIN/nDJBQRcXw0MLVhZE9iQHmG68qAVIBg9CqmUYjmQIhgij9U5MFvrqkUL5FbtyyzZuOeOt0zdeRe4UY7ct+A==",
      "dev": true,
      "license": "MIT",
      "dependencies": {
        "call-bind-apply-helpers": "^1.0.1",
        "es-errors": "^1.3.0",
        "gopd": "^1.2.0"
      },
      "engines": {
        "node": ">= 0.4"
      }
    },
    "node_modules/duplexer": {
      "version": "0.1.2",
      "dev": true,
      "license": "MIT"
    },
    "node_modules/eastasianwidth": {
      "version": "0.2.0",
      "license": "MIT"
    },
    "node_modules/electron-to-chromium": {
      "version": "1.4.692",
      "dev": true,
      "license": "ISC"
    },
    "node_modules/emittery": {
      "version": "0.13.1",
      "dev": true,
      "license": "MIT",
      "engines": {
        "node": ">=12"
      },
      "funding": {
        "url": "https://github.com/sindresorhus/emittery?sponsor=1"
      }
    },
    "node_modules/emoji-regex": {
      "version": "8.0.0",
      "license": "MIT"
    },
    "node_modules/enabled": {
      "version": "2.0.0",
      "integrity": "sha512-AKrN98kuwOzMIdAizXGI86UFBoo26CL21UM763y1h/GMSJ4/OHU9k2YlsmBpyScFo/wbLzWQJBMCW4+IO3/+OQ==",
      "license": "MIT"
    },
    "node_modules/encoding": {
      "version": "0.1.13",
      "license": "MIT",
      "optional": true,
      "dependencies": {
        "iconv-lite": "^0.6.2"
      }
    },
    "node_modules/encoding/node_modules/iconv-lite": {
      "version": "0.6.3",
      "license": "MIT",
      "optional": true,
      "dependencies": {
        "safer-buffer": ">= 2.1.2 < 3.0.0"
      },
      "engines": {
        "node": ">=0.10.0"
      }
    },
    "node_modules/enhanced-resolve": {
      "version": "5.17.0",
      "dev": true,
      "license": "MIT",
      "dependencies": {
        "graceful-fs": "^4.2.4",
        "tapable": "^2.2.0"
      },
      "engines": {
        "node": ">=10.13.0"
      }
    },
    "node_modules/entities": {
      "version": "4.5.0",
      "license": "BSD-2-Clause",
      "engines": {
        "node": ">=0.12"
      },
      "funding": {
        "url": "https://github.com/fb55/entities?sponsor=1"
      }
    },
    "node_modules/env-cmd": {
      "version": "10.1.0",
      "dev": true,
      "license": "MIT",
      "dependencies": {
        "commander": "^4.0.0",
        "cross-spawn": "^7.0.0"
      },
      "bin": {
        "env-cmd": "bin/env-cmd.js"
      },
      "engines": {
        "node": ">=8.0.0"
      }
    },
    "node_modules/env-cmd/node_modules/commander": {
      "version": "4.1.1",
      "dev": true,
      "license": "MIT",
      "engines": {
        "node": ">= 6"
      }
    },
    "node_modules/env-paths": {
      "version": "2.2.1",
      "license": "MIT",
      "engines": {
        "node": ">=6"
      }
    },
    "node_modules/err-code": {
      "version": "2.0.3",
      "license": "MIT"
    },
    "node_modules/error-ex": {
      "version": "1.3.2",
      "dev": true,
      "license": "MIT",
      "dependencies": {
        "is-arrayish": "^0.2.1"
      }
    },
    "node_modules/es-define-property": {
      "version": "1.0.1",
      "integrity": "sha512-e3nRfgfUZ4rNGL232gUgX06QNyyez04KdjFrF+LTRoOXmrOgFKDg4BCdsjW8EnT69eqdYGmRpJwiPVYNrCaW3g==",
      "dev": true,
      "license": "MIT",
      "engines": {
        "node": ">= 0.4"
      }
    },
    "node_modules/es-errors": {
      "version": "1.3.0",
      "integrity": "sha512-Zf5H2Kxt2xjTvbJvP2ZWLEICxA6j+hAmMzIlypy4xcBg1vKVnx89Wy0GbS+kf5cwCVFFzdCFh2XSCFNULS6csw==",
      "dev": true,
      "license": "MIT",
      "engines": {
        "node": ">= 0.4"
      }
    },
    "node_modules/es-object-atoms": {
      "version": "1.1.1",
      "integrity": "sha512-FGgH2h8zKNim9ljj7dankFPcICIK9Cp5bm+c2gQSYePhpaG5+esrLODihIorn+Pe6FGJzWhXQotPv73jTaldXA==",
      "dev": true,
      "license": "MIT",
      "dependencies": {
        "es-errors": "^1.3.0"
      },
      "engines": {
        "node": ">= 0.4"
      }
    },
    "node_modules/es-set-tostringtag": {
      "version": "2.1.0",
      "integrity": "sha512-j6vWzfrGVfyXxge+O0x5sh6cvxAog0a/4Rdd2K36zCMV5eJ+/+tOAngRO8cODMNWbVRdVlmGZQL2YS3yR8bIUA==",
      "dev": true,
      "license": "MIT",
      "dependencies": {
        "es-errors": "^1.3.0",
        "get-intrinsic": "^1.2.6",
        "has-tostringtag": "^1.0.2",
        "hasown": "^2.0.2"
      },
      "engines": {
        "node": ">= 0.4"
      }
    },
    "node_modules/escalade": {
      "version": "3.1.1",
      "license": "MIT",
      "engines": {
        "node": ">=6"
      }
    },
    "node_modules/escape-string-regexp": {
      "version": "4.0.0",
      "dev": true,
      "license": "MIT",
      "engines": {
        "node": ">=10"
      },
      "funding": {
        "url": "https://github.com/sponsors/sindresorhus"
      }
    },
    "node_modules/escodegen": {
      "version": "2.1.0",
      "dev": true,
      "license": "BSD-2-Clause",
      "dependencies": {
        "esprima": "^4.0.1",
        "estraverse": "^5.2.0",
        "esutils": "^2.0.2"
      },
      "bin": {
        "escodegen": "bin/escodegen.js",
        "esgenerate": "bin/esgenerate.js"
      },
      "engines": {
        "node": ">=6.0"
      },
      "optionalDependencies": {
        "source-map": "~0.6.1"
      }
    },
    "node_modules/escodegen/node_modules/estraverse": {
      "version": "5.3.0",
      "dev": true,
      "license": "BSD-2-Clause",
      "engines": {
        "node": ">=4.0"
      }
    },
    "node_modules/eslint": {
      "version": "8.57.0",
      "dev": true,
      "license": "MIT",
      "dependencies": {
        "@eslint-community/eslint-utils": "^4.2.0",
        "@eslint-community/regexpp": "^4.6.1",
        "@eslint/eslintrc": "^2.1.4",
        "@eslint/js": "8.57.0",
        "@humanwhocodes/config-array": "^0.11.14",
        "@humanwhocodes/module-importer": "^1.0.1",
        "@nodelib/fs.walk": "^1.2.8",
        "@ungap/structured-clone": "^1.2.0",
        "ajv": "^6.12.4",
        "chalk": "^4.0.0",
        "cross-spawn": "^7.0.2",
        "debug": "^4.3.2",
        "doctrine": "^3.0.0",
        "escape-string-regexp": "^4.0.0",
        "eslint-scope": "^7.2.2",
        "eslint-visitor-keys": "^3.4.3",
        "espree": "^9.6.1",
        "esquery": "^1.4.2",
        "esutils": "^2.0.2",
        "fast-deep-equal": "^3.1.3",
        "file-entry-cache": "^6.0.1",
        "find-up": "^5.0.0",
        "glob-parent": "^6.0.2",
        "globals": "^13.19.0",
        "graphemer": "^1.4.0",
        "ignore": "^5.2.0",
        "imurmurhash": "^0.1.4",
        "is-glob": "^4.0.0",
        "is-path-inside": "^3.0.3",
        "js-yaml": "^4.1.0",
        "json-stable-stringify-without-jsonify": "^1.0.1",
        "levn": "^0.4.1",
        "lodash.merge": "^4.6.2",
        "minimatch": "^3.1.2",
        "natural-compare": "^1.4.0",
        "optionator": "^0.9.3",
        "strip-ansi": "^6.0.1",
        "text-table": "^0.2.0"
      },
      "bin": {
        "eslint": "bin/eslint.js"
      },
      "engines": {
        "node": "^12.22.0 || ^14.17.0 || >=16.0.0"
      },
      "funding": {
        "url": "https://opencollective.com/eslint"
      }
    },
    "node_modules/eslint-plugin-deprecation": {
      "version": "3.0.0",
      "dev": true,
      "license": "LGPL-3.0-or-later",
      "dependencies": {
        "@typescript-eslint/utils": "^7.0.0",
        "ts-api-utils": "^1.3.0",
        "tslib": "^2.3.1"
      },
      "peerDependencies": {
        "eslint": "^8.0.0",
        "typescript": "^4.2.4 || ^5.0.0"
      }
    },
    "node_modules/eslint-plugin-deprecation/node_modules/tslib": {
      "version": "2.6.2",
      "dev": true,
      "license": "0BSD"
    },
    "node_modules/eslint-plugin-jest": {
      "version": "27.9.0",
      "dev": true,
      "license": "MIT",
      "dependencies": {
        "@typescript-eslint/utils": "^5.10.0"
      },
      "engines": {
        "node": "^14.15.0 || ^16.10.0 || >=18.0.0"
      },
      "peerDependencies": {
        "@typescript-eslint/eslint-plugin": "^5.0.0 || ^6.0.0 || ^7.0.0",
        "eslint": "^7.0.0 || ^8.0.0",
        "jest": "*"
      },
      "peerDependenciesMeta": {
        "@typescript-eslint/eslint-plugin": {
          "optional": true
        },
        "jest": {
          "optional": true
        }
      }
    },
    "node_modules/eslint-plugin-jest/node_modules/@typescript-eslint/scope-manager": {
      "version": "5.62.0",
      "dev": true,
      "license": "MIT",
      "dependencies": {
        "@typescript-eslint/types": "5.62.0",
        "@typescript-eslint/visitor-keys": "5.62.0"
      },
      "engines": {
        "node": "^12.22.0 || ^14.17.0 || >=16.0.0"
      },
      "funding": {
        "type": "opencollective",
        "url": "https://opencollective.com/typescript-eslint"
      }
    },
    "node_modules/eslint-plugin-jest/node_modules/@typescript-eslint/types": {
      "version": "5.62.0",
      "dev": true,
      "license": "MIT",
      "engines": {
        "node": "^12.22.0 || ^14.17.0 || >=16.0.0"
      },
      "funding": {
        "type": "opencollective",
        "url": "https://opencollective.com/typescript-eslint"
      }
    },
    "node_modules/eslint-plugin-jest/node_modules/@typescript-eslint/typescript-estree": {
      "version": "5.62.0",
      "dev": true,
      "license": "BSD-2-Clause",
      "dependencies": {
        "@typescript-eslint/types": "5.62.0",
        "@typescript-eslint/visitor-keys": "5.62.0",
        "debug": "^4.3.4",
        "globby": "^11.1.0",
        "is-glob": "^4.0.3",
        "semver": "^7.3.7",
        "tsutils": "^3.21.0"
      },
      "engines": {
        "node": "^12.22.0 || ^14.17.0 || >=16.0.0"
      },
      "funding": {
        "type": "opencollective",
        "url": "https://opencollective.com/typescript-eslint"
      },
      "peerDependenciesMeta": {
        "typescript": {
          "optional": true
        }
      }
    },
    "node_modules/eslint-plugin-jest/node_modules/@typescript-eslint/utils": {
      "version": "5.62.0",
      "dev": true,
      "license": "MIT",
      "dependencies": {
        "@eslint-community/eslint-utils": "^4.2.0",
        "@types/json-schema": "^7.0.9",
        "@types/semver": "^7.3.12",
        "@typescript-eslint/scope-manager": "5.62.0",
        "@typescript-eslint/types": "5.62.0",
        "@typescript-eslint/typescript-estree": "5.62.0",
        "eslint-scope": "^5.1.1",
        "semver": "^7.3.7"
      },
      "engines": {
        "node": "^12.22.0 || ^14.17.0 || >=16.0.0"
      },
      "funding": {
        "type": "opencollective",
        "url": "https://opencollective.com/typescript-eslint"
      },
      "peerDependencies": {
        "eslint": "^6.0.0 || ^7.0.0 || ^8.0.0"
      }
    },
    "node_modules/eslint-plugin-jest/node_modules/@typescript-eslint/visitor-keys": {
      "version": "5.62.0",
      "dev": true,
      "license": "MIT",
      "dependencies": {
        "@typescript-eslint/types": "5.62.0",
        "eslint-visitor-keys": "^3.3.0"
      },
      "engines": {
        "node": "^12.22.0 || ^14.17.0 || >=16.0.0"
      },
      "funding": {
        "type": "opencollective",
        "url": "https://opencollective.com/typescript-eslint"
      }
    },
    "node_modules/eslint-plugin-unused-imports": {
      "version": "3.2.0",
      "dev": true,
      "license": "MIT",
      "dependencies": {
        "eslint-rule-composer": "^0.3.0"
      },
      "engines": {
        "node": "^12.22.0 || ^14.17.0 || >=16.0.0"
      },
      "peerDependencies": {
        "@typescript-eslint/eslint-plugin": "6 - 7",
        "eslint": "8"
      },
      "peerDependenciesMeta": {
        "@typescript-eslint/eslint-plugin": {
          "optional": true
        }
      }
    },
    "node_modules/eslint-rule-composer": {
      "version": "0.3.0",
      "dev": true,
      "license": "MIT",
      "engines": {
        "node": ">=4.0.0"
      }
    },
    "node_modules/eslint-scope": {
      "version": "5.1.1",
      "dev": true,
      "license": "BSD-2-Clause",
      "dependencies": {
        "esrecurse": "^4.3.0",
        "estraverse": "^4.1.1"
      },
      "engines": {
        "node": ">=8.0.0"
      }
    },
    "node_modules/eslint-visitor-keys": {
      "version": "3.4.3",
      "dev": true,
      "license": "Apache-2.0",
      "engines": {
        "node": "^12.22.0 || ^14.17.0 || >=16.0.0"
      },
      "funding": {
        "url": "https://opencollective.com/eslint"
      }
    },
    "node_modules/eslint/node_modules/eslint-scope": {
      "version": "7.2.2",
      "dev": true,
      "license": "BSD-2-Clause",
      "dependencies": {
        "esrecurse": "^4.3.0",
        "estraverse": "^5.2.0"
      },
      "engines": {
        "node": "^12.22.0 || ^14.17.0 || >=16.0.0"
      },
      "funding": {
        "url": "https://opencollective.com/eslint"
      }
    },
    "node_modules/eslint/node_modules/estraverse": {
      "version": "5.3.0",
      "dev": true,
      "license": "BSD-2-Clause",
      "engines": {
        "node": ">=4.0"
      }
    },
    "node_modules/eslint/node_modules/glob-parent": {
      "version": "6.0.2",
      "dev": true,
      "license": "ISC",
      "dependencies": {
        "is-glob": "^4.0.3"
      },
      "engines": {
        "node": ">=10.13.0"
      }
    },
    "node_modules/espree": {
      "version": "9.6.1",
      "dev": true,
      "license": "BSD-2-Clause",
      "dependencies": {
        "acorn": "^8.9.0",
        "acorn-jsx": "^5.3.2",
        "eslint-visitor-keys": "^3.4.1"
      },
      "engines": {
        "node": "^12.22.0 || ^14.17.0 || >=16.0.0"
      },
      "funding": {
        "url": "https://opencollective.com/eslint"
      }
    },
    "node_modules/esprima": {
      "version": "4.0.1",
      "license": "BSD-2-Clause",
      "bin": {
        "esparse": "bin/esparse.js",
        "esvalidate": "bin/esvalidate.js"
      },
      "engines": {
        "node": ">=4"
      }
    },
    "node_modules/esquery": {
      "version": "1.5.0",
      "dev": true,
      "license": "BSD-3-Clause",
      "dependencies": {
        "estraverse": "^5.1.0"
      },
      "engines": {
        "node": ">=0.10"
      }
    },
    "node_modules/esquery/node_modules/estraverse": {
      "version": "5.3.0",
      "dev": true,
      "license": "BSD-2-Clause",
      "engines": {
        "node": ">=4.0"
      }
    },
    "node_modules/esrecurse": {
      "version": "4.3.0",
      "dev": true,
      "license": "BSD-2-Clause",
      "dependencies": {
        "estraverse": "^5.2.0"
      },
      "engines": {
        "node": ">=4.0"
      }
    },
    "node_modules/esrecurse/node_modules/estraverse": {
      "version": "5.3.0",
      "dev": true,
      "license": "BSD-2-Clause",
      "engines": {
        "node": ">=4.0"
      }
    },
    "node_modules/estraverse": {
      "version": "4.3.0",
      "dev": true,
      "license": "BSD-2-Clause",
      "engines": {
        "node": ">=4.0"
      }
    },
    "node_modules/estree-walker": {
      "version": "2.0.2",
      "integrity": "sha512-Rfkk/Mp/DL7JVje3u18FxFujQlTNR2q6QfMSMB7AvCBx91NGj/ba3kCfza0f6dVDbw7YlRf/nDrn7pQrCCyQ/w==",
      "dev": true,
      "license": "MIT"
    },
    "node_modules/esutils": {
      "version": "2.0.3",
      "dev": true,
      "license": "BSD-2-Clause",
      "engines": {
        "node": ">=0.10.0"
      }
    },
    "node_modules/eventemitter3": {
      "version": "5.0.1",
      "dev": true,
      "license": "MIT"
    },
    "node_modules/execa": {
      "version": "5.1.1",
      "dev": true,
      "license": "MIT",
      "dependencies": {
        "cross-spawn": "^7.0.3",
        "get-stream": "^6.0.0",
        "human-signals": "^2.1.0",
        "is-stream": "^2.0.0",
        "merge-stream": "^2.0.0",
        "npm-run-path": "^4.0.1",
        "onetime": "^5.1.2",
        "signal-exit": "^3.0.3",
        "strip-final-newline": "^2.0.0"
      },
      "engines": {
        "node": ">=10"
      },
      "funding": {
        "url": "https://github.com/sindresorhus/execa?sponsor=1"
      }
    },
    "node_modules/exit": {
      "version": "0.1.2",
      "dev": true,
      "engines": {
        "node": ">= 0.8.0"
      }
    },
    "node_modules/expect": {
      "version": "29.7.0",
      "dev": true,
      "license": "MIT",
      "dependencies": {
        "@jest/expect-utils": "^29.7.0",
        "jest-get-type": "^29.6.3",
        "jest-matcher-utils": "^29.7.0",
        "jest-message-util": "^29.7.0",
        "jest-util": "^29.7.0"
      },
      "engines": {
        "node": "^14.15.0 || ^16.10.0 || >=18.0.0"
      }
    },
    "node_modules/exponential-backoff": {
      "version": "3.1.1",
      "license": "Apache-2.0"
    },
    "node_modules/fancy-log": {
      "version": "2.0.0",
      "dev": true,
      "license": "MIT",
      "dependencies": {
        "color-support": "^1.1.3"
      },
      "engines": {
        "node": ">=10.13.0"
      }
    },
    "node_modules/fast-content-type-parse": {
      "version": "2.0.1",
      "integrity": "sha512-nGqtvLrj5w0naR6tDPfB4cUmYCqouzyQiz6C5y/LtcDllJdrcc6WaWW6iXyIIOErTa/XRybj28aasdn4LkVk6Q==",
      "dev": true,
      "funding": [
        {
          "type": "github",
          "url": "https://github.com/sponsors/fastify"
        },
        {
          "type": "opencollective",
          "url": "https://opencollective.com/fastify"
        }
      ],
      "license": "MIT"
    },
    "node_modules/fast-deep-equal": {
      "version": "3.1.3",
      "dev": true,
      "license": "MIT"
    },
    "node_modules/fast-diff": {
      "version": "1.3.0",
      "dev": true,
      "license": "Apache-2.0"
    },
    "node_modules/fast-glob": {
      "version": "3.3.3",
      "integrity": "sha512-7MptL8U0cqcFdzIzwOTHoilX9x5BrNqye7Z/LuC7kCMRio1EMSyqRK3BEAUD7sXRq4iT4AzTVuZdhgQ2TCvYLg==",
      "license": "MIT",
      "dependencies": {
        "@nodelib/fs.stat": "^2.0.2",
        "@nodelib/fs.walk": "^1.2.3",
        "glob-parent": "^5.1.2",
        "merge2": "^1.3.0",
        "micromatch": "^4.0.8"
      },
      "engines": {
        "node": ">=8.6.0"
      }
    },
    "node_modules/fast-json-stable-stringify": {
      "version": "2.1.0",
      "dev": true,
      "license": "MIT"
    },
    "node_modules/fast-levenshtein": {
      "version": "2.0.6",
      "dev": true,
      "license": "MIT"
    },
    "node_modules/fastest-levenshtein": {
      "version": "1.0.16",
      "license": "MIT",
      "engines": {
        "node": ">= 4.9.1"
      }
    },
    "node_modules/fastq": {
      "version": "1.13.0",
      "license": "ISC",
      "dependencies": {
        "reusify": "^1.0.4"
      }
    },
    "node_modules/fb-watchman": {
      "version": "2.0.1",
      "dev": true,
      "license": "Apache-2.0",
      "dependencies": {
        "bser": "2.1.1"
      }
    },
    "node_modules/fecha": {
      "version": "4.2.3",
      "integrity": "sha512-OP2IUU6HeYKJi3i0z4A19kHMQoLVs4Hc+DPqqxI2h/DPZHTm/vjsfC6P0b4jCMy14XizLBqvndQ+UilD7707Jw==",
      "license": "MIT"
    },
    "node_modules/fetch-blob": {
      "version": "3.2.0",
      "dev": true,
      "funding": [
        {
          "type": "github",
          "url": "https://github.com/sponsors/jimmywarting"
        },
        {
          "type": "paypal",
          "url": "https://paypal.me/jimmywarting"
        }
      ],
      "license": "MIT",
      "dependencies": {
        "node-domexception": "^1.0.0",
        "web-streams-polyfill": "^3.0.3"
      },
      "engines": {
        "node": "^12.20 || >= 14.13"
      }
    },
    "node_modules/file-entry-cache": {
      "version": "6.0.1",
      "dev": true,
      "license": "MIT",
      "dependencies": {
        "flat-cache": "^3.0.4"
      },
      "engines": {
        "node": "^10.12.0 || >=12.0.0"
      }
    },
    "node_modules/file-uri-to-path": {
      "version": "1.0.0",
      "integrity": "sha512-0Zt+s3L7Vf1biwWZ29aARiVYLx7iMGnEUl9x33fbB/j3jR81u/O2LbqK+Bm1CDSNDKVtJ/YjwY7TUd5SkeLQLw==",
      "dev": true,
      "license": "MIT"
    },
    "node_modules/filing-cabinet": {
      "version": "4.2.0",
      "dev": true,
      "license": "MIT",
      "dependencies": {
        "app-module-path": "^2.2.0",
        "commander": "^10.0.1",
        "enhanced-resolve": "^5.14.1",
        "is-relative-path": "^1.0.2",
        "module-definition": "^5.0.1",
        "module-lookup-amd": "^8.0.5",
        "resolve": "^1.22.3",
        "resolve-dependency-path": "^3.0.2",
        "sass-lookup": "^5.0.1",
        "stylus-lookup": "^5.0.1",
        "tsconfig-paths": "^4.2.0",
        "typescript": "^5.0.4"
      },
      "bin": {
        "filing-cabinet": "bin/cli.js"
      },
      "engines": {
        "node": ">=14"
      }
    },
    "node_modules/filing-cabinet/node_modules/commander": {
      "version": "10.0.1",
      "dev": true,
      "license": "MIT",
      "engines": {
        "node": ">=14"
      }
    },
    "node_modules/fill-range": {
      "version": "7.1.1",
      "license": "MIT",
      "dependencies": {
        "to-regex-range": "^5.0.1"
      },
      "engines": {
        "node": ">=8"
      }
    },
    "node_modules/find-package-json": {
      "version": "1.2.0",
      "dev": true,
      "license": "MIT"
    },
    "node_modules/find-process": {
      "version": "1.4.7",
      "license": "MIT",
      "dependencies": {
        "chalk": "^4.0.0",
        "commander": "^5.1.0",
        "debug": "^4.1.1"
      },
      "bin": {
        "find-process": "bin/find-process.js"
      }
    },
    "node_modules/find-up": {
      "version": "5.0.0",
      "license": "MIT",
      "dependencies": {
        "locate-path": "^6.0.0",
        "path-exists": "^4.0.0"
      },
      "engines": {
        "node": ">=10"
      },
      "funding": {
        "url": "https://github.com/sponsors/sindresorhus"
      }
    },
    "node_modules/find-up-simple": {
      "version": "1.0.0",
      "dev": true,
      "license": "MIT",
      "engines": {
        "node": ">=18"
      },
      "funding": {
        "url": "https://github.com/sponsors/sindresorhus"
      }
    },
    "node_modules/flat-cache": {
      "version": "3.0.4",
      "dev": true,
      "license": "MIT",
      "dependencies": {
        "flatted": "^3.1.0",
        "rimraf": "^3.0.2"
      },
      "engines": {
        "node": "^10.12.0 || >=12.0.0"
      }
    },
    "node_modules/flat-cache/node_modules/rimraf": {
      "version": "3.0.2",
      "dev": true,
      "license": "ISC",
      "dependencies": {
        "glob": "^7.1.3"
      },
      "bin": {
        "rimraf": "bin.js"
      },
      "funding": {
        "url": "https://github.com/sponsors/isaacs"
      }
    },
    "node_modules/flatted": {
      "version": "3.3.1",
      "license": "ISC"
    },
    "node_modules/fn.name": {
      "version": "1.1.0",
      "integrity": "sha512-GRnmB5gPyJpAhTQdSZTSp9uaPSvl09KoYcMQtsB9rQoOmzs9dH6ffeccH+Z+cv6P68Hu5bC6JjRh4Ah/mHSNRw==",
      "license": "MIT"
    },
    "node_modules/follow-redirects": {
      "version": "1.15.9",
      "integrity": "sha512-gew4GsXizNgdoRyqmyfMHyAmXsZDk6mHkSxZFCzW9gwlbtOW44CDtYavM+y+72qD/Vq2l550kMF52DT8fOLJqQ==",
      "dev": true,
      "funding": [
        {
          "type": "individual",
          "url": "https://github.com/sponsors/RubenVerborgh"
        }
      ],
      "license": "MIT",
      "engines": {
        "node": ">=4.0"
      },
      "peerDependenciesMeta": {
        "debug": {
          "optional": true
        }
      }
    },
    "node_modules/foreground-child": {
      "version": "3.1.1",
      "license": "ISC",
      "dependencies": {
        "cross-spawn": "^7.0.0",
        "signal-exit": "^4.0.1"
      },
      "engines": {
        "node": ">=14"
      },
      "funding": {
        "url": "https://github.com/sponsors/isaacs"
      }
    },
    "node_modules/foreground-child/node_modules/signal-exit": {
      "version": "4.1.0",
      "license": "ISC",
      "engines": {
        "node": ">=14"
      },
      "funding": {
        "url": "https://github.com/sponsors/isaacs"
      }
    },
    "node_modules/form-data": {
      "version": "4.0.4",
      "integrity": "sha512-KrGhL9Q4zjj0kiUt5OO4Mr/A/jlI2jDYs5eHBpYHPcBEVSiipAvn2Ko2HnPe20rmcuuvMHNdZFp+4IlGTMF0Ow==",
      "dev": true,
      "license": "MIT",
      "dependencies": {
        "asynckit": "^0.4.0",
        "combined-stream": "^1.0.8",
        "es-set-tostringtag": "^2.1.0",
        "hasown": "^2.0.2",
        "mime-types": "^2.1.12"
      },
      "engines": {
        "node": ">= 6"
      }
    },
    "node_modules/formdata-polyfill": {
      "version": "4.0.10",
      "dev": true,
      "license": "MIT",
      "dependencies": {
        "fetch-blob": "^3.1.2"
      },
      "engines": {
        "node": ">=12.20.0"
      }
    },
    "node_modules/fs-extra": {
      "version": "11.2.0",
      "license": "MIT",
      "dependencies": {
        "graceful-fs": "^4.2.0",
        "jsonfile": "^6.0.1",
        "universalify": "^2.0.0"
      },
      "engines": {
        "node": ">=14.14"
      }
    },
    "node_modules/fs-minipass": {
      "version": "2.1.0",
      "license": "ISC",
      "dependencies": {
        "minipass": "^3.0.0"
      },
      "engines": {
        "node": ">= 8"
      }
    },
    "node_modules/fs.realpath": {
      "version": "1.0.0",
      "dev": true,
      "license": "ISC"
    },
    "node_modules/fsevents": {
      "version": "2.3.3",
      "integrity": "sha512-5xoDfX+fL7faATnagmWPpbFtwh/R77WmMMqqHGS65C3vvB0YHrgF+B1YmZ3441tMj5n63k0212XNoJwzlhffQw==",
      "dev": true,
      "hasInstallScript": true,
      "optional": true,
      "os": [
        "darwin"
      ],
      "engines": {
        "node": "^8.16.0 || ^10.6.0 || >=11.0.0"
      }
    },
    "node_modules/function-arguments": {
      "version": "1.0.9",
      "dev": true,
      "license": "MIT",
      "funding": {
        "url": "https://ko-fi.com/tunnckoCore/commissions"
      }
    },
    "node_modules/function-bind": {
      "version": "1.1.2",
      "dev": true,
      "license": "MIT",
      "funding": {
        "url": "https://github.com/sponsors/ljharb"
      }
    },
    "node_modules/gensync": {
      "version": "1.0.0-beta.2",
      "dev": true,
      "license": "MIT",
      "engines": {
        "node": ">=6.9.0"
      }
    },
    "node_modules/get-amd-module-type": {
      "version": "5.0.1",
      "dev": true,
      "license": "MIT",
      "dependencies": {
        "ast-module-types": "^5.0.0",
        "node-source-walk": "^6.0.1"
      },
      "engines": {
        "node": ">=14"
      }
    },
    "node_modules/get-caller-file": {
      "version": "2.0.5",
      "license": "ISC",
      "engines": {
        "node": "6.* || 8.* || >= 10.*"
      }
    },
    "node_modules/get-east-asian-width": {
      "version": "1.2.0",
      "dev": true,
      "license": "MIT",
      "engines": {
        "node": ">=18"
      },
      "funding": {
        "url": "https://github.com/sponsors/sindresorhus"
      }
    },
    "node_modules/get-function-arguments": {
      "version": "1.0.0",
      "dev": true,
      "license": "MIT",
      "dependencies": {
        "function-arguments": "^1.0.0"
      }
    },
    "node_modules/get-intrinsic": {
      "version": "1.3.0",
      "integrity": "sha512-9fSjSaos/fRIVIp+xSJlE6lfwhES7LNtKaCBIamHsjr2na1BiABJPo0mOjjz8GJDURarmCPGqaiVg5mfjb98CQ==",
      "dev": true,
      "license": "MIT",
      "dependencies": {
        "call-bind-apply-helpers": "^1.0.2",
        "es-define-property": "^1.0.1",
        "es-errors": "^1.3.0",
        "es-object-atoms": "^1.1.1",
        "function-bind": "^1.1.2",
        "get-proto": "^1.0.1",
        "gopd": "^1.2.0",
        "has-symbols": "^1.1.0",
        "hasown": "^2.0.2",
        "math-intrinsics": "^1.1.0"
      },
      "engines": {
        "node": ">= 0.4"
      },
      "funding": {
        "url": "https://github.com/sponsors/ljharb"
      }
    },
    "node_modules/get-own-enumerable-property-symbols": {
      "version": "3.0.2",
      "dev": true,
      "license": "ISC"
    },
    "node_modules/get-package-type": {
      "version": "0.1.0",
      "dev": true,
      "license": "MIT",
      "engines": {
        "node": ">=8.0.0"
      }
    },
    "node_modules/get-proto": {
      "version": "1.0.1",
      "integrity": "sha512-sTSfBjoXBp89JvIKIefqw7U2CCebsc74kiY6awiGogKtoSGbgjYE/G/+l9sF3MWFPNc9IcoOC4ODfKHfxFmp0g==",
      "dev": true,
      "license": "MIT",
      "dependencies": {
        "dunder-proto": "^1.0.1",
        "es-object-atoms": "^1.0.0"
      },
      "engines": {
        "node": ">= 0.4"
      }
    },
    "node_modules/get-stdin": {
      "version": "8.0.0",
      "dev": true,
      "license": "MIT",
      "engines": {
        "node": ">=10"
      },
      "funding": {
        "url": "https://github.com/sponsors/sindresorhus"
      }
    },
    "node_modules/get-stream": {
      "version": "6.0.1",
      "dev": true,
      "license": "MIT",
      "engines": {
        "node": ">=10"
      },
      "funding": {
        "url": "https://github.com/sponsors/sindresorhus"
      }
    },
    "node_modules/git-up": {
      "version": "7.0.0",
      "dev": true,
      "license": "MIT",
      "dependencies": {
        "is-ssh": "^1.4.0",
        "parse-url": "^8.1.0"
      }
    },
    "node_modules/github-markdown-css": {
      "version": "5.6.1",
      "integrity": "sha512-DItLFgHd+s7HQmk63YN4/TdvLeRqk1QP7pPKTTPrDTYoI5x7f/luJWSOZxesmuxBI2srHp8RDyoZd+9WF+WK8Q==",
      "dev": true,
      "license": "MIT",
      "engines": {
        "node": ">=10"
      },
      "funding": {
        "url": "https://github.com/sponsors/sindresorhus"
      }
    },
    "node_modules/glob": {
      "version": "7.2.3",
      "dev": true,
      "license": "ISC",
      "dependencies": {
        "fs.realpath": "^1.0.0",
        "inflight": "^1.0.4",
        "inherits": "2",
        "minimatch": "^3.1.1",
        "once": "^1.3.0",
        "path-is-absolute": "^1.0.0"
      },
      "engines": {
        "node": "*"
      },
      "funding": {
        "url": "https://github.com/sponsors/isaacs"
      }
    },
    "node_modules/glob-parent": {
      "version": "5.1.2",
      "license": "ISC",
      "dependencies": {
        "is-glob": "^4.0.1"
      },
      "engines": {
        "node": ">= 6"
      }
    },
    "node_modules/globals": {
      "version": "13.24.0",
      "dev": true,
      "license": "MIT",
      "dependencies": {
        "type-fest": "^0.20.2"
      },
      "engines": {
        "node": ">=8"
      },
      "funding": {
        "url": "https://github.com/sponsors/sindresorhus"
      }
    },
    "node_modules/globby": {
      "version": "11.1.0",
      "dev": true,
      "license": "MIT",
      "dependencies": {
        "array-union": "^2.1.0",
        "dir-glob": "^3.0.1",
        "fast-glob": "^3.2.9",
        "ignore": "^5.2.0",
        "merge2": "^1.4.1",
        "slash": "^3.0.0"
      },
      "engines": {
        "node": ">=10"
      },
      "funding": {
        "url": "https://github.com/sponsors/sindresorhus"
      }
    },
    "node_modules/gonzales-pe": {
      "version": "4.3.0",
      "dev": true,
      "license": "MIT",
      "dependencies": {
        "minimist": "^1.2.5"
      },
      "bin": {
        "gonzales": "bin/gonzales.js"
      },
      "engines": {
        "node": ">=0.6.0"
      }
    },
    "node_modules/good-listener": {
      "version": "1.2.2",
      "dev": true,
      "license": "MIT",
      "dependencies": {
        "delegate": "^3.1.2"
      }
    },
    "node_modules/gopd": {
      "version": "1.2.0",
      "integrity": "sha512-ZUKRh6/kUFoAiTAtTYPZJ3hw9wNxx+BIBOijnlG9PnrJsCcSjs1wyyD6vJpaYtgnzDrKYRSqf3OO6Rfa93xsRg==",
      "dev": true,
      "license": "MIT",
      "engines": {
        "node": ">= 0.4"
      },
      "funding": {
        "url": "https://github.com/sponsors/ljharb"
      }
    },
    "node_modules/graceful-fs": {
      "version": "4.2.11",
      "license": "ISC"
    },
    "node_modules/graphemer": {
      "version": "1.4.0",
      "dev": true,
      "license": "MIT"
    },
    "node_modules/handlebars": {
      "version": "4.7.8",
      "integrity": "sha512-vafaFqs8MZkRrSX7sFVUdo3ap/eNiLnb4IakshzvP56X5Nr1iGKAIqdX6tMlm6HcNRIkr6AxO5jFEoJzzpT8aQ==",
      "dev": true,
      "license": "MIT",
      "dependencies": {
        "minimist": "^1.2.5",
        "neo-async": "^2.6.2",
        "source-map": "^0.6.1",
        "wordwrap": "^1.0.0"
      },
      "bin": {
        "handlebars": "bin/handlebars"
      },
      "engines": {
        "node": ">=0.4.7"
      },
      "optionalDependencies": {
        "uglify-js": "^3.1.4"
      }
    },
    "node_modules/has-flag": {
      "version": "4.0.0",
      "license": "MIT",
      "engines": {
        "node": ">=8"
      }
    },
    "node_modules/has-own-prop": {
      "version": "2.0.0",
      "license": "MIT",
      "engines": {
        "node": ">=8"
      }
    },
    "node_modules/has-property-descriptors": {
      "version": "1.0.2",
      "integrity": "sha512-55JNKuIW+vq4Ke1BjOTjM2YctQIvCT7GFzHwmfZPGo5wnrgkid0YQtnAleFSqumZm4az3n2BS+erby5ipJdgrg==",
      "dev": true,
      "license": "MIT",
      "dependencies": {
        "es-define-property": "^1.0.0"
      },
      "funding": {
        "url": "https://github.com/sponsors/ljharb"
      }
    },
    "node_modules/has-symbols": {
      "version": "1.1.0",
      "integrity": "sha512-1cDNdwJ2Jaohmb3sg4OmKaMBwuC48sYni5HUw2DvsC8LjGTLK9h+eb1X6RyuOHe4hT0ULCW68iomhjUoKUqlPQ==",
      "dev": true,
      "license": "MIT",
      "engines": {
        "node": ">= 0.4"
      },
      "funding": {
        "url": "https://github.com/sponsors/ljharb"
      }
    },
    "node_modules/has-tostringtag": {
      "version": "1.0.2",
      "integrity": "sha512-NqADB8VjPFLM2V0VvHUewwwsw0ZWBaIdgo+ieHtK3hasLz4qeCRjYcqfB6AQrBggRKppKF8L52/VqdVsO47Dlw==",
      "dev": true,
      "license": "MIT",
      "dependencies": {
        "has-symbols": "^1.0.3"
      },
      "engines": {
        "node": ">= 0.4"
      },
      "funding": {
        "url": "https://github.com/sponsors/ljharb"
      }
    },
    "node_modules/has-unicode": {
      "version": "2.0.1",
      "dev": true,
      "license": "ISC"
    },
    "node_modules/hasown": {
      "version": "2.0.2",
      "dev": true,
      "license": "MIT",
      "dependencies": {
        "function-bind": "^1.1.2"
      },
      "engines": {
        "node": ">= 0.4"
      }
    },
    "node_modules/he": {
      "version": "1.2.0",
      "integrity": "sha512-F/1DnUGPopORZi0ni+CvrCgHQ5FyEAHRLSApuYWMmrbSwoN2Mn/7k+Gl38gJnR7yyDZk6WLXwiGod1JOWNDKGw==",
      "dev": true,
      "license": "MIT",
      "bin": {
        "he": "bin/he"
      }
    },
    "node_modules/highlight.js": {
      "version": "11.9.0",
      "dev": true,
      "license": "BSD-3-Clause",
      "optional": true,
      "engines": {
        "node": ">=12.0.0"
      }
    },
    "node_modules/hogan.js": {
      "version": "3.0.2",
      "dev": true,
      "dependencies": {
        "mkdirp": "0.3.0",
        "nopt": "1.0.10"
      },
      "bin": {
        "hulk": "bin/hulk"
      }
    },
    "node_modules/hogan.js/node_modules/mkdirp": {
      "version": "0.3.0",
      "dev": true,
      "license": "MIT/X11",
      "engines": {
        "node": "*"
      }
    },
    "node_modules/holderjs": {
      "version": "2.9.9",
      "dev": true,
      "license": "MIT"
    },
    "node_modules/hosted-git-info": {
      "version": "7.0.2",
      "license": "ISC",
      "dependencies": {
        "lru-cache": "^10.0.1"
      },
      "engines": {
        "node": "^16.14.0 || >=18.0.0"
      }
    },
    "node_modules/html-encoding-sniffer": {
      "version": "3.0.0",
      "integrity": "sha512-oWv4T4yJ52iKrufjnyZPkrN0CH3QnrUqdB6In1g5Fe1mia8GmF36gnfNySxoZtxD5+NmYw1EElVXiBk93UeskA==",
      "dev": true,
      "license": "MIT",
      "dependencies": {
        "whatwg-encoding": "^2.0.0"
      },
      "engines": {
        "node": ">=12"
      }
    },
    "node_modules/html-escaper": {
      "version": "2.0.2",
      "dev": true,
      "license": "MIT"
    },
    "node_modules/http-cache-semantics": {
      "version": "4.1.1",
      "license": "BSD-2-Clause"
    },
    "node_modules/http-proxy": {
      "version": "1.18.1",
      "integrity": "sha512-7mz/721AbnJwIVbnaSv1Cz3Am0ZLT/UBwkC92VlxhXv/k/BBQfM2fXElQNC27BVGr0uwUpplYPQM9LnaBMR5NQ==",
      "dev": true,
      "license": "MIT",
      "dependencies": {
        "eventemitter3": "^4.0.0",
        "follow-redirects": "^1.0.0",
        "requires-port": "^1.0.0"
      },
      "engines": {
        "node": ">=8.0.0"
      }
    },
    "node_modules/http-proxy-agent": {
      "version": "5.0.0",
      "dev": true,
      "license": "MIT",
      "dependencies": {
        "@tootallnate/once": "2",
        "agent-base": "6",
        "debug": "4"
      },
      "engines": {
        "node": ">= 6"
      }
    },
    "node_modules/http-proxy-agent/node_modules/@tootallnate/once": {
      "version": "2.0.0",
      "dev": true,
      "license": "MIT",
      "engines": {
        "node": ">= 10"
      }
    },
    "node_modules/http-proxy/node_modules/eventemitter3": {
      "version": "4.0.7",
      "integrity": "sha512-8guHBZCwKnFhYdHr2ysuRWErTwhoN2X8XELRlrRwpmfeY2jjuUN4taQMsULKUVo1K4DvZl+0pgfyoysHxvmvEw==",
      "dev": true,
      "license": "MIT"
    },
    "node_modules/http-server": {
      "version": "14.1.1",
      "integrity": "sha512-+cbxadF40UXd9T01zUHgA+rlo2Bg1Srer4+B4NwIHdaGxAGGv59nYRnGGDJ9LBk7alpS0US+J+bLLdQOOkJq4A==",
      "dev": true,
      "license": "MIT",
      "dependencies": {
        "basic-auth": "^2.0.1",
        "chalk": "^4.1.2",
        "corser": "^2.0.1",
        "he": "^1.2.0",
        "html-encoding-sniffer": "^3.0.0",
        "http-proxy": "^1.18.1",
        "mime": "^1.6.0",
        "minimist": "^1.2.6",
        "opener": "^1.5.1",
        "portfinder": "^1.0.28",
        "secure-compare": "3.0.1",
        "union": "~0.5.0",
        "url-join": "^4.0.1"
      },
      "bin": {
        "http-server": "bin/http-server"
      },
      "engines": {
        "node": ">=12"
      }
    },
    "node_modules/http-server/node_modules/mime": {
      "version": "1.6.0",
      "integrity": "sha512-x0Vn8spI+wuJ1O6S7gnbaQg8Pxh4NNHb7KSINmEWKiPE4RKOplvijn+NkmYmmRgP68mc70j2EbeTFRsrswaQeg==",
      "dev": true,
      "license": "MIT",
      "bin": {
        "mime": "cli.js"
      },
      "engines": {
        "node": ">=4"
      }
    },
    "node_modules/https-proxy-agent": {
      "version": "5.0.1",
      "dev": true,
      "license": "MIT",
      "dependencies": {
        "agent-base": "6",
        "debug": "4"
      },
      "engines": {
        "node": ">= 6"
      }
    },
    "node_modules/human-signals": {
      "version": "2.1.0",
      "dev": true,
      "license": "Apache-2.0",
      "engines": {
        "node": ">=10.17.0"
      }
    },
    "node_modules/humanize-ms": {
      "version": "1.2.1",
      "dev": true,
      "license": "MIT",
      "dependencies": {
        "ms": "^2.0.0"
      }
    },
    "node_modules/husky": {
      "version": "9.0.11",
      "dev": true,
      "license": "MIT",
      "bin": {
        "husky": "bin.mjs"
      },
      "engines": {
        "node": ">=18"
      },
      "funding": {
        "url": "https://github.com/sponsors/typicode"
      }
    },
    "node_modules/iconv-lite": {
      "version": "0.7.0",
      "integrity": "sha512-cf6L2Ds3h57VVmkZe+Pn+5APsT7FpqJtEhhieDCvrE2MK5Qk9MyffgQyuxQTm6BChfeZNtcOLHp9IcWRVcIcBQ==",
      "dev": true,
      "license": "MIT",
      "dependencies": {
        "safer-buffer": ">= 2.1.2 < 3.0.0"
      },
      "engines": {
        "node": ">=0.10.0"
      },
      "funding": {
        "type": "opencollective",
        "url": "https://opencollective.com/express"
      }
    },
    "node_modules/ieee754": {
      "version": "1.2.1",
      "dev": true,
      "funding": [
        {
          "type": "github",
          "url": "https://github.com/sponsors/feross"
        },
        {
          "type": "patreon",
          "url": "https://www.patreon.com/feross"
        },
        {
          "type": "consulting",
          "url": "https://feross.org/support"
        }
      ],
      "license": "BSD-3-Clause"
    },
    "node_modules/ignore": {
      "version": "5.3.1",
      "dev": true,
      "license": "MIT",
      "engines": {
        "node": ">= 4"
      }
    },
    "node_modules/ignore-by-default": {
      "version": "2.1.0",
      "dev": true,
      "license": "ISC",
      "engines": {
        "node": ">=10 <11 || >=12 <13 || >=14"
      }
    },
    "node_modules/ignore-walk": {
      "version": "6.0.4",
      "license": "ISC",
      "dependencies": {
        "minimatch": "^9.0.0"
      },
      "engines": {
        "node": "^14.17.0 || ^16.13.0 || >=18.0.0"
      }
    },
    "node_modules/ignore-walk/node_modules/minimatch": {
      "version": "9.0.3",
      "license": "ISC",
      "dependencies": {
        "brace-expansion": "^2.0.1"
      },
      "engines": {
        "node": ">=16 || 14 >=14.17"
      },
      "funding": {
        "url": "https://github.com/sponsors/isaacs"
      }
    },
    "node_modules/import-fresh": {
      "version": "3.3.0",
      "dev": true,
      "license": "MIT",
      "dependencies": {
        "parent-module": "^1.0.0",
        "resolve-from": "^4.0.0"
      },
      "engines": {
        "node": ">=6"
      },
      "funding": {
        "url": "https://github.com/sponsors/sindresorhus"
      }
    },
    "node_modules/import-fresh/node_modules/resolve-from": {
      "version": "4.0.0",
      "dev": true,
      "license": "MIT",
      "engines": {
        "node": ">=4"
      }
    },
    "node_modules/import-local": {
      "version": "3.1.0",
      "dev": true,
      "license": "MIT",
      "dependencies": {
        "pkg-dir": "^4.2.0",
        "resolve-cwd": "^3.0.0"
      },
      "bin": {
        "import-local-fixture": "fixtures/cli.js"
      },
      "engines": {
        "node": ">=8"
      },
      "funding": {
        "url": "https://github.com/sponsors/sindresorhus"
      }
    },
    "node_modules/imurmurhash": {
      "version": "0.1.4",
      "license": "MIT",
      "engines": {
        "node": ">=0.8.19"
      }
    },
    "node_modules/indent-string": {
      "version": "4.0.0",
      "license": "MIT",
      "engines": {
        "node": ">=8"
      }
    },
    "node_modules/index-to-position": {
      "version": "0.1.2",
      "dev": true,
      "license": "MIT",
      "engines": {
        "node": ">=18"
      },
      "funding": {
        "url": "https://github.com/sponsors/sindresorhus"
      }
    },
    "node_modules/infer-owner": {
      "version": "1.0.4",
      "dev": true,
      "license": "ISC"
    },
    "node_modules/inflight": {
      "version": "1.0.6",
      "dev": true,
      "license": "ISC",
      "dependencies": {
        "once": "^1.3.0",
        "wrappy": "1"
      }
    },
    "node_modules/inherits": {
      "version": "2.0.4",
      "license": "ISC"
    },
    "node_modules/ini": {
      "version": "1.3.8",
      "dev": true,
      "license": "ISC"
    },
    "node_modules/inquirer": {
      "version": "9.3.8",
      "integrity": "sha512-pFGGdaHrmRKMh4WoDDSowddgjT1Vkl90atobmTeSmcPGdYiwikch/m/Ef5wRaiamHejtw0cUUMMerzDUXCci2w==",
      "dev": true,
      "license": "MIT",
      "dependencies": {
        "@inquirer/external-editor": "^1.0.2",
        "@inquirer/figures": "^1.0.3",
        "ansi-escapes": "^4.3.2",
        "cli-width": "^4.1.0",
        "mute-stream": "1.0.0",
        "ora": "^5.4.1",
        "run-async": "^3.0.0",
        "rxjs": "^7.8.1",
        "string-width": "^4.2.3",
        "strip-ansi": "^6.0.1",
        "wrap-ansi": "^6.2.0",
        "yoctocolors-cjs": "^2.1.2"
      },
      "engines": {
        "node": ">=18"
      }
    },
    "node_modules/inquirer/node_modules/wrap-ansi": {
      "version": "6.2.0",
      "dev": true,
      "license": "MIT",
      "dependencies": {
        "ansi-styles": "^4.0.0",
        "string-width": "^4.1.0",
        "strip-ansi": "^6.0.0"
      },
      "engines": {
        "node": ">=8"
      }
    },
    "node_modules/ip-address": {
      "version": "9.0.5",
      "license": "MIT",
      "dependencies": {
        "jsbn": "1.1.0",
        "sprintf-js": "^1.1.3"
      },
      "engines": {
        "node": ">= 12"
      }
    },
    "node_modules/ip-address/node_modules/sprintf-js": {
      "version": "1.1.3",
      "license": "BSD-3-Clause"
    },
    "node_modules/irregular-plurals": {
      "version": "3.5.0",
      "dev": true,
      "license": "MIT",
      "engines": {
        "node": ">=8"
      }
    },
    "node_modules/is-arrayish": {
      "version": "0.2.1",
      "dev": true,
      "license": "MIT"
    },
    "node_modules/is-ci": {
      "version": "3.0.1",
      "dev": true,
      "license": "MIT",
      "dependencies": {
        "ci-info": "^3.2.0"
      },
      "bin": {
        "is-ci": "bin.js"
      }
    },
    "node_modules/is-core-module": {
      "version": "2.14.0",
      "dev": true,
      "license": "MIT",
      "dependencies": {
        "hasown": "^2.0.2"
      },
      "engines": {
        "node": ">= 0.4"
      },
      "funding": {
        "url": "https://github.com/sponsors/ljharb"
      }
    },
    "node_modules/is-extglob": {
      "version": "2.1.1",
      "license": "MIT",
      "engines": {
        "node": ">=0.10.0"
      }
    },
    "node_modules/is-fullwidth-code-point": {
      "version": "3.0.0",
      "license": "MIT",
      "engines": {
        "node": ">=8"
      }
    },
    "node_modules/is-generator-fn": {
      "version": "2.1.0",
      "dev": true,
      "license": "MIT",
      "engines": {
        "node": ">=6"
      }
    },
    "node_modules/is-glob": {
      "version": "4.0.3",
      "license": "MIT",
      "dependencies": {
        "is-extglob": "^2.1.1"
      },
      "engines": {
        "node": ">=0.10.0"
      }
    },
    "node_modules/is-interactive": {
      "version": "1.0.0",
      "dev": true,
      "license": "MIT",
      "engines": {
        "node": ">=8"
      }
    },
    "node_modules/is-lambda": {
      "version": "1.0.1",
      "license": "MIT"
    },
    "node_modules/is-number": {
      "version": "7.0.0",
      "license": "MIT",
      "engines": {
        "node": ">=0.12.0"
      }
    },
    "node_modules/is-obj": {
      "version": "1.0.1",
      "dev": true,
      "license": "MIT",
      "engines": {
        "node": ">=0.10.0"
      }
    },
    "node_modules/is-path-inside": {
      "version": "3.0.3",
      "dev": true,
      "license": "MIT",
      "engines": {
        "node": ">=8"
      }
    },
    "node_modules/is-plain-obj": {
      "version": "4.1.0",
      "dev": true,
      "license": "MIT",
      "engines": {
        "node": ">=12"
      },
      "funding": {
        "url": "https://github.com/sponsors/sindresorhus"
      }
    },
    "node_modules/is-plain-object": {
      "version": "5.0.0",
      "dev": true,
      "license": "MIT",
      "engines": {
        "node": ">=0.10.0"
      }
    },
    "node_modules/is-promise": {
      "version": "4.0.0",
      "dev": true,
      "license": "MIT"
    },
    "node_modules/is-regexp": {
      "version": "1.0.0",
      "dev": true,
      "license": "MIT",
      "engines": {
        "node": ">=0.10.0"
      }
    },
    "node_modules/is-relative-path": {
      "version": "1.0.2",
      "dev": true,
      "license": "MIT"
    },
    "node_modules/is-ssh": {
      "version": "1.4.0",
      "dev": true,
      "license": "MIT",
      "dependencies": {
        "protocols": "^2.0.1"
      }
    },
    "node_modules/is-stream": {
      "version": "2.0.1",
      "license": "MIT",
      "engines": {
        "node": ">=8"
      },
      "funding": {
        "url": "https://github.com/sponsors/sindresorhus"
      }
    },
    "node_modules/is-typedarray": {
      "version": "1.0.0",
      "dev": true,
      "license": "MIT"
    },
    "node_modules/is-unicode-supported": {
      "version": "0.1.0",
      "dev": true,
      "license": "MIT",
      "engines": {
        "node": ">=10"
      },
      "funding": {
        "url": "https://github.com/sponsors/sindresorhus"
      }
    },
    "node_modules/is-url": {
      "version": "1.2.4",
      "dev": true,
      "license": "MIT"
    },
    "node_modules/is-url-superb": {
      "version": "4.0.0",
      "dev": true,
      "license": "MIT",
      "engines": {
        "node": ">=10"
      },
      "funding": {
        "url": "https://github.com/sponsors/sindresorhus"
      }
    },
    "node_modules/is-windows": {
      "version": "1.0.2",
      "dev": true,
      "license": "MIT",
      "engines": {
        "node": ">=0.10.0"
      }
    },
    "node_modules/isexe": {
      "version": "2.0.0",
      "license": "ISC"
    },
    "node_modules/isobject": {
      "version": "3.0.1",
      "dev": true,
      "license": "MIT",
      "engines": {
        "node": ">=0.10.0"
      }
    },
    "node_modules/istanbul-lib-coverage": {
      "version": "3.2.0",
      "dev": true,
      "license": "BSD-3-Clause",
      "engines": {
        "node": ">=8"
      }
    },
    "node_modules/istanbul-lib-instrument": {
      "version": "5.2.1",
      "dev": true,
      "license": "BSD-3-Clause",
      "dependencies": {
        "@babel/core": "^7.12.3",
        "@babel/parser": "^7.14.7",
        "@istanbuljs/schema": "^0.1.2",
        "istanbul-lib-coverage": "^3.2.0",
        "semver": "^6.3.0"
      },
      "engines": {
        "node": ">=8"
      }
    },
    "node_modules/istanbul-lib-instrument/node_modules/semver": {
      "version": "6.3.1",
      "dev": true,
      "license": "ISC",
      "bin": {
        "semver": "bin/semver.js"
      }
    },
    "node_modules/istanbul-lib-report": {
      "version": "3.0.0",
      "dev": true,
      "license": "BSD-3-Clause",
      "dependencies": {
        "istanbul-lib-coverage": "^3.0.0",
        "make-dir": "^3.0.0",
        "supports-color": "^7.1.0"
      },
      "engines": {
        "node": ">=8"
      }
    },
    "node_modules/istanbul-lib-source-maps": {
      "version": "4.0.1",
      "dev": true,
      "license": "BSD-3-Clause",
      "dependencies": {
        "debug": "^4.1.1",
        "istanbul-lib-coverage": "^3.0.0",
        "source-map": "^0.6.1"
      },
      "engines": {
        "node": ">=10"
      }
    },
    "node_modules/istanbul-reports": {
      "version": "3.1.5",
      "dev": true,
      "license": "BSD-3-Clause",
      "dependencies": {
        "html-escaper": "^2.0.0",
        "istanbul-lib-report": "^3.0.0"
      },
      "engines": {
        "node": ">=8"
      }
    },
    "node_modules/jackspeak": {
      "version": "3.4.3",
      "integrity": "sha512-OGlZQpz2yfahA/Rd1Y8Cd9SIEsqvXkLVoSw/cgwhnhFMDbsQFeZYoJJ7bIZBS9BcamUW96asq/npPWugM+RQBw==",
      "license": "BlueOak-1.0.0",
      "dependencies": {
        "@isaacs/cliui": "^8.0.2"
      },
      "funding": {
        "url": "https://github.com/sponsors/isaacs"
      },
      "optionalDependencies": {
        "@pkgjs/parseargs": "^0.11.0"
      }
    },
    "node_modules/jest": {
      "version": "29.7.0",
      "dev": true,
      "license": "MIT",
      "dependencies": {
        "@jest/core": "^29.7.0",
        "@jest/types": "^29.6.3",
        "import-local": "^3.0.2",
        "jest-cli": "^29.7.0"
      },
      "bin": {
        "jest": "bin/jest.js"
      },
      "engines": {
        "node": "^14.15.0 || ^16.10.0 || >=18.0.0"
      },
      "peerDependencies": {
        "node-notifier": "^8.0.1 || ^9.0.0 || ^10.0.0"
      },
      "peerDependenciesMeta": {
        "node-notifier": {
          "optional": true
        }
      }
    },
    "node_modules/jest-changed-files": {
      "version": "29.7.0",
      "dev": true,
      "license": "MIT",
      "dependencies": {
        "execa": "^5.0.0",
        "jest-util": "^29.7.0",
        "p-limit": "^3.1.0"
      },
      "engines": {
        "node": "^14.15.0 || ^16.10.0 || >=18.0.0"
      }
    },
    "node_modules/jest-circus": {
      "version": "29.7.0",
      "dev": true,
      "license": "MIT",
      "dependencies": {
        "@jest/environment": "^29.7.0",
        "@jest/expect": "^29.7.0",
        "@jest/test-result": "^29.7.0",
        "@jest/types": "^29.6.3",
        "@types/node": "*",
        "chalk": "^4.0.0",
        "co": "^4.6.0",
        "dedent": "^1.0.0",
        "is-generator-fn": "^2.0.0",
        "jest-each": "^29.7.0",
        "jest-matcher-utils": "^29.7.0",
        "jest-message-util": "^29.7.0",
        "jest-runtime": "^29.7.0",
        "jest-snapshot": "^29.7.0",
        "jest-util": "^29.7.0",
        "p-limit": "^3.1.0",
        "pretty-format": "^29.7.0",
        "pure-rand": "^6.0.0",
        "slash": "^3.0.0",
        "stack-utils": "^2.0.3"
      },
      "engines": {
        "node": "^14.15.0 || ^16.10.0 || >=18.0.0"
      }
    },
    "node_modules/jest-cli": {
      "version": "29.7.0",
      "dev": true,
      "license": "MIT",
      "dependencies": {
        "@jest/core": "^29.7.0",
        "@jest/test-result": "^29.7.0",
        "@jest/types": "^29.6.3",
        "chalk": "^4.0.0",
        "create-jest": "^29.7.0",
        "exit": "^0.1.2",
        "import-local": "^3.0.2",
        "jest-config": "^29.7.0",
        "jest-util": "^29.7.0",
        "jest-validate": "^29.7.0",
        "yargs": "^17.3.1"
      },
      "bin": {
        "jest": "bin/jest.js"
      },
      "engines": {
        "node": "^14.15.0 || ^16.10.0 || >=18.0.0"
      },
      "peerDependencies": {
        "node-notifier": "^8.0.1 || ^9.0.0 || ^10.0.0"
      },
      "peerDependenciesMeta": {
        "node-notifier": {
          "optional": true
        }
      }
    },
    "node_modules/jest-cli/node_modules/camelcase": {
      "version": "6.3.0",
      "dev": true,
      "license": "MIT",
      "engines": {
        "node": ">=10"
      },
      "funding": {
        "url": "https://github.com/sponsors/sindresorhus"
      }
    },
    "node_modules/jest-cli/node_modules/diff": {
      "version": "4.0.2",
      "integrity": "sha512-58lmxKSA4BNyLz+HHMUzlOEpg09FV+ev6ZMe3vJihgdxzgcwZ8VoEEPmALCZG9LmqfVoNMMKpttIYTVG6uDY7A==",
      "dev": true,
      "license": "BSD-3-Clause",
      "optional": true,
      "peer": true,
      "engines": {
        "node": ">=0.3.1"
      }
    },
    "node_modules/jest-cli/node_modules/jest-config": {
      "version": "29.7.0",
      "dev": true,
      "license": "MIT",
      "dependencies": {
        "@babel/core": "^7.11.6",
        "@jest/test-sequencer": "^29.7.0",
        "@jest/types": "^29.6.3",
        "babel-jest": "^29.7.0",
        "chalk": "^4.0.0",
        "ci-info": "^3.2.0",
        "deepmerge": "^4.2.2",
        "glob": "^7.1.3",
        "graceful-fs": "^4.2.9",
        "jest-circus": "^29.7.0",
        "jest-environment-node": "^29.7.0",
        "jest-get-type": "^29.6.3",
        "jest-regex-util": "^29.6.3",
        "jest-resolve": "^29.7.0",
        "jest-runner": "^29.7.0",
        "jest-util": "^29.7.0",
        "jest-validate": "^29.7.0",
        "micromatch": "^4.0.4",
        "parse-json": "^5.2.0",
        "pretty-format": "^29.7.0",
        "slash": "^3.0.0",
        "strip-json-comments": "^3.1.1"
      },
      "engines": {
        "node": "^14.15.0 || ^16.10.0 || >=18.0.0"
      },
      "peerDependencies": {
        "@types/node": "*",
        "ts-node": ">=9.0.0"
      },
      "peerDependenciesMeta": {
        "@types/node": {
          "optional": true
        },
        "ts-node": {
          "optional": true
        }
      }
    },
    "node_modules/jest-cli/node_modules/jest-validate": {
      "version": "29.7.0",
      "dev": true,
      "license": "MIT",
      "dependencies": {
        "@jest/types": "^29.6.3",
        "camelcase": "^6.2.0",
        "chalk": "^4.0.0",
        "jest-get-type": "^29.6.3",
        "leven": "^3.1.0",
        "pretty-format": "^29.7.0"
      },
      "engines": {
        "node": "^14.15.0 || ^16.10.0 || >=18.0.0"
      }
    },
    "node_modules/jest-cli/node_modules/ts-node": {
      "version": "10.9.2",
      "integrity": "sha512-f0FFpIdcHgn8zcPSbf1dRevwt047YMnaiJM3u2w2RewrB+fob/zePZcrOyQoLMMO7aBIddLcQIEK5dYjkLnGrQ==",
      "dev": true,
      "license": "MIT",
      "optional": true,
      "peer": true,
      "dependencies": {
        "@cspotcode/source-map-support": "^0.8.0",
        "@tsconfig/node10": "^1.0.7",
        "@tsconfig/node12": "^1.0.7",
        "@tsconfig/node14": "^1.0.0",
        "@tsconfig/node16": "^1.0.2",
        "acorn": "^8.4.1",
        "acorn-walk": "^8.1.1",
        "arg": "^4.1.0",
        "create-require": "^1.1.0",
        "diff": "^4.0.1",
        "make-error": "^1.1.1",
        "v8-compile-cache-lib": "^3.0.1",
        "yn": "3.1.1"
      },
      "bin": {
        "ts-node": "dist/bin.js",
        "ts-node-cwd": "dist/bin-cwd.js",
        "ts-node-esm": "dist/bin-esm.js",
        "ts-node-script": "dist/bin-script.js",
        "ts-node-transpile-only": "dist/bin-transpile.js",
        "ts-script": "dist/bin-script-deprecated.js"
      },
      "peerDependencies": {
        "@swc/core": ">=1.2.50",
        "@swc/wasm": ">=1.2.50",
        "@types/node": "*",
        "typescript": ">=2.7"
      },
      "peerDependenciesMeta": {
        "@swc/core": {
          "optional": true
        },
        "@swc/wasm": {
          "optional": true
        }
      }
    },
    "node_modules/jest-cli/node_modules/yn": {
      "version": "3.1.1",
      "integrity": "sha512-Ux4ygGWsu2c7isFWe8Yu1YluJmqVhxqK2cLXNQA5AcC3QfbGNpM7fu0Y8b/z16pXLnFxZYvWhd3fhBY9DLmC6Q==",
      "dev": true,
      "license": "MIT",
      "optional": true,
      "peer": true,
      "engines": {
        "node": ">=6"
      }
    },
    "node_modules/jest-diff": {
      "version": "29.7.0",
      "license": "MIT",
      "dependencies": {
        "chalk": "^4.0.0",
        "diff-sequences": "^29.6.3",
        "jest-get-type": "^29.6.3",
        "pretty-format": "^29.7.0"
      },
      "engines": {
        "node": "^14.15.0 || ^16.10.0 || >=18.0.0"
      }
    },
    "node_modules/jest-docblock": {
      "version": "29.7.0",
      "dev": true,
      "license": "MIT",
      "dependencies": {
        "detect-newline": "^3.0.0"
      },
      "engines": {
        "node": "^14.15.0 || ^16.10.0 || >=18.0.0"
      }
    },
    "node_modules/jest-each": {
      "version": "29.7.0",
      "dev": true,
      "license": "MIT",
      "dependencies": {
        "@jest/types": "^29.6.3",
        "chalk": "^4.0.0",
        "jest-get-type": "^29.6.3",
        "jest-util": "^29.7.0",
        "pretty-format": "^29.7.0"
      },
      "engines": {
        "node": "^14.15.0 || ^16.10.0 || >=18.0.0"
      }
    },
    "node_modules/jest-environment-node": {
      "version": "29.7.0",
      "dev": true,
      "license": "MIT",
      "dependencies": {
        "@jest/environment": "^29.7.0",
        "@jest/fake-timers": "^29.7.0",
        "@jest/types": "^29.6.3",
        "@types/node": "*",
        "jest-mock": "^29.7.0",
        "jest-util": "^29.7.0"
      },
      "engines": {
        "node": "^14.15.0 || ^16.10.0 || >=18.0.0"
      }
    },
    "node_modules/jest-environment-node-debug": {
      "version": "2.0.0",
      "dev": true
    },
    "node_modules/jest-extended": {
      "version": "6.0.0",
      "integrity": "sha512-SM249N/q33YQ9XE8E06qZSnFuuV4GQFx7WrrmIj4wQUAP43jAo6budLT482jdBhf8ASwUiEEfJNjej0UusYs5A==",
      "dev": true,
      "license": "MIT",
      "dependencies": {
        "jest-diff": "^29.0.0"
      },
      "engines": {
        "node": "^18.12.0 || ^20.9.0 || ^22.11.0 || >=23.0.0"
      },
      "peerDependencies": {
        "jest": ">=27.2.5",
        "typescript": ">=5.0.0"
      },
      "peerDependenciesMeta": {
        "jest": {
          "optional": true
        },
        "typescript": {
          "optional": false
        }
      }
    },
    "node_modules/jest-get-type": {
      "version": "29.6.3",
      "license": "MIT",
      "engines": {
        "node": "^14.15.0 || ^16.10.0 || >=18.0.0"
      }
    },
    "node_modules/jest-haste-map": {
      "version": "29.7.0",
      "integrity": "sha512-fP8u2pyfqx0K1rGn1R9pyE0/KTn+G7PxktWidOBTqFPLYX0b9ksaMFkhK5vrS3DVun09pckLdlx90QthlW7AmA==",
      "dev": true,
      "license": "MIT",
      "dependencies": {
        "@jest/types": "^29.6.3",
        "@types/graceful-fs": "^4.1.3",
        "@types/node": "*",
        "anymatch": "^3.0.3",
        "fb-watchman": "^2.0.0",
        "graceful-fs": "^4.2.9",
        "jest-regex-util": "^29.6.3",
        "jest-util": "^29.7.0",
        "jest-worker": "^29.7.0",
        "micromatch": "^4.0.4",
        "walker": "^1.0.8"
      },
      "engines": {
        "node": "^14.15.0 || ^16.10.0 || >=18.0.0"
      },
      "optionalDependencies": {
        "fsevents": "^2.3.2"
      }
    },
    "node_modules/jest-html-reporter": {
      "version": "3.10.2",
      "dev": true,
      "license": "MIT",
      "dependencies": {
        "@jest/test-result": "^29.0.2",
        "@jest/types": "^29.0.2",
        "dateformat": "3.0.2",
        "mkdirp": "^1.0.3",
        "strip-ansi": "6.0.1",
        "xmlbuilder": "15.0.0"
      },
      "engines": {
        "node": ">=4.8.3"
      },
      "peerDependencies": {
        "jest": "19.x - 29.x",
        "typescript": "^3.7.x || ^4.3.x || ^5.x"
      }
    },
    "node_modules/jest-html-reporter/node_modules/dateformat": {
      "version": "3.0.2",
      "dev": true,
      "license": "MIT",
      "engines": {
        "node": "*"
      }
    },
    "node_modules/jest-junit": {
      "version": "16.0.0",
      "dev": true,
      "license": "Apache-2.0",
      "dependencies": {
        "mkdirp": "^1.0.4",
        "strip-ansi": "^6.0.1",
        "uuid": "^8.3.2",
        "xml": "^1.0.1"
      },
      "engines": {
        "node": ">=10.12.0"
      }
    },
    "node_modules/jest-leak-detector": {
      "version": "29.7.0",
      "dev": true,
      "license": "MIT",
      "dependencies": {
        "jest-get-type": "^29.6.3",
        "pretty-format": "^29.7.0"
      },
      "engines": {
        "node": "^14.15.0 || ^16.10.0 || >=18.0.0"
      }
    },
    "node_modules/jest-matcher-utils": {
      "version": "29.7.0",
      "dev": true,
      "license": "MIT",
      "dependencies": {
        "chalk": "^4.0.0",
        "jest-diff": "^29.7.0",
        "jest-get-type": "^29.6.3",
        "pretty-format": "^29.7.0"
      },
      "engines": {
        "node": "^14.15.0 || ^16.10.0 || >=18.0.0"
      }
    },
    "node_modules/jest-message-util": {
      "version": "29.7.0",
      "dev": true,
      "license": "MIT",
      "dependencies": {
        "@babel/code-frame": "^7.12.13",
        "@jest/types": "^29.6.3",
        "@types/stack-utils": "^2.0.0",
        "chalk": "^4.0.0",
        "graceful-fs": "^4.2.9",
        "micromatch": "^4.0.4",
        "pretty-format": "^29.7.0",
        "slash": "^3.0.0",
        "stack-utils": "^2.0.3"
      },
      "engines": {
        "node": "^14.15.0 || ^16.10.0 || >=18.0.0"
      }
    },
    "node_modules/jest-mock": {
      "version": "29.7.0",
      "dev": true,
      "license": "MIT",
      "dependencies": {
        "@jest/types": "^29.6.3",
        "@types/node": "*",
        "jest-util": "^29.7.0"
      },
      "engines": {
        "node": "^14.15.0 || ^16.10.0 || >=18.0.0"
      }
    },
    "node_modules/jest-pnp-resolver": {
      "version": "1.2.2",
      "dev": true,
      "license": "MIT",
      "engines": {
        "node": ">=6"
      },
      "peerDependencies": {
        "jest-resolve": "*"
      },
      "peerDependenciesMeta": {
        "jest-resolve": {
          "optional": true
        }
      }
    },
    "node_modules/jest-regex-util": {
      "version": "29.6.3",
      "integrity": "sha512-KJJBsRCyyLNWCNBOvZyRDnAIfUiRJ8v+hOBQYGn8gDyF3UegwiP4gwRR3/SDa42g1YbVycTidUF3rKjyLFDWbg==",
      "dev": true,
      "license": "MIT",
      "engines": {
        "node": "^14.15.0 || ^16.10.0 || >=18.0.0"
      }
    },
    "node_modules/jest-resolve": {
      "version": "29.7.0",
      "dev": true,
      "license": "MIT",
      "dependencies": {
        "chalk": "^4.0.0",
        "graceful-fs": "^4.2.9",
        "jest-haste-map": "^29.7.0",
        "jest-pnp-resolver": "^1.2.2",
        "jest-util": "^29.7.0",
        "jest-validate": "^29.7.0",
        "resolve": "^1.20.0",
        "resolve.exports": "^2.0.0",
        "slash": "^3.0.0"
      },
      "engines": {
        "node": "^14.15.0 || ^16.10.0 || >=18.0.0"
      }
    },
    "node_modules/jest-resolve-dependencies": {
      "version": "29.7.0",
      "dev": true,
      "license": "MIT",
      "dependencies": {
        "jest-regex-util": "^29.6.3",
        "jest-snapshot": "^29.7.0"
      },
      "engines": {
        "node": "^14.15.0 || ^16.10.0 || >=18.0.0"
      }
    },
    "node_modules/jest-resolve/node_modules/camelcase": {
      "version": "6.3.0",
      "dev": true,
      "license": "MIT",
      "engines": {
        "node": ">=10"
      },
      "funding": {
        "url": "https://github.com/sponsors/sindresorhus"
      }
    },
    "node_modules/jest-resolve/node_modules/jest-validate": {
      "version": "29.7.0",
      "dev": true,
      "license": "MIT",
      "dependencies": {
        "@jest/types": "^29.6.3",
        "camelcase": "^6.2.0",
        "chalk": "^4.0.0",
        "jest-get-type": "^29.6.3",
        "leven": "^3.1.0",
        "pretty-format": "^29.7.0"
      },
      "engines": {
        "node": "^14.15.0 || ^16.10.0 || >=18.0.0"
      }
    },
    "node_modules/jest-resolve/node_modules/resolve.exports": {
      "version": "2.0.2",
      "dev": true,
      "license": "MIT",
      "engines": {
        "node": ">=10"
      }
    },
    "node_modules/jest-runner": {
      "version": "29.7.0",
      "dev": true,
      "license": "MIT",
      "dependencies": {
        "@jest/console": "^29.7.0",
        "@jest/environment": "^29.7.0",
        "@jest/test-result": "^29.7.0",
        "@jest/transform": "^29.7.0",
        "@jest/types": "^29.6.3",
        "@types/node": "*",
        "chalk": "^4.0.0",
        "emittery": "^0.13.1",
        "graceful-fs": "^4.2.9",
        "jest-docblock": "^29.7.0",
        "jest-environment-node": "^29.7.0",
        "jest-haste-map": "^29.7.0",
        "jest-leak-detector": "^29.7.0",
        "jest-message-util": "^29.7.0",
        "jest-resolve": "^29.7.0",
        "jest-runtime": "^29.7.0",
        "jest-util": "^29.7.0",
        "jest-watcher": "^29.7.0",
        "jest-worker": "^29.7.0",
        "p-limit": "^3.1.0",
        "source-map-support": "0.5.13"
      },
      "engines": {
        "node": "^14.15.0 || ^16.10.0 || >=18.0.0"
      }
    },
    "node_modules/jest-runner/node_modules/source-map-support": {
      "version": "0.5.13",
      "dev": true,
      "license": "MIT",
      "dependencies": {
        "buffer-from": "^1.0.0",
        "source-map": "^0.6.0"
      }
    },
    "node_modules/jest-runtime": {
      "version": "29.7.0",
      "dev": true,
      "license": "MIT",
      "dependencies": {
        "@jest/environment": "^29.7.0",
        "@jest/fake-timers": "^29.7.0",
        "@jest/globals": "^29.7.0",
        "@jest/source-map": "^29.6.3",
        "@jest/test-result": "^29.7.0",
        "@jest/transform": "^29.7.0",
        "@jest/types": "^29.6.3",
        "@types/node": "*",
        "chalk": "^4.0.0",
        "cjs-module-lexer": "^1.0.0",
        "collect-v8-coverage": "^1.0.0",
        "glob": "^7.1.3",
        "graceful-fs": "^4.2.9",
        "jest-haste-map": "^29.7.0",
        "jest-message-util": "^29.7.0",
        "jest-mock": "^29.7.0",
        "jest-regex-util": "^29.6.3",
        "jest-resolve": "^29.7.0",
        "jest-snapshot": "^29.7.0",
        "jest-util": "^29.7.0",
        "slash": "^3.0.0",
        "strip-bom": "^4.0.0"
      },
      "engines": {
        "node": "^14.15.0 || ^16.10.0 || >=18.0.0"
      }
    },
    "node_modules/jest-snapshot": {
      "version": "29.7.0",
      "dev": true,
      "license": "MIT",
      "dependencies": {
        "@babel/core": "^7.11.6",
        "@babel/generator": "^7.7.2",
        "@babel/plugin-syntax-jsx": "^7.7.2",
        "@babel/plugin-syntax-typescript": "^7.7.2",
        "@babel/types": "^7.3.3",
        "@jest/expect-utils": "^29.7.0",
        "@jest/transform": "^29.7.0",
        "@jest/types": "^29.6.3",
        "babel-preset-current-node-syntax": "^1.0.0",
        "chalk": "^4.0.0",
        "expect": "^29.7.0",
        "graceful-fs": "^4.2.9",
        "jest-diff": "^29.7.0",
        "jest-get-type": "^29.6.3",
        "jest-matcher-utils": "^29.7.0",
        "jest-message-util": "^29.7.0",
        "jest-util": "^29.7.0",
        "natural-compare": "^1.4.0",
        "pretty-format": "^29.7.0",
        "semver": "^7.5.3"
      },
      "engines": {
        "node": "^14.15.0 || ^16.10.0 || >=18.0.0"
      }
    },
    "node_modules/jest-sonar-reporter": {
      "version": "2.0.0",
      "dev": true,
      "license": "MIT",
      "dependencies": {
        "xml": "^1.0.1"
      },
      "engines": {
        "node": ">=8.0.0"
      }
    },
    "node_modules/jest-stare": {
      "version": "2.5.3",
      "integrity": "sha512-HXykqTNNxguOQZiWCEcUPC5HleaVngQysyyniG6LzoeBsM4dtq4YDw/JruS2ChfRBS/9PUcG04eAx6NdcbFDDg==",
      "dev": true,
      "license": "MIT",
      "dependencies": {
        "@jest/reporters": "^29.0.0",
        "@jest/test-result": "^29.0.0",
        "@jest/types": "^29.0.0",
        "@types/jest": "^29.0.0",
        "ansi-parser": "^3.2.10",
        "bootstrap": "^5.0.0",
        "chalk": "^4.1.0",
        "chart.js": "^4.1.2",
        "diff2html": "^3.4.40",
        "holderjs": "^2.9.7",
        "jquery": "^3.5.1",
        "moment": "^2.27.0",
        "mustache": "^4.0.0",
        "pkg-up": "^3.0.0",
        "popper.js": "^1.16.1",
        "yargs": "^17.0.0"
      },
      "bin": {
        "jest-stare": "lib/jest-stare.js"
      },
      "engines": {
        "node": ">=6.0.0"
      }
    },
    "node_modules/jest-stare/node_modules/find-up": {
      "version": "3.0.0",
      "dev": true,
      "license": "MIT",
      "dependencies": {
        "locate-path": "^3.0.0"
      },
      "engines": {
        "node": ">=6"
      }
    },
    "node_modules/jest-stare/node_modules/locate-path": {
      "version": "3.0.0",
      "dev": true,
      "license": "MIT",
      "dependencies": {
        "p-locate": "^3.0.0",
        "path-exists": "^3.0.0"
      },
      "engines": {
        "node": ">=6"
      }
    },
    "node_modules/jest-stare/node_modules/p-limit": {
      "version": "2.3.0",
      "dev": true,
      "license": "MIT",
      "dependencies": {
        "p-try": "^2.0.0"
      },
      "engines": {
        "node": ">=6"
      },
      "funding": {
        "url": "https://github.com/sponsors/sindresorhus"
      }
    },
    "node_modules/jest-stare/node_modules/p-locate": {
      "version": "3.0.0",
      "dev": true,
      "license": "MIT",
      "dependencies": {
        "p-limit": "^2.0.0"
      },
      "engines": {
        "node": ">=6"
      }
    },
    "node_modules/jest-stare/node_modules/path-exists": {
      "version": "3.0.0",
      "dev": true,
      "license": "MIT",
      "engines": {
        "node": ">=4"
      }
    },
    "node_modules/jest-stare/node_modules/pkg-up": {
      "version": "3.1.0",
      "dev": true,
      "license": "MIT",
      "dependencies": {
        "find-up": "^3.0.0"
      },
      "engines": {
        "node": ">=8"
      }
    },
    "node_modules/jest-util": {
      "version": "29.7.0",
      "integrity": "sha512-z6EbKajIpqGKU56y5KBUgy1dt1ihhQJgWzUlZHArA/+X2ad7Cb5iF+AK1EWVL/Bo7Rz9uurpqw6SiBCefUbCGA==",
      "dev": true,
      "license": "MIT",
      "dependencies": {
        "@jest/types": "^29.6.3",
        "@types/node": "*",
        "chalk": "^4.0.0",
        "ci-info": "^3.2.0",
        "graceful-fs": "^4.2.9",
        "picomatch": "^2.2.3"
      },
      "engines": {
        "node": "^14.15.0 || ^16.10.0 || >=18.0.0"
      }
    },
    "node_modules/jest-watcher": {
      "version": "29.7.0",
      "dev": true,
      "license": "MIT",
      "dependencies": {
        "@jest/test-result": "^29.7.0",
        "@jest/types": "^29.6.3",
        "@types/node": "*",
        "ansi-escapes": "^4.2.1",
        "chalk": "^4.0.0",
        "emittery": "^0.13.1",
        "jest-util": "^29.7.0",
        "string-length": "^4.0.1"
      },
      "engines": {
        "node": "^14.15.0 || ^16.10.0 || >=18.0.0"
      }
    },
    "node_modules/jest-worker": {
      "version": "29.7.0",
      "integrity": "sha512-eIz2msL/EzL9UFTFFx7jBTkeZfku0yUAyZZZmJ93H2TYEiroIx2PQjEXcwYtYl8zXCxb+PAmA2hLIt/6ZEkPHw==",
      "dev": true,
      "license": "MIT",
      "dependencies": {
        "@types/node": "*",
        "jest-util": "^29.7.0",
        "merge-stream": "^2.0.0",
        "supports-color": "^8.0.0"
      },
      "engines": {
        "node": "^14.15.0 || ^16.10.0 || >=18.0.0"
      }
    },
    "node_modules/jest-worker/node_modules/supports-color": {
      "version": "8.1.1",
      "integrity": "sha512-MpUEN2OodtUzxvKQl72cUF7RQ5EiHsGvSsVG0ia9c5RbWGL2CI4C7EpPS8UTBIplnlzZiNuV56w+FuNxy3ty2Q==",
      "dev": true,
      "license": "MIT",
      "dependencies": {
        "has-flag": "^4.0.0"
      },
      "engines": {
        "node": ">=10"
      },
      "funding": {
        "url": "https://github.com/chalk/supports-color?sponsor=1"
      }
    },
    "node_modules/jquery": {
      "version": "3.7.1",
      "integrity": "sha512-m4avr8yL8kmFN8psrbFFFmB/If14iN5o9nw/NgnnM+kybDJpRsAynV2BsfpTYrTRysYUdADVD7CkUUizgkpLfg==",
      "dev": true,
      "license": "MIT"
    },
    "node_modules/js-string-escape": {
      "version": "1.0.1",
      "dev": true,
      "license": "MIT",
      "engines": {
        "node": ">= 0.8"
      }
    },
    "node_modules/js-tokens": {
      "version": "4.0.0",
      "integrity": "sha512-RdJUflcE3cUzKiMqQgsCu06FPu9UdIJO0beYbPhHN4k6apgJtifcoCtT9bcxOpYBtpD2kCM6Sbzg4CausW/PKQ==",
      "dev": true,
      "license": "MIT"
    },
    "node_modules/js-yaml": {
      "version": "4.1.1",
      "integrity": "sha512-qQKT4zQxXl8lLwBtHMWwaTcGfFOZviOJet3Oy/xmGk2gZH677CJM9EvtfdSkgWcATZhj/55JZ0rmy3myCT5lsA==",
      "license": "MIT",
      "dependencies": {
        "argparse": "^2.0.1"
      },
      "bin": {
        "js-yaml": "bin/js-yaml.js"
      }
    },
    "node_modules/jsbn": {
      "version": "1.1.0",
      "license": "MIT"
    },
    "node_modules/jsesc": {
      "version": "2.5.2",
      "dev": true,
      "license": "MIT",
      "bin": {
        "jsesc": "bin/jsesc"
      },
      "engines": {
        "node": ">=4"
      }
    },
    "node_modules/json-parse-even-better-errors": {
      "version": "2.3.1",
      "dev": true,
      "license": "MIT"
    },
    "node_modules/json-schema-traverse": {
      "version": "0.4.1",
      "dev": true,
      "license": "MIT"
    },
    "node_modules/json-stable-stringify-without-jsonify": {
      "version": "1.0.1",
      "dev": true,
      "license": "MIT"
    },
    "node_modules/json-stringify-nice": {
      "version": "1.1.4",
      "dev": true,
      "license": "ISC",
      "funding": {
        "url": "https://github.com/sponsors/isaacs"
      }
    },
    "node_modules/json-stringify-safe": {
      "version": "5.0.1",
      "dev": true,
      "license": "ISC"
    },
    "node_modules/json5": {
      "version": "2.2.3",
      "dev": true,
      "license": "MIT",
      "bin": {
        "json5": "lib/cli.js"
      },
      "engines": {
        "node": ">=6"
      }
    },
    "node_modules/jsonfile": {
      "version": "6.1.0",
      "license": "MIT",
      "dependencies": {
        "universalify": "^2.0.0"
      },
      "optionalDependencies": {
        "graceful-fs": "^4.1.6"
      }
    },
    "node_modules/jsonparse": {
      "version": "1.3.1",
      "engines": [
        "node >= 0.2.0"
      ],
      "license": "MIT"
    },
    "node_modules/jsonschema": {
      "version": "1.4.1",
      "license": "MIT",
      "engines": {
        "node": "*"
      }
    },
    "node_modules/JSONStream": {
      "version": "1.3.5",
      "dev": true,
      "license": "(MIT OR Apache-2.0)",
      "dependencies": {
        "jsonparse": "^1.2.0",
        "through": ">=2.2.7 <3"
      },
      "bin": {
        "JSONStream": "bin.js"
      },
      "engines": {
        "node": "*"
      }
    },
    "node_modules/jstree": {
      "version": "3.3.16",
      "dev": true,
      "license": "MIT",
      "dependencies": {
        "jquery": "^3.5.0"
      }
    },
    "node_modules/just-diff": {
      "version": "5.1.1",
      "dev": true,
      "license": "MIT"
    },
    "node_modules/just-diff-apply": {
      "version": "5.4.1",
      "dev": true,
      "license": "MIT"
    },
    "node_modules/kind-of": {
      "version": "6.0.3",
      "dev": true,
      "license": "MIT",
      "engines": {
        "node": ">=0.10.0"
      }
    },
    "node_modules/kleur": {
      "version": "3.0.3",
      "dev": true,
      "license": "MIT",
      "engines": {
        "node": ">=6"
      }
    },
    "node_modules/kuler": {
      "version": "2.0.0",
      "integrity": "sha512-Xq9nH7KlWZmXAtodXDDRE7vs6DU1gTU8zYDHDiWLSip45Egwq3plLHzPn27NgvzL2r1LMPC1vdqh98sQxtqj4A==",
      "license": "MIT"
    },
    "node_modules/leven": {
      "version": "3.1.0",
      "dev": true,
      "license": "MIT",
      "engines": {
        "node": ">=6"
      }
    },
    "node_modules/levn": {
      "version": "0.4.1",
      "dev": true,
      "license": "MIT",
      "dependencies": {
        "prelude-ls": "^1.2.1",
        "type-check": "~0.4.0"
      },
      "engines": {
        "node": ">= 0.8.0"
      }
    },
    "node_modules/lines-and-columns": {
      "version": "1.2.4",
      "dev": true,
      "license": "MIT"
    },
    "node_modules/linkify-it": {
      "version": "5.0.0",
      "license": "MIT",
      "dependencies": {
        "uc.micro": "^2.0.0"
      }
    },
    "node_modules/load-json-file": {
      "version": "7.0.1",
      "dev": true,
      "license": "MIT",
      "engines": {
        "node": "^12.20.0 || ^14.13.1 || >=16.0.0"
      },
      "funding": {
        "url": "https://github.com/sponsors/sindresorhus"
      }
    },
    "node_modules/locate-path": {
      "version": "6.0.0",
      "license": "MIT",
      "dependencies": {
        "p-locate": "^5.0.0"
      },
      "engines": {
        "node": ">=10"
      },
      "funding": {
        "url": "https://github.com/sponsors/sindresorhus"
      }
    },
    "node_modules/lodash": {
      "version": "4.17.21",
      "license": "MIT"
    },
    "node_modules/lodash-deep": {
      "version": "2.0.0",
      "license": "MIT",
      "dependencies": {
        "lodash": ">=3.7.0"
      },
      "engines": {
        "node": ">=0.8.0",
        "npm": ">=1.2.10"
      }
    },
    "node_modules/lodash.memoize": {
      "version": "4.1.2",
      "dev": true,
      "license": "MIT"
    },
    "node_modules/lodash.merge": {
      "version": "4.6.2",
      "dev": true,
      "license": "MIT"
    },
    "node_modules/log-symbols": {
      "version": "4.1.0",
      "dev": true,
      "license": "MIT",
      "dependencies": {
        "chalk": "^4.1.0",
        "is-unicode-supported": "^0.1.0"
      },
      "engines": {
        "node": ">=10"
      },
      "funding": {
        "url": "https://github.com/sponsors/sindresorhus"
      }
    },
    "node_modules/log4js": {
      "version": "6.9.1",
      "integrity": "sha512-1somDdy9sChrr9/f4UlzhdaGfDR2c/SaD2a4T7qEkG4jTS57/B3qmnjLYePwQ8cqWnUHZI0iAKxMBpCZICiZ2g==",
      "license": "Apache-2.0",
      "dependencies": {
        "date-format": "^4.0.14",
        "debug": "^4.3.4",
        "flatted": "^3.2.7",
        "rfdc": "^1.3.0",
        "streamroller": "^3.1.5"
      },
      "engines": {
        "node": ">=8.0"
      }
    },
    "node_modules/logform": {
      "version": "2.7.0",
      "integrity": "sha512-TFYA4jnP7PVbmlBIfhlSe+WKxs9dklXMTEGcBCIvLhE/Tn3H6Gk1norupVW7m5Cnd4bLcr08AytbyV/xj7f/kQ==",
      "license": "MIT",
      "dependencies": {
        "@colors/colors": "1.6.0",
        "@types/triple-beam": "^1.3.2",
        "fecha": "^4.2.0",
        "ms": "^2.1.1",
        "safe-stable-stringify": "^2.3.1",
        "triple-beam": "^1.3.0"
      },
      "engines": {
        "node": ">= 12.0.0"
      }
    },
    "node_modules/logform/node_modules/@colors/colors": {
      "version": "1.6.0",
      "integrity": "sha512-Ir+AOibqzrIsL6ajt3Rz3LskB7OiMVHqltZmspbW/TJuTVuyOMirVqAkjfY6JISiLHgyNqicAC8AyHHGzNd/dA==",
      "license": "MIT",
      "engines": {
        "node": ">=0.1.90"
      }
    },
    "node_modules/lru-cache": {
      "version": "10.2.0",
      "license": "ISC",
      "engines": {
        "node": "14 || >=16.14"
      }
    },
    "node_modules/lunr": {
      "version": "2.3.9",
      "dev": true,
      "license": "MIT"
    },
    "node_modules/madge": {
      "version": "7.0.0",
      "dev": true,
      "license": "MIT",
      "dependencies": {
        "chalk": "^4.1.2",
        "commander": "^7.2.0",
        "commondir": "^1.0.1",
        "debug": "^4.3.4",
        "dependency-tree": "^10.0.9",
        "ora": "^5.4.1",
        "pluralize": "^8.0.0",
        "precinct": "^11.0.5",
        "pretty-ms": "^7.0.1",
        "rc": "^1.2.8",
        "stream-to-array": "^2.3.0",
        "ts-graphviz": "^1.8.1",
        "walkdir": "^0.4.1"
      },
      "bin": {
        "madge": "bin/cli.js"
      },
      "engines": {
        "node": ">=14"
      },
      "funding": {
        "type": "individual",
        "url": "https://www.paypal.me/pahen"
      },
      "peerDependencies": {
        "typescript": "^3.9.5 || ^4.9.5 || ^5"
      },
      "peerDependenciesMeta": {
        "typescript": {
          "optional": true
        }
      }
    },
    "node_modules/madge/node_modules/commander": {
      "version": "7.2.0",
      "dev": true,
      "license": "MIT",
      "engines": {
        "node": ">= 10"
      }
    },
    "node_modules/make-dir": {
      "version": "3.1.0",
      "dev": true,
      "license": "MIT",
      "dependencies": {
        "semver": "^6.0.0"
      },
      "engines": {
        "node": ">=8"
      },
      "funding": {
        "url": "https://github.com/sponsors/sindresorhus"
      }
    },
    "node_modules/make-dir/node_modules/semver": {
      "version": "6.3.1",
      "dev": true,
      "license": "ISC",
      "bin": {
        "semver": "bin/semver.js"
      }
    },
    "node_modules/make-error": {
      "version": "1.3.6",
      "dev": true,
      "license": "ISC"
    },
    "node_modules/make-fetch-happen": {
      "version": "10.2.1",
      "dev": true,
      "license": "ISC",
      "dependencies": {
        "agentkeepalive": "^4.2.1",
        "cacache": "^16.1.0",
        "http-cache-semantics": "^4.1.0",
        "http-proxy-agent": "^5.0.0",
        "https-proxy-agent": "^5.0.0",
        "is-lambda": "^1.0.1",
        "lru-cache": "^7.7.1",
        "minipass": "^3.1.6",
        "minipass-collect": "^1.0.2",
        "minipass-fetch": "^2.0.3",
        "minipass-flush": "^1.0.5",
        "minipass-pipeline": "^1.2.4",
        "negotiator": "^0.6.3",
        "promise-retry": "^2.0.1",
        "socks-proxy-agent": "^7.0.0",
        "ssri": "^9.0.0"
      },
      "engines": {
        "node": "^12.13.0 || ^14.15.0 || >=16.0.0"
      }
    },
    "node_modules/make-fetch-happen/node_modules/lru-cache": {
      "version": "7.14.0",
      "dev": true,
      "license": "ISC",
      "engines": {
        "node": ">=12"
      }
    },
    "node_modules/make-fetch-happen/node_modules/minipass-fetch": {
      "version": "2.1.2",
      "dev": true,
      "license": "MIT",
      "dependencies": {
        "minipass": "^3.1.6",
        "minipass-sized": "^1.0.3",
        "minizlib": "^2.1.2"
      },
      "engines": {
        "node": "^12.13.0 || ^14.15.0 || >=16.0.0"
      },
      "optionalDependencies": {
        "encoding": "^0.1.13"
      }
    },
    "node_modules/makeerror": {
      "version": "1.0.12",
      "dev": true,
      "license": "BSD-3-Clause",
      "dependencies": {
        "tmpl": "1.0.5"
      }
    },
    "node_modules/markdown-it": {
      "version": "14.1.0",
      "license": "MIT",
      "dependencies": {
        "argparse": "^2.0.1",
        "entities": "^4.4.0",
        "linkify-it": "^5.0.0",
        "mdurl": "^2.0.0",
        "punycode.js": "^2.3.1",
        "uc.micro": "^2.1.0"
      },
      "bin": {
        "markdown-it": "bin/markdown-it.mjs"
      }
    },
    "node_modules/matcher": {
      "version": "5.0.0",
      "dev": true,
      "license": "MIT",
      "dependencies": {
        "escape-string-regexp": "^5.0.0"
      },
      "engines": {
        "node": "^12.20.0 || ^14.13.1 || >=16.0.0"
      },
      "funding": {
        "url": "https://github.com/sponsors/sindresorhus"
      }
    },
    "node_modules/matcher/node_modules/escape-string-regexp": {
      "version": "5.0.0",
      "dev": true,
      "license": "MIT",
      "engines": {
        "node": ">=12"
      },
      "funding": {
        "url": "https://github.com/sponsors/sindresorhus"
      }
    },
    "node_modules/math-intrinsics": {
      "version": "1.1.0",
      "integrity": "sha512-/IXtbwEk5HTPyEwyKX6hGkYXxM9nbj64B+ilVJnC/R6B0pH5G4V3b0pVbL7DBj4tkhBAppbQUlf6F6Xl9LHu1g==",
      "dev": true,
      "license": "MIT",
      "engines": {
        "node": ">= 0.4"
      }
    },
    "node_modules/md5-hex": {
      "version": "3.0.1",
      "dev": true,
      "license": "MIT",
      "dependencies": {
        "blueimp-md5": "^2.10.0"
      },
      "engines": {
        "node": ">=8"
      }
    },
    "node_modules/mdurl": {
      "version": "2.0.0",
      "license": "MIT"
    },
    "node_modules/memoize": {
      "version": "10.1.0",
      "integrity": "sha512-MMbFhJzh4Jlg/poq1si90XRlTZRDHVqdlz2mPyGJ6kqMpyHUyVpDd5gpFAvVehW64+RA1eKE9Yt8aSLY7w2Kgg==",
      "dev": true,
      "license": "MIT",
      "dependencies": {
        "mimic-function": "^5.0.1"
      },
      "engines": {
        "node": ">=18"
      },
      "funding": {
        "url": "https://github.com/sindresorhus/memoize?sponsor=1"
      }
    },
    "node_modules/merge-stream": {
      "version": "2.0.0",
      "dev": true,
      "license": "MIT"
    },
    "node_modules/merge2": {
      "version": "1.4.1",
      "license": "MIT",
      "engines": {
        "node": ">= 8"
      }
    },
    "node_modules/micromatch": {
      "version": "4.0.8",
      "integrity": "sha512-PXwfBhYu0hBCPw8Dn0E+WDYb7af3dSLVWKi3HGv84IdF4TyFoC0ysxFd0Goxw7nSv4T/PzEJQxsYsEiFCKo2BA==",
      "dependencies": {
        "braces": "^3.0.3",
        "picomatch": "^2.3.1"
      },
      "engines": {
        "node": ">=8.6"
      }
    },
    "node_modules/mime": {
      "version": "2.5.2",
      "dev": true,
      "license": "MIT",
      "bin": {
        "mime": "cli.js"
      },
      "engines": {
        "node": ">=4.0.0"
      }
    },
    "node_modules/mime-db": {
      "version": "1.52.0",
      "dev": true,
      "license": "MIT",
      "engines": {
        "node": ">= 0.6"
      }
    },
    "node_modules/mime-types": {
      "version": "2.1.35",
      "dev": true,
      "license": "MIT",
      "dependencies": {
        "mime-db": "1.52.0"
      },
      "engines": {
        "node": ">= 0.6"
      }
    },
    "node_modules/mimic-fn": {
      "version": "2.1.0",
      "dev": true,
      "license": "MIT",
      "engines": {
        "node": ">=6"
      }
    },
    "node_modules/mimic-function": {
      "version": "5.0.1",
      "integrity": "sha512-VP79XUPxV2CigYP3jWwAUFSku2aKqBH7uTAapFWCBqutsbmDo96KY5o8uh6U+/YSIn5OxJnXp73beVkpqMIGhA==",
      "dev": true,
      "license": "MIT",
      "engines": {
        "node": ">=18"
      },
      "funding": {
        "url": "https://github.com/sponsors/sindresorhus"
      }
    },
    "node_modules/minimatch": {
      "version": "3.1.2",
      "dev": true,
      "license": "ISC",
      "dependencies": {
        "brace-expansion": "^1.1.7"
      },
      "engines": {
        "node": "*"
      }
    },
    "node_modules/minimatch/node_modules/brace-expansion": {
      "version": "1.1.12",
      "integrity": "sha512-9T9UjW3r0UW5c1Q7GTwllptXwhvYmEzFhzMfZ9H7FQWt+uZePjZPjBP/W1ZEyZ1twGWom5/56TF4lPcqjnDHcg==",
      "dev": true,
      "license": "MIT",
      "dependencies": {
        "balanced-match": "^1.0.0",
        "concat-map": "0.0.1"
      }
    },
    "node_modules/minimist": {
      "version": "1.2.6",
      "license": "MIT"
    },
    "node_modules/minipass": {
      "version": "3.3.5",
      "license": "ISC",
      "dependencies": {
        "yallist": "^4.0.0"
      },
      "engines": {
        "node": ">=8"
      }
    },
    "node_modules/minipass-collect": {
      "version": "1.0.2",
      "dev": true,
      "license": "ISC",
      "dependencies": {
        "minipass": "^3.0.0"
      },
      "engines": {
        "node": ">= 8"
      }
    },
    "node_modules/minipass-fetch": {
      "version": "1.4.1",
      "dev": true,
      "license": "MIT",
      "dependencies": {
        "minipass": "^3.1.0",
        "minipass-sized": "^1.0.3",
        "minizlib": "^2.0.0"
      },
      "engines": {
        "node": ">=8"
      },
      "optionalDependencies": {
        "encoding": "^0.1.12"
      }
    },
    "node_modules/minipass-flush": {
      "version": "1.0.5",
      "license": "ISC",
      "dependencies": {
        "minipass": "^3.0.0"
      },
      "engines": {
        "node": ">= 8"
      }
    },
    "node_modules/minipass-json-stream": {
      "version": "1.0.1",
      "dev": true,
      "license": "MIT",
      "dependencies": {
        "jsonparse": "^1.3.1",
        "minipass": "^3.0.0"
      }
    },
    "node_modules/minipass-pipeline": {
      "version": "1.2.4",
      "license": "ISC",
      "dependencies": {
        "minipass": "^3.0.0"
      },
      "engines": {
        "node": ">=8"
      }
    },
    "node_modules/minipass-sized": {
      "version": "1.0.3",
      "license": "ISC",
      "dependencies": {
        "minipass": "^3.0.0"
      },
      "engines": {
        "node": ">=8"
      }
    },
    "node_modules/minipass/node_modules/yallist": {
      "version": "4.0.0",
      "license": "ISC"
    },
    "node_modules/minizlib": {
      "version": "2.1.2",
      "license": "MIT",
      "dependencies": {
        "minipass": "^3.0.0",
        "yallist": "^4.0.0"
      },
      "engines": {
        "node": ">= 8"
      }
    },
    "node_modules/minizlib/node_modules/yallist": {
      "version": "4.0.0",
      "license": "ISC"
    },
    "node_modules/mkdirp": {
      "version": "1.0.4",
      "license": "MIT",
      "bin": {
        "mkdirp": "bin/cmd.js"
      },
      "engines": {
        "node": ">=10"
      }
    },
    "node_modules/mkdirp-infer-owner": {
      "version": "2.0.0",
      "dev": true,
      "license": "ISC",
      "dependencies": {
        "chownr": "^2.0.0",
        "infer-owner": "^1.0.4",
        "mkdirp": "^1.0.3"
      },
      "engines": {
        "node": ">=10"
      }
    },
    "node_modules/mkdirp-infer-owner/node_modules/chownr": {
      "version": "2.0.0",
      "dev": true,
      "license": "ISC",
      "engines": {
        "node": ">=10"
      }
    },
    "node_modules/module-definition": {
      "version": "5.0.1",
      "dev": true,
      "license": "MIT",
      "dependencies": {
        "ast-module-types": "^5.0.0",
        "node-source-walk": "^6.0.1"
      },
      "bin": {
        "module-definition": "bin/cli.js"
      },
      "engines": {
        "node": ">=14"
      }
    },
    "node_modules/module-lookup-amd": {
      "version": "8.0.5",
      "dev": true,
      "license": "MIT",
      "dependencies": {
        "commander": "^10.0.1",
        "glob": "^7.2.3",
        "requirejs": "^2.3.6",
        "requirejs-config-file": "^4.0.0"
      },
      "bin": {
        "lookup-amd": "bin/cli.js"
      },
      "engines": {
        "node": ">=14"
      }
    },
    "node_modules/module-lookup-amd/node_modules/commander": {
      "version": "10.0.1",
      "dev": true,
      "license": "MIT",
      "engines": {
        "node": ">=14"
      }
    },
    "node_modules/moment": {
      "version": "2.29.4",
      "dev": true,
      "license": "MIT",
      "engines": {
        "node": "*"
      }
    },
    "node_modules/ms": {
      "version": "2.1.3",
      "integrity": "sha512-6FlzubTLZG3J2a/NVCAleEhjzq5oxgHyaCU9yYXvcLsvoVaHJq/s5xXI6/XXP6tz7R9xAOtHnSO/tXtF3WRTlA==",
      "license": "MIT"
    },
    "node_modules/multimatch": {
      "version": "7.0.0",
      "dev": true,
      "license": "MIT",
      "dependencies": {
        "array-differ": "^4.0.0",
        "array-union": "^3.0.1",
        "minimatch": "^9.0.3"
      },
      "engines": {
        "node": ">=18"
      },
      "funding": {
        "url": "https://github.com/sponsors/sindresorhus"
      }
    },
    "node_modules/multimatch/node_modules/array-union": {
      "version": "3.0.1",
      "dev": true,
      "license": "MIT",
      "engines": {
        "node": ">=12"
      },
      "funding": {
        "url": "https://github.com/sponsors/sindresorhus"
      }
    },
    "node_modules/multimatch/node_modules/minimatch": {
      "version": "9.0.5",
      "dev": true,
      "license": "ISC",
      "dependencies": {
        "brace-expansion": "^2.0.1"
      },
      "engines": {
        "node": ">=16 || 14 >=14.17"
      },
      "funding": {
        "url": "https://github.com/sponsors/isaacs"
      }
    },
    "node_modules/mustache": {
      "version": "4.2.0",
      "license": "MIT",
      "bin": {
        "mustache": "bin/mustache"
      }
    },
    "node_modules/mute-stream": {
      "version": "1.0.0",
      "license": "ISC",
      "engines": {
        "node": "^14.17.0 || ^16.13.0 || >=18.0.0"
      }
    },
    "node_modules/nan": {
      "version": "2.18.0",
      "license": "MIT",
      "optional": true
    },
    "node_modules/nanoid": {
      "version": "3.3.8",
      "integrity": "sha512-WNLf5Sd8oZxOm+TzppcYk8gVOgP+l58xNy58D0nbUnOxOWRWvlcCV4kUF7ltmI6PsrLl/BgKEyS4mqsGChFN0w==",
      "dev": true,
      "funding": [
        {
          "type": "github",
          "url": "https://github.com/sponsors/ai"
        }
      ],
      "license": "MIT",
      "bin": {
        "nanoid": "bin/nanoid.cjs"
      },
      "engines": {
        "node": "^10 || ^12 || ^13.7 || ^14 || >=15.0.1"
      }
    },
    "node_modules/natural-compare": {
      "version": "1.4.0",
      "dev": true,
      "license": "MIT"
    },
    "node_modules/negotiator": {
      "version": "0.6.3",
      "license": "MIT",
      "engines": {
        "node": ">= 0.6"
      }
    },
    "node_modules/neo-async": {
      "version": "2.6.2",
      "dev": true,
      "license": "MIT"
    },
    "node_modules/new-github-release-url": {
      "version": "2.0.0",
      "dev": true,
      "license": "MIT",
      "dependencies": {
        "type-fest": "^2.5.1"
      },
      "engines": {
        "node": "^12.20.0 || ^14.13.1 || >=16.0.0"
      },
      "funding": {
        "url": "https://github.com/sponsors/sindresorhus"
      }
    },
    "node_modules/new-github-release-url/node_modules/type-fest": {
      "version": "2.19.0",
      "dev": true,
      "license": "(MIT OR CC0-1.0)",
      "engines": {
        "node": ">=12.20"
      },
      "funding": {
        "url": "https://github.com/sponsors/sindresorhus"
      }
    },
    "node_modules/node-domexception": {
      "version": "1.0.0",
      "dev": true,
      "funding": [
        {
          "type": "github",
          "url": "https://github.com/sponsors/jimmywarting"
        },
        {
          "type": "github",
          "url": "https://paypal.me/jimmywarting"
        }
      ],
      "license": "MIT",
      "engines": {
        "node": ">=10.5.0"
      }
    },
    "node_modules/node-fetch": {
      "version": "2.7.0",
      "integrity": "sha512-c4FRfUm/dbcWZ7U+1Wq0AwCyFL+3nt2bEw05wfxSz+DWpWsitgmSgYmy2dQdWyKC1694ELPqMs/YzUSNozLt8A==",
      "dev": true,
      "license": "MIT",
      "dependencies": {
        "whatwg-url": "^5.0.0"
      },
      "engines": {
        "node": "4.x || >=6.0.0"
      },
      "peerDependencies": {
        "encoding": "^0.1.0"
      },
      "peerDependenciesMeta": {
        "encoding": {
          "optional": true
        }
      }
    },
    "node_modules/node-gyp": {
      "version": "9.3.0",
      "dev": true,
      "license": "MIT",
      "dependencies": {
        "env-paths": "^2.2.0",
        "glob": "^7.1.4",
        "graceful-fs": "^4.2.6",
        "make-fetch-happen": "^10.0.3",
        "nopt": "^6.0.0",
        "npmlog": "^6.0.0",
        "rimraf": "^3.0.2",
        "semver": "^7.3.5",
        "tar": "^6.1.2",
        "which": "^2.0.2"
      },
      "bin": {
        "node-gyp": "bin/node-gyp.js"
      },
      "engines": {
        "node": "^12.22 || ^14.13 || >=16"
      }
    },
    "node_modules/node-gyp-build": {
      "version": "4.8.4",
      "integrity": "sha512-LA4ZjwlnUblHVgq0oBF3Jl/6h/Nvs5fzBLwdEF4nuxnFdsfajde4WfxtJr3CaiH+F6ewcIB/q4jQ4UzPyid+CQ==",
      "dev": true,
      "license": "MIT",
      "bin": {
        "node-gyp-build": "bin.js",
        "node-gyp-build-optional": "optional.js",
        "node-gyp-build-test": "build-test.js"
      }
    },
    "node_modules/node-gyp/node_modules/are-we-there-yet": {
      "version": "3.0.1",
      "dev": true,
      "license": "ISC",
      "dependencies": {
        "delegates": "^1.0.0",
        "readable-stream": "^3.6.0"
      },
      "engines": {
        "node": "^12.13.0 || ^14.15.0 || >=16.0.0"
      }
    },
    "node_modules/node-gyp/node_modules/gauge": {
      "version": "4.0.4",
      "dev": true,
      "license": "ISC",
      "dependencies": {
        "aproba": "^1.0.3 || ^2.0.0",
        "color-support": "^1.1.3",
        "console-control-strings": "^1.1.0",
        "has-unicode": "^2.0.1",
        "signal-exit": "^3.0.7",
        "string-width": "^4.2.3",
        "strip-ansi": "^6.0.1",
        "wide-align": "^1.1.5"
      },
      "engines": {
        "node": "^12.13.0 || ^14.15.0 || >=16.0.0"
      }
    },
    "node_modules/node-gyp/node_modules/nopt": {
      "version": "6.0.0",
      "dev": true,
      "license": "ISC",
      "dependencies": {
        "abbrev": "^1.0.0"
      },
      "bin": {
        "nopt": "bin/nopt.js"
      },
      "engines": {
        "node": "^12.13.0 || ^14.15.0 || >=16.0.0"
      }
    },
    "node_modules/node-gyp/node_modules/npmlog": {
      "version": "6.0.2",
      "dev": true,
      "license": "ISC",
      "dependencies": {
        "are-we-there-yet": "^3.0.0",
        "console-control-strings": "^1.1.0",
        "gauge": "^4.0.3",
        "set-blocking": "^2.0.0"
      },
      "engines": {
        "node": "^12.13.0 || ^14.15.0 || >=16.0.0"
      }
    },
    "node_modules/node-gyp/node_modules/rimraf": {
      "version": "3.0.2",
      "dev": true,
      "license": "ISC",
      "dependencies": {
        "glob": "^7.1.3"
      },
      "bin": {
        "rimraf": "bin.js"
      },
      "funding": {
        "url": "https://github.com/sponsors/isaacs"
      }
    },
    "node_modules/node-int64": {
      "version": "0.4.0",
      "dev": true,
      "license": "MIT"
    },
    "node_modules/node-releases": {
      "version": "2.0.14",
      "dev": true,
      "license": "MIT"
    },
    "node_modules/node-source-walk": {
      "version": "6.0.2",
      "dev": true,
      "license": "MIT",
      "dependencies": {
        "@babel/parser": "^7.21.8"
      },
      "engines": {
        "node": ">=14"
      }
    },
    "node_modules/nofilter": {
      "version": "3.1.0",
      "integrity": "sha512-l2NNj07e9afPnhAhvgVrCD/oy2Ai1yfLpuo3EpiO1jFTsB4sFz6oIfAfSZyQzVpkZQ9xS8ZS5g1jCBgq4Hwo0g==",
      "dev": true,
      "license": "MIT",
      "engines": {
        "node": ">=12.19"
      }
    },
    "node_modules/nopt": {
      "version": "1.0.10",
      "dev": true,
      "license": "MIT",
      "dependencies": {
        "abbrev": "1"
      },
      "bin": {
        "nopt": "bin/nopt.js"
      }
    },
    "node_modules/normalize-package-data": {
      "version": "6.0.2",
      "license": "BSD-2-Clause",
      "dependencies": {
        "hosted-git-info": "^7.0.0",
        "semver": "^7.3.5",
        "validate-npm-package-license": "^3.0.4"
      },
      "engines": {
        "node": "^16.14.0 || >=18.0.0"
      }
    },
    "node_modules/normalize-path": {
      "version": "3.0.0",
      "dev": true,
      "license": "MIT",
      "engines": {
        "node": ">=0.10.0"
      }
    },
    "node_modules/npm-bundled": {
      "version": "1.1.2",
      "dev": true,
      "license": "ISC",
      "dependencies": {
        "npm-normalize-package-bin": "^1.0.1"
      }
    },
    "node_modules/npm-install-checks": {
      "version": "6.3.0",
      "license": "BSD-2-Clause",
      "dependencies": {
        "semver": "^7.1.1"
      },
      "engines": {
        "node": "^14.17.0 || ^16.13.0 || >=18.0.0"
      }
    },
    "node_modules/npm-lockfile": {
      "version": "3.0.7",
      "dev": true,
      "license": "MIT",
      "dependencies": {
        "@npmcli/arborist": "=5.2.1",
        "colors": "=1.4.0",
        "find-package-json": "^1.2.0",
        "object-inspect": "^1.12.3",
        "pacote": "=13.6.0",
        "yargs": "^17.7.2"
      },
      "bin": {
        "npm-lockfile": "bin.js"
      },
      "engines": {
        "node": ">= 16 || ^14.15 || ^12.13"
      },
      "funding": {
        "url": "https://github.com/sponsors/ljharb"
      }
    },
    "node_modules/npm-lockfile/node_modules/@npmcli/arborist": {
      "version": "5.2.1",
      "dev": true,
      "license": "ISC",
      "dependencies": {
        "@isaacs/string-locale-compare": "^1.1.0",
        "@npmcli/installed-package-contents": "^1.0.7",
        "@npmcli/map-workspaces": "^2.0.3",
        "@npmcli/metavuln-calculator": "^3.0.1",
        "@npmcli/move-file": "^2.0.0",
        "@npmcli/name-from-folder": "^1.0.1",
        "@npmcli/node-gyp": "^2.0.0",
        "@npmcli/package-json": "^2.0.0",
        "@npmcli/run-script": "^3.0.0",
        "bin-links": "^3.0.0",
        "cacache": "^16.0.6",
        "common-ancestor-path": "^1.0.1",
        "json-parse-even-better-errors": "^2.3.1",
        "json-stringify-nice": "^1.1.4",
        "mkdirp": "^1.0.4",
        "mkdirp-infer-owner": "^2.0.0",
        "nopt": "^5.0.0",
        "npm-install-checks": "^5.0.0",
        "npm-package-arg": "^9.0.0",
        "npm-pick-manifest": "^7.0.0",
        "npm-registry-fetch": "^13.0.0",
        "npmlog": "^6.0.2",
        "pacote": "^13.0.5",
        "parse-conflict-json": "^2.0.1",
        "proc-log": "^2.0.0",
        "promise-all-reject-late": "^1.0.0",
        "promise-call-limit": "^1.0.1",
        "read-package-json-fast": "^2.0.2",
        "readdir-scoped-modules": "^1.1.0",
        "rimraf": "^3.0.2",
        "semver": "^7.3.7",
        "ssri": "^9.0.0",
        "treeverse": "^2.0.0",
        "walk-up-path": "^1.0.0"
      },
      "bin": {
        "arborist": "bin/index.js"
      },
      "engines": {
        "node": "^12.13.0 || ^14.15.0 || >=16.0.0"
      }
    },
    "node_modules/npm-lockfile/node_modules/@npmcli/git": {
      "version": "3.0.2",
      "dev": true,
      "license": "ISC",
      "dependencies": {
        "@npmcli/promise-spawn": "^3.0.0",
        "lru-cache": "^7.4.4",
        "mkdirp": "^1.0.4",
        "npm-pick-manifest": "^7.0.0",
        "proc-log": "^2.0.0",
        "promise-inflight": "^1.0.1",
        "promise-retry": "^2.0.1",
        "semver": "^7.3.5",
        "which": "^2.0.2"
      },
      "engines": {
        "node": "^12.13.0 || ^14.15.0 || >=16.0.0"
      }
    },
    "node_modules/npm-lockfile/node_modules/@npmcli/move-file": {
      "version": "2.0.1",
      "dev": true,
      "license": "MIT",
      "dependencies": {
        "mkdirp": "^1.0.4",
        "rimraf": "^3.0.2"
      },
      "engines": {
        "node": "^12.13.0 || ^14.15.0 || >=16.0.0"
      }
    },
    "node_modules/npm-lockfile/node_modules/@npmcli/promise-spawn": {
      "version": "3.0.0",
      "dev": true,
      "license": "ISC",
      "dependencies": {
        "infer-owner": "^1.0.4"
      },
      "engines": {
        "node": "^12.13.0 || ^14.15.0 || >=16.0.0"
      }
    },
    "node_modules/npm-lockfile/node_modules/@npmcli/run-script": {
      "version": "3.0.3",
      "dev": true,
      "license": "ISC",
      "dependencies": {
        "@npmcli/node-gyp": "^2.0.0",
        "@npmcli/promise-spawn": "^3.0.0",
        "node-gyp": "^8.4.1",
        "read-package-json-fast": "^2.0.3"
      },
      "engines": {
        "node": "^12.13.0 || ^14.15.0 || >=16.0.0"
      }
    },
    "node_modules/npm-lockfile/node_modules/are-we-there-yet": {
      "version": "3.0.1",
      "dev": true,
      "license": "ISC",
      "dependencies": {
        "delegates": "^1.0.0",
        "readable-stream": "^3.6.0"
      },
      "engines": {
        "node": "^12.13.0 || ^14.15.0 || >=16.0.0"
      }
    },
    "node_modules/npm-lockfile/node_modules/builtins": {
      "version": "5.0.1",
      "dev": true,
      "license": "MIT",
      "dependencies": {
        "semver": "^7.0.0"
      }
    },
    "node_modules/npm-lockfile/node_modules/chownr": {
      "version": "2.0.0",
      "dev": true,
      "license": "ISC",
      "engines": {
        "node": ">=10"
      }
    },
    "node_modules/npm-lockfile/node_modules/gauge": {
      "version": "4.0.4",
      "dev": true,
      "license": "ISC",
      "dependencies": {
        "aproba": "^1.0.3 || ^2.0.0",
        "color-support": "^1.1.3",
        "console-control-strings": "^1.1.0",
        "has-unicode": "^2.0.1",
        "signal-exit": "^3.0.7",
        "string-width": "^4.2.3",
        "strip-ansi": "^6.0.1",
        "wide-align": "^1.1.5"
      },
      "engines": {
        "node": "^12.13.0 || ^14.15.0 || >=16.0.0"
      }
    },
    "node_modules/npm-lockfile/node_modules/hosted-git-info": {
      "version": "5.1.0",
      "dev": true,
      "license": "ISC",
      "dependencies": {
        "lru-cache": "^7.5.1"
      },
      "engines": {
        "node": "^12.13.0 || ^14.15.0 || >=16.0.0"
      }
    },
    "node_modules/npm-lockfile/node_modules/http-proxy-agent": {
      "version": "4.0.1",
      "dev": true,
      "license": "MIT",
      "dependencies": {
        "@tootallnate/once": "1",
        "agent-base": "6",
        "debug": "4"
      },
      "engines": {
        "node": ">= 6"
      }
    },
    "node_modules/npm-lockfile/node_modules/lru-cache": {
      "version": "7.14.0",
      "dev": true,
      "license": "ISC",
      "engines": {
        "node": ">=12"
      }
    },
    "node_modules/npm-lockfile/node_modules/node-gyp": {
      "version": "8.4.1",
      "dev": true,
      "license": "MIT",
      "dependencies": {
        "env-paths": "^2.2.0",
        "glob": "^7.1.4",
        "graceful-fs": "^4.2.6",
        "make-fetch-happen": "^9.1.0",
        "nopt": "^5.0.0",
        "npmlog": "^6.0.0",
        "rimraf": "^3.0.2",
        "semver": "^7.3.5",
        "tar": "^6.1.2",
        "which": "^2.0.2"
      },
      "bin": {
        "node-gyp": "bin/node-gyp.js"
      },
      "engines": {
        "node": ">= 10.12.0"
      }
    },
    "node_modules/npm-lockfile/node_modules/node-gyp/node_modules/@npmcli/move-file": {
      "version": "1.1.2",
      "dev": true,
      "license": "MIT",
      "dependencies": {
        "mkdirp": "^1.0.4",
        "rimraf": "^3.0.2"
      },
      "engines": {
        "node": ">=10"
      }
    },
    "node_modules/npm-lockfile/node_modules/node-gyp/node_modules/cacache": {
      "version": "15.3.0",
      "dev": true,
      "license": "ISC",
      "dependencies": {
        "@npmcli/fs": "^1.0.0",
        "@npmcli/move-file": "^1.0.1",
        "chownr": "^2.0.0",
        "fs-minipass": "^2.0.0",
        "glob": "^7.1.4",
        "infer-owner": "^1.0.4",
        "lru-cache": "^6.0.0",
        "minipass": "^3.1.1",
        "minipass-collect": "^1.0.2",
        "minipass-flush": "^1.0.5",
        "minipass-pipeline": "^1.2.2",
        "mkdirp": "^1.0.3",
        "p-map": "^4.0.0",
        "promise-inflight": "^1.0.1",
        "rimraf": "^3.0.2",
        "ssri": "^8.0.1",
        "tar": "^6.0.2",
        "unique-filename": "^1.1.1"
      },
      "engines": {
        "node": ">= 10"
      }
    },
    "node_modules/npm-lockfile/node_modules/node-gyp/node_modules/lru-cache": {
      "version": "6.0.0",
      "dev": true,
      "license": "ISC",
      "dependencies": {
        "yallist": "^4.0.0"
      },
      "engines": {
        "node": ">=10"
      }
    },
    "node_modules/npm-lockfile/node_modules/node-gyp/node_modules/make-fetch-happen": {
      "version": "9.1.0",
      "dev": true,
      "license": "ISC",
      "dependencies": {
        "agentkeepalive": "^4.1.3",
        "cacache": "^15.2.0",
        "http-cache-semantics": "^4.1.0",
        "http-proxy-agent": "^4.0.1",
        "https-proxy-agent": "^5.0.0",
        "is-lambda": "^1.0.1",
        "lru-cache": "^6.0.0",
        "minipass": "^3.1.3",
        "minipass-collect": "^1.0.2",
        "minipass-fetch": "^1.3.2",
        "minipass-flush": "^1.0.5",
        "minipass-pipeline": "^1.2.4",
        "negotiator": "^0.6.2",
        "promise-retry": "^2.0.1",
        "socks-proxy-agent": "^6.0.0",
        "ssri": "^8.0.0"
      },
      "engines": {
        "node": ">= 10"
      }
    },
    "node_modules/npm-lockfile/node_modules/node-gyp/node_modules/ssri": {
      "version": "8.0.1",
      "dev": true,
      "license": "ISC",
      "dependencies": {
        "minipass": "^3.1.1"
      },
      "engines": {
        "node": ">= 8"
      }
    },
    "node_modules/npm-lockfile/node_modules/nopt": {
      "version": "5.0.0",
      "dev": true,
      "license": "ISC",
      "dependencies": {
        "abbrev": "1"
      },
      "bin": {
        "nopt": "bin/nopt.js"
      },
      "engines": {
        "node": ">=6"
      }
    },
    "node_modules/npm-lockfile/node_modules/npm-install-checks": {
      "version": "5.0.0",
      "dev": true,
      "license": "BSD-2-Clause",
      "dependencies": {
        "semver": "^7.1.1"
      },
      "engines": {
        "node": "^12.13.0 || ^14.15.0 || >=16.0.0"
      }
    },
    "node_modules/npm-lockfile/node_modules/npm-package-arg": {
      "version": "9.1.2",
      "dev": true,
      "license": "ISC",
      "dependencies": {
        "hosted-git-info": "^5.0.0",
        "proc-log": "^2.0.1",
        "semver": "^7.3.5",
        "validate-npm-package-name": "^4.0.0"
      },
      "engines": {
        "node": "^12.13.0 || ^14.15.0 || >=16.0.0"
      }
    },
    "node_modules/npm-lockfile/node_modules/npm-registry-fetch": {
      "version": "13.3.1",
      "dev": true,
      "license": "ISC",
      "dependencies": {
        "make-fetch-happen": "^10.0.6",
        "minipass": "^3.1.6",
        "minipass-fetch": "^2.0.3",
        "minipass-json-stream": "^1.0.1",
        "minizlib": "^2.1.2",
        "npm-package-arg": "^9.0.1",
        "proc-log": "^2.0.0"
      },
      "engines": {
        "node": "^12.13.0 || ^14.15.0 || >=16.0.0"
      }
    },
    "node_modules/npm-lockfile/node_modules/npm-registry-fetch/node_modules/minipass-fetch": {
      "version": "2.1.2",
      "dev": true,
      "license": "MIT",
      "dependencies": {
        "minipass": "^3.1.6",
        "minipass-sized": "^1.0.3",
        "minizlib": "^2.1.2"
      },
      "engines": {
        "node": "^12.13.0 || ^14.15.0 || >=16.0.0"
      },
      "optionalDependencies": {
        "encoding": "^0.1.13"
      }
    },
    "node_modules/npm-lockfile/node_modules/npmlog": {
      "version": "6.0.2",
      "dev": true,
      "license": "ISC",
      "dependencies": {
        "are-we-there-yet": "^3.0.0",
        "console-control-strings": "^1.1.0",
        "gauge": "^4.0.3",
        "set-blocking": "^2.0.0"
      },
      "engines": {
        "node": "^12.13.0 || ^14.15.0 || >=16.0.0"
      }
    },
    "node_modules/npm-lockfile/node_modules/pacote": {
      "version": "13.6.0",
      "dev": true,
      "license": "ISC",
      "dependencies": {
        "@npmcli/git": "^3.0.0",
        "@npmcli/installed-package-contents": "^1.0.7",
        "@npmcli/promise-spawn": "^3.0.0",
        "@npmcli/run-script": "^3.0.1",
        "cacache": "^16.0.0",
        "chownr": "^2.0.0",
        "fs-minipass": "^2.1.0",
        "infer-owner": "^1.0.4",
        "minipass": "^3.1.6",
        "mkdirp": "^1.0.4",
        "npm-package-arg": "^9.0.0",
        "npm-packlist": "^5.1.0",
        "npm-pick-manifest": "^7.0.0",
        "npm-registry-fetch": "^13.0.1",
        "proc-log": "^2.0.0",
        "promise-retry": "^2.0.1",
        "read-package-json": "^5.0.0",
        "read-package-json-fast": "^2.0.3",
        "rimraf": "^3.0.2",
        "ssri": "^9.0.0",
        "tar": "^6.1.11"
      },
      "bin": {
        "pacote": "lib/bin.js"
      },
      "engines": {
        "node": "^12.13.0 || ^14.15.0 || >=16.0.0"
      }
    },
    "node_modules/npm-lockfile/node_modules/read-package-json-fast": {
      "version": "2.0.3",
      "dev": true,
      "license": "ISC",
      "dependencies": {
        "json-parse-even-better-errors": "^2.3.0",
        "npm-normalize-package-bin": "^1.0.1"
      },
      "engines": {
        "node": ">=10"
      }
    },
    "node_modules/npm-lockfile/node_modules/rimraf": {
      "version": "3.0.2",
      "dev": true,
      "license": "ISC",
      "dependencies": {
        "glob": "^7.1.3"
      },
      "bin": {
        "rimraf": "bin.js"
      },
      "funding": {
        "url": "https://github.com/sponsors/isaacs"
      }
    },
    "node_modules/npm-lockfile/node_modules/socks-proxy-agent": {
      "version": "6.2.1",
      "dev": true,
      "license": "MIT",
      "dependencies": {
        "agent-base": "^6.0.2",
        "debug": "^4.3.3",
        "socks": "^2.6.2"
      },
      "engines": {
        "node": ">= 10"
      }
    },
    "node_modules/npm-lockfile/node_modules/validate-npm-package-name": {
      "version": "4.0.0",
      "dev": true,
      "license": "ISC",
      "dependencies": {
        "builtins": "^5.0.0"
      },
      "engines": {
        "node": "^12.13.0 || ^14.15.0 || >=16.0.0"
      }
    },
    "node_modules/npm-lockfile/node_modules/yallist": {
      "version": "4.0.0",
      "dev": true,
      "license": "ISC"
    },
    "node_modules/npm-normalize-package-bin": {
      "version": "1.0.1",
      "dev": true,
      "license": "ISC"
    },
    "node_modules/npm-package-arg": {
      "version": "11.0.2",
      "license": "ISC",
      "dependencies": {
        "hosted-git-info": "^7.0.0",
        "proc-log": "^4.0.0",
        "semver": "^7.3.5",
        "validate-npm-package-name": "^5.0.0"
      },
      "engines": {
        "node": "^16.14.0 || >=18.0.0"
      }
    },
    "node_modules/npm-package-arg/node_modules/proc-log": {
      "version": "4.2.0",
      "license": "ISC",
      "engines": {
        "node": "^14.17.0 || ^16.13.0 || >=18.0.0"
      }
    },
    "node_modules/npm-packlist": {
      "version": "5.1.3",
      "dev": true,
      "license": "ISC",
      "dependencies": {
        "glob": "^8.0.1",
        "ignore-walk": "^5.0.1",
        "npm-bundled": "^2.0.0",
        "npm-normalize-package-bin": "^2.0.0"
      },
      "bin": {
        "npm-packlist": "bin/index.js"
      },
      "engines": {
        "node": "^12.13.0 || ^14.15.0 || >=16.0.0"
      }
    },
    "node_modules/npm-packlist/node_modules/glob": {
      "version": "8.0.3",
      "dev": true,
      "license": "ISC",
      "dependencies": {
        "fs.realpath": "^1.0.0",
        "inflight": "^1.0.4",
        "inherits": "2",
        "minimatch": "^5.0.1",
        "once": "^1.3.0"
      },
      "engines": {
        "node": ">=12"
      },
      "funding": {
        "url": "https://github.com/sponsors/isaacs"
      }
    },
    "node_modules/npm-packlist/node_modules/ignore-walk": {
      "version": "5.0.1",
      "dev": true,
      "license": "ISC",
      "dependencies": {
        "minimatch": "^5.0.1"
      },
      "engines": {
        "node": "^12.13.0 || ^14.15.0 || >=16.0.0"
      }
    },
    "node_modules/npm-packlist/node_modules/minimatch": {
      "version": "5.1.0",
      "dev": true,
      "license": "ISC",
      "dependencies": {
        "brace-expansion": "^2.0.1"
      },
      "engines": {
        "node": ">=10"
      }
    },
    "node_modules/npm-packlist/node_modules/npm-bundled": {
      "version": "2.0.1",
      "dev": true,
      "license": "ISC",
      "dependencies": {
        "npm-normalize-package-bin": "^2.0.0"
      },
      "engines": {
        "node": "^12.13.0 || ^14.15.0 || >=16.0.0"
      }
    },
    "node_modules/npm-packlist/node_modules/npm-normalize-package-bin": {
      "version": "2.0.0",
      "dev": true,
      "license": "ISC",
      "engines": {
        "node": "^12.13.0 || ^14.15.0 || >=16.0.0"
      }
    },
    "node_modules/npm-pick-manifest": {
      "version": "7.0.2",
      "dev": true,
      "license": "ISC",
      "dependencies": {
        "npm-install-checks": "^5.0.0",
        "npm-normalize-package-bin": "^2.0.0",
        "npm-package-arg": "^9.0.0",
        "semver": "^7.3.5"
      },
      "engines": {
        "node": "^12.13.0 || ^14.15.0 || >=16.0.0"
      }
    },
    "node_modules/npm-pick-manifest/node_modules/builtins": {
      "version": "5.0.1",
      "dev": true,
      "license": "MIT",
      "dependencies": {
        "semver": "^7.0.0"
      }
    },
    "node_modules/npm-pick-manifest/node_modules/hosted-git-info": {
      "version": "5.1.0",
      "dev": true,
      "license": "ISC",
      "dependencies": {
        "lru-cache": "^7.5.1"
      },
      "engines": {
        "node": "^12.13.0 || ^14.15.0 || >=16.0.0"
      }
    },
    "node_modules/npm-pick-manifest/node_modules/lru-cache": {
      "version": "7.14.0",
      "dev": true,
      "license": "ISC",
      "engines": {
        "node": ">=12"
      }
    },
    "node_modules/npm-pick-manifest/node_modules/npm-install-checks": {
      "version": "5.0.0",
      "dev": true,
      "license": "BSD-2-Clause",
      "dependencies": {
        "semver": "^7.1.1"
      },
      "engines": {
        "node": "^12.13.0 || ^14.15.0 || >=16.0.0"
      }
    },
    "node_modules/npm-pick-manifest/node_modules/npm-normalize-package-bin": {
      "version": "2.0.0",
      "dev": true,
      "license": "ISC",
      "engines": {
        "node": "^12.13.0 || ^14.15.0 || >=16.0.0"
      }
    },
    "node_modules/npm-pick-manifest/node_modules/npm-package-arg": {
      "version": "9.1.2",
      "dev": true,
      "license": "ISC",
      "dependencies": {
        "hosted-git-info": "^5.0.0",
        "proc-log": "^2.0.1",
        "semver": "^7.3.5",
        "validate-npm-package-name": "^4.0.0"
      },
      "engines": {
        "node": "^12.13.0 || ^14.15.0 || >=16.0.0"
      }
    },
    "node_modules/npm-pick-manifest/node_modules/validate-npm-package-name": {
      "version": "4.0.0",
      "dev": true,
      "license": "ISC",
      "dependencies": {
        "builtins": "^5.0.0"
      },
      "engines": {
        "node": "^12.13.0 || ^14.15.0 || >=16.0.0"
      }
    },
    "node_modules/npm-registry-fetch": {
      "version": "17.1.0",
      "license": "ISC",
      "dependencies": {
        "@npmcli/redact": "^2.0.0",
        "jsonparse": "^1.3.1",
        "make-fetch-happen": "^13.0.0",
        "minipass": "^7.0.2",
        "minipass-fetch": "^3.0.0",
        "minizlib": "^2.1.2",
        "npm-package-arg": "^11.0.0",
        "proc-log": "^4.0.0"
      },
      "engines": {
        "node": "^16.14.0 || >=18.0.0"
      }
    },
    "node_modules/npm-registry-fetch/node_modules/@npmcli/fs": {
      "version": "3.1.1",
      "license": "ISC",
      "dependencies": {
        "semver": "^7.3.5"
      },
      "engines": {
        "node": "^14.17.0 || ^16.13.0 || >=18.0.0"
      }
    },
    "node_modules/npm-registry-fetch/node_modules/cacache": {
      "version": "18.0.3",
      "license": "ISC",
      "dependencies": {
        "@npmcli/fs": "^3.1.0",
        "fs-minipass": "^3.0.0",
        "glob": "^10.2.2",
        "lru-cache": "^10.0.1",
        "minipass": "^7.0.3",
        "minipass-collect": "^2.0.1",
        "minipass-flush": "^1.0.5",
        "minipass-pipeline": "^1.2.4",
        "p-map": "^4.0.0",
        "ssri": "^10.0.0",
        "tar": "^6.1.11",
        "unique-filename": "^3.0.0"
      },
      "engines": {
        "node": "^16.14.0 || >=18.0.0"
      }
    },
    "node_modules/npm-registry-fetch/node_modules/fs-minipass": {
      "version": "3.0.3",
      "license": "ISC",
      "dependencies": {
        "minipass": "^7.0.3"
      },
      "engines": {
        "node": "^14.17.0 || ^16.13.0 || >=18.0.0"
      }
    },
    "node_modules/npm-registry-fetch/node_modules/glob": {
      "version": "10.5.0",
      "integrity": "sha512-DfXN8DfhJ7NH3Oe7cFmu3NCu1wKbkReJ8TorzSAFbSKrlNaQSKfIzqYqVY8zlbs2NLBbWpRiU52GX2PbaBVNkg==",
      "license": "ISC",
      "dependencies": {
        "foreground-child": "^3.1.0",
        "jackspeak": "^3.1.2",
        "minimatch": "^9.0.4",
        "minipass": "^7.1.2",
        "package-json-from-dist": "^1.0.0",
        "path-scurry": "^1.11.1"
      },
      "bin": {
        "glob": "dist/esm/bin.mjs"
      },
      "funding": {
        "url": "https://github.com/sponsors/isaacs"
      }
    },
    "node_modules/npm-registry-fetch/node_modules/make-fetch-happen": {
      "version": "13.0.1",
      "license": "ISC",
      "dependencies": {
        "@npmcli/agent": "^2.0.0",
        "cacache": "^18.0.0",
        "http-cache-semantics": "^4.1.1",
        "is-lambda": "^1.0.1",
        "minipass": "^7.0.2",
        "minipass-fetch": "^3.0.0",
        "minipass-flush": "^1.0.5",
        "minipass-pipeline": "^1.2.4",
        "negotiator": "^0.6.3",
        "proc-log": "^4.2.0",
        "promise-retry": "^2.0.1",
        "ssri": "^10.0.0"
      },
      "engines": {
        "node": "^16.14.0 || >=18.0.0"
      }
    },
    "node_modules/npm-registry-fetch/node_modules/minimatch": {
      "version": "9.0.5",
      "license": "ISC",
      "dependencies": {
        "brace-expansion": "^2.0.1"
      },
      "engines": {
        "node": ">=16 || 14 >=14.17"
      },
      "funding": {
        "url": "https://github.com/sponsors/isaacs"
      }
    },
    "node_modules/npm-registry-fetch/node_modules/minipass": {
      "version": "7.1.2",
      "license": "ISC",
      "engines": {
        "node": ">=16 || 14 >=14.17"
      }
    },
    "node_modules/npm-registry-fetch/node_modules/minipass-collect": {
      "version": "2.0.1",
      "license": "ISC",
      "dependencies": {
        "minipass": "^7.0.3"
      },
      "engines": {
        "node": ">=16 || 14 >=14.17"
      }
    },
    "node_modules/npm-registry-fetch/node_modules/minipass-fetch": {
      "version": "3.0.5",
      "license": "MIT",
      "dependencies": {
        "minipass": "^7.0.3",
        "minipass-sized": "^1.0.3",
        "minizlib": "^2.1.2"
      },
      "engines": {
        "node": "^14.17.0 || ^16.13.0 || >=18.0.0"
      },
      "optionalDependencies": {
        "encoding": "^0.1.13"
      }
    },
    "node_modules/npm-registry-fetch/node_modules/proc-log": {
      "version": "4.2.0",
      "license": "ISC",
      "engines": {
        "node": "^14.17.0 || ^16.13.0 || >=18.0.0"
      }
    },
    "node_modules/npm-registry-fetch/node_modules/ssri": {
      "version": "10.0.6",
      "license": "ISC",
      "dependencies": {
        "minipass": "^7.0.3"
      },
      "engines": {
        "node": "^14.17.0 || ^16.13.0 || >=18.0.0"
      }
    },
    "node_modules/npm-registry-fetch/node_modules/unique-filename": {
      "version": "3.0.0",
      "license": "ISC",
      "dependencies": {
        "unique-slug": "^4.0.0"
      },
      "engines": {
        "node": "^14.17.0 || ^16.13.0 || >=18.0.0"
      }
    },
    "node_modules/npm-registry-fetch/node_modules/unique-slug": {
      "version": "4.0.0",
      "license": "ISC",
      "dependencies": {
        "imurmurhash": "^0.1.4"
      },
      "engines": {
        "node": "^14.17.0 || ^16.13.0 || >=18.0.0"
      }
    },
    "node_modules/npm-run-path": {
      "version": "4.0.1",
      "dev": true,
      "license": "MIT",
      "dependencies": {
        "path-key": "^3.0.0"
      },
      "engines": {
        "node": ">=8"
      }
    },
    "node_modules/object-inspect": {
      "version": "1.13.1",
      "dev": true,
      "license": "MIT",
      "funding": {
        "url": "https://github.com/sponsors/ljharb"
      }
    },
    "node_modules/once": {
      "version": "1.4.0",
      "dev": true,
      "license": "ISC",
      "dependencies": {
        "wrappy": "1"
      }
    },
    "node_modules/one-time": {
      "version": "1.0.0",
      "integrity": "sha512-5DXOiRKwuSEcQ/l0kGCF6Q3jcADFv5tSmRaJck/OqkVFcOzutB134KRSfF0xDrL39MNnqxbHBbUUcjZIhTgb2g==",
      "license": "MIT",
      "dependencies": {
        "fn.name": "1.x.x"
      }
    },
    "node_modules/onetime": {
      "version": "5.1.2",
      "dev": true,
      "license": "MIT",
      "dependencies": {
        "mimic-fn": "^2.1.0"
      },
      "engines": {
        "node": ">=6"
      },
      "funding": {
        "url": "https://github.com/sponsors/sindresorhus"
      }
    },
    "node_modules/opener": {
      "version": "1.5.2",
      "license": "(WTFPL OR MIT)",
      "bin": {
        "opener": "bin/opener-bin.js"
      }
    },
    "node_modules/optionator": {
      "version": "0.9.4",
      "dev": true,
      "license": "MIT",
      "dependencies": {
        "deep-is": "^0.1.3",
        "fast-levenshtein": "^2.0.6",
        "levn": "^0.4.1",
        "prelude-ls": "^1.2.1",
        "type-check": "^0.4.0",
        "word-wrap": "^1.2.5"
      },
      "engines": {
        "node": ">= 0.8.0"
      }
    },
    "node_modules/ora": {
      "version": "5.4.1",
      "dev": true,
      "license": "MIT",
      "dependencies": {
        "bl": "^4.1.0",
        "chalk": "^4.1.0",
        "cli-cursor": "^3.1.0",
        "cli-spinners": "^2.5.0",
        "is-interactive": "^1.0.0",
        "is-unicode-supported": "^0.1.0",
        "log-symbols": "^4.1.0",
        "strip-ansi": "^6.0.0",
        "wcwidth": "^1.0.1"
      },
      "engines": {
        "node": ">=10"
      },
      "funding": {
        "url": "https://github.com/sponsors/sindresorhus"
      }
    },
    "node_modules/p-limit": {
      "version": "3.1.0",
      "license": "MIT",
      "dependencies": {
        "yocto-queue": "^0.1.0"
      },
      "engines": {
        "node": ">=10"
      },
      "funding": {
        "url": "https://github.com/sponsors/sindresorhus"
      }
    },
    "node_modules/p-locate": {
      "version": "5.0.0",
      "license": "MIT",
      "dependencies": {
        "p-limit": "^3.0.2"
      },
      "engines": {
        "node": ">=10"
      },
      "funding": {
        "url": "https://github.com/sponsors/sindresorhus"
      }
    },
    "node_modules/p-map": {
      "version": "4.0.0",
      "license": "MIT",
      "dependencies": {
        "aggregate-error": "^3.0.0"
      },
      "engines": {
        "node": ">=10"
      },
      "funding": {
        "url": "https://github.com/sponsors/sindresorhus"
      }
    },
    "node_modules/p-queue": {
      "version": "8.0.1",
      "dev": true,
      "license": "MIT",
      "dependencies": {
        "eventemitter3": "^5.0.1",
        "p-timeout": "^6.1.2"
      },
      "engines": {
        "node": ">=18"
      },
      "funding": {
        "url": "https://github.com/sponsors/sindresorhus"
      }
    },
    "node_modules/p-timeout": {
      "version": "6.1.2",
      "dev": true,
      "license": "MIT",
      "engines": {
        "node": ">=14.16"
      },
      "funding": {
        "url": "https://github.com/sponsors/sindresorhus"
      }
    },
    "node_modules/p-try": {
      "version": "2.2.0",
      "dev": true,
      "license": "MIT",
      "engines": {
        "node": ">=6"
      }
    },
    "node_modules/package-config": {
      "version": "5.0.0",
      "dev": true,
      "license": "MIT",
      "dependencies": {
        "find-up-simple": "^1.0.0",
        "load-json-file": "^7.0.1"
      },
      "engines": {
        "node": ">=18"
      },
      "funding": {
        "url": "https://github.com/sponsors/sindresorhus"
      }
    },
    "node_modules/package-json-from-dist": {
      "version": "1.0.0",
      "license": "BlueOak-1.0.0"
    },
    "node_modules/pacote": {
      "version": "18.0.6",
      "license": "ISC",
      "dependencies": {
        "@npmcli/git": "^5.0.0",
        "@npmcli/installed-package-contents": "^2.0.1",
        "@npmcli/package-json": "^5.1.0",
        "@npmcli/promise-spawn": "^7.0.0",
        "@npmcli/run-script": "^8.0.0",
        "cacache": "^18.0.0",
        "fs-minipass": "^3.0.0",
        "minipass": "^7.0.2",
        "npm-package-arg": "^11.0.0",
        "npm-packlist": "^8.0.0",
        "npm-pick-manifest": "^9.0.0",
        "npm-registry-fetch": "^17.0.0",
        "proc-log": "^4.0.0",
        "promise-retry": "^2.0.1",
        "sigstore": "^2.2.0",
        "ssri": "^10.0.0",
        "tar": "^6.1.11"
      },
      "bin": {
        "pacote": "bin/index.js"
      },
      "engines": {
        "node": "^16.14.0 || >=18.0.0"
      }
    },
    "node_modules/pacote/node_modules/@npmcli/fs": {
      "version": "3.1.1",
      "license": "ISC",
      "dependencies": {
        "semver": "^7.3.5"
      },
      "engines": {
        "node": "^14.17.0 || ^16.13.0 || >=18.0.0"
      }
    },
    "node_modules/pacote/node_modules/@npmcli/installed-package-contents": {
      "version": "2.0.2",
      "license": "ISC",
      "dependencies": {
        "npm-bundled": "^3.0.0",
        "npm-normalize-package-bin": "^3.0.0"
      },
      "bin": {
        "installed-package-contents": "lib/index.js"
      },
      "engines": {
        "node": "^14.17.0 || ^16.13.0 || >=18.0.0"
      }
    },
    "node_modules/pacote/node_modules/@npmcli/node-gyp": {
      "version": "3.0.0",
      "license": "ISC",
      "engines": {
        "node": "^14.17.0 || ^16.13.0 || >=18.0.0"
      }
    },
    "node_modules/pacote/node_modules/@npmcli/package-json": {
      "version": "5.2.0",
      "license": "ISC",
      "dependencies": {
        "@npmcli/git": "^5.0.0",
        "glob": "^10.2.2",
        "hosted-git-info": "^7.0.0",
        "json-parse-even-better-errors": "^3.0.0",
        "normalize-package-data": "^6.0.0",
        "proc-log": "^4.0.0",
        "semver": "^7.5.3"
      },
      "engines": {
        "node": "^16.14.0 || >=18.0.0"
      }
    },
    "node_modules/pacote/node_modules/@npmcli/run-script": {
      "version": "8.1.0",
      "license": "ISC",
      "dependencies": {
        "@npmcli/node-gyp": "^3.0.0",
        "@npmcli/package-json": "^5.0.0",
        "@npmcli/promise-spawn": "^7.0.0",
        "node-gyp": "^10.0.0",
        "proc-log": "^4.0.0",
        "which": "^4.0.0"
      },
      "engines": {
        "node": "^16.14.0 || >=18.0.0"
      }
    },
    "node_modules/pacote/node_modules/abbrev": {
      "version": "2.0.0",
      "license": "ISC",
      "engines": {
        "node": "^14.17.0 || ^16.13.0 || >=18.0.0"
      }
    },
    "node_modules/pacote/node_modules/cacache": {
      "version": "18.0.3",
      "license": "ISC",
      "dependencies": {
        "@npmcli/fs": "^3.1.0",
        "fs-minipass": "^3.0.0",
        "glob": "^10.2.2",
        "lru-cache": "^10.0.1",
        "minipass": "^7.0.3",
        "minipass-collect": "^2.0.1",
        "minipass-flush": "^1.0.5",
        "minipass-pipeline": "^1.2.4",
        "p-map": "^4.0.0",
        "ssri": "^10.0.0",
        "tar": "^6.1.11",
        "unique-filename": "^3.0.0"
      },
      "engines": {
        "node": "^16.14.0 || >=18.0.0"
      }
    },
    "node_modules/pacote/node_modules/fs-minipass": {
      "version": "3.0.3",
      "license": "ISC",
      "dependencies": {
        "minipass": "^7.0.3"
      },
      "engines": {
        "node": "^14.17.0 || ^16.13.0 || >=18.0.0"
      }
    },
    "node_modules/pacote/node_modules/glob": {
      "version": "10.5.0",
      "integrity": "sha512-DfXN8DfhJ7NH3Oe7cFmu3NCu1wKbkReJ8TorzSAFbSKrlNaQSKfIzqYqVY8zlbs2NLBbWpRiU52GX2PbaBVNkg==",
      "license": "ISC",
      "dependencies": {
        "foreground-child": "^3.1.0",
        "jackspeak": "^3.1.2",
        "minimatch": "^9.0.4",
        "minipass": "^7.1.2",
        "package-json-from-dist": "^1.0.0",
        "path-scurry": "^1.11.1"
      },
      "bin": {
        "glob": "dist/esm/bin.mjs"
      },
      "funding": {
        "url": "https://github.com/sponsors/isaacs"
      }
    },
    "node_modules/pacote/node_modules/isexe": {
      "version": "3.1.1",
      "license": "ISC",
      "engines": {
        "node": ">=16"
      }
    },
    "node_modules/pacote/node_modules/json-parse-even-better-errors": {
      "version": "3.0.2",
      "license": "MIT",
      "engines": {
        "node": "^14.17.0 || ^16.13.0 || >=18.0.0"
      }
    },
    "node_modules/pacote/node_modules/make-fetch-happen": {
      "version": "13.0.1",
      "license": "ISC",
      "dependencies": {
        "@npmcli/agent": "^2.0.0",
        "cacache": "^18.0.0",
        "http-cache-semantics": "^4.1.1",
        "is-lambda": "^1.0.1",
        "minipass": "^7.0.2",
        "minipass-fetch": "^3.0.0",
        "minipass-flush": "^1.0.5",
        "minipass-pipeline": "^1.2.4",
        "negotiator": "^0.6.3",
        "proc-log": "^4.2.0",
        "promise-retry": "^2.0.1",
        "ssri": "^10.0.0"
      },
      "engines": {
        "node": "^16.14.0 || >=18.0.0"
      }
    },
    "node_modules/pacote/node_modules/minimatch": {
      "version": "9.0.5",
      "license": "ISC",
      "dependencies": {
        "brace-expansion": "^2.0.1"
      },
      "engines": {
        "node": ">=16 || 14 >=14.17"
      },
      "funding": {
        "url": "https://github.com/sponsors/isaacs"
      }
    },
    "node_modules/pacote/node_modules/minipass": {
      "version": "7.1.2",
      "license": "ISC",
      "engines": {
        "node": ">=16 || 14 >=14.17"
      }
    },
    "node_modules/pacote/node_modules/minipass-collect": {
      "version": "2.0.1",
      "license": "ISC",
      "dependencies": {
        "minipass": "^7.0.3"
      },
      "engines": {
        "node": ">=16 || 14 >=14.17"
      }
    },
    "node_modules/pacote/node_modules/minipass-fetch": {
      "version": "3.0.5",
      "license": "MIT",
      "dependencies": {
        "minipass": "^7.0.3",
        "minipass-sized": "^1.0.3",
        "minizlib": "^2.1.2"
      },
      "engines": {
        "node": "^14.17.0 || ^16.13.0 || >=18.0.0"
      },
      "optionalDependencies": {
        "encoding": "^0.1.13"
      }
    },
    "node_modules/pacote/node_modules/node-gyp": {
      "version": "10.1.0",
      "license": "MIT",
      "dependencies": {
        "env-paths": "^2.2.0",
        "exponential-backoff": "^3.1.1",
        "glob": "^10.3.10",
        "graceful-fs": "^4.2.6",
        "make-fetch-happen": "^13.0.0",
        "nopt": "^7.0.0",
        "proc-log": "^3.0.0",
        "semver": "^7.3.5",
        "tar": "^6.1.2",
        "which": "^4.0.0"
      },
      "bin": {
        "node-gyp": "bin/node-gyp.js"
      },
      "engines": {
        "node": "^16.14.0 || >=18.0.0"
      }
    },
    "node_modules/pacote/node_modules/node-gyp/node_modules/proc-log": {
      "version": "3.0.0",
      "license": "ISC",
      "engines": {
        "node": "^14.17.0 || ^16.13.0 || >=18.0.0"
      }
    },
    "node_modules/pacote/node_modules/nopt": {
      "version": "7.2.1",
      "license": "ISC",
      "dependencies": {
        "abbrev": "^2.0.0"
      },
      "bin": {
        "nopt": "bin/nopt.js"
      },
      "engines": {
        "node": "^14.17.0 || ^16.13.0 || >=18.0.0"
      }
    },
    "node_modules/pacote/node_modules/npm-bundled": {
      "version": "3.0.0",
      "license": "ISC",
      "dependencies": {
        "npm-normalize-package-bin": "^3.0.0"
      },
      "engines": {
        "node": "^14.17.0 || ^16.13.0 || >=18.0.0"
      }
    },
    "node_modules/pacote/node_modules/npm-normalize-package-bin": {
      "version": "3.0.1",
      "license": "ISC",
      "engines": {
        "node": "^14.17.0 || ^16.13.0 || >=18.0.0"
      }
    },
    "node_modules/pacote/node_modules/npm-packlist": {
      "version": "8.0.2",
      "license": "ISC",
      "dependencies": {
        "ignore-walk": "^6.0.4"
      },
      "engines": {
        "node": "^14.17.0 || ^16.13.0 || >=18.0.0"
      }
    },
    "node_modules/pacote/node_modules/npm-pick-manifest": {
      "version": "9.0.0",
      "license": "ISC",
      "dependencies": {
        "npm-install-checks": "^6.0.0",
        "npm-normalize-package-bin": "^3.0.0",
        "npm-package-arg": "^11.0.0",
        "semver": "^7.3.5"
      },
      "engines": {
        "node": "^16.14.0 || >=18.0.0"
      }
    },
    "node_modules/pacote/node_modules/proc-log": {
      "version": "4.2.0",
      "license": "ISC",
      "engines": {
        "node": "^14.17.0 || ^16.13.0 || >=18.0.0"
      }
    },
    "node_modules/pacote/node_modules/ssri": {
      "version": "10.0.6",
      "license": "ISC",
      "dependencies": {
        "minipass": "^7.0.3"
      },
      "engines": {
        "node": "^14.17.0 || ^16.13.0 || >=18.0.0"
      }
    },
    "node_modules/pacote/node_modules/unique-filename": {
      "version": "3.0.0",
      "license": "ISC",
      "dependencies": {
        "unique-slug": "^4.0.0"
      },
      "engines": {
        "node": "^14.17.0 || ^16.13.0 || >=18.0.0"
      }
    },
    "node_modules/pacote/node_modules/unique-slug": {
      "version": "4.0.0",
      "license": "ISC",
      "dependencies": {
        "imurmurhash": "^0.1.4"
      },
      "engines": {
        "node": "^14.17.0 || ^16.13.0 || >=18.0.0"
      }
    },
    "node_modules/pacote/node_modules/which": {
      "version": "4.0.0",
      "license": "ISC",
      "dependencies": {
        "isexe": "^3.1.1"
      },
      "bin": {
        "node-which": "bin/which.js"
      },
      "engines": {
        "node": "^16.13.0 || >=18.0.0"
      }
    },
    "node_modules/parent-module": {
      "version": "1.0.1",
      "dev": true,
      "license": "MIT",
      "dependencies": {
        "callsites": "^3.0.0"
      },
      "engines": {
        "node": ">=6"
      }
    },
    "node_modules/parent-module/node_modules/callsites": {
      "version": "3.1.0",
      "dev": true,
      "license": "MIT",
      "engines": {
        "node": ">=6"
      }
    },
    "node_modules/parse-conflict-json": {
      "version": "2.0.2",
      "dev": true,
      "license": "ISC",
      "dependencies": {
        "json-parse-even-better-errors": "^2.3.1",
        "just-diff": "^5.0.1",
        "just-diff-apply": "^5.2.0"
      },
      "engines": {
        "node": "^12.13.0 || ^14.15.0 || >=16.0.0"
      }
    },
    "node_modules/parse-json": {
      "version": "5.2.0",
      "dev": true,
      "license": "MIT",
      "dependencies": {
        "@babel/code-frame": "^7.0.0",
        "error-ex": "^1.3.1",
        "json-parse-even-better-errors": "^2.3.0",
        "lines-and-columns": "^1.1.6"
      },
      "engines": {
        "node": ">=8"
      },
      "funding": {
        "url": "https://github.com/sponsors/sindresorhus"
      }
    },
    "node_modules/parse-ms": {
      "version": "2.1.0",
      "dev": true,
      "license": "MIT",
      "engines": {
        "node": ">=6"
      }
    },
    "node_modules/parse-path": {
      "version": "7.0.0",
      "dev": true,
      "license": "MIT",
      "dependencies": {
        "protocols": "^2.0.0"
      }
    },
    "node_modules/parse-url": {
      "version": "8.1.0",
      "dev": true,
      "license": "MIT",
      "dependencies": {
        "parse-path": "^7.0.0"
      }
    },
    "node_modules/path-exists": {
      "version": "4.0.0",
      "license": "MIT",
      "engines": {
        "node": ">=8"
      }
    },
    "node_modules/path-is-absolute": {
      "version": "1.0.1",
      "dev": true,
      "license": "MIT",
      "engines": {
        "node": ">=0.10.0"
      }
    },
    "node_modules/path-key": {
      "version": "3.1.1",
      "license": "MIT",
      "engines": {
        "node": ">=8"
      }
    },
    "node_modules/path-parse": {
      "version": "1.0.7",
      "dev": true,
      "license": "MIT"
    },
    "node_modules/path-scurry": {
      "version": "1.11.1",
      "license": "BlueOak-1.0.0",
      "dependencies": {
        "lru-cache": "^10.2.0",
        "minipass": "^5.0.0 || ^6.0.2 || ^7.0.0"
      },
      "engines": {
        "node": ">=16 || 14 >=14.18"
      },
      "funding": {
        "url": "https://github.com/sponsors/isaacs"
      }
    },
    "node_modules/path-scurry/node_modules/minipass": {
      "version": "7.0.4",
      "license": "ISC",
      "engines": {
        "node": ">=16 || 14 >=14.17"
      }
    },
    "node_modules/path-type": {
      "version": "4.0.0",
      "dev": true,
      "license": "MIT",
      "engines": {
        "node": ">=8"
      }
    },
    "node_modules/picocolors": {
      "version": "1.0.1",
      "integrity": "sha512-anP1Z8qwhkbmu7MFP5iTt+wQKXgwzf7zTyGlcdzabySa9vd0Xt392U0rVmz9poOaBj0uHJKyyo9/upk0HrEQew==",
      "dev": true,
      "license": "ISC"
    },
    "node_modules/picomatch": {
      "version": "2.3.1",
      "license": "MIT",
      "engines": {
        "node": ">=8.6"
      },
      "funding": {
        "url": "https://github.com/sponsors/jonschlinkert"
      }
    },
    "node_modules/pirates": {
      "version": "4.0.5",
      "dev": true,
      "license": "MIT",
      "engines": {
        "node": ">= 6"
      }
    },
    "node_modules/pkg-dir": {
      "version": "4.2.0",
      "dev": true,
      "license": "MIT",
      "dependencies": {
        "find-up": "^4.0.0"
      },
      "engines": {
        "node": ">=8"
      }
    },
    "node_modules/pkg-dir/node_modules/find-up": {
      "version": "4.1.0",
      "dev": true,
      "license": "MIT",
      "dependencies": {
        "locate-path": "^5.0.0",
        "path-exists": "^4.0.0"
      },
      "engines": {
        "node": ">=8"
      }
    },
    "node_modules/pkg-dir/node_modules/locate-path": {
      "version": "5.0.0",
      "dev": true,
      "license": "MIT",
      "dependencies": {
        "p-locate": "^4.1.0"
      },
      "engines": {
        "node": ">=8"
      }
    },
    "node_modules/pkg-dir/node_modules/p-limit": {
      "version": "2.3.0",
      "dev": true,
      "license": "MIT",
      "dependencies": {
        "p-try": "^2.0.0"
      },
      "engines": {
        "node": ">=6"
      },
      "funding": {
        "url": "https://github.com/sponsors/sindresorhus"
      }
    },
    "node_modules/pkg-dir/node_modules/p-locate": {
      "version": "4.1.0",
      "dev": true,
      "license": "MIT",
      "dependencies": {
        "p-limit": "^2.2.0"
      },
      "engines": {
        "node": ">=8"
      }
    },
    "node_modules/plur": {
      "version": "5.1.0",
      "dev": true,
      "license": "MIT",
      "dependencies": {
        "irregular-plurals": "^3.3.0"
      },
      "engines": {
        "node": "^12.20.0 || ^14.13.1 || >=16.0.0"
      },
      "funding": {
        "url": "https://github.com/sponsors/sindresorhus"
      }
    },
    "node_modules/pluralize": {
      "version": "8.0.0",
      "dev": true,
      "license": "MIT",
      "engines": {
        "node": ">=4"
      }
    },
    "node_modules/popper.js": {
      "version": "1.16.1",
      "dev": true,
      "license": "MIT",
      "funding": {
        "type": "opencollective",
        "url": "https://opencollective.com/popperjs"
      }
    },
    "node_modules/portfinder": {
      "version": "1.0.32",
      "integrity": "sha512-on2ZJVVDXRADWE6jnQaX0ioEylzgBpQk8r55NE4wjXW1ZxO+BgDlY6DXwj20i0V8eB4SenDQ00WEaxfiIQPcxg==",
      "dev": true,
      "license": "MIT",
      "dependencies": {
        "async": "^2.6.4",
        "debug": "^3.2.7",
        "mkdirp": "^0.5.6"
      },
      "engines": {
        "node": ">= 0.12.0"
      }
    },
    "node_modules/portfinder/node_modules/debug": {
      "version": "3.2.7",
      "integrity": "sha512-CFjzYYAi4ThfiQvizrFQevTTXHtnCqWfe7x1AhgEscTz6ZbLbfoLRLPugTQyBth6f8ZERVUSyWHFD/7Wu4t1XQ==",
      "dev": true,
      "license": "MIT",
      "dependencies": {
        "ms": "^2.1.1"
      }
    },
    "node_modules/portfinder/node_modules/mkdirp": {
      "version": "0.5.6",
      "integrity": "sha512-FP+p8RB8OWpF3YZBCrP5gtADmtXApB5AMLn+vdyA+PyxCjrCs00mjyUozssO33cwDeT3wNGdLxJ5M//YqtHAJw==",
      "dev": true,
      "license": "MIT",
      "dependencies": {
        "minimist": "^1.2.6"
      },
      "bin": {
        "mkdirp": "bin/cmd.js"
      }
    },
    "node_modules/postcss": {
      "version": "8.4.41",
      "integrity": "sha512-TesUflQ0WKZqAvg52PWL6kHgLKP6xB6heTOdoYM0Wt2UHyxNa4K25EZZMgKns3BH1RLVbZCREPpLY0rhnNoHVQ==",
      "dev": true,
      "funding": [
        {
          "type": "opencollective",
          "url": "https://opencollective.com/postcss/"
        },
        {
          "type": "tidelift",
          "url": "https://tidelift.com/funding/github/npm/postcss"
        },
        {
          "type": "github",
          "url": "https://github.com/sponsors/ai"
        }
      ],
      "license": "MIT",
      "dependencies": {
        "nanoid": "^3.3.7",
        "picocolors": "^1.0.1",
        "source-map-js": "^1.2.0"
      },
      "engines": {
        "node": "^10 || ^12 || >=14"
      }
    },
    "node_modules/postcss-url": {
      "version": "10.1.3",
      "dev": true,
      "license": "MIT",
      "dependencies": {
        "make-dir": "~3.1.0",
        "mime": "~2.5.2",
        "minimatch": "~3.0.4",
        "xxhashjs": "~0.2.2"
      },
      "engines": {
        "node": ">=10"
      },
      "peerDependencies": {
        "postcss": "^8.0.0"
      }
    },
    "node_modules/postcss-url/node_modules/brace-expansion": {
      "version": "1.1.12",
      "integrity": "sha512-9T9UjW3r0UW5c1Q7GTwllptXwhvYmEzFhzMfZ9H7FQWt+uZePjZPjBP/W1ZEyZ1twGWom5/56TF4lPcqjnDHcg==",
      "dev": true,
      "license": "MIT",
      "dependencies": {
        "balanced-match": "^1.0.0",
        "concat-map": "0.0.1"
      }
    },
    "node_modules/postcss-url/node_modules/minimatch": {
      "version": "3.0.8",
      "dev": true,
      "license": "ISC",
      "dependencies": {
        "brace-expansion": "^1.1.7"
      },
      "engines": {
        "node": "*"
      }
    },
    "node_modules/postcss-values-parser": {
      "version": "6.0.2",
      "dev": true,
      "license": "MPL-2.0",
      "dependencies": {
        "color-name": "^1.1.4",
        "is-url-superb": "^4.0.0",
        "quote-unquote": "^1.0.0"
      },
      "engines": {
        "node": ">=10"
      },
      "peerDependencies": {
        "postcss": "^8.2.9"
      }
    },
    "node_modules/precinct": {
      "version": "11.0.5",
      "dev": true,
      "license": "MIT",
      "dependencies": {
        "@dependents/detective-less": "^4.1.0",
        "commander": "^10.0.1",
        "detective-amd": "^5.0.2",
        "detective-cjs": "^5.0.1",
        "detective-es6": "^4.0.1",
        "detective-postcss": "^6.1.3",
        "detective-sass": "^5.0.3",
        "detective-scss": "^4.0.3",
        "detective-stylus": "^4.0.0",
        "detective-typescript": "^11.1.0",
        "module-definition": "^5.0.1",
        "node-source-walk": "^6.0.2"
      },
      "bin": {
        "precinct": "bin/cli.js"
      },
      "engines": {
        "node": "^14.14.0 || >=16.0.0"
      }
    },
    "node_modules/precinct/node_modules/commander": {
      "version": "10.0.1",
      "dev": true,
      "license": "MIT",
      "engines": {
        "node": ">=14"
      }
    },
    "node_modules/prelude-ls": {
      "version": "1.2.1",
      "dev": true,
      "license": "MIT",
      "engines": {
        "node": ">= 0.8.0"
      }
    },
    "node_modules/pretty-format": {
      "version": "29.7.0",
      "license": "MIT",
      "dependencies": {
        "@jest/schemas": "^29.6.3",
        "ansi-styles": "^5.0.0",
        "react-is": "^18.0.0"
      },
      "engines": {
        "node": "^14.15.0 || ^16.10.0 || >=18.0.0"
      }
    },
    "node_modules/pretty-format/node_modules/ansi-styles": {
      "version": "5.2.0",
      "license": "MIT",
      "engines": {
        "node": ">=10"
      },
      "funding": {
        "url": "https://github.com/chalk/ansi-styles?sponsor=1"
      }
    },
    "node_modules/pretty-ms": {
      "version": "7.0.1",
      "dev": true,
      "license": "MIT",
      "dependencies": {
        "parse-ms": "^2.1.0"
      },
      "engines": {
        "node": ">=10"
      },
      "funding": {
        "url": "https://github.com/sponsors/sindresorhus"
      }
    },
    "node_modules/prettyjson": {
      "version": "1.2.5",
      "license": "MIT",
      "dependencies": {
        "colors": "1.4.0",
        "minimist": "^1.2.0"
      },
      "bin": {
        "prettyjson": "bin/prettyjson"
      }
    },
    "node_modules/proc-log": {
      "version": "2.0.1",
      "dev": true,
      "license": "ISC",
      "engines": {
        "node": "^12.13.0 || ^14.15.0 || >=16.0.0"
      }
    },
    "node_modules/progress": {
      "version": "2.0.3",
      "license": "MIT",
      "engines": {
        "node": ">=0.4.0"
      }
    },
    "node_modules/promise-all-reject-late": {
      "version": "1.0.1",
      "dev": true,
      "license": "ISC",
      "funding": {
        "url": "https://github.com/sponsors/isaacs"
      }
    },
    "node_modules/promise-call-limit": {
      "version": "1.0.1",
      "dev": true,
      "license": "ISC",
      "funding": {
        "url": "https://github.com/sponsors/isaacs"
      }
    },
    "node_modules/promise-inflight": {
      "version": "1.0.1",
      "license": "ISC"
    },
    "node_modules/promise-polyfill": {
      "version": "1.1.6",
      "dev": true,
      "license": "MIT"
    },
    "node_modules/promise-retry": {
      "version": "2.0.1",
      "license": "MIT",
      "dependencies": {
        "err-code": "^2.0.2",
        "retry": "^0.12.0"
      },
      "engines": {
        "node": ">=10"
      }
    },
    "node_modules/prompts": {
      "version": "2.4.2",
      "dev": true,
      "license": "MIT",
      "dependencies": {
        "kleur": "^3.0.3",
        "sisteransi": "^1.0.5"
      },
      "engines": {
        "node": ">= 6"
      }
    },
    "node_modules/proto-list": {
      "version": "1.2.4",
      "dev": true,
      "license": "ISC"
    },
    "node_modules/protocols": {
      "version": "2.0.1",
      "dev": true,
      "license": "MIT"
    },
    "node_modules/punycode": {
      "version": "2.1.1",
      "dev": true,
      "license": "MIT",
      "engines": {
        "node": ">=6"
      }
    },
    "node_modules/punycode.js": {
      "version": "2.3.1",
      "license": "MIT",
      "engines": {
        "node": ">=6"
      }
    },
    "node_modules/pure-rand": {
      "version": "6.0.4",
      "dev": true,
      "funding": [
        {
          "type": "individual",
          "url": "https://github.com/sponsors/dubzzz"
        },
        {
          "type": "opencollective",
          "url": "https://opencollective.com/fast-check"
        }
      ],
      "license": "MIT"
    },
    "node_modules/qs": {
      "version": "6.13.0",
      "integrity": "sha512-+38qI9SOr8tfZ4QmJNplMUxqjbe7LKvvZgWdExBOmd+egZTtjLB67Gu0HRX3u/XOq7UU2Nx6nsjvS16Z9uwfpg==",
      "dev": true,
      "license": "BSD-3-Clause",
      "dependencies": {
        "side-channel": "^1.0.6"
      },
      "engines": {
        "node": ">=0.6"
      },
      "funding": {
        "url": "https://github.com/sponsors/ljharb"
      }
    },
    "node_modules/queue-microtask": {
      "version": "1.2.3",
      "funding": [
        {
          "type": "github",
          "url": "https://github.com/sponsors/feross"
        },
        {
          "type": "patreon",
          "url": "https://www.patreon.com/feross"
        },
        {
          "type": "consulting",
          "url": "https://feross.org/support"
        }
      ],
      "license": "MIT"
    },
    "node_modules/quote-unquote": {
      "version": "1.0.0",
      "dev": true,
      "license": "MIT"
    },
    "node_modules/rc": {
      "version": "1.2.8",
      "dev": true,
      "license": "(BSD-2-Clause OR MIT OR Apache-2.0)",
      "dependencies": {
        "deep-extend": "^0.6.0",
        "ini": "~1.3.0",
        "minimist": "^1.2.0",
        "strip-json-comments": "~2.0.1"
      },
      "bin": {
        "rc": "cli.js"
      }
    },
    "node_modules/rc/node_modules/strip-json-comments": {
      "version": "2.0.1",
      "dev": true,
      "license": "MIT",
      "engines": {
        "node": ">=0.10.0"
      }
    },
    "node_modules/react-is": {
      "version": "18.3.1",
      "license": "MIT"
    },
    "node_modules/read": {
      "version": "3.0.1",
      "license": "ISC",
      "dependencies": {
        "mute-stream": "^1.0.0"
      },
      "engines": {
        "node": "^14.17.0 || ^16.13.0 || >=18.0.0"
      }
    },
    "node_modules/read-cmd-shim": {
      "version": "3.0.1",
      "dev": true,
      "license": "ISC",
      "engines": {
        "node": "^12.13.0 || ^14.15.0 || >=16.0.0"
      }
    },
    "node_modules/read-package-json": {
      "version": "5.0.2",
      "dev": true,
      "license": "ISC",
      "dependencies": {
        "glob": "^8.0.1",
        "json-parse-even-better-errors": "^2.3.1",
        "normalize-package-data": "^4.0.0",
        "npm-normalize-package-bin": "^2.0.0"
      },
      "engines": {
        "node": "^12.13.0 || ^14.15.0 || >=16.0.0"
      }
    },
    "node_modules/read-package-json/node_modules/glob": {
      "version": "8.0.3",
      "dev": true,
      "license": "ISC",
      "dependencies": {
        "fs.realpath": "^1.0.0",
        "inflight": "^1.0.4",
        "inherits": "2",
        "minimatch": "^5.0.1",
        "once": "^1.3.0"
      },
      "engines": {
        "node": ">=12"
      },
      "funding": {
        "url": "https://github.com/sponsors/isaacs"
      }
    },
    "node_modules/read-package-json/node_modules/hosted-git-info": {
      "version": "5.1.0",
      "dev": true,
      "license": "ISC",
      "dependencies": {
        "lru-cache": "^7.5.1"
      },
      "engines": {
        "node": "^12.13.0 || ^14.15.0 || >=16.0.0"
      }
    },
    "node_modules/read-package-json/node_modules/lru-cache": {
      "version": "7.14.0",
      "dev": true,
      "license": "ISC",
      "engines": {
        "node": ">=12"
      }
    },
    "node_modules/read-package-json/node_modules/minimatch": {
      "version": "5.1.0",
      "dev": true,
      "license": "ISC",
      "dependencies": {
        "brace-expansion": "^2.0.1"
      },
      "engines": {
        "node": ">=10"
      }
    },
    "node_modules/read-package-json/node_modules/normalize-package-data": {
      "version": "4.0.1",
      "dev": true,
      "license": "BSD-2-Clause",
      "dependencies": {
        "hosted-git-info": "^5.0.0",
        "is-core-module": "^2.8.1",
        "semver": "^7.3.5",
        "validate-npm-package-license": "^3.0.4"
      },
      "engines": {
        "node": "^12.13.0 || ^14.15.0 || >=16.0.0"
      }
    },
    "node_modules/read-package-json/node_modules/npm-normalize-package-bin": {
      "version": "2.0.0",
      "dev": true,
      "license": "ISC",
      "engines": {
        "node": "^12.13.0 || ^14.15.0 || >=16.0.0"
      }
    },
    "node_modules/read-pkg": {
      "version": "9.0.1",
      "dev": true,
      "license": "MIT",
      "dependencies": {
        "@types/normalize-package-data": "^2.4.3",
        "normalize-package-data": "^6.0.0",
        "parse-json": "^8.0.0",
        "type-fest": "^4.6.0",
        "unicorn-magic": "^0.1.0"
      },
      "engines": {
        "node": ">=18"
      },
      "funding": {
        "url": "https://github.com/sponsors/sindresorhus"
      }
    },
    "node_modules/read-pkg/node_modules/parse-json": {
      "version": "8.1.0",
      "dev": true,
      "license": "MIT",
      "dependencies": {
        "@babel/code-frame": "^7.22.13",
        "index-to-position": "^0.1.2",
        "type-fest": "^4.7.1"
      },
      "engines": {
        "node": ">=18"
      },
      "funding": {
        "url": "https://github.com/sponsors/sindresorhus"
      }
    },
    "node_modules/read-pkg/node_modules/type-fest": {
      "version": "4.20.1",
      "dev": true,
      "license": "(MIT OR CC0-1.0)",
      "engines": {
        "node": ">=16"
      },
      "funding": {
        "url": "https://github.com/sponsors/sindresorhus"
      }
    },
    "node_modules/readable-stream": {
      "version": "3.6.2",
      "license": "MIT",
      "dependencies": {
        "inherits": "^2.0.3",
        "string_decoder": "^1.1.1",
        "util-deprecate": "^1.0.1"
      },
      "engines": {
        "node": ">= 6"
      }
    },
    "node_modules/readdir-scoped-modules": {
      "version": "1.1.0",
      "dev": true,
      "license": "ISC",
      "dependencies": {
        "debuglog": "^1.0.1",
        "dezalgo": "^1.0.0",
        "graceful-fs": "^4.1.2",
        "once": "^1.3.0"
      }
    },
    "node_modules/regenerator-runtime": {
      "version": "0.14.0",
      "dev": true,
      "license": "MIT"
    },
    "node_modules/rename-overwrite": {
      "version": "5.0.0",
      "dev": true,
      "license": "MIT",
      "dependencies": {
        "@zkochan/rimraf": "^2.1.2",
        "fs-extra": "10.1.0"
      },
      "engines": {
        "node": ">=12.10"
      }
    },
    "node_modules/rename-overwrite/node_modules/fs-extra": {
      "version": "10.1.0",
      "dev": true,
      "license": "MIT",
      "dependencies": {
        "graceful-fs": "^4.2.0",
        "jsonfile": "^6.0.1",
        "universalify": "^2.0.0"
      },
      "engines": {
        "node": ">=12"
      }
    },
    "node_modules/repeat-string": {
      "version": "1.6.1",
      "license": "MIT",
      "engines": {
        "node": ">=0.10"
      }
    },
    "node_modules/require-directory": {
      "version": "2.1.1",
      "license": "MIT",
      "engines": {
        "node": ">=0.10.0"
      }
    },
    "node_modules/require-main-filename": {
      "version": "2.0.0",
      "dev": true,
      "license": "ISC"
    },
    "node_modules/requirejs": {
      "version": "2.3.7",
      "integrity": "sha512-DouTG8T1WanGok6Qjg2SXuCMzszOo0eHeH9hDZ5Y4x8Je+9JB38HdTLT4/VA8OaUhBa0JPVHJ0pyBkM1z+pDsw==",
      "dev": true,
      "license": "MIT",
      "bin": {
        "r_js": "bin/r.js",
        "r.js": "bin/r.js"
      },
      "engines": {
        "node": ">=0.4.0"
      }
    },
    "node_modules/requirejs-config-file": {
      "version": "4.0.0",
      "dev": true,
      "license": "MIT",
      "dependencies": {
        "esprima": "^4.0.0",
        "stringify-object": "^3.2.1"
      },
      "engines": {
        "node": ">=10.13.0"
      }
    },
    "node_modules/requires-port": {
      "version": "1.0.0",
      "integrity": "sha512-KigOCHcocU3XODJxsu8i/j8T9tzT4adHiecwORRQ0ZZFcp7ahwXuRU1m+yuO90C5ZUyGeGfocHDI14M3L3yDAQ==",
      "dev": true,
      "license": "MIT"
    },
    "node_modules/resolve": {
      "version": "1.22.8",
      "dev": true,
      "license": "MIT",
      "dependencies": {
        "is-core-module": "^2.13.0",
        "path-parse": "^1.0.7",
        "supports-preserve-symlinks-flag": "^1.0.0"
      },
      "bin": {
        "resolve": "bin/resolve"
      },
      "funding": {
        "url": "https://github.com/sponsors/ljharb"
      }
    },
    "node_modules/resolve-cwd": {
      "version": "3.0.0",
      "dev": true,
      "license": "MIT",
      "dependencies": {
        "resolve-from": "^5.0.0"
      },
      "engines": {
        "node": ">=8"
      }
    },
    "node_modules/resolve-dependency-path": {
      "version": "3.0.2",
      "dev": true,
      "license": "MIT",
      "engines": {
        "node": ">=14"
      }
    },
    "node_modules/resolve-from": {
      "version": "5.0.0",
      "dev": true,
      "license": "MIT",
      "engines": {
        "node": ">=8"
      }
    },
    "node_modules/restore-cursor": {
      "version": "3.1.0",
      "dev": true,
      "license": "MIT",
      "dependencies": {
        "onetime": "^5.1.0",
        "signal-exit": "^3.0.2"
      },
      "engines": {
        "node": ">=8"
      }
    },
    "node_modules/retry": {
      "version": "0.12.0",
      "license": "MIT",
      "engines": {
        "node": ">= 4"
      }
    },
    "node_modules/reusify": {
      "version": "1.0.4",
      "license": "MIT",
      "engines": {
        "iojs": ">=1.0.0",
        "node": ">=0.10.0"
      }
    },
    "node_modules/rfdc": {
      "version": "1.4.1",
      "integrity": "sha512-q1b3N5QkRUWUl7iyylaaj3kOpIT0N2i9MqIEQXP73GVsN9cw3fdx8X63cEmWhJGi2PPCF23Ijp7ktmd39rawIA==",
      "license": "MIT"
    },
    "node_modules/rimraf": {
      "version": "5.0.7",
      "license": "ISC",
      "dependencies": {
        "glob": "^10.3.7"
      },
      "bin": {
        "rimraf": "dist/esm/bin.mjs"
      },
      "engines": {
        "node": ">=14.18"
      },
      "funding": {
        "url": "https://github.com/sponsors/isaacs"
      }
    },
    "node_modules/rimraf/node_modules/glob": {
      "version": "10.5.0",
      "integrity": "sha512-DfXN8DfhJ7NH3Oe7cFmu3NCu1wKbkReJ8TorzSAFbSKrlNaQSKfIzqYqVY8zlbs2NLBbWpRiU52GX2PbaBVNkg==",
      "license": "ISC",
      "dependencies": {
        "foreground-child": "^3.1.0",
        "jackspeak": "^3.1.2",
        "minimatch": "^9.0.4",
        "minipass": "^7.1.2",
        "package-json-from-dist": "^1.0.0",
        "path-scurry": "^1.11.1"
      },
      "bin": {
        "glob": "dist/esm/bin.mjs"
      },
      "funding": {
        "url": "https://github.com/sponsors/isaacs"
      }
    },
    "node_modules/rimraf/node_modules/minimatch": {
      "version": "9.0.4",
      "license": "ISC",
      "dependencies": {
        "brace-expansion": "^2.0.1"
      },
      "engines": {
        "node": ">=16 || 14 >=14.17"
      },
      "funding": {
        "url": "https://github.com/sponsors/isaacs"
      }
    },
    "node_modules/rimraf/node_modules/minipass": {
      "version": "7.1.2",
      "integrity": "sha512-qOOzS1cBTWYF4BH8fVePDBOO9iptMnGUEZwNc/cMWnTV2nVLZ7VoNWEPHkYczZA0pdoA7dl6e7FL659nX9S2aw==",
      "license": "ISC",
      "engines": {
        "node": ">=16 || 14 >=14.17"
      }
    },
    "node_modules/run-async": {
      "version": "3.0.0",
      "dev": true,
      "license": "MIT",
      "engines": {
        "node": ">=0.12.0"
      }
    },
    "node_modules/run-parallel": {
      "version": "1.2.0",
      "funding": [
        {
          "type": "github",
          "url": "https://github.com/sponsors/feross"
        },
        {
          "type": "patreon",
          "url": "https://www.patreon.com/feross"
        },
        {
          "type": "consulting",
          "url": "https://feross.org/support"
        }
      ],
      "license": "MIT",
      "dependencies": {
        "queue-microtask": "^1.2.2"
      }
    },
    "node_modules/rxjs": {
      "version": "7.8.1",
      "dev": true,
      "license": "Apache-2.0",
      "dependencies": {
        "tslib": "^2.1.0"
      }
    },
    "node_modules/rxjs/node_modules/tslib": {
      "version": "2.4.0",
      "dev": true,
      "license": "0BSD"
    },
    "node_modules/safe-buffer": {
      "version": "5.1.2",
      "license": "MIT"
    },
    "node_modules/safe-stable-stringify": {
      "version": "2.5.0",
      "integrity": "sha512-b3rppTKm9T+PsVCBEOUR46GWI7fdOs00VKZ1+9c1EWDaDMvjQc6tUwuFyIprgGgTcWoVHSKrU8H31ZHA2e0RHA==",
      "license": "MIT",
      "engines": {
        "node": ">=10"
      }
    },
    "node_modules/safer-buffer": {
      "version": "2.1.2",
      "license": "MIT"
    },
    "node_modules/sass-lookup": {
      "version": "5.0.1",
      "dev": true,
      "license": "MIT",
      "dependencies": {
        "commander": "^10.0.1"
      },
      "bin": {
        "sass-lookup": "bin/cli.js"
      },
      "engines": {
        "node": ">=14"
      }
    },
    "node_modules/sass-lookup/node_modules/commander": {
      "version": "10.0.1",
      "dev": true,
      "license": "MIT",
      "engines": {
        "node": ">=14"
      }
    },
    "node_modules/scroll-into-view-if-needed": {
      "version": "2.2.29",
      "integrity": "sha512-hxpAR6AN+Gh53AdAimHM6C8oTN1ppwVZITihix+WqalywBeFcQ6LdQP5ABNl26nX8GTEL7VT+b8lKpdqq65wXg==",
      "dev": true,
      "dependencies": {
        "compute-scroll-into-view": "^1.0.17"
      }
    },
    "node_modules/secure-compare": {
      "version": "3.0.1",
      "integrity": "sha512-AckIIV90rPDcBcglUwXPF3kg0P0qmPsPXAj6BBEENQE1p5yA1xfmDJzfi1Tappj37Pv2mVbKpL3Z1T+Nn7k1Qw==",
      "dev": true,
      "license": "MIT"
    },
    "node_modules/select": {
      "version": "1.1.2",
      "dev": true,
      "license": "MIT"
    },
    "node_modules/semver": {
      "version": "7.7.3",
      "integrity": "sha512-SdsKMrI9TdgjdweUSR9MweHA4EJ8YxHn8DFaDisvhVlUOe4BF1tLD7GAj0lIqWVl+dPb/rExr0Btby5loQm20Q==",
      "license": "ISC",
      "bin": {
        "semver": "bin/semver.js"
      },
      "engines": {
        "node": ">=10"
      }
    },
    "node_modules/serialize-error": {
      "version": "7.0.1",
      "dev": true,
      "license": "MIT",
      "dependencies": {
        "type-fest": "^0.13.1"
      },
      "engines": {
        "node": ">=10"
      },
      "funding": {
        "url": "https://github.com/sponsors/sindresorhus"
      }
    },
    "node_modules/serialize-error/node_modules/type-fest": {
      "version": "0.13.1",
      "dev": true,
      "license": "(MIT OR CC0-1.0)",
      "engines": {
        "node": ">=10"
      },
      "funding": {
        "url": "https://github.com/sponsors/sindresorhus"
      }
    },
    "node_modules/set-blocking": {
      "version": "2.0.0",
      "dev": true,
      "license": "ISC"
    },
    "node_modules/set-function-length": {
      "version": "1.2.2",
      "integrity": "sha512-pgRc4hJ4/sNjWCSS9AmnS40x3bNMDTknHgL5UaMBTMyJnU90EgWh1Rz+MC9eFu4BuN/UwZjKQuY/1v3rM7HMfg==",
      "dev": true,
      "license": "MIT",
      "dependencies": {
        "define-data-property": "^1.1.4",
        "es-errors": "^1.3.0",
        "function-bind": "^1.1.2",
        "get-intrinsic": "^1.2.4",
        "gopd": "^1.0.1",
        "has-property-descriptors": "^1.0.2"
      },
      "engines": {
        "node": ">= 0.4"
      }
    },
    "node_modules/shallow-clone": {
      "version": "3.0.1",
      "dev": true,
      "license": "MIT",
      "dependencies": {
        "kind-of": "^6.0.2"
      },
      "engines": {
        "node": ">=8"
      }
    },
    "node_modules/shebang-command": {
      "version": "2.0.0",
      "license": "MIT",
      "dependencies": {
        "shebang-regex": "^3.0.0"
      },
      "engines": {
        "node": ">=8"
      }
    },
    "node_modules/shebang-command/node_modules/shebang-regex": {
      "version": "3.0.0",
      "license": "MIT",
      "engines": {
        "node": ">=8"
      }
    },
    "node_modules/shell-quote": {
      "version": "1.8.1",
      "dev": true,
      "license": "MIT",
      "funding": {
        "url": "https://github.com/sponsors/ljharb"
      }
    },
    "node_modules/shiki": {
      "version": "1.10.0",
      "dev": true,
      "license": "MIT",
      "dependencies": {
        "@shikijs/core": "1.10.0"
      }
    },
    "node_modules/side-channel": {
      "version": "1.0.6",
      "integrity": "sha512-fDW/EZ6Q9RiO8eFG8Hj+7u/oW+XrPTIChwCOM2+th2A6OblDtYYIpve9m+KvI9Z4C9qSEXlaGR6bTEYHReuglA==",
      "dev": true,
      "license": "MIT",
      "dependencies": {
        "call-bind": "^1.0.7",
        "es-errors": "^1.3.0",
        "get-intrinsic": "^1.2.4",
        "object-inspect": "^1.13.1"
      },
      "engines": {
        "node": ">= 0.4"
      },
      "funding": {
        "url": "https://github.com/sponsors/ljharb"
      }
    },
    "node_modules/signal-exit": {
      "version": "3.0.7",
      "dev": true,
      "license": "ISC"
    },
    "node_modules/sigstore": {
      "version": "2.2.2",
      "license": "Apache-2.0",
      "dependencies": {
        "@sigstore/bundle": "^2.2.0",
        "@sigstore/core": "^1.0.0",
        "@sigstore/protobuf-specs": "^0.3.0",
        "@sigstore/sign": "^2.2.3",
        "@sigstore/tuf": "^2.3.1",
        "@sigstore/verify": "^1.1.0"
      },
      "engines": {
        "node": "^16.14.0 || >=18.0.0"
      }
    },
    "node_modules/simple-swizzle": {
      "version": "0.2.2",
      "integrity": "sha512-JA//kQgZtbuY83m+xT+tXJkmJncGMTFT+C+g2h2R9uxkYIrE2yy9sgmcLhCnw57/WSD+Eh3J97FPEDFnbXnDUg==",
      "license": "MIT",
      "dependencies": {
        "is-arrayish": "^0.3.1"
      }
    },
    "node_modules/simple-swizzle/node_modules/is-arrayish": {
      "version": "0.3.2",
      "integrity": "sha512-eVRqCvVlZbuw3GrM63ovNSNAeA1K16kaR/LRY/92w0zxQ5/1YzwblUX652i4Xs9RwAGjW9d9y6X88t8OaAJfWQ==",
      "license": "MIT"
    },
    "node_modules/sisteransi": {
      "version": "1.0.5",
      "dev": true,
      "license": "MIT"
    },
    "node_modules/slash": {
      "version": "3.0.0",
      "dev": true,
      "license": "MIT",
      "engines": {
        "node": ">=8"
      }
    },
    "node_modules/slice-ansi": {
      "version": "5.0.0",
      "dev": true,
      "license": "MIT",
      "dependencies": {
        "ansi-styles": "^6.0.0",
        "is-fullwidth-code-point": "^4.0.0"
      },
      "engines": {
        "node": ">=12"
      },
      "funding": {
        "url": "https://github.com/chalk/slice-ansi?sponsor=1"
      }
    },
    "node_modules/slice-ansi/node_modules/ansi-styles": {
      "version": "6.2.1",
      "dev": true,
      "license": "MIT",
      "engines": {
        "node": ">=12"
      },
      "funding": {
        "url": "https://github.com/chalk/ansi-styles?sponsor=1"
      }
    },
    "node_modules/slice-ansi/node_modules/is-fullwidth-code-point": {
      "version": "4.0.0",
      "dev": true,
      "license": "MIT",
      "engines": {
        "node": ">=12"
      },
      "funding": {
        "url": "https://github.com/sponsors/sindresorhus"
      }
    },
    "node_modules/smart-buffer": {
      "version": "4.2.0",
      "license": "MIT",
      "engines": {
        "node": ">= 6.0.0",
        "npm": ">= 3.0.0"
      }
    },
    "node_modules/socks": {
      "version": "2.7.3",
      "license": "MIT",
      "dependencies": {
        "ip-address": "^9.0.5",
        "smart-buffer": "^4.2.0"
      },
      "engines": {
        "node": ">= 10.0.0",
        "npm": ">= 3.0.0"
      }
    },
    "node_modules/socks-proxy-agent": {
      "version": "7.0.0",
      "dev": true,
      "license": "MIT",
      "dependencies": {
        "agent-base": "^6.0.2",
        "debug": "^4.3.3",
        "socks": "^2.6.2"
      },
      "engines": {
        "node": ">= 10"
      }
    },
    "node_modules/sort-keys": {
      "version": "5.0.0",
      "dev": true,
      "license": "MIT",
      "dependencies": {
        "is-plain-obj": "^4.0.0"
      },
      "engines": {
        "node": ">=12"
      },
      "funding": {
        "url": "https://github.com/sponsors/sindresorhus"
      }
    },
    "node_modules/source-map": {
      "version": "0.6.1",
      "dev": true,
      "license": "BSD-3-Clause",
      "engines": {
        "node": ">=0.10.0"
      }
    },
    "node_modules/source-map-js": {
      "version": "1.2.0",
      "integrity": "sha512-itJW8lvSA0TXEphiRoawsCksnlf8SyvmFzIhltqAHluXd88pkCd+cXJVHTDwdCr0IzwptSm035IHQktUu1QUMg==",
      "dev": true,
      "license": "BSD-3-Clause",
      "engines": {
        "node": ">=0.10.0"
      }
    },
    "node_modules/source-map-support": {
      "version": "0.5.21",
      "dev": true,
      "license": "MIT",
      "dependencies": {
        "buffer-from": "^1.0.0",
        "source-map": "^0.6.0"
      }
    },
    "node_modules/spawn-command": {
      "version": "0.0.2",
      "dev": true
    },
    "node_modules/spdx-correct": {
      "version": "3.1.1",
      "license": "Apache-2.0",
      "dependencies": {
        "spdx-expression-parse": "^3.0.0",
        "spdx-license-ids": "^3.0.0"
      }
    },
    "node_modules/spdx-exceptions": {
      "version": "2.3.0",
      "license": "CC-BY-3.0"
    },
    "node_modules/spdx-expression-parse": {
      "version": "3.0.1",
      "license": "MIT",
      "dependencies": {
        "spdx-exceptions": "^2.1.0",
        "spdx-license-ids": "^3.0.0"
      }
    },
    "node_modules/spdx-license-ids": {
      "version": "3.0.11",
      "license": "CC0-1.0"
    },
    "node_modules/split.js": {
      "version": "1.6.5",
      "dev": true,
      "license": "MIT"
    },
    "node_modules/sprintf-js": {
      "version": "1.0.3",
      "dev": true,
      "license": "BSD-3-Clause"
    },
    "node_modules/ssh2": {
      "version": "1.15.0",
      "hasInstallScript": true,
      "dependencies": {
        "asn1": "^0.2.6",
        "bcrypt-pbkdf": "^1.0.2"
      },
      "engines": {
        "node": ">=10.16.0"
      },
      "optionalDependencies": {
        "cpu-features": "~0.0.9",
        "nan": "^2.18.0"
      }
    },
    "node_modules/ssri": {
      "version": "9.0.1",
      "dev": true,
      "license": "ISC",
      "dependencies": {
        "minipass": "^3.1.1"
      },
      "engines": {
        "node": "^12.13.0 || ^14.15.0 || >=16.0.0"
      }
    },
    "node_modules/stack-trace": {
      "version": "0.0.10",
      "license": "MIT",
      "engines": {
        "node": "*"
      }
    },
    "node_modules/stack-utils": {
      "version": "2.0.6",
      "dev": true,
      "license": "MIT",
      "dependencies": {
        "escape-string-regexp": "^2.0.0"
      },
      "engines": {
        "node": ">=10"
      }
    },
    "node_modules/stack-utils/node_modules/escape-string-regexp": {
      "version": "2.0.0",
      "dev": true,
      "license": "MIT",
      "engines": {
        "node": ">=8"
      }
    },
    "node_modules/stream-to-array": {
      "version": "2.3.0",
      "dev": true,
      "license": "MIT",
      "dependencies": {
        "any-promise": "^1.1.0"
      }
    },
    "node_modules/stream-to-string": {
      "version": "1.2.1",
      "dev": true,
      "license": "MIT",
      "dependencies": {
        "promise-polyfill": "^1.1.6"
      }
    },
    "node_modules/streamroller": {
      "version": "3.1.5",
      "integrity": "sha512-KFxaM7XT+irxvdqSP1LGLgNWbYN7ay5owZ3r/8t77p+EtSUAfUgtl7be3xtqtOmGUl9K9YPO2ca8133RlTjvKw==",
      "license": "MIT",
      "dependencies": {
        "date-format": "^4.0.14",
        "debug": "^4.3.4",
        "fs-extra": "^8.1.0"
      },
      "engines": {
        "node": ">=8.0"
      }
    },
    "node_modules/streamroller/node_modules/fs-extra": {
      "version": "8.1.0",
      "integrity": "sha512-yhlQgA6mnOJUKOsRUFsgJdQCvkKhcz8tlZG5HBQfReYZy46OwLcY+Zia0mtdHsOo9y/hP+CxMN0TU9QxoOtG4g==",
      "license": "MIT",
      "dependencies": {
        "graceful-fs": "^4.2.0",
        "jsonfile": "^4.0.0",
        "universalify": "^0.1.0"
      },
      "engines": {
        "node": ">=6 <7 || >=8"
      }
    },
    "node_modules/streamroller/node_modules/jsonfile": {
      "version": "4.0.0",
      "integrity": "sha512-m6F1R3z8jjlf2imQHS2Qez5sjKWQzbuuhuJ/FKYFRZvPE3PuHcSMVZzfsLhGVOkfd20obL5SWEBew5ShlquNxg==",
      "license": "MIT",
      "optionalDependencies": {
        "graceful-fs": "^4.1.6"
      }
    },
    "node_modules/streamroller/node_modules/universalify": {
      "version": "0.1.2",
      "integrity": "sha512-rBJeI5CXAlmy1pV+617WB9J63U6XcazHHF2f2dbJix4XzpUF0RS3Zbj0FGIOCAva5P/d/GBOYaACQ1w+0azUkg==",
      "license": "MIT",
      "engines": {
        "node": ">= 4.0.0"
      }
    },
    "node_modules/string_decoder": {
      "version": "1.1.1",
      "license": "MIT",
      "dependencies": {
        "safe-buffer": "~5.1.0"
      }
    },
    "node_modules/string-length": {
      "version": "4.0.2",
      "dev": true,
      "license": "MIT",
      "dependencies": {
        "char-regex": "^1.0.2",
        "strip-ansi": "^6.0.0"
      },
      "engines": {
        "node": ">=10"
      }
    },
    "node_modules/string-width": {
      "version": "4.2.3",
      "license": "MIT",
      "dependencies": {
        "emoji-regex": "^8.0.0",
        "is-fullwidth-code-point": "^3.0.0",
        "strip-ansi": "^6.0.1"
      },
      "engines": {
        "node": ">=8"
      }
    },
    "node_modules/string-width-cjs": {
      "name": "string-width",
      "version": "4.2.3",
      "license": "MIT",
      "dependencies": {
        "emoji-regex": "^8.0.0",
        "is-fullwidth-code-point": "^3.0.0",
        "strip-ansi": "^6.0.1"
      },
      "engines": {
        "node": ">=8"
      }
    },
    "node_modules/stringify-object": {
      "version": "3.3.0",
      "dev": true,
      "license": "BSD-2-Clause",
      "dependencies": {
        "get-own-enumerable-property-symbols": "^3.0.0",
        "is-obj": "^1.0.1",
        "is-regexp": "^1.0.0"
      },
      "engines": {
        "node": ">=4"
      }
    },
    "node_modules/strip-ansi": {
      "version": "6.0.1",
      "license": "MIT",
      "dependencies": {
        "ansi-regex": "^5.0.1"
      },
      "engines": {
        "node": ">=8"
      }
    },
    "node_modules/strip-ansi-cjs": {
      "name": "strip-ansi",
      "version": "6.0.1",
      "license": "MIT",
      "dependencies": {
        "ansi-regex": "^5.0.1"
      },
      "engines": {
        "node": ">=8"
      }
    },
    "node_modules/strip-ansi-cjs/node_modules/ansi-regex": {
      "version": "5.0.1",
      "license": "MIT",
      "engines": {
        "node": ">=8"
      }
    },
    "node_modules/strip-ansi/node_modules/ansi-regex": {
      "version": "5.0.1",
      "license": "MIT",
      "engines": {
        "node": ">=8"
      }
    },
    "node_modules/strip-bom": {
      "version": "4.0.0",
      "dev": true,
      "license": "MIT",
      "engines": {
        "node": ">=8"
      }
    },
    "node_modules/strip-final-newline": {
      "version": "2.0.0",
      "dev": true,
      "license": "MIT",
      "engines": {
        "node": ">=6"
      }
    },
    "node_modules/strip-json-comments": {
      "version": "3.1.1",
      "dev": true,
      "license": "MIT",
      "engines": {
        "node": ">=8"
      },
      "funding": {
        "url": "https://github.com/sponsors/sindresorhus"
      }
    },
    "node_modules/strong-log-transformer": {
      "version": "2.1.0",
      "dev": true,
      "license": "Apache-2.0",
      "dependencies": {
        "duplexer": "^0.1.1",
        "minimist": "^1.2.0",
        "through": "^2.3.4"
      },
      "bin": {
        "sl-log-transformer": "bin/sl-log-transformer.js"
      },
      "engines": {
        "node": ">=4"
      }
    },
    "node_modules/stylus-lookup": {
      "version": "5.0.1",
      "dev": true,
      "license": "MIT",
      "dependencies": {
        "commander": "^10.0.1"
      },
      "bin": {
        "stylus-lookup": "bin/cli.js"
      },
      "engines": {
        "node": ">=14"
      }
    },
    "node_modules/stylus-lookup/node_modules/commander": {
      "version": "10.0.1",
      "dev": true,
      "license": "MIT",
      "engines": {
        "node": ">=14"
      }
    },
    "node_modules/supertap": {
      "version": "3.0.1",
      "dev": true,
      "license": "MIT",
      "dependencies": {
        "indent-string": "^5.0.0",
        "js-yaml": "^3.14.1",
        "serialize-error": "^7.0.1",
        "strip-ansi": "^7.0.1"
      },
      "engines": {
        "node": "^12.20.0 || ^14.13.1 || >=16.0.0"
      }
    },
    "node_modules/supertap/node_modules/argparse": {
      "version": "1.0.10",
      "dev": true,
      "license": "MIT",
      "dependencies": {
        "sprintf-js": "~1.0.2"
      }
    },
    "node_modules/supertap/node_modules/indent-string": {
      "version": "5.0.0",
      "dev": true,
      "license": "MIT",
      "engines": {
        "node": ">=12"
      },
      "funding": {
        "url": "https://github.com/sponsors/sindresorhus"
      }
    },
    "node_modules/supertap/node_modules/js-yaml": {
      "version": "3.14.2",
      "integrity": "sha512-PMSmkqxr106Xa156c2M265Z+FTrPl+oxd/rgOQy2tijQeK5TxQ43psO1ZCwhVOSdnn+RzkzlRz/eY4BgJBYVpg==",
      "dev": true,
      "license": "MIT",
      "dependencies": {
        "argparse": "^1.0.7",
        "esprima": "^4.0.0"
      },
      "bin": {
        "js-yaml": "bin/js-yaml.js"
      }
    },
    "node_modules/supertap/node_modules/strip-ansi": {
      "version": "7.1.0",
      "dev": true,
      "license": "MIT",
      "dependencies": {
        "ansi-regex": "^6.0.1"
      },
      "engines": {
        "node": ">=12"
      },
      "funding": {
        "url": "https://github.com/chalk/strip-ansi?sponsor=1"
      }
    },
    "node_modules/supports-color": {
      "version": "7.2.0",
      "license": "MIT",
      "dependencies": {
        "has-flag": "^4.0.0"
      },
      "engines": {
        "node": ">=8"
      }
    },
    "node_modules/supports-preserve-symlinks-flag": {
      "version": "1.0.0",
      "dev": true,
      "license": "MIT",
      "engines": {
        "node": ">= 0.4"
      },
      "funding": {
        "url": "https://github.com/sponsors/ljharb"
      }
    },
    "node_modules/symlink-dir": {
      "version": "6.0.0",
      "dev": true,
      "license": "MIT",
      "dependencies": {
        "better-path-resolve": "^1.0.0",
        "rename-overwrite": "^5.0.0"
      },
      "bin": {
        "symlink-dir": "dist/cli.js"
      },
      "engines": {
        "node": ">=18.12"
      }
    },
    "node_modules/tapable": {
      "version": "2.2.1",
      "dev": true,
      "license": "MIT",
      "engines": {
        "node": ">=6"
      }
    },
    "node_modules/tar": {
      "version": "6.2.1",
      "license": "ISC",
      "dependencies": {
        "chownr": "^2.0.0",
        "fs-minipass": "^2.0.0",
        "minipass": "^5.0.0",
        "minizlib": "^2.1.1",
        "mkdirp": "^1.0.3",
        "yallist": "^4.0.0"
      },
      "engines": {
        "node": ">=10"
      }
    },
    "node_modules/tar/node_modules/chownr": {
      "version": "2.0.0",
      "license": "ISC",
      "engines": {
        "node": ">=10"
      }
    },
    "node_modules/tar/node_modules/minipass": {
      "version": "5.0.0",
      "license": "ISC",
      "engines": {
        "node": ">=8"
      }
    },
    "node_modules/tar/node_modules/yallist": {
      "version": "4.0.0",
      "license": "ISC"
    },
    "node_modules/temp-dir": {
      "version": "3.0.0",
      "dev": true,
      "license": "MIT",
      "engines": {
        "node": ">=14.16"
      }
    },
    "node_modules/test-exclude": {
      "version": "6.0.0",
      "dev": true,
      "license": "ISC",
      "dependencies": {
        "@istanbuljs/schema": "^0.1.2",
        "glob": "^7.1.4",
        "minimatch": "^3.0.4"
      },
      "engines": {
        "node": ">=8"
      }
    },
    "node_modules/text-hex": {
      "version": "1.0.0",
      "integrity": "sha512-uuVGNWzgJ4yhRaNSiubPY7OjISw4sw4E5Uv0wbjp+OzcbmVU/rsT8ujgcXJhn9ypzsgr5vlzpPqP+MBBKcGvbg==",
      "license": "MIT"
    },
    "node_modules/text-table": {
      "version": "0.2.0",
      "dev": true,
      "license": "MIT"
    },
    "node_modules/through": {
      "version": "2.3.8",
      "dev": true,
      "license": "MIT"
    },
    "node_modules/time-zone": {
      "version": "1.0.0",
      "dev": true,
      "license": "MIT",
      "engines": {
        "node": ">=4"
      }
    },
    "node_modules/tiny-emitter": {
      "version": "2.1.0",
      "dev": true,
      "license": "MIT"
    },
    "node_modules/tmpl": {
      "version": "1.0.5",
      "dev": true,
      "license": "BSD-3-Clause"
    },
    "node_modules/to-regex-range": {
      "version": "5.0.1",
      "license": "MIT",
      "dependencies": {
        "is-number": "^7.0.0"
      },
      "engines": {
        "node": ">=8.0"
      }
    },
    "node_modules/tr46": {
      "version": "0.0.3",
      "integrity": "sha512-N3WMsuqV66lT30CrXNbEjx4GEwlow3v6rr4mCcv6prnfwhS01rkgyFdjPNBYd9br7LpXV1+Emh01fHnq2Gdgrw==",
      "dev": true,
      "license": "MIT"
    },
    "node_modules/tree-kill": {
      "version": "1.2.2",
      "dev": true,
      "license": "MIT",
      "bin": {
        "tree-kill": "cli.js"
      }
    },
    "node_modules/treeverse": {
      "version": "2.0.0",
      "dev": true,
      "license": "ISC",
      "engines": {
        "node": "^12.13.0 || ^14.15.0 || >=16.0.0"
      }
    },
    "node_modules/triple-beam": {
      "version": "1.4.1",
      "integrity": "sha512-aZbgViZrg1QNcG+LULa7nhZpJTZSLm/mXnHXnbAbjmN5aSa0y7V+wvv6+4WaBtpISJzThKy+PIPxc1Nq1EJ9mg==",
      "license": "MIT",
      "engines": {
        "node": ">= 14.0.0"
      }
    },
    "node_modules/ts-api-utils": {
      "version": "1.3.0",
      "dev": true,
      "license": "MIT",
      "engines": {
        "node": ">=16"
      },
      "peerDependencies": {
        "typescript": ">=4.2.0"
      }
    },
    "node_modules/ts-graphviz": {
      "version": "1.8.2",
      "dev": true,
      "license": "MIT",
      "engines": {
        "node": ">=14.16"
      },
      "funding": {
        "type": "github",
        "url": "https://github.com/sponsors/ts-graphviz"
      }
    },
    "node_modules/ts-jest": {
      "version": "29.4.5",
      "integrity": "sha512-HO3GyiWn2qvTQA4kTgjDcXiMwYQt68a1Y8+JuLRVpdIzm+UOLSHgl/XqR4c6nzJkq5rOkjc02O2I7P7l/Yof0Q==",
      "dev": true,
      "license": "MIT",
      "dependencies": {
        "bs-logger": "^0.2.6",
        "fast-json-stable-stringify": "^2.1.0",
        "handlebars": "^4.7.8",
        "json5": "^2.2.3",
        "lodash.memoize": "^4.1.2",
        "make-error": "^1.3.6",
        "semver": "^7.7.3",
        "type-fest": "^4.41.0",
        "yargs-parser": "^21.1.1"
      },
      "bin": {
        "ts-jest": "cli.js"
      },
      "engines": {
        "node": "^14.15.0 || ^16.10.0 || ^18.0.0 || >=20.0.0"
      },
      "peerDependencies": {
        "@babel/core": ">=7.0.0-beta.0 <8",
        "@jest/transform": "^29.0.0 || ^30.0.0",
        "@jest/types": "^29.0.0 || ^30.0.0",
        "babel-jest": "^29.0.0 || ^30.0.0",
        "jest": "^29.0.0 || ^30.0.0",
        "jest-util": "^29.0.0 || ^30.0.0",
        "typescript": ">=4.3 <6"
      },
      "peerDependenciesMeta": {
        "@babel/core": {
          "optional": true
        },
        "@jest/transform": {
          "optional": true
        },
        "@jest/types": {
          "optional": true
        },
        "babel-jest": {
          "optional": true
        },
        "esbuild": {
          "optional": true
        },
        "jest-util": {
          "optional": true
        }
      }
    },
    "node_modules/ts-jest/node_modules/type-fest": {
      "version": "4.41.0",
      "integrity": "sha512-TeTSQ6H5YHvpqVwBRcnLDCBnDOHWYu7IvGbHT6N8AOymcr9PJGjc1GTtiWZTYg0NCgYwvnYWEkVChQAr9bjfwA==",
      "dev": true,
      "license": "(MIT OR CC0-1.0)",
      "engines": {
        "node": ">=16"
      },
      "funding": {
        "url": "https://github.com/sponsors/sindresorhus"
      }
    },
    "node_modules/ts-node": {
      "version": "7.0.1",
      "dev": true,
      "license": "MIT",
      "dependencies": {
        "arrify": "^1.0.0",
        "buffer-from": "^1.1.0",
        "diff": "^3.1.0",
        "make-error": "^1.1.1",
        "minimist": "^1.2.0",
        "mkdirp": "^0.5.1",
        "source-map-support": "^0.5.6",
        "yn": "^2.0.0"
      },
      "bin": {
        "ts-node": "dist/bin.js"
      },
      "engines": {
        "node": ">=4.2.0"
      }
    },
    "node_modules/ts-node/node_modules/diff": {
      "version": "3.5.0",
      "dev": true,
      "license": "BSD-3-Clause",
      "engines": {
        "node": ">=0.3.1"
      }
    },
    "node_modules/ts-node/node_modules/mkdirp": {
      "version": "0.5.6",
      "dev": true,
      "license": "MIT",
      "dependencies": {
        "minimist": "^1.2.6"
      },
      "bin": {
        "mkdirp": "bin/cmd.js"
      }
    },
    "node_modules/tsconfig-paths": {
      "version": "4.2.0",
      "dev": true,
      "license": "MIT",
      "dependencies": {
        "json5": "^2.2.2",
        "minimist": "^1.2.6",
        "strip-bom": "^3.0.0"
      },
      "engines": {
        "node": ">=6"
      }
    },
    "node_modules/tsconfig-paths/node_modules/strip-bom": {
      "version": "3.0.0",
      "dev": true,
      "license": "MIT",
      "engines": {
        "node": ">=4"
      }
    },
    "node_modules/tslib": {
      "version": "1.14.1",
      "dev": true,
      "license": "0BSD"
    },
    "node_modules/tsutils": {
      "version": "3.21.0",
      "dev": true,
      "license": "MIT",
      "dependencies": {
        "tslib": "^1.8.1"
      },
      "engines": {
        "node": ">= 6"
      },
      "peerDependencies": {
        "typescript": ">=2.8.0 || >= 3.2.0-dev || >= 3.3.0-dev || >= 3.4.0-dev || >= 3.5.0-dev || >= 3.6.0-dev || >= 3.6.0-beta || >= 3.7.0-dev || >= 3.7.0-beta"
      }
    },
    "node_modules/tuf-js": {
      "version": "2.2.0",
      "license": "MIT",
      "dependencies": {
        "@tufjs/models": "2.0.0",
        "debug": "^4.3.4",
        "make-fetch-happen": "^13.0.0"
      },
      "engines": {
        "node": "^16.14.0 || >=18.0.0"
      }
    },
    "node_modules/tuf-js/node_modules/@npmcli/fs": {
      "version": "3.1.0",
      "license": "ISC",
      "dependencies": {
        "semver": "^7.3.5"
      },
      "engines": {
        "node": "^14.17.0 || ^16.13.0 || >=18.0.0"
      }
    },
    "node_modules/tuf-js/node_modules/cacache": {
      "version": "18.0.2",
      "license": "ISC",
      "dependencies": {
        "@npmcli/fs": "^3.1.0",
        "fs-minipass": "^3.0.0",
        "glob": "^10.2.2",
        "lru-cache": "^10.0.1",
        "minipass": "^7.0.3",
        "minipass-collect": "^2.0.1",
        "minipass-flush": "^1.0.5",
        "minipass-pipeline": "^1.2.4",
        "p-map": "^4.0.0",
        "ssri": "^10.0.0",
        "tar": "^6.1.11",
        "unique-filename": "^3.0.0"
      },
      "engines": {
        "node": "^16.14.0 || >=18.0.0"
      }
    },
    "node_modules/tuf-js/node_modules/fs-minipass": {
      "version": "3.0.3",
      "license": "ISC",
      "dependencies": {
        "minipass": "^7.0.3"
      },
      "engines": {
        "node": "^14.17.0 || ^16.13.0 || >=18.0.0"
      }
    },
    "node_modules/tuf-js/node_modules/glob": {
      "version": "10.5.0",
      "integrity": "sha512-DfXN8DfhJ7NH3Oe7cFmu3NCu1wKbkReJ8TorzSAFbSKrlNaQSKfIzqYqVY8zlbs2NLBbWpRiU52GX2PbaBVNkg==",
      "license": "ISC",
      "dependencies": {
        "foreground-child": "^3.1.0",
        "jackspeak": "^3.1.2",
        "minimatch": "^9.0.4",
        "minipass": "^7.1.2",
        "package-json-from-dist": "^1.0.0",
        "path-scurry": "^1.11.1"
      },
      "bin": {
        "glob": "dist/esm/bin.mjs"
      },
      "funding": {
        "url": "https://github.com/sponsors/isaacs"
      }
    },
    "node_modules/tuf-js/node_modules/make-fetch-happen": {
      "version": "13.0.0",
      "license": "ISC",
      "dependencies": {
        "@npmcli/agent": "^2.0.0",
        "cacache": "^18.0.0",
        "http-cache-semantics": "^4.1.1",
        "is-lambda": "^1.0.1",
        "minipass": "^7.0.2",
        "minipass-fetch": "^3.0.0",
        "minipass-flush": "^1.0.5",
        "minipass-pipeline": "^1.2.4",
        "negotiator": "^0.6.3",
        "promise-retry": "^2.0.1",
        "ssri": "^10.0.0"
      },
      "engines": {
        "node": "^16.14.0 || >=18.0.0"
      }
    },
    "node_modules/tuf-js/node_modules/minimatch": {
      "version": "9.0.5",
      "integrity": "sha512-G6T0ZX48xgozx7587koeX9Ys2NYy6Gmv//P89sEte9V9whIapMNF4idKxnW2QtCcLiTWlb/wfCabAtAFWhhBow==",
      "license": "ISC",
      "dependencies": {
        "brace-expansion": "^2.0.1"
      },
      "engines": {
        "node": ">=16 || 14 >=14.17"
      },
      "funding": {
        "url": "https://github.com/sponsors/isaacs"
      }
    },
    "node_modules/tuf-js/node_modules/minipass": {
      "version": "7.1.2",
      "integrity": "sha512-qOOzS1cBTWYF4BH8fVePDBOO9iptMnGUEZwNc/cMWnTV2nVLZ7VoNWEPHkYczZA0pdoA7dl6e7FL659nX9S2aw==",
      "license": "ISC",
      "engines": {
        "node": ">=16 || 14 >=14.17"
      }
    },
    "node_modules/tuf-js/node_modules/minipass-collect": {
      "version": "2.0.1",
      "license": "ISC",
      "dependencies": {
        "minipass": "^7.0.3"
      },
      "engines": {
        "node": ">=16 || 14 >=14.17"
      }
    },
    "node_modules/tuf-js/node_modules/minipass-fetch": {
      "version": "3.0.4",
      "license": "MIT",
      "dependencies": {
        "minipass": "^7.0.3",
        "minipass-sized": "^1.0.3",
        "minizlib": "^2.1.2"
      },
      "engines": {
        "node": "^14.17.0 || ^16.13.0 || >=18.0.0"
      },
      "optionalDependencies": {
        "encoding": "^0.1.13"
      }
    },
    "node_modules/tuf-js/node_modules/ssri": {
      "version": "10.0.5",
      "license": "ISC",
      "dependencies": {
        "minipass": "^7.0.3"
      },
      "engines": {
        "node": "^14.17.0 || ^16.13.0 || >=18.0.0"
      }
    },
    "node_modules/tuf-js/node_modules/unique-filename": {
      "version": "3.0.0",
      "license": "ISC",
      "dependencies": {
        "unique-slug": "^4.0.0"
      },
      "engines": {
        "node": "^14.17.0 || ^16.13.0 || >=18.0.0"
      }
    },
    "node_modules/tuf-js/node_modules/unique-slug": {
      "version": "4.0.0",
      "license": "ISC",
      "dependencies": {
        "imurmurhash": "^0.1.4"
      },
      "engines": {
        "node": "^14.17.0 || ^16.13.0 || >=18.0.0"
      }
    },
    "node_modules/tweetnacl": {
      "version": "0.14.5",
      "license": "Unlicense"
    },
    "node_modules/type-check": {
      "version": "0.4.0",
      "dev": true,
      "license": "MIT",
      "dependencies": {
        "prelude-ls": "^1.2.1"
      },
      "engines": {
        "node": ">= 0.8.0"
      }
    },
    "node_modules/type-detect": {
      "version": "4.0.8",
      "dev": true,
      "license": "MIT",
      "engines": {
        "node": ">=4"
      }
    },
    "node_modules/type-fest": {
      "version": "0.20.2",
      "dev": true,
      "license": "(MIT OR CC0-1.0)",
      "engines": {
        "node": ">=10"
      },
      "funding": {
        "url": "https://github.com/sponsors/sindresorhus"
      }
    },
    "node_modules/typedarray-to-buffer": {
      "version": "3.1.5",
      "dev": true,
      "license": "MIT",
      "dependencies": {
        "is-typedarray": "^1.0.0"
      }
    },
    "node_modules/typedoc": {
      "version": "0.26.3",
      "dev": true,
      "license": "Apache-2.0",
      "dependencies": {
        "lunr": "^2.3.9",
        "markdown-it": "^14.1.0",
        "minimatch": "^9.0.5",
        "shiki": "^1.9.1",
        "yaml": "^2.4.5"
      },
      "bin": {
        "typedoc": "bin/typedoc"
      },
      "engines": {
        "node": ">= 18"
      },
      "peerDependencies": {
        "typescript": "4.6.x || 4.7.x || 4.8.x || 4.9.x || 5.0.x || 5.1.x || 5.2.x || 5.3.x || 5.4.x || 5.5.x"
      }
    },
    "node_modules/typedoc/node_modules/minimatch": {
      "version": "9.0.5",
      "dev": true,
      "license": "ISC",
      "dependencies": {
        "brace-expansion": "^2.0.1"
      },
      "engines": {
        "node": ">=16 || 14 >=14.17"
      },
      "funding": {
        "url": "https://github.com/sponsors/isaacs"
      }
    },
    "node_modules/typescript": {
      "version": "5.5.3",
      "dev": true,
      "license": "Apache-2.0",
      "bin": {
        "tsc": "bin/tsc",
        "tsserver": "bin/tsserver"
      },
      "engines": {
        "node": ">=14.17"
      }
    },
    "node_modules/uc.micro": {
      "version": "2.1.0",
      "license": "MIT"
    },
    "node_modules/uglify-js": {
      "version": "3.17.3",
      "dev": true,
      "license": "BSD-2-Clause",
      "optional": true,
      "bin": {
        "uglifyjs": "bin/uglifyjs"
      },
      "engines": {
        "node": ">=0.8.0"
      }
    },
    "node_modules/underscore": {
      "version": "1.13.6",
      "license": "MIT"
    },
    "node_modules/undici-types": {
      "version": "6.19.8",
      "integrity": "sha512-ve2KP6f/JnbPBFyobGHuerC9g1FYGn/F8n1LWTwNxCEzd6IfqTwUQcNXgEtmmQ6DlRrC1hrSrBnCZPokRrDHjw==",
      "dev": true,
      "license": "MIT"
    },
    "node_modules/unicorn-magic": {
      "version": "0.1.0",
      "dev": true,
      "license": "MIT",
      "engines": {
        "node": ">=18"
      },
      "funding": {
        "url": "https://github.com/sponsors/sindresorhus"
      }
    },
    "node_modules/union": {
      "version": "0.5.0",
      "integrity": "sha512-N6uOhuW6zO95P3Mel2I2zMsbsanvvtgn6jVqJv4vbVcz/JN0OkL9suomjQGmWtxJQXOCqUJvquc1sMeNz/IwlA==",
      "dev": true,
      "dependencies": {
        "qs": "^6.4.0"
      },
      "engines": {
        "node": ">= 0.8.0"
      }
    },
    "node_modules/unique-filename": {
      "version": "1.1.1",
      "dev": true,
      "license": "ISC",
      "dependencies": {
        "unique-slug": "^2.0.0"
      }
    },
    "node_modules/unique-slug": {
      "version": "2.0.2",
      "dev": true,
      "license": "ISC",
      "dependencies": {
        "imurmurhash": "^0.1.4"
      }
    },
    "node_modules/universal-user-agent": {
      "version": "7.0.2",
      "dev": true,
      "license": "ISC"
    },
    "node_modules/universalify": {
      "version": "2.0.0",
      "license": "MIT",
      "engines": {
        "node": ">= 10.0.0"
      }
    },
    "node_modules/upath": {
      "version": "2.0.1",
      "dev": true,
      "license": "MIT",
      "engines": {
        "node": ">=4",
        "yarn": "*"
      }
    },
    "node_modules/update-browserslist-db": {
      "version": "1.0.13",
      "dev": true,
      "funding": [
        {
          "type": "opencollective",
          "url": "https://opencollective.com/browserslist"
        },
        {
          "type": "tidelift",
          "url": "https://tidelift.com/funding/github/npm/browserslist"
        },
        {
          "type": "github",
          "url": "https://github.com/sponsors/ai"
        }
      ],
      "license": "MIT",
      "dependencies": {
        "escalade": "^3.1.1",
        "picocolors": "^1.0.0"
      },
      "bin": {
        "update-browserslist-db": "cli.js"
      },
      "peerDependencies": {
        "browserslist": ">= 4.21.0"
      }
    },
    "node_modules/uri-js": {
      "version": "4.4.1",
      "dev": true,
      "license": "BSD-2-Clause",
      "dependencies": {
        "punycode": "^2.1.0"
      }
    },
    "node_modules/url-join": {
      "version": "4.0.1",
      "integrity": "sha512-jk1+QP6ZJqyOiuEI9AEWQfju/nB2Pw466kbA0LEZljHwKeMgd9WrAEgEGxjPDD2+TNbbb37rTyhEfrCXfuKXnA==",
      "dev": true,
      "license": "MIT"
    },
    "node_modules/url-search-params-polyfill": {
      "version": "8.2.5",
      "dev": true,
      "license": "MIT"
    },
    "node_modules/util-deprecate": {
      "version": "1.0.2",
      "license": "MIT"
    },
    "node_modules/uuid": {
      "version": "8.3.2",
      "dev": true,
      "license": "MIT",
      "bin": {
        "uuid": "dist/bin/uuid"
      }
    },
    "node_modules/v8-compile-cache-lib": {
      "version": "3.0.1",
      "integrity": "sha512-wa7YjyUGfNZngI/vtK0UHAN+lgDCxBPCylVXGp0zu59Fz5aiGtNXaq3DhIov063MorB+VfufLh3JlF2KdTK3xg==",
      "dev": true,
      "license": "MIT",
      "optional": true,
      "peer": true
    },
    "node_modules/validate-npm-package-license": {
      "version": "3.0.4",
      "license": "Apache-2.0",
      "dependencies": {
        "spdx-correct": "^3.0.0",
        "spdx-expression-parse": "^3.0.0"
      }
    },
    "node_modules/validate-npm-package-name": {
      "version": "5.0.1",
      "license": "ISC",
      "engines": {
        "node": "^14.17.0 || ^16.13.0 || >=18.0.0"
      }
    },
    "node_modules/walk-up-path": {
      "version": "1.0.0",
      "dev": true,
      "license": "ISC"
    },
    "node_modules/walkdir": {
      "version": "0.4.1",
      "dev": true,
      "license": "MIT",
      "engines": {
        "node": ">=6.0.0"
      }
    },
    "node_modules/walker": {
      "version": "1.0.8",
      "dev": true,
      "license": "Apache-2.0",
      "dependencies": {
        "makeerror": "1.0.12"
      }
    },
    "node_modules/wcwidth": {
      "version": "1.0.1",
      "dev": true,
      "license": "MIT",
      "dependencies": {
        "defaults": "^1.0.3"
      }
    },
    "node_modules/web-help": {
      "resolved": "packages/imperative/web-help",
      "link": true
    },
    "node_modules/web-streams-polyfill": {
      "version": "3.3.3",
      "dev": true,
      "license": "MIT",
      "engines": {
        "node": ">= 8"
      }
    },
    "node_modules/webidl-conversions": {
      "version": "3.0.1",
      "integrity": "sha512-2JAn3z8AR6rjK8Sm8orRC0h/bcl/DqL7tRPdGZ4I1CjdF+EaMLmYxBHyXuKL849eucPFhvBoxMsflfOb8kxaeQ==",
      "dev": true,
      "license": "BSD-2-Clause"
    },
    "node_modules/well-known-symbols": {
      "version": "2.0.0",
      "dev": true,
      "license": "ISC",
      "engines": {
        "node": ">=6"
      }
    },
    "node_modules/whatwg-encoding": {
      "version": "2.0.0",
      "integrity": "sha512-p41ogyeMUrw3jWclHWTQg1k05DSVXPLcVxRTYsXUk+ZooOCZLcoYgPZ/HL/D/N+uQPOtcp1me1WhBEaX02mhWg==",
      "dev": true,
      "license": "MIT",
      "dependencies": {
        "iconv-lite": "0.6.3"
      },
      "engines": {
        "node": ">=12"
      }
    },
    "node_modules/whatwg-encoding/node_modules/iconv-lite": {
      "version": "0.6.3",
      "integrity": "sha512-4fCk79wshMdzMp2rH06qWrJE4iolqLhCUH+OiuIgU++RB0+94NlDL81atO7GX55uUKueo0txHNtvEyI6D7WdMw==",
      "dev": true,
      "license": "MIT",
      "dependencies": {
        "safer-buffer": ">= 2.1.2 < 3.0.0"
      },
      "engines": {
        "node": ">=0.10.0"
      }
    },
    "node_modules/whatwg-url": {
      "version": "5.0.0",
      "integrity": "sha512-saE57nupxk6v3HY35+jzBwYa0rKSy0XR8JSxZPwgLr7ys0IBzhGviA1/TUGJLmSVqs8pb9AnvICXEuOHLprYTw==",
      "dev": true,
      "license": "MIT",
      "dependencies": {
        "tr46": "~0.0.3",
        "webidl-conversions": "^3.0.0"
      }
    },
    "node_modules/which": {
      "version": "2.0.2",
      "license": "ISC",
      "dependencies": {
        "isexe": "^2.0.0"
      },
      "bin": {
        "node-which": "bin/node-which"
      },
      "engines": {
        "node": ">= 8"
      }
    },
    "node_modules/which-module": {
      "version": "2.0.0",
      "dev": true,
      "license": "ISC"
    },
    "node_modules/wide-align": {
      "version": "1.1.5",
      "dev": true,
      "license": "ISC",
      "dependencies": {
        "string-width": "^1.0.2 || 2 || 3 || 4"
      }
    },
    "node_modules/winston": {
      "version": "3.17.0",
      "integrity": "sha512-DLiFIXYC5fMPxaRg832S6F5mJYvePtmO5G9v9IgUFPhXm9/GkXarH/TUrBAVzhTCzAj9anE/+GjrgXp/54nOgw==",
      "license": "MIT",
      "dependencies": {
        "@colors/colors": "^1.6.0",
        "@dabh/diagnostics": "^2.0.2",
        "async": "^3.2.3",
        "is-stream": "^2.0.0",
        "logform": "^2.7.0",
        "one-time": "^1.0.0",
        "readable-stream": "^3.4.0",
        "safe-stable-stringify": "^2.3.1",
        "stack-trace": "0.0.x",
        "triple-beam": "^1.3.0",
        "winston-transport": "^4.9.0"
      },
      "engines": {
        "node": ">= 12.0.0"
      }
    },
    "node_modules/winston-transport": {
      "version": "4.9.0",
      "integrity": "sha512-8drMJ4rkgaPo1Me4zD/3WLfI/zPdA9o2IipKODunnGDcuqbHwjsbB79ylv04LCGGzU0xQ6vTznOMpQGaLhhm6A==",
      "license": "MIT",
      "dependencies": {
        "logform": "^2.7.0",
        "readable-stream": "^3.6.2",
        "triple-beam": "^1.3.0"
      },
      "engines": {
        "node": ">= 12.0.0"
      }
    },
    "node_modules/winston/node_modules/@colors/colors": {
      "version": "1.6.0",
      "integrity": "sha512-Ir+AOibqzrIsL6ajt3Rz3LskB7OiMVHqltZmspbW/TJuTVuyOMirVqAkjfY6JISiLHgyNqicAC8AyHHGzNd/dA==",
      "license": "MIT",
      "engines": {
        "node": ">=0.1.90"
      }
    },
    "node_modules/winston/node_modules/async": {
      "version": "3.2.6",
      "integrity": "sha512-htCUDlxyyCLMgaM3xXg0C0LW2xqfuQ6p05pCEIsXuyQ+a1koYKTuBMzRNwmybfLgvJDMd0r1LTn4+E0Ti6C2AA==",
      "license": "MIT"
    },
    "node_modules/wontache": {
      "version": "0.1.0",
      "license": "BSD-3-Clause",
      "dependencies": {
        "underscore": "^1.13.0-2"
      }
    },
    "node_modules/word-wrap": {
      "version": "1.2.5",
      "dev": true,
      "license": "MIT",
      "engines": {
        "node": ">=0.10.0"
      }
    },
    "node_modules/wordwrap": {
      "version": "1.0.0",
      "dev": true,
      "license": "MIT"
    },
    "node_modules/wrap-ansi": {
      "version": "7.0.0",
      "license": "MIT",
      "dependencies": {
        "ansi-styles": "^4.0.0",
        "string-width": "^4.1.0",
        "strip-ansi": "^6.0.0"
      },
      "engines": {
        "node": ">=10"
      },
      "funding": {
        "url": "https://github.com/chalk/wrap-ansi?sponsor=1"
      }
    },
    "node_modules/wrap-ansi-cjs": {
      "name": "wrap-ansi",
      "version": "7.0.0",
      "license": "MIT",
      "dependencies": {
        "ansi-styles": "^4.0.0",
        "string-width": "^4.1.0",
        "strip-ansi": "^6.0.0"
      },
      "engines": {
        "node": ">=10"
      },
      "funding": {
        "url": "https://github.com/chalk/wrap-ansi?sponsor=1"
      }
    },
    "node_modules/wrappy": {
      "version": "1.0.2",
      "dev": true,
      "license": "ISC"
    },
    "node_modules/write-file-atomic": {
      "version": "4.0.2",
      "dev": true,
      "license": "ISC",
      "dependencies": {
        "imurmurhash": "^0.1.4",
        "signal-exit": "^3.0.7"
      },
      "engines": {
        "node": "^12.13.0 || ^14.15.0 || >=16.0.0"
      }
    },
    "node_modules/write-json-file": {
      "version": "5.0.0",
      "dev": true,
      "license": "MIT",
      "dependencies": {
        "detect-indent": "^7.0.0",
        "is-plain-obj": "^4.0.0",
        "sort-keys": "^5.0.0",
        "write-file-atomic": "^3.0.3"
      },
      "engines": {
        "node": "^12.20.0 || ^14.13.1 || >=16.0.0"
      },
      "funding": {
        "url": "https://github.com/sponsors/sindresorhus"
      }
    },
    "node_modules/write-json-file/node_modules/write-file-atomic": {
      "version": "3.0.3",
      "dev": true,
      "license": "ISC",
      "dependencies": {
        "imurmurhash": "^0.1.4",
        "is-typedarray": "^1.0.0",
        "signal-exit": "^3.0.2",
        "typedarray-to-buffer": "^3.1.5"
      }
    },
    "node_modules/write-package": {
      "version": "7.0.1",
      "dev": true,
      "license": "MIT",
      "dependencies": {
        "deepmerge-ts": "^5.1.0",
        "read-pkg": "^9.0.0",
        "sort-keys": "^5.0.0",
        "type-fest": "^4.6.0",
        "write-json-file": "^5.0.0"
      },
      "engines": {
        "node": ">=18"
      },
      "funding": {
        "url": "https://github.com/sponsors/sindresorhus"
      }
    },
    "node_modules/write-package/node_modules/type-fest": {
      "version": "4.20.1",
      "dev": true,
      "license": "(MIT OR CC0-1.0)",
      "engines": {
        "node": ">=16"
      },
      "funding": {
        "url": "https://github.com/sponsors/sindresorhus"
      }
    },
    "node_modules/xml": {
      "version": "1.0.1",
      "dev": true,
      "license": "MIT"
    },
    "node_modules/xmlbuilder": {
      "version": "15.0.0",
      "dev": true,
      "license": "MIT",
      "engines": {
        "node": ">=8.0"
      }
    },
    "node_modules/xxhashjs": {
      "version": "0.2.2",
      "dev": true,
      "license": "MIT",
      "dependencies": {
        "cuint": "^0.2.2"
      }
    },
    "node_modules/y18n": {
      "version": "4.0.3",
      "dev": true,
      "license": "ISC"
    },
    "node_modules/yallist": {
      "version": "3.1.1",
      "dev": true,
      "license": "ISC"
    },
    "node_modules/yaml": {
      "version": "2.4.5",
      "dev": true,
      "license": "ISC",
      "bin": {
        "yaml": "bin.mjs"
      },
      "engines": {
        "node": ">= 14"
      }
    },
    "node_modules/yargs": {
      "version": "17.7.2",
      "license": "MIT",
      "dependencies": {
        "cliui": "^8.0.1",
        "escalade": "^3.1.1",
        "get-caller-file": "^2.0.5",
        "require-directory": "^2.1.1",
        "string-width": "^4.2.3",
        "y18n": "^5.0.5",
        "yargs-parser": "^21.1.1"
      },
      "engines": {
        "node": ">=12"
      }
    },
    "node_modules/yargs-parser": {
      "version": "21.1.1",
      "license": "ISC",
      "engines": {
        "node": ">=12"
      }
    },
    "node_modules/yargs/node_modules/cliui": {
      "version": "8.0.1",
      "license": "ISC",
      "dependencies": {
        "string-width": "^4.2.0",
        "strip-ansi": "^6.0.1",
        "wrap-ansi": "^7.0.0"
      },
      "engines": {
        "node": ">=12"
      }
    },
    "node_modules/yargs/node_modules/y18n": {
      "version": "5.0.8",
      "license": "ISC",
      "engines": {
        "node": ">=10"
      }
    },
    "node_modules/yn": {
      "version": "2.0.0",
      "dev": true,
      "license": "MIT",
      "engines": {
        "node": ">=4"
      }
    },
    "node_modules/yocto-queue": {
      "version": "0.1.0",
      "license": "MIT",
      "engines": {
        "node": ">=10"
      },
      "funding": {
        "url": "https://github.com/sponsors/sindresorhus"
      }
    },
    "node_modules/yoctocolors-cjs": {
      "version": "2.1.3",
      "integrity": "sha512-U/PBtDf35ff0D8X8D0jfdzHYEPFxAI7jJlxZXwCSez5M3190m+QobIfh+sWDWSHMCWWJN2AWamkegn6vr6YBTw==",
      "dev": true,
      "license": "MIT",
      "engines": {
        "node": ">=18"
      },
      "funding": {
        "url": "https://github.com/sponsors/sindresorhus"
      }
    },
    "packages/cli": {
      "name": "@zowe/cli",
      "version": "8.29.5",
      "hasInstallScript": true,
      "license": "EPL-2.0",
      "dependencies": {
        "@zowe/core-for-zowe-sdk": "8.29.4",
        "@zowe/imperative": "8.29.4",
        "@zowe/provisioning-for-zowe-sdk": "8.29.4",
        "@zowe/zos-console-for-zowe-sdk": "8.29.4",
        "@zowe/zos-files-for-zowe-sdk": "8.29.4",
        "@zowe/zos-jobs-for-zowe-sdk": "8.29.4",
        "@zowe/zos-logs-for-zowe-sdk": "8.29.4",
        "@zowe/zos-tso-for-zowe-sdk": "8.29.4",
        "@zowe/zos-uss-for-zowe-sdk": "8.29.4",
        "@zowe/zos-workflows-for-zowe-sdk": "8.29.4",
        "@zowe/zosmf-for-zowe-sdk": "8.29.4",
        "find-process": "1.4.7",
        "lodash": "4.17.21",
        "minimatch": "9.0.5",
        "tar": "6.2.1"
      },
      "bin": {
        "zowe": "lib/main.js"
      },
      "devDependencies": {
        "@types/diff": "^5.0.9",
        "@types/lodash": "^4.17.6",
        "@types/tar": "^6.1.11",
        "@zowe/cli-test-utils": "8.29.4",
        "comment-json": "^4.2.3",
        "strip-ansi": "^6.0.1",
        "which": "^4.0.0"
      },
      "engines": {
        "node": ">=20.9.0"
      },
      "optionalDependencies": {
<<<<<<< HEAD
        "@zowe/secrets-for-zowe-sdk": "/Users/billiesimmons/Documents/Github/zowe/forks/zowe-cli/packages/secrets/zowe-secrets-for-zowe-sdk-8.27.4.tgz"
      }
    },
    "packages/cli/node_modules/@zowe/secrets-for-zowe-sdk": {
      "version": "8.27.4",
      "resolved": "file:packages/secrets/zowe-secrets-for-zowe-sdk-8.27.4.tgz",
      "integrity": "sha512-mnP45nVTYwq9HlgbT8M7qz2TmTEOsFhZQnp/+ApuqA6uaiijCNxe4wmuxDJhFLtiQrZ2vc1+LZ0/2nktnApJgw==",
      "hasInstallScript": true,
      "license": "EPL-2.0",
      "optional": true,
      "engines": {
        "node": ">=14"
=======
        "@zowe/secrets-for-zowe-sdk": "8.29.4"
>>>>>>> cc956995
      }
    },
    "packages/cli/node_modules/isexe": {
      "version": "3.1.1",
      "dev": true,
      "license": "ISC",
      "engines": {
        "node": ">=16"
      }
    },
    "packages/cli/node_modules/minimatch": {
      "version": "9.0.5",
      "license": "ISC",
      "dependencies": {
        "brace-expansion": "^2.0.1"
      },
      "engines": {
        "node": ">=16 || 14 >=14.17"
      },
      "funding": {
        "url": "https://github.com/sponsors/isaacs"
      }
    },
    "packages/cli/node_modules/which": {
      "version": "4.0.0",
      "dev": true,
      "license": "ISC",
      "dependencies": {
        "isexe": "^3.1.1"
      },
      "bin": {
        "node-which": "bin/which.js"
      },
      "engines": {
        "node": "^16.13.0 || >=18.0.0"
      }
    },
    "packages/core": {
      "name": "@zowe/core-for-zowe-sdk",
      "version": "8.29.4",
      "license": "EPL-2.0",
      "dependencies": {
        "comment-json": "~4.2.3",
        "string-width": "^4.2.3"
      },
      "devDependencies": {
        "@zowe/cli-test-utils": "8.29.4",
        "@zowe/imperative": "8.29.4"
      },
      "engines": {
        "node": ">=20.9.0"
      },
      "peerDependencies": {
        "@zowe/imperative": "^8.0.0"
      }
    },
    "packages/imperative": {
      "name": "@zowe/imperative",
      "version": "8.29.4",
      "license": "EPL-2.0",
      "dependencies": {
        "@types/yargs": "^17.0.32",
        "chalk": "^4.1.2",
        "cli-table3": "^0.6.3",
        "comment-json": "~4.2.3",
        "cross-spawn": "^7.0.6",
        "dataobject-parser": "^1.2.25",
        "dayjs": "1.11.13",
        "deepmerge": "^4.3.1",
        "diff": "^5.2.0",
        "diff2html": "3.4.20-usewontache.1.60e7a2e",
        "fast-glob": "^3.3.2",
        "fastest-levenshtein": "^1.0.16",
        "find-up": "^5.0.0",
        "fs-extra": "^11.0.0",
        "http-proxy-agent": "^7.0.2",
        "https-proxy-agent": "^7.0.4",
        "jest-diff": "^29.0.0",
        "js-yaml": "^4.1.0",
        "jsonfile": "^6.0.0",
        "jsonschema": "^1.4.1",
        "lodash": "^4.17.21",
        "lodash-deep": "^2.0.0",
        "log4js": "^6.9.1",
        "markdown-it": "^14.1.0",
        "mustache": "^4.2.0",
        "npm-package-arg": "^11.0.1",
        "opener": "^1.5.2",
        "pacote": "^18.0.6",
        "prettyjson": "^1.2.5",
        "progress": "^2.0.3",
        "read": "^3.0.1",
        "semver": "^7.5.2",
        "stack-trace": "^0.0.10",
        "strip-ansi": "^6.0.1",
        "which": "^4.0.0",
        "winston": "^3.17.0",
        "wrap-ansi": "^7.0.0",
        "yargs": "^17.7.2"
      },
      "devDependencies": {
        "@types/cross-spawn": "^6.0.6",
        "@types/diff": "^5.0.9",
        "@types/fs-extra": "^11.0.4",
        "@types/glob": "^8.1.0",
        "@types/jsonfile": "^6.1.4",
        "@types/lodash": "^4.17.6",
        "@types/lodash-deep": "^2.0.4",
        "@types/mustache": "^4.2.5",
        "@types/npm-package-arg": "^6.1.4",
        "@types/pacote": "^11.1.8",
        "@types/progress": "^2.0.7",
        "@types/stack-trace": "^0.0.33",
<<<<<<< HEAD
        "@zowe/secrets-for-zowe-sdk": "/Users/billiesimmons/Documents/Github/zowe/forks/zowe-cli/packages/secrets/zowe-secrets-for-zowe-sdk-8.27.4.tgz",
=======
        "@zowe/secrets-for-zowe-sdk": "8.29.4",
>>>>>>> cc956995
        "concurrently": "^8.0.0",
        "cowsay": "^1.6.0",
        "deep-diff": "^1.0.0",
        "get-function-arguments": "^1.0.0",
        "http-server": "^14.1.1",
        "stream-to-string": "^1.2.0",
        "uuid": "^10.0.0",
        "web-help": "file:web-help",
        "yargs-parser": "^21.1.1"
      },
      "engines": {
        "node": ">=20.9.0"
      }
    },
    "packages/imperative/node_modules/@zowe/secrets-for-zowe-sdk": {
      "version": "8.27.4",
      "resolved": "file:packages/secrets/zowe-secrets-for-zowe-sdk-8.27.4.tgz",
      "integrity": "sha512-mnP45nVTYwq9HlgbT8M7qz2TmTEOsFhZQnp/+ApuqA6uaiijCNxe4wmuxDJhFLtiQrZ2vc1+LZ0/2nktnApJgw==",
      "dev": true,
      "hasInstallScript": true,
      "license": "EPL-2.0",
      "engines": {
        "node": ">=14"
      }
    },
    "packages/imperative/node_modules/agent-base": {
      "version": "7.1.1",
      "integrity": "sha512-H0TSyFNDMomMNJQBn8wFV5YC/2eJ+VXECwOadZJT554xP6cODZHPX3H9QMQECxvrgiSOP1pHjy1sMWQVYJOUOA==",
      "dependencies": {
        "debug": "^4.3.4"
      },
      "engines": {
        "node": ">= 14"
      }
    },
    "packages/imperative/node_modules/diff": {
      "version": "5.2.0",
      "license": "BSD-3-Clause",
      "engines": {
        "node": ">=0.3.1"
      }
    },
    "packages/imperative/node_modules/diff2html": {
      "version": "3.4.20-usewontache.1.60e7a2e",
      "license": "MIT",
      "dependencies": {
        "diff": "5.1.0",
        "wontache": "0.1.0"
      },
      "engines": {
        "node": ">=12"
      },
      "optionalDependencies": {
        "highlight.js": "11.6.0"
      }
    },
    "packages/imperative/node_modules/diff2html/node_modules/diff": {
      "version": "5.1.0",
      "license": "BSD-3-Clause",
      "engines": {
        "node": ">=0.3.1"
      }
    },
    "packages/imperative/node_modules/highlight.js": {
      "version": "11.6.0",
      "license": "BSD-3-Clause",
      "optional": true,
      "engines": {
        "node": ">=12.0.0"
      }
    },
    "packages/imperative/node_modules/http-proxy-agent": {
      "version": "7.0.2",
      "integrity": "sha512-T1gkAiYYDWYx3V5Bmyu7HcfcvL7mUrTWiM6yOfa3PIphViJ/gFPbvidQ+veqSOHci/PxBcDabeUNCzpOODJZig==",
      "dependencies": {
        "agent-base": "^7.1.0",
        "debug": "^4.3.4"
      },
      "engines": {
        "node": ">= 14"
      }
    },
    "packages/imperative/node_modules/https-proxy-agent": {
      "version": "7.0.4",
      "integrity": "sha512-wlwpilI7YdjSkWaQ/7omYBMTliDcmCN8OLihO6I9B86g06lMyAoqgoDpV0XqoaPOKj+0DIdAvnsWfyAAhmimcg==",
      "dependencies": {
        "agent-base": "^7.0.2",
        "debug": "4"
      },
      "engines": {
        "node": ">= 14"
      }
    },
    "packages/imperative/node_modules/isexe": {
      "version": "3.1.1",
      "license": "ISC",
      "engines": {
        "node": ">=16"
      }
    },
    "packages/imperative/node_modules/uuid": {
      "version": "10.0.0",
      "dev": true,
      "funding": [
        "https://github.com/sponsors/broofa",
        "https://github.com/sponsors/ctavan"
      ],
      "license": "MIT",
      "bin": {
        "uuid": "dist/bin/uuid"
      }
    },
    "packages/imperative/node_modules/which": {
      "version": "4.0.0",
      "license": "ISC",
      "dependencies": {
        "isexe": "^3.1.1"
      },
      "bin": {
        "node-which": "bin/which.js"
      },
      "engines": {
        "node": "^16.13.0 || >=18.0.0"
      }
    },
    "packages/imperative/web-help": {
      "dev": true,
      "license": "ISC",
      "dependencies": {
        "balloon-css": "^1.2.0",
        "bootstrap": "^5.3.3",
        "clipboard": "^2.0.11",
        "github-markdown-css": "^5.6.1",
        "jquery": "^3.7.1",
        "jstree": "^3.3.16",
        "scroll-into-view-if-needed": "2.2.29",
        "split.js": "^1.6.5",
        "url-search-params-polyfill": "^8.2.5"
      },
      "devDependencies": {
        "@types/jquery": "^3.5.30",
        "@types/jstree": "^3.3.46",
        "postcss": "^8.4.41",
        "postcss-url": "^10.1.3"
      }
    },
    "packages/provisioning": {
      "name": "@zowe/provisioning-for-zowe-sdk",
      "version": "8.29.4",
      "license": "EPL-2.0",
      "dependencies": {
        "js-yaml": "^4.1.0"
      },
      "devDependencies": {
        "@types/js-yaml": "^4.0.9",
        "@zowe/cli-test-utils": "8.29.4",
        "@zowe/core-for-zowe-sdk": "8.29.4",
        "@zowe/imperative": "8.29.4"
      },
      "engines": {
        "node": ">=20.9.0"
      },
      "peerDependencies": {
        "@zowe/core-for-zowe-sdk": "^8.0.0",
        "@zowe/imperative": "^8.0.0"
      }
    },
    "packages/secrets": {
      "name": "@zowe/secrets-for-zowe-sdk",
      "version": "8.29.4",
      "hasInstallScript": true,
      "license": "EPL-2.0",
      "devDependencies": {
        "@napi-rs/cli": "^2.18.4",
        "ava": "^6.4.1"
      },
      "engines": {
        "node": ">=14"
      }
    },
    "packages/workflows": {
      "name": "@zowe/zos-workflows-for-zowe-sdk",
      "version": "8.29.4",
      "license": "EPL-2.0",
      "dependencies": {
        "@zowe/zos-files-for-zowe-sdk": "8.29.4"
      },
      "devDependencies": {
        "@zowe/cli-test-utils": "8.29.4",
        "@zowe/core-for-zowe-sdk": "8.29.4",
        "@zowe/imperative": "8.29.4"
      },
      "engines": {
        "node": ">=20.9.0"
      },
      "peerDependencies": {
        "@zowe/core-for-zowe-sdk": "^8.0.0",
        "@zowe/imperative": "^8.0.0"
      }
    },
    "packages/zosconsole": {
      "name": "@zowe/zos-console-for-zowe-sdk",
      "version": "8.29.4",
      "license": "EPL-2.0",
      "devDependencies": {
        "@zowe/cli-test-utils": "8.29.4",
        "@zowe/core-for-zowe-sdk": "8.29.4",
        "@zowe/imperative": "8.29.4"
      },
      "engines": {
        "node": ">=20.9.0"
      },
      "peerDependencies": {
        "@zowe/core-for-zowe-sdk": "^8.0.0",
        "@zowe/imperative": "^8.0.0"
      }
    },
    "packages/zosfiles": {
      "name": "@zowe/zos-files-for-zowe-sdk",
      "version": "8.29.4",
      "license": "EPL-2.0",
      "dependencies": {
        "lodash": "^4.17.21",
        "minimatch": "^9.0.5"
      },
      "devDependencies": {
        "@zowe/cli-test-utils": "8.29.4",
        "@zowe/core-for-zowe-sdk": "8.29.4",
        "@zowe/imperative": "8.29.4",
        "@zowe/zos-uss-for-zowe-sdk": "8.29.4"
      },
      "engines": {
        "node": ">=20.9.0"
      },
      "peerDependencies": {
        "@zowe/core-for-zowe-sdk": "^8.0.0",
        "@zowe/imperative": "^8.0.0"
      }
    },
    "packages/zosfiles/node_modules/minimatch": {
      "version": "9.0.5",
      "license": "ISC",
      "dependencies": {
        "brace-expansion": "^2.0.1"
      },
      "engines": {
        "node": ">=16 || 14 >=14.17"
      },
      "funding": {
        "url": "https://github.com/sponsors/isaacs"
      }
    },
    "packages/zosjobs": {
      "name": "@zowe/zos-jobs-for-zowe-sdk",
      "version": "8.29.4",
      "license": "EPL-2.0",
      "dependencies": {
        "@zowe/zos-files-for-zowe-sdk": "8.29.4"
      },
      "devDependencies": {
        "@zowe/cli-test-utils": "8.29.4",
        "@zowe/core-for-zowe-sdk": "8.29.4",
        "@zowe/imperative": "8.29.4"
      },
      "engines": {
        "node": ">=20.9.0"
      },
      "peerDependencies": {
        "@zowe/core-for-zowe-sdk": "^8.0.0",
        "@zowe/imperative": "^8.0.0"
      }
    },
    "packages/zoslogs": {
      "name": "@zowe/zos-logs-for-zowe-sdk",
      "version": "8.29.4",
      "license": "EPL-2.0",
      "devDependencies": {
        "@zowe/cli-test-utils": "8.29.4",
        "@zowe/core-for-zowe-sdk": "8.29.4",
        "@zowe/imperative": "8.29.4"
      },
      "engines": {
        "node": ">=20.9.0"
      },
      "peerDependencies": {
        "@zowe/core-for-zowe-sdk": "^8.0.0",
        "@zowe/imperative": "^8.0.0"
      }
    },
    "packages/zosmf": {
      "name": "@zowe/zosmf-for-zowe-sdk",
      "version": "8.29.4",
      "license": "EPL-2.0",
      "devDependencies": {
        "@zowe/cli-test-utils": "8.29.4",
        "@zowe/core-for-zowe-sdk": "8.29.4",
        "@zowe/imperative": "8.29.4"
      },
      "engines": {
        "node": ">=20.9.0"
      },
      "peerDependencies": {
        "@zowe/core-for-zowe-sdk": "^8.0.0",
        "@zowe/imperative": "^8.0.0"
      }
    },
    "packages/zostso": {
      "name": "@zowe/zos-tso-for-zowe-sdk",
      "version": "8.29.4",
      "license": "EPL-2.0",
      "dependencies": {
        "@zowe/zosmf-for-zowe-sdk": "8.29.4"
      },
      "devDependencies": {
        "@zowe/cli-test-utils": "8.29.4",
        "@zowe/core-for-zowe-sdk": "8.29.4",
        "@zowe/imperative": "8.29.4"
      },
      "engines": {
        "node": ">=20.9.0"
      },
      "peerDependencies": {
        "@zowe/core-for-zowe-sdk": "^8.0.0",
        "@zowe/imperative": "^8.0.0"
      }
    },
    "packages/zosuss": {
      "name": "@zowe/zos-uss-for-zowe-sdk",
      "version": "8.29.4",
      "license": "EPL-2.0",
      "dependencies": {
        "ssh2": "^1.15.0"
      },
      "devDependencies": {
        "@types/ssh2": "^1.11.19",
        "@zowe/cli-test-utils": "8.29.4",
        "@zowe/imperative": "8.29.4"
      },
      "engines": {
        "node": ">=20.9.0"
      },
      "peerDependencies": {
        "@zowe/imperative": "^8.0.0"
      }
    }
  }
}<|MERGE_RESOLUTION|>--- conflicted
+++ resolved
@@ -15648,22 +15648,7 @@
         "node": ">=20.9.0"
       },
       "optionalDependencies": {
-<<<<<<< HEAD
-        "@zowe/secrets-for-zowe-sdk": "/Users/billiesimmons/Documents/Github/zowe/forks/zowe-cli/packages/secrets/zowe-secrets-for-zowe-sdk-8.27.4.tgz"
-      }
-    },
-    "packages/cli/node_modules/@zowe/secrets-for-zowe-sdk": {
-      "version": "8.27.4",
-      "resolved": "file:packages/secrets/zowe-secrets-for-zowe-sdk-8.27.4.tgz",
-      "integrity": "sha512-mnP45nVTYwq9HlgbT8M7qz2TmTEOsFhZQnp/+ApuqA6uaiijCNxe4wmuxDJhFLtiQrZ2vc1+LZ0/2nktnApJgw==",
-      "hasInstallScript": true,
-      "license": "EPL-2.0",
-      "optional": true,
-      "engines": {
-        "node": ">=14"
-=======
         "@zowe/secrets-for-zowe-sdk": "8.29.4"
->>>>>>> cc956995
       }
     },
     "packages/cli/node_modules/isexe": {
@@ -15777,11 +15762,7 @@
         "@types/pacote": "^11.1.8",
         "@types/progress": "^2.0.7",
         "@types/stack-trace": "^0.0.33",
-<<<<<<< HEAD
-        "@zowe/secrets-for-zowe-sdk": "/Users/billiesimmons/Documents/Github/zowe/forks/zowe-cli/packages/secrets/zowe-secrets-for-zowe-sdk-8.27.4.tgz",
-=======
         "@zowe/secrets-for-zowe-sdk": "8.29.4",
->>>>>>> cc956995
         "concurrently": "^8.0.0",
         "cowsay": "^1.6.0",
         "deep-diff": "^1.0.0",
