/*
* This program and the accompanying materials are made available under the terms of the
* Eclipse Public License v2.0 which accompanies this distribution, and is available at
* https://www.eclipse.org/legal/epl-v20.html
*
* SPDX-License-Identifier: EPL-2.0
*
* Copyright Contributors to the Zowe Project.
*
*/

import { IGulpError, ITaskFunction } from "./GulpHelpers";
import { Constants } from "../packages/cli/src/Constants";
import { SpawnSyncReturns } from "child_process";
import * as util from "util";
import { DefaultHelpGenerator, Imperative, ImperativeConfig } from "@zowe/imperative";

// "npx" command allows us to issue CLIs from node_modules dependencies
// without globally installing.
const npx = "npx" + (require("os").platform() === "win32" ? ".cmd" : ""); // platform dependent extension for npx command

const ansiColors = require("ansi-colors");
const childProcess = require("child_process");
const fancylog = require("fancy-log");
const rimraf = require("rimraf").sync;
const fs = require("fs");
const compileDir = "lib";
const mustache = require("mustache");
const clearRequire = require("clear-require");

const lint: ITaskFunction = (done) => {
    let lintProcess: SpawnSyncReturns<string>;
    try {
        lintProcess = childProcess.spawnSync(npx, ["tslint",
            "--format", "verbose", "packages/**/*.ts"], {stdio: "inherit"});

    } catch (e) {
        fancylog(ansiColors.red("Error encountered trying to run tslint"));
        done(e);
        return;
    }
    try {
        if (lintProcess.status !== 0) {
            const lintWarning: IGulpError =
                new Error(ansiColors.yellow("Linting failed. Please correct the issues above."));
            lintWarning.showStack = false;
            done(lintWarning);
        } else {
            fancylog(ansiColors.blue("No style problems"));
            done();
        }
    }
    catch (e) {
        fancylog(ansiColors.red("Error encountered trying to check CLI definitions for consistency"));
        done(e);
        return;
    }
};
lint.description = "Runs tslint on the project to check for style, " +
    "and checks command and option definitions for consistency (requires built source)";

const license: ITaskFunction = (done: (err: Error) => void) => {
    // process all typescript files
    require("glob")(
      "{__mocks__,packages,gulp,__tests__,jenkins}{/**/*.js,/**/*.ts}",
      {"ignore":['**/node_modules/**','**/lib/**']},
      (globErr: any, filePaths: string[]) => {
        if (globErr) {
            done(globErr);
            return;
        }
        // turn the license file into a multi line comment
        const desiredLineLength = 80;
        let alreadyContainedCopyright = 0;
        const header = "/*\n" + fs.readFileSync("LICENSE_HEADER").toString()
                .split(/\r?\n/g).map((line: string) => {
                    return ("* " + line).trim();
                })
                .join(require("os").EOL) + require("os").EOL + "*/" +
            require("os").EOL + require("os").EOL;
        try {
            for (const filePath of filePaths) {
                const file = fs.readFileSync(filePath);
                let result = file.toString();
                const resultLines = result.split(/\r?\n/g);
                if (resultLines.join().indexOf(header.split(/\r?\n/g).join()) >= 0) {
                    alreadyContainedCopyright++;
                    continue; // already has copyright
                }
                const shebangPattern = require("shebang-regex");
                let usedShebang = "";
                result = result.replace(shebangPattern, (fullMatch: string) => {
                    usedShebang = fullMatch + "\n"; // save the shebang that was used, if any
                    return "";
                });
                // remove any existing copyright
                // Be very, very careful messing with this regex. Regex is wonderful.
                result = result.replace(/\/\*[\s\S]*?(License|SPDX)[\s\S]*?\*\/[\s\n]*/i, "");
                result = header + result; // add the new header
                result = usedShebang + result; // add the shebang back
                fs.writeFileSync(filePath, result);
            }
            fancylog(ansiColors.blue("Ensured that %d files had copyright information" +
                " (%d already did)."), filePaths.length, alreadyContainedCopyright);
        } catch (e) {
            done(e);
        }
        done(undefined);
    });
};
license.description = "Updates the license header in all TypeScript files";

const doc: ITaskFunction = async () => {
    process.env.FORCE_COLOR = "0";

    // Get all command definitions
    const myConfig = ImperativeConfig.instance;
    // myConfig.callerLocation = __dirname;
    myConfig.loadedConfig = require("../packages/cli/src/imperative");

    // Need to avoid any .definition file inside of __tests__ folders
    myConfig.loadedConfig.commandModuleGlobs = ["**/!(__tests__)/cli/*.definition!(.d).*s"];

    // Need to set this for the internal caller location so that the commandModuleGlobs finds the commands
    process.mainModule.filename = __dirname + "/../package.json";

    await Imperative.init(myConfig.loadedConfig);
    const loadedDefinitions = Imperative.fullCommandTree;

    clearRequire.all(); // in case the code has changed, reload any code

    let totalCommands = 0;
    let markdownContent = "# " + Constants.DISPLAY_NAME + " Help\n\n";
    markdownContent += "\n" + loadedDefinitions.description + "\n\n";

    markdownContent += "{{tableOfContents}}\n\n";
    let tableOfContentsText = "### Table of Contents\n";

    const tabIndent = "\t";
    let oldCommandName = "";

    function getGroupHelp(definition: any, indentLevel: number = 0) {
        let commandNameSummary = definition.name;
        if (definition.aliases.length > 0 &&
            !(definition.aliases[0].trim().length === 0 && definition.aliases.length === 1)) {
            commandNameSummary += " | " + definition.aliases.join(" | ");
        }
        if (definition.experimental) {
            commandNameSummary += " (experimental)";
        }

        // create anchor tag that matches full command
        let anchorTag = "";
        if (oldCommandName !== "") {
            anchorTag = `${oldCommandName}-${definition.name}`;
        } else {
            anchorTag = definition.name;
        }
<<<<<<< HEAD
=======

>>>>>>> 603a71f9
        tableOfContentsText += util.format("%s* [%s](#%s)\n", tabIndent.repeat(indentLevel), commandNameSummary, anchorTag.trim());

        markdownContent += util.format("#%s %s<a name=\"%s\"></a>\n", "#".repeat(indentLevel), commandNameSummary, anchorTag.trim());
        markdownContent += definition.description ? definition.description.trim() + "\n" : "";

        for (const child of definition.children) {
            if (child.type !== "command") {
                oldCommandName = " " + definition.name;
                getGroupHelp(child, indentLevel + 1);
                continue;
            }
            totalCommands++;

            // create anchor tag that matches full command
            let childAnchorTag = "";
            if (oldCommandName !== "") {
                childAnchorTag = `${oldCommandName}-${definition.name}-${child.name.replace(/\s/g, "-")}`;
            } else {
                childAnchorTag = `${definition.name}-${child.name.replace(/\s/g, "-")}`;
            }

            let childNameSummary = child.name;
            if (child.experimental) {
                childNameSummary += " (experimental)";
            }

            tableOfContentsText += util.format("%s* [%s](#%s)\n", tabIndent.repeat(indentLevel + 1), childNameSummary, childAnchorTag.trim());
            markdownContent += util.format("##%s %s<a name=\"%s\"></a>\n", "#".repeat(indentLevel), childNameSummary, childAnchorTag.trim());

            const helpGen = new DefaultHelpGenerator({
                produceMarkdown: true,
                rootCommandName: Constants.BINARY_NAME + oldCommandName
            } as any, {
                commandDefinition: child,
                fullCommandTree: definition
            });
            markdownContent += helpGen.buildHelp();
        }
        oldCommandName = "";
    }

    // --------------------------------------------------------
    // Remove duplicates from Imperative.fullCommandTree
    const allDefSoFar: string[] = [];
    const definitionsArray = loadedDefinitions.children.sort((a, b) => a.name.localeCompare(b.name)).filter((cmdDef) => {
        if (allDefSoFar.indexOf(cmdDef.name) === -1) {
            allDefSoFar.push(cmdDef.name);
            return true;
        }
        return false;
    });
    // --------------------------------------------------------

    for (const def of definitionsArray) {
        getGroupHelp(def);
    }

    markdownContent = mustache.render(markdownContent, {tableOfContents: tableOfContentsText});
    fs.writeFileSync("docs/CLIReadme.md", markdownContent);
    fancylog(ansiColors.blue("Updated docs/CLIReadme.md with definitions of " + totalCommands + " commands"));

    process.env.FORCE_COLOR = undefined;
};
doc.description = "Create documentation from the CLI help";

exports.doc = doc;
exports.lint = lint;
exports.license = license;<|MERGE_RESOLUTION|>--- conflicted
+++ resolved
@@ -156,10 +156,6 @@
         } else {
             anchorTag = definition.name;
         }
-<<<<<<< HEAD
-=======
-
->>>>>>> 603a71f9
         tableOfContentsText += util.format("%s* [%s](#%s)\n", tabIndent.repeat(indentLevel), commandNameSummary, anchorTag.trim());
 
         markdownContent += util.format("#%s %s<a name=\"%s\"></a>\n", "#".repeat(indentLevel), commandNameSummary, anchorTag.trim());
